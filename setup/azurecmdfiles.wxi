<?xml version="1.0" encoding="utf-8"?>
<Include xmlns="http://schemas.microsoft.com/wix/2006/wi">
    <Fragment>
        <DirectoryRef Id="PowerShellFolder">
            <Directory Id="dirB60B5B1F56FA5598EFFC960CA393FDCE" Name="ResourceManager">
                <Directory Id="dir9E409EB63EF03736275B51044C819FD8" Name="AzureResourceManager">
                    <Component Id="cmp96F13C307DA6E4AAC35F3D147F21553F" Guid="*">
                        <File Id="fil96C82365E5F5A2F2747805236B563DF0" KeyPath="yes" Source="$(var.sourceDir)\ResourceManager\AzureResourceManager\AzureResourceManager.psd1" />
                    </Component>
                    <Directory Id="dir2BEEAACE1371947984B11E66ADCB80DD" Name="Batch">
                        <Component Id="cmp7D23FBEE3847FF584460769B5AE3E319" Guid="*">
                            <File Id="filDAA85018E0B209874BB796A169C0F372" KeyPath="yes" Source="$(var.sourceDir)\ResourceManager\AzureResourceManager\Batch\Hyak.Common.dll" />
                        </Component>
                        <Component Id="cmp0F050B6B9709FCF0F3A1624615831882" Guid="*">
                            <File Id="fil3D3419D398A3FD197106806B91C976B4" KeyPath="yes" Source="$(var.sourceDir)\ResourceManager\AzureResourceManager\Batch\Microsoft.Azure.Batch.dll" />
                        </Component>
                        <Component Id="cmp8E2BA91A40B8D59412A2943485B811AE" Guid="*">
                            <File Id="fil3E9CA69732AFBF2986E7668590D4C711" KeyPath="yes" Source="$(var.sourceDir)\ResourceManager\AzureResourceManager\Batch\Microsoft.Azure.Commands.Batch.dll" />
                        </Component>
                        <Component Id="cmp56ACCF91F66425C1037C7062BA383B3A" Guid="*">
                            <File Id="filA475415DDE3879CB50D2D0AA94E4A0BE" KeyPath="yes" Source="$(var.sourceDir)\ResourceManager\AzureResourceManager\Batch\Microsoft.Azure.Commands.Batch.dll-Help.xml" />
                        </Component>
                        <Component Id="cmpCD547779F6F6A3C6A4C63424758C4779" Guid="*">
                            <File Id="filECDA110DA4701CD07A0CFD1F131F4727" KeyPath="yes" Source="$(var.sourceDir)\ResourceManager\AzureResourceManager\Batch\Microsoft.Azure.Commands.Batch.format.ps1xml" />
                        </Component>
                        <Component Id="cmp8B79EDA1D92F43B2C534A46F697302BE" Guid="*">
                            <File Id="fil8BB9C5BB5F6B65EE738228315681D6AA" KeyPath="yes" Source="$(var.sourceDir)\ResourceManager\AzureResourceManager\Batch\Microsoft.Azure.Common.Authentication.dll" />
                        </Component>
                        <Component Id="cmpCEE0001EFFEB1251D3C050C012D82C0A" Guid="*">
                            <File Id="fil94E921383821891E9BEEC43DE026AA50" KeyPath="yes" Source="$(var.sourceDir)\ResourceManager\AzureResourceManager\Batch\Microsoft.Azure.Common.dll" />
                        </Component>
                        <Component Id="cmpE76C18CD6E7A1621CB83C4FDBA75A1D9" Guid="*">
                            <File Id="filBAE155B6754D51B8CC5A754C39AA16F2" KeyPath="yes" Source="$(var.sourceDir)\ResourceManager\AzureResourceManager\Batch\Microsoft.Azure.Common.NetFramework.dll" />
                        </Component>
                        <Component Id="cmp41EB1BD4922D5F73CF3D111A30735FAA" Guid="*">
                            <File Id="fil2E5F260A3D7FD4CC7728B4E9A061C542" KeyPath="yes" Source="$(var.sourceDir)\ResourceManager\AzureResourceManager\Batch\Microsoft.Azure.Management.Batch.dll" />
                        </Component>
                        <Component Id="cmp43312667CE807A774BE498BF2F4B3591" Guid="*">
                            <File Id="fil1A4EAEADD6D5C51A6D2752E49F49086D" KeyPath="yes" Source="$(var.sourceDir)\ResourceManager\AzureResourceManager\Batch\Microsoft.Azure.ResourceManager.dll" />
                        </Component>
                        <Component Id="cmp45F575F2D0829F3701C0A1F5B3E611C4" Guid="*">
                            <File Id="fil0D3192A64CDC7FD8D418189A835CF27E" KeyPath="yes" Source="$(var.sourceDir)\ResourceManager\AzureResourceManager\Batch\Microsoft.Data.Edm.dll" />
                        </Component>
                        <Component Id="cmp4C5941CA23DD8059CCC8E4A5E69F836F" Guid="*">
                            <File Id="fil05F2FB26843134F8182A19099E304D19" KeyPath="yes" Source="$(var.sourceDir)\ResourceManager\AzureResourceManager\Batch\Microsoft.Data.OData.dll" />
                        </Component>
                        <Component Id="cmp5C18A13D5529635634CBF8D20BE625E9" Guid="*">
                            <File Id="fil43A27D589D71CE247B524C92003D2332" KeyPath="yes" Source="$(var.sourceDir)\ResourceManager\AzureResourceManager\Batch\Microsoft.Data.Services.Client.dll" />
                        </Component>
                        <Component Id="cmpF0D4DCA1A233C6B0FF57EE1ECED903FF" Guid="*">
                            <File Id="fil8490A1876721FDC06024B0688304BB8A" KeyPath="yes" Source="$(var.sourceDir)\ResourceManager\AzureResourceManager\Batch\Microsoft.IdentityModel.Clients.ActiveDirectory.dll" />
                        </Component>
                        <Component Id="cmp29AB9A2E4CD21A574E9DBEA49BC39BD7" Guid="*">
                            <File Id="filEE18D14567521D590144B3C9005A59D7" KeyPath="yes" Source="$(var.sourceDir)\ResourceManager\AzureResourceManager\Batch\Microsoft.IdentityModel.Clients.ActiveDirectory.WindowsForms.dll" />
                        </Component>
                        <Component Id="cmp00B8781FFCA509BA7E91A799102619B8" Guid="*">
                            <File Id="fil05FA017E0D19C6DFD8FF9DD44AA7E9A7" KeyPath="yes" Source="$(var.sourceDir)\ResourceManager\AzureResourceManager\Batch\Microsoft.Threading.Tasks.dll" />
                        </Component>
                        <Component Id="cmpE45C589BDF02585850A84D19F1C64207" Guid="*">
                            <File Id="fil16954B29A2BEE84B9F5435FA3F270FB7" KeyPath="yes" Source="$(var.sourceDir)\ResourceManager\AzureResourceManager\Batch\Microsoft.Threading.Tasks.Extensions.Desktop.dll" />
                        </Component>
                        <Component Id="cmp8C936982E09C2E3DFCD8A10D48F5BEA7" Guid="*">
                            <File Id="filA0C84A7EF6ACA76813D90B583D0B7C4D" KeyPath="yes" Source="$(var.sourceDir)\ResourceManager\AzureResourceManager\Batch\Microsoft.Threading.Tasks.Extensions.dll" />
                        </Component>
                        <Component Id="cmp732ED6285E136B55594D7025192C1083" Guid="*">
                            <File Id="filBE297BAC2F72AF992CD9635C5A1CA7A5" KeyPath="yes" Source="$(var.sourceDir)\ResourceManager\AzureResourceManager\Batch\Microsoft.WindowsAzure.Commands.Common.dll" />
                        </Component>
                        <Component Id="cmp3DBD20DFAECB43D5E08F37DD851D940A" Guid="*">
                            <File Id="fil3D7E75CCF9B5DB2F22DD594D099C5C4A" KeyPath="yes" Source="$(var.sourceDir)\ResourceManager\AzureResourceManager\Batch\Microsoft.WindowsAzure.Configuration.dll" />
                        </Component>
                        <Component Id="cmpDCC2D18CD2906785A9B84E415FDDF53A" Guid="*">
                            <File Id="fil175B411AA6D5E213A50275AC3F300F2D" KeyPath="yes" Source="$(var.sourceDir)\ResourceManager\AzureResourceManager\Batch\Microsoft.WindowsAzure.Management.dll" />
                        </Component>
                        <Component Id="cmp62C3EC6B9B48367966D9022BFEEE40B4" Guid="*">
                            <File Id="fil8D0EBBDC9DFC0936D6B7192A8AC911A7" KeyPath="yes" Source="$(var.sourceDir)\ResourceManager\AzureResourceManager\Batch\Microsoft.WindowsAzure.Storage.dll" />
                        </Component>
                        <Component Id="cmp8405C6675181F577BECE0BC14A6B78AF" Guid="*">
                            <File Id="fil02ABBD132A6F54547B0DB9CDBF08601A" KeyPath="yes" Source="$(var.sourceDir)\ResourceManager\AzureResourceManager\Batch\Newtonsoft.Json.dll" />
                        </Component>
                        <Component Id="cmp1080AE7EE64EE09F5084344782F732C4" Guid="*">
                            <File Id="fil06158AAC72E98C22B26D66FC3AA5402D" KeyPath="yes" Source="$(var.sourceDir)\ResourceManager\AzureResourceManager\Batch\System.Net.Http.Extensions.dll" />
                        </Component>
                        <Component Id="cmp23BAA5F27F989B6A570DA6BAB5AF6468" Guid="*">
                            <File Id="fil696569EA64AEAD96C2F6B1A67958F7D9" KeyPath="yes" Source="$(var.sourceDir)\ResourceManager\AzureResourceManager\Batch\System.Net.Http.Formatting.dll" />
                        </Component>
                        <Component Id="cmpEE1426977F06792DC1DF6EC28AA3443B" Guid="*">
                            <File Id="filF464C694C4B0CCC59A6B0ECC63E7D689" KeyPath="yes" Source="$(var.sourceDir)\ResourceManager\AzureResourceManager\Batch\System.Net.Http.Primitives.dll" />
                        </Component>
                        <Component Id="cmp512146B64C58DFB3AB394B1E97621A38" Guid="*">
                            <File Id="filEBBE8436C3F2FF4F42CC86017505E956" KeyPath="yes" Source="$(var.sourceDir)\ResourceManager\AzureResourceManager\Batch\System.Spatial.dll" />
                        </Component>
                    </Directory>
                    <Directory Id="dirEBD7A4117888434C36B892FF6EDB3661" Name="DataFactories">
                        <Component Id="cmpC96B648A7266F17B0891CD7D4481E3FA" Guid="*">
                            <File Id="filDBA51D1708A10BFA11528F677928B997" KeyPath="yes" Source="$(var.sourceDir)\ResourceManager\AzureResourceManager\DataFactories\Hyak.Common.dll" />
                        </Component>
                        <Component Id="cmp69B5D16DE6EF4B99D65D60F42E874739" Guid="*">
                            <File Id="filFE310252466EB096CAC21C421BD762E6" KeyPath="yes" Source="$(var.sourceDir)\ResourceManager\AzureResourceManager\DataFactories\Microsoft.Azure.Commands.DataFactories.dll" />
                        </Component>
                        <Component Id="cmpB64AC9D08A5FE63C06D1E33CEF7E7B9A" Guid="*">
                            <File Id="fil3E17809661C4F4CB97352E5E530DED21" KeyPath="yes" Source="$(var.sourceDir)\ResourceManager\AzureResourceManager\DataFactories\Microsoft.Azure.Commands.DataFactories.dll-Help.xml" />
                        </Component>
                        <Component Id="cmp1E9EDAA945A9718A74AEEE58D2995CF3" Guid="*">
                            <File Id="fil84D986E6C556F2A5B6196E2AE952D138" KeyPath="yes" Source="$(var.sourceDir)\ResourceManager\AzureResourceManager\DataFactories\Microsoft.Azure.Commands.DataFactories.format.ps1xml" />
                        </Component>
                        <Component Id="cmp3DB912B6A09100A73727A863FD646519" Guid="*">
                            <File Id="filAB6CDA93154EDB9FAFB3DDDB535E5E0D" KeyPath="yes" Source="$(var.sourceDir)\ResourceManager\AzureResourceManager\DataFactories\Microsoft.Azure.Common.Authentication.dll" />
                        </Component>
                        <Component Id="cmpD476BDF5A43E924936D6CC41ED8D4D7F" Guid="*">
                            <File Id="fil6E342A558F9E908AB2C756AD33A7326E" KeyPath="yes" Source="$(var.sourceDir)\ResourceManager\AzureResourceManager\DataFactories\Microsoft.Azure.Common.dll" />
                        </Component>
                        <Component Id="cmp17C8052411378D4FBD409F0DBF5A3AAB" Guid="*">
                            <File Id="fil2E35075DE57E122E9A32BCFB07EFEB7F" KeyPath="yes" Source="$(var.sourceDir)\ResourceManager\AzureResourceManager\DataFactories\Microsoft.Azure.Common.NetFramework.dll" />
                        </Component>
                        <Component Id="cmp951B200A49755FC237755AA2C77A0E32" Guid="*">
                            <File Id="filE680233863704425D29C310A831A89B0" KeyPath="yes" Source="$(var.sourceDir)\ResourceManager\AzureResourceManager\DataFactories\Microsoft.Azure.Management.DataFactories.dll" />
                        </Component>
                        <Component Id="cmp1D51F57A02A3C8949E02ED001784388C" Guid="*">
                            <File Id="fil1D9D6C76E1B943389910123884F80E38" KeyPath="yes" Source="$(var.sourceDir)\ResourceManager\AzureResourceManager\DataFactories\Microsoft.Azure.ResourceManager.dll" />
                        </Component>
                        <Component Id="cmp0E60A03D189105D6E7A23E5B6943A5C4" Guid="*">
                            <File Id="fil0114E75108ED068529C5ADCBB1BFD9DF" KeyPath="yes" Source="$(var.sourceDir)\ResourceManager\AzureResourceManager\DataFactories\Microsoft.Data.Edm.dll" />
                        </Component>
                        <Component Id="cmp0EE9B6E82BF354ED584258F3D7524FCC" Guid="*">
                            <File Id="filF058DF83A3C7D1C1E4C33B68B512C589" KeyPath="yes" Source="$(var.sourceDir)\ResourceManager\AzureResourceManager\DataFactories\Microsoft.Data.OData.dll" />
                        </Component>
                        <Component Id="cmp3EF2308A3A5D4416CF0A37CF350381A2" Guid="*">
                            <File Id="filBD789B715F4C6F58DFFACC4839072346" KeyPath="yes" Source="$(var.sourceDir)\ResourceManager\AzureResourceManager\DataFactories\Microsoft.Data.Services.Client.dll" />
                        </Component>
                        <Component Id="cmp8549E2CC25A35DDCAD1C042F4E80E254" Guid="*">
                            <File Id="filF8F961D8FC629431B44B43A76538C334" KeyPath="yes" Source="$(var.sourceDir)\ResourceManager\AzureResourceManager\DataFactories\Microsoft.DataFactories.Runtime.dll" />
                        </Component>
                        <Component Id="cmp2E106693251FC564A4D03DA3778E26F7" Guid="*">
                            <File Id="fil3F27EAE226BD87840D5E9CE662DE26F9" KeyPath="yes" Source="$(var.sourceDir)\ResourceManager\AzureResourceManager\DataFactories\Microsoft.DataTransfer.Gateway.Encryption.dll" />
                        </Component>
                        <Component Id="cmp7BF776718E3154F969306B3FB853D175" Guid="*">
                            <File Id="filE8DDA2F351E7F1B31911D503BF77AD0A" KeyPath="yes" Source="$(var.sourceDir)\ResourceManager\AzureResourceManager\DataFactories\Microsoft.IdentityModel.Clients.ActiveDirectory.dll" />
                        </Component>
                        <Component Id="cmp4F6E42879531C2B7A830BA3B4FF4033B" Guid="*">
                            <File Id="filB2D464A1CD8CD5E2A5E4F2E9DD959AEE" KeyPath="yes" Source="$(var.sourceDir)\ResourceManager\AzureResourceManager\DataFactories\Microsoft.IdentityModel.Clients.ActiveDirectory.WindowsForms.dll" />
                        </Component>
                        <Component Id="cmp5C0CE57E06ACF1B3E7CA7B8F63249A30" Guid="*">
                            <File Id="fil5E6943D0CF72740FD64FAB8E9B9F458E" KeyPath="yes" Source="$(var.sourceDir)\ResourceManager\AzureResourceManager\DataFactories\Microsoft.Threading.Tasks.dll" />
                        </Component>
                        <Component Id="cmp651DD7B429A8B09A5D43100CF239BF8F" Guid="*">
                            <File Id="filCFE6FEF85610CFE44653B00A52E6228B" KeyPath="yes" Source="$(var.sourceDir)\ResourceManager\AzureResourceManager\DataFactories\Microsoft.Threading.Tasks.Extensions.Desktop.dll" />
                        </Component>
                        <Component Id="cmp85AEF17DDAF661788B486FB492EA54CF" Guid="*">
                            <File Id="filF00476CD93FE7C96E1B4B98546920964" KeyPath="yes" Source="$(var.sourceDir)\ResourceManager\AzureResourceManager\DataFactories\Microsoft.Threading.Tasks.Extensions.dll" />
                        </Component>
                        <Component Id="cmpB968911FB871451CA08D9C75E232EB4F" Guid="*">
                            <File Id="fil2BAF0B40F178928197483DA059D9FAFC" KeyPath="yes" Source="$(var.sourceDir)\ResourceManager\AzureResourceManager\DataFactories\Microsoft.WindowsAzure.Commands.Common.dll" />
                        </Component>
                        <Component Id="cmp560294B84C321846B8EAD5A79F702D29" Guid="*">
                            <File Id="filD84039D3A094A4DED13D1F8583A14211" KeyPath="yes" Source="$(var.sourceDir)\ResourceManager\AzureResourceManager\DataFactories\Microsoft.WindowsAzure.Commands.Common.Storage.dll" />
                        </Component>
                        <Component Id="cmp3E8E747FAA6B7858FFCA940740658BD5" Guid="*">
                            <File Id="fil7628CD55E7CD7C22AAA6792B2AFFE264" KeyPath="yes" Source="$(var.sourceDir)\ResourceManager\AzureResourceManager\DataFactories\Microsoft.WindowsAzure.Commands.Profile.dll" />
                        </Component>
                        <Component Id="cmp5364EF7068CE1CD568984E413222A1B9" Guid="*">
                            <File Id="fil9AF16681E67496A9343BC8228AA5759D" KeyPath="yes" Source="$(var.sourceDir)\ResourceManager\AzureResourceManager\DataFactories\Microsoft.WindowsAzure.Commands.Profile.dll-Help.xml" />
                        </Component>
                        <Component Id="cmp667B7A1CD97B13D70F6CFA9D955799A6" Guid="*">
                            <File Id="fil51C0DF0D652E5ADBF17624B351AD692B" KeyPath="yes" Source="$(var.sourceDir)\ResourceManager\AzureResourceManager\DataFactories\Microsoft.WindowsAzure.Commands.Profile.format.ps1xml" />
                        </Component>
                        <Component Id="cmpC8BA74B745B52059308DE7A6D162EE8F" Guid="*">
                            <File Id="filFB97CF0896BE2E3AD239ECD2BEB749C2" KeyPath="yes" Source="$(var.sourceDir)\ResourceManager\AzureResourceManager\DataFactories\Microsoft.WindowsAzure.Management.dll" />
                        </Component>
                        <Component Id="cmp76BB7CDB96C84A2462BB6AE77257DDF6" Guid="*">
                            <File Id="fil30E3A131129C4AFB0F4E148A582D0D86" KeyPath="yes" Source="$(var.sourceDir)\ResourceManager\AzureResourceManager\DataFactories\Microsoft.WindowsAzure.Management.Storage.dll" />
                        </Component>
                        <Component Id="cmp5B21FDE396B40BC62C2A08FB8F9ECFFB" Guid="*">
                            <File Id="filEC3C8E54DC4792DDDF0ECB7E21C5C356" KeyPath="yes" Source="$(var.sourceDir)\ResourceManager\AzureResourceManager\DataFactories\Microsoft.WindowsAzure.Storage.dll" />
                        </Component>
                        <Component Id="cmp62D2C50BEF5EE702BB419A14ACC5981E" Guid="*">
                            <File Id="fil3A7A9CE9EDFF14737D871BD1D69F0A9F" KeyPath="yes" Source="$(var.sourceDir)\ResourceManager\AzureResourceManager\DataFactories\Newtonsoft.Json.dll" />
                        </Component>
                        <Component Id="cmp8282F9914A4F7E56681C687F1D67D605" Guid="*">
                            <File Id="fil6F6F514C87A7B8F4948EB56A4104F2E6" KeyPath="yes" Source="$(var.sourceDir)\ResourceManager\AzureResourceManager\DataFactories\System.Net.Http.Extensions.dll" />
                        </Component>
                        <Component Id="cmp2A19DE198514C78DDD94294C7681FCF5" Guid="*">
                            <File Id="fil37FA4BAE4E4D5BCB8FCE6240693BCE7E" KeyPath="yes" Source="$(var.sourceDir)\ResourceManager\AzureResourceManager\DataFactories\System.Net.Http.Formatting.dll" />
                        </Component>
                        <Component Id="cmpBFF3EE7A4627288C2D2424BA1DF0FCE1" Guid="*">
                            <File Id="fil094ED52FC1222B3EA96BEDA2EFFFA0D0" KeyPath="yes" Source="$(var.sourceDir)\ResourceManager\AzureResourceManager\DataFactories\System.Net.Http.Primitives.dll" />
                        </Component>
                        <Component Id="cmpC04498A4FB0FD84163A4FABEFAFC86C4" Guid="*">
                            <File Id="fil105666233D87C5D0098CF9541550A134" KeyPath="yes" Source="$(var.sourceDir)\ResourceManager\AzureResourceManager\DataFactories\System.Spatial.dll" />
                        </Component>
                    </Directory>
                    <Directory Id="dirFAE3F0C22DEB252015DFAAAB1EA44EF4" Name="Insights">
                        <Component Id="cmpA809ADAC0A4221DBCEF0DC8BC564464F" Guid="*">
                            <File Id="filA5BAA26B96CBD44D93FA6A1D5BC9C858" KeyPath="yes" Source="$(var.sourceDir)\ResourceManager\AzureResourceManager\Insights\Hyak.Common.dll" />
                        </Component>
                        <Component Id="cmp3DC823D21FE7D8A4098DED6A595F897A" Guid="*">
                            <File Id="filB380BC3C038FED07C89B9EDB1DF32C78" KeyPath="yes" Source="$(var.sourceDir)\ResourceManager\AzureResourceManager\Insights\Microsoft.Azure.Commands.Insights.dll" />
                        </Component>
                        <Component Id="cmpE531D72001E366953479990C798AD906" Guid="*">
                            <File Id="filB370846DAEC6B043E71737768B5D06FB" KeyPath="yes" Source="$(var.sourceDir)\ResourceManager\AzureResourceManager\Insights\Microsoft.Azure.Commands.Insights.dll-Help.xml" />
                        </Component>
                        <Component Id="cmp9DC850AA7CBDB8F32FAAE882ACF1C4D9" Guid="*">
                            <File Id="fil48A0531FE0939B67D6A4D4ADDC16E10C" KeyPath="yes" Source="$(var.sourceDir)\ResourceManager\AzureResourceManager\Insights\Microsoft.Azure.Common.Authentication.dll" />
                        </Component>
                        <Component Id="cmp3720A4CCA2E5F4D2EC35291198D4BEE3" Guid="*">
                            <File Id="filF654DAD00F33DFFC7F1CAAA9BBDD9504" KeyPath="yes" Source="$(var.sourceDir)\ResourceManager\AzureResourceManager\Insights\Microsoft.Azure.Common.dll" />
                        </Component>
                        <Component Id="cmpB6D50CCF3757EBDA9602AA570BCE0D1E" Guid="*">
                            <File Id="filB4742E7CF6BD5A71AD5FF5CB5DE44395" KeyPath="yes" Source="$(var.sourceDir)\ResourceManager\AzureResourceManager\Insights\Microsoft.Azure.Common.NetFramework.dll" />
                        </Component>
                        <Component Id="cmp04F046DCD3C191FC98D9F1338855F823" Guid="*">
                            <File Id="fil2726BF25C508F620D514549EED9C51DB" KeyPath="yes" Source="$(var.sourceDir)\ResourceManager\AzureResourceManager\Insights\Microsoft.Azure.Insights.dll" />
                        </Component>
<<<<<<< HEAD
=======
                        <Component Id="cmp3B09E1BDCA0B52F9EA656CCC45BD9719" Guid="*">
                            <File Id="fil25472A8FA7FA8AD458FF3DD90F113F8A" KeyPath="yes" Source="$(var.sourceDir)\ResourceManager\AzureResourceManager\Insights\Microsoft.Azure.ResourceManager.dll" />
                        </Component>
>>>>>>> 73981902
                        <Component Id="cmp2591E42374FAC2E1ECB763DEBCAD6CA6" Guid="*">
                            <File Id="fil026AC17EB4E84AFA3C77F14CA14F4EF8" KeyPath="yes" Source="$(var.sourceDir)\ResourceManager\AzureResourceManager\Insights\Microsoft.Data.Edm.dll" />
                        </Component>
                        <Component Id="cmp32AF78F6912DCA522A0FFAC8FD603B2F" Guid="*">
                            <File Id="filEC137547A5F97E0CEB774FDE22C6D0BE" KeyPath="yes" Source="$(var.sourceDir)\ResourceManager\AzureResourceManager\Insights\Microsoft.Data.OData.dll" />
                        </Component>
                        <Component Id="cmp27231928A2D67FBC8D981AB504BD21F1" Guid="*">
                            <File Id="fil469AB2B99910FBDB757FB64FAA43EEF2" KeyPath="yes" Source="$(var.sourceDir)\ResourceManager\AzureResourceManager\Insights\Microsoft.Data.Services.Client.dll" />
                        </Component>
                        <Component Id="cmpE4D93F3591A5E0258D9F3BC7B60DAB6A" Guid="*">
                            <File Id="fil080BD0B87E23FB9630A97BC7403CF375" KeyPath="yes" Source="$(var.sourceDir)\ResourceManager\AzureResourceManager\Insights\Microsoft.IdentityModel.Clients.ActiveDirectory.dll" />
                        </Component>
                        <Component Id="cmp969D3C7FCFB07B7318A8A57FCD133108" Guid="*">
                            <File Id="fil2AFA8C38D1FF3E159E6C425158ECD083" KeyPath="yes" Source="$(var.sourceDir)\ResourceManager\AzureResourceManager\Insights\Microsoft.IdentityModel.Clients.ActiveDirectory.WindowsForms.dll" />
                        </Component>
                        <Component Id="cmp209CCEE0DCF9E72717C6DEDE4C8984E1" Guid="*">
                            <File Id="filB3488A11432720CCC778EEDE53A35520" KeyPath="yes" Source="$(var.sourceDir)\ResourceManager\AzureResourceManager\Insights\Microsoft.WindowsAzure.Commands.Common.dll" />
                        </Component>
                        <Component Id="cmp7BECB13532E43A81AFC0959E29FF1F56" Guid="*">
                            <File Id="fil4562ECD0CE4E517A3B3EE8FB5DD93915" KeyPath="yes" Source="$(var.sourceDir)\ResourceManager\AzureResourceManager\Insights\Microsoft.WindowsAzure.Configuration.dll" />
                        </Component>
                        <Component Id="cmp5CEBB63124C5833CCFA24A6D28E11CC9" Guid="*">
                            <File Id="filDB364E77519F6ACAA5B9CE685AB1AFB4" KeyPath="yes" Source="$(var.sourceDir)\ResourceManager\AzureResourceManager\Insights\Microsoft.WindowsAzure.Storage.dll" />
                        </Component>
                        <Component Id="cmpF5AF8CEC5E3C01F32D02BF852FD840AC" Guid="*">
                            <File Id="fil3E19CAF38E35341A8646C8D13141B4E5" KeyPath="yes" Source="$(var.sourceDir)\ResourceManager\AzureResourceManager\Insights\Newtonsoft.Json.dll" />
                        </Component>
                        <Component Id="cmp5D4BF2AFED5DA226237313E9C2F8099B" Guid="*">
                            <File Id="filC27FF716D5D45BE809FDF4A013ED221B" KeyPath="yes" Source="$(var.sourceDir)\ResourceManager\AzureResourceManager\Insights\System.Net.Http.Formatting.dll" />
                        </Component>
                        <Component Id="cmp0BBA12BCAEC94783EC690D768E1A9476" Guid="*">
                            <File Id="fil1AD7EC261964401DA187C10AFD95DF02" KeyPath="yes" Source="$(var.sourceDir)\ResourceManager\AzureResourceManager\Insights\System.Spatial.dll" />
                        </Component>
                    </Directory>
                    <Directory Id="dirF32F5B70B51A29EED3B6A42F959BE600" Name="KeyVault">
                        <Component Id="cmpF691ECE2E61383DFBF997C509D946386" Guid="*">
                            <File Id="fil8D04904202E8A8B478164132F5534E5E" KeyPath="yes" Source="$(var.sourceDir)\ResourceManager\AzureResourceManager\KeyVault\Hyak.Common.dll" />
                        </Component>
                        <Component Id="cmp4384DC163B139D10A7988F6DCE10A880" Guid="*">
                            <File Id="fil93B13FEC3D2F0E6C24EEA5A88743673E" KeyPath="yes" Source="$(var.sourceDir)\ResourceManager\AzureResourceManager\KeyVault\Microsoft.Azure.Commands.KeyVault.dll" />
                        </Component>
                        <Component Id="cmp0635B54B2B3E0564FEA476E0C9A701C7" Guid="*">
                            <File Id="filFDF773E6F57B1638C65002482D788E13" KeyPath="yes" Source="$(var.sourceDir)\ResourceManager\AzureResourceManager\KeyVault\Microsoft.Azure.Commands.KeyVault.dll-Help.xml" />
                        </Component>
                        <Component Id="cmp92D53BB85B8D42A3C0F2FD08233102D5" Guid="*">
                            <File Id="fil74E9585A41297A7784BF077B4E9E0783" KeyPath="yes" Source="$(var.sourceDir)\ResourceManager\AzureResourceManager\KeyVault\Microsoft.Azure.Commands.KeyVault.format.ps1xml" />
                        </Component>
                        <Component Id="cmpDC57306B3AFF355EE5DFF7378BD06B5D" Guid="*">
                            <File Id="fil7D33BCB5A56E8C56D3F3A8BF1287545E" KeyPath="yes" Source="$(var.sourceDir)\ResourceManager\AzureResourceManager\KeyVault\Microsoft.Azure.Common.Authentication.dll" />
                        </Component>
                        <Component Id="cmp06B1E73DD89C32A6359580BBC00FA199" Guid="*">
                            <File Id="fil02A6B777772BCABCFD54A8FD41462834" KeyPath="yes" Source="$(var.sourceDir)\ResourceManager\AzureResourceManager\KeyVault\Microsoft.Azure.Common.dll" />
                        </Component>
                        <Component Id="cmpBA50088476D481806FA8A46CA2C5CEBE" Guid="*">
                            <File Id="fil21E8691D4482B7702FD47A93501119F7" KeyPath="yes" Source="$(var.sourceDir)\ResourceManager\AzureResourceManager\KeyVault\Microsoft.Azure.Common.NetFramework.dll" />
                        </Component>
                        <Component Id="cmpE98C5E961AE569F1BB93B80CA0520B55" Guid="*">
                            <File Id="fil0E05BBFC00F0DB47B28ABE41B41B5609" KeyPath="yes" Source="$(var.sourceDir)\ResourceManager\AzureResourceManager\KeyVault\Microsoft.Azure.ResourceManager.dll" />
                        </Component>
                        <Component Id="cmp23368001E71D590284E662F949393266" Guid="*">
                            <File Id="fil191DABD480047452338C26366EE93D79" KeyPath="yes" Source="$(var.sourceDir)\ResourceManager\AzureResourceManager\KeyVault\Microsoft.Data.Edm.dll" />
                        </Component>
                        <Component Id="cmp8885D62E14E2D7967F6F1C56F44E4821" Guid="*">
                            <File Id="fil163E249277134C1B630AF3297EBD554B" KeyPath="yes" Source="$(var.sourceDir)\ResourceManager\AzureResourceManager\KeyVault\Microsoft.Data.OData.dll" />
                        </Component>
                        <Component Id="cmpF688538124E45386E4034F5FBC575335" Guid="*">
                            <File Id="fil334AD72B2486A530EB484FDF25A179D3" KeyPath="yes" Source="$(var.sourceDir)\ResourceManager\AzureResourceManager\KeyVault\Microsoft.Data.Services.Client.dll" />
                        </Component>
                        <Component Id="cmp1CF758FE0016953D21E5F77BDBACAD67" Guid="*">
                            <File Id="filF0F2384641B1265D7C3EE17F535C5AB6" KeyPath="yes" Source="$(var.sourceDir)\ResourceManager\AzureResourceManager\KeyVault\Microsoft.IdentityModel.Clients.ActiveDirectory.dll" />
                        </Component>
                        <Component Id="cmp91A6B21E16B5043E5E7006E53FFA7DB9" Guid="*">
                            <File Id="filA3D88DC5C8808CD728F963993C17ED9B" KeyPath="yes" Source="$(var.sourceDir)\ResourceManager\AzureResourceManager\KeyVault\Microsoft.IdentityModel.Clients.ActiveDirectory.WindowsForms.dll" />
                        </Component>
                        <Component Id="cmp9769FB9AE18A4E4577D1BD7E3403CB34" Guid="*">
                            <File Id="fil2CEB17E423541A3D671422B358DDE064" KeyPath="yes" Source="$(var.sourceDir)\ResourceManager\AzureResourceManager\KeyVault\Microsoft.Threading.Tasks.dll" />
                        </Component>
                        <Component Id="cmpB9D75E456981F55A2AD9326C06FA5569" Guid="*">
                            <File Id="filA22F6804ED22F8D1AAED17988066E2DA" KeyPath="yes" Source="$(var.sourceDir)\ResourceManager\AzureResourceManager\KeyVault\Microsoft.Threading.Tasks.Extensions.Desktop.dll" />
                        </Component>
                        <Component Id="cmp44B0C78318DD9232407385356323964F" Guid="*">
                            <File Id="fil6B39F48FEEBDDE0298267C0C8765278D" KeyPath="yes" Source="$(var.sourceDir)\ResourceManager\AzureResourceManager\KeyVault\Microsoft.Threading.Tasks.Extensions.dll" />
                        </Component>
                        <Component Id="cmp01D967E215717DA062831574058294CE" Guid="*">
                            <File Id="fil4873A279298A05B8040EF70A0DB026D6" KeyPath="yes" Source="$(var.sourceDir)\ResourceManager\AzureResourceManager\KeyVault\Microsoft.WindowsAzure.Commands.Common.dll" />
                        </Component>
                        <Component Id="cmp1496C1F7B5BF9E8A5598E8126F87355B" Guid="*">
                            <File Id="fil9A9122819D20D87139841590AE83C4D2" KeyPath="yes" Source="$(var.sourceDir)\ResourceManager\AzureResourceManager\KeyVault\Microsoft.WindowsAzure.Management.dll" />
                        </Component>
                        <Component Id="cmp092B990A20E8B0B33D4450EBA12B9AB4" Guid="*">
                            <File Id="fil4CCFA35C51816A35D00C8371811EDE94" KeyPath="yes" Source="$(var.sourceDir)\ResourceManager\AzureResourceManager\KeyVault\Newtonsoft.Json.dll" />
                        </Component>
                        <Component Id="cmp5CDCB0785A318F614D9422554B3F4ED2" Guid="*">
                            <File Id="fil273B7FB1C198C0F151940A2EAF215BD2" KeyPath="yes" Source="$(var.sourceDir)\ResourceManager\AzureResourceManager\KeyVault\System.Net.Http.Extensions.dll" />
                        </Component>
                        <Component Id="cmpE90D51E3A3C747163C7F1D6DC5409800" Guid="*">
                            <File Id="fil83D1EC98075E0993A83C3C6C200B4976" KeyPath="yes" Source="$(var.sourceDir)\ResourceManager\AzureResourceManager\KeyVault\System.Net.Http.Formatting.dll" />
                        </Component>
                        <Component Id="cmpAD51B1C903B9CB0DB18004F97CD8ADBA" Guid="*">
                            <File Id="fil3208D4A9BD36690D97F5BC942D634247" KeyPath="yes" Source="$(var.sourceDir)\ResourceManager\AzureResourceManager\KeyVault\System.Net.Http.Primitives.dll" />
                        </Component>
                        <Component Id="cmp03F452B7335FA9F557105A7C423D8695" Guid="*">
                            <File Id="filA1447FC0D40ED88A76676B51C5DCD116" KeyPath="yes" Source="$(var.sourceDir)\ResourceManager\AzureResourceManager\KeyVault\System.Spatial.dll" />
                        </Component>
                    </Directory>
                    <Directory Id="dir8CC0FAD05155C42F124B6D0BCA0E7D61" Name="RedisCache">
                        <Component Id="cmp69C36860BD8B6FC1A4C57B49FD96943F" Guid="*">
                            <File Id="filACA5D02EE16651D23B268766D6777C81" KeyPath="yes" Source="$(var.sourceDir)\ResourceManager\AzureResourceManager\RedisCache\Hyak.Common.dll" />
                        </Component>
                        <Component Id="cmp7D5E86930E84748A0DD514885305713B" Guid="*">
                            <File Id="fil131E2C8103D8D211C808ED2DDD8C1973" KeyPath="yes" Source="$(var.sourceDir)\ResourceManager\AzureResourceManager\RedisCache\Microsoft.Azure.Commands.RedisCache.dll" />
                        </Component>
                        <Component Id="cmpB7F69E2328CC8CB1B9E69DAE4C52B988" Guid="*">
                            <File Id="fil3245CC5C7354DEF7D00A5822BEAFE4E7" KeyPath="yes" Source="$(var.sourceDir)\ResourceManager\AzureResourceManager\RedisCache\Microsoft.Azure.Commands.RedisCache.dll-Help.xml" />
                        </Component>
                        <Component Id="cmpEEB3A1BBC45DAB3A9DF37AFE5BA15B72" Guid="*">
                            <File Id="fil3EB9E8CE9A47DA1C3DEF207E61B1311A" KeyPath="yes" Source="$(var.sourceDir)\ResourceManager\AzureResourceManager\RedisCache\Microsoft.Azure.Commands.RedisCache.format.ps1xml" />
                        </Component>
                        <Component Id="cmp4885DC77094EAD3D62367A16F0BFC6AD" Guid="*">
                            <File Id="filF7A2CBFA7A0F6D9F1A548129DC85DE41" KeyPath="yes" Source="$(var.sourceDir)\ResourceManager\AzureResourceManager\RedisCache\Microsoft.Azure.Common.Authentication.dll" />
                        </Component>
                        <Component Id="cmp7626ECC660D8BB44389645B7BE7B1AEB" Guid="*">
                            <File Id="filB57964B6A710424BC3278D25B9908D1B" KeyPath="yes" Source="$(var.sourceDir)\ResourceManager\AzureResourceManager\RedisCache\Microsoft.Azure.Common.dll" />
                        </Component>
                        <Component Id="cmpC685313F6F9A6D1F74D1F6E5C7845756" Guid="*">
                            <File Id="fil14DE0BEEB1164395CEFA6A735A32BAC8" KeyPath="yes" Source="$(var.sourceDir)\ResourceManager\AzureResourceManager\RedisCache\Microsoft.Azure.Common.NetFramework.dll" />
                        </Component>
                        <Component Id="cmpFFECC72315DE4AF8E90A309B65045D14" Guid="*">
                            <File Id="fil3B0E615A216A891D2FDD91C1F49190E8" KeyPath="yes" Source="$(var.sourceDir)\ResourceManager\AzureResourceManager\RedisCache\Microsoft.Azure.Management.Redis.dll" />
                        </Component>
                        <Component Id="cmp0A242CB7F78FA9A86DB05C843A7D680C" Guid="*">
                            <File Id="fil26EA8FC5A561521BF650EF6D654401FD" KeyPath="yes" Source="$(var.sourceDir)\ResourceManager\AzureResourceManager\RedisCache\Microsoft.Azure.ResourceManager.dll" />
                        </Component>
                        <Component Id="cmpE357EADF06DCA342293159E136F6353E" Guid="*">
                            <File Id="fil25C8B8F745F96E4F75C2B9412F1C0CEF" KeyPath="yes" Source="$(var.sourceDir)\ResourceManager\AzureResourceManager\RedisCache\Microsoft.IdentityModel.Clients.ActiveDirectory.dll" />
                        </Component>
                        <Component Id="cmp8C38EE1D6EB37310BF142B965FBC21C2" Guid="*">
                            <File Id="fil571550947B2C18732D7D4FA6F5489B53" KeyPath="yes" Source="$(var.sourceDir)\ResourceManager\AzureResourceManager\RedisCache\Microsoft.IdentityModel.Clients.ActiveDirectory.WindowsForms.dll" />
                        </Component>
                        <Component Id="cmpB2794F718A9476684D768A3166F0FD50" Guid="*">
                            <File Id="fil04AA71D6A6B6832E8AE61AA3CBF9D716" KeyPath="yes" Source="$(var.sourceDir)\ResourceManager\AzureResourceManager\RedisCache\Microsoft.Threading.Tasks.dll" />
                        </Component>
                        <Component Id="cmp899B2DCF1DF2395438CD62B9FB2EC09F" Guid="*">
                            <File Id="filA8139790A4986A9A5739D775BE4A5CEE" KeyPath="yes" Source="$(var.sourceDir)\ResourceManager\AzureResourceManager\RedisCache\Microsoft.Threading.Tasks.Extensions.Desktop.dll" />
                        </Component>
                        <Component Id="cmpEE4A2BAEC5568986667C5E556013AFAD" Guid="*">
                            <File Id="filECCBF3D5C90A45EF77C9F3CEE8906CCE" KeyPath="yes" Source="$(var.sourceDir)\ResourceManager\AzureResourceManager\RedisCache\Microsoft.Threading.Tasks.Extensions.dll" />
                        </Component>
                        <Component Id="cmpA93566CFE9D76033607CD41BAA707D7E" Guid="*">
                            <File Id="fil75585961FDA98980C706A4F208631730" KeyPath="yes" Source="$(var.sourceDir)\ResourceManager\AzureResourceManager\RedisCache\Microsoft.WindowsAzure.Commands.Common.dll" />
                        </Component>
                        <Component Id="cmp33B9E674E25760B27008F7E0173E9BF7" Guid="*">
                            <File Id="filB36BA1F89A69C85C9E1C60BFBDF2E247" KeyPath="yes" Source="$(var.sourceDir)\ResourceManager\AzureResourceManager\RedisCache\Microsoft.WindowsAzure.Commands.Profile.dll" />
                        </Component>
                        <Component Id="cmp762502142BBFE32FEED1689641652E0C" Guid="*">
                            <File Id="filEDB39D51654950F9C40DAB5687BC3691" KeyPath="yes" Source="$(var.sourceDir)\ResourceManager\AzureResourceManager\RedisCache\Microsoft.WindowsAzure.Commands.Profile.dll-Help.xml" />
                        </Component>
                        <Component Id="cmp4F13880335E5A945AC4D9871979DBE9D" Guid="*">
                            <File Id="fil2679F8A091915C7153F1E60CA1FB5D81" KeyPath="yes" Source="$(var.sourceDir)\ResourceManager\AzureResourceManager\RedisCache\Microsoft.WindowsAzure.Commands.Profile.format.ps1xml" />
                        </Component>
                        <Component Id="cmp6BF8987BC4CDCB18EC1C7F909A830728" Guid="*">
                            <File Id="fil920F92BCBBE3428A4A847A56BC91FCC6" KeyPath="yes" Source="$(var.sourceDir)\ResourceManager\AzureResourceManager\RedisCache\Microsoft.WindowsAzure.Management.dll" />
                        </Component>
                        <Component Id="cmp0080B0E79CF939DA491D97948DA6A045" Guid="*">
                            <File Id="fil2337B04380F0A1703AD1EFFF79FC5D08" KeyPath="yes" Source="$(var.sourceDir)\ResourceManager\AzureResourceManager\RedisCache\Newtonsoft.Json.dll" />
                        </Component>
                        <Component Id="cmp0E413D6D37193329AE9010F9FA2890C5" Guid="*">
                            <File Id="fil51F2FB78266A338838750DF4A03D29D7" KeyPath="yes" Source="$(var.sourceDir)\ResourceManager\AzureResourceManager\RedisCache\System.Net.Http.Extensions.dll" />
                        </Component>
                        <Component Id="cmpB0B297F0299FD28B4E6A8D7DD9C09488" Guid="*">
                            <File Id="fil5754B4F4B42FEABCCD5C6D1A12BD70BB" KeyPath="yes" Source="$(var.sourceDir)\ResourceManager\AzureResourceManager\RedisCache\System.Net.Http.Formatting.dll" />
                        </Component>
                        <Component Id="cmp5213FD510F56FD8BB9F7937D8F0F4B7E" Guid="*">
                            <File Id="filA285606FDF7819DFF4D2CC3872D131C8" KeyPath="yes" Source="$(var.sourceDir)\ResourceManager\AzureResourceManager\RedisCache\System.Net.Http.Primitives.dll" />
                        </Component>
                    </Directory>
                    <Directory Id="dir373C860472263629CD07E0A04D948706" Name="Resources">
                        <Component Id="cmp9F7FF28B251BC1B972FE3881AA4923DC" Guid="*">
                            <File Id="filC540570EA13DEFAE3D7A85461D5327D5" KeyPath="yes" Source="$(var.sourceDir)\ResourceManager\AzureResourceManager\Resources\AutoMapper.dll" />
                        </Component>
                        <Component Id="cmp5AD16BC119CB68D434C0438493948926" Guid="*">
                            <File Id="filFA72B6D0ED7DD12623D2F186EC66315C" KeyPath="yes" Source="$(var.sourceDir)\ResourceManager\AzureResourceManager\Resources\AutoMapper.Net4.dll" />
                        </Component>
                        <Component Id="cmp7A2FF52FA7E04F521C9201BAB967B314" Guid="*">
                            <File Id="fil3589888F6E6BE88DE352C15DFF7F6CC9" KeyPath="yes" Source="$(var.sourceDir)\ResourceManager\AzureResourceManager\Resources\Azure.psd1" />
                        </Component>
                        <Component Id="cmp647C05D40FC63AFB623D0FB38EFC4C83" Guid="*">
                            <File Id="filEB8AD3600236EB7DD88616C58B5A157E" KeyPath="yes" Source="$(var.sourceDir)\ResourceManager\AzureResourceManager\Resources\Hyak.Common.dll" />
                        </Component>
                        <Component Id="cmpD3996833EE0ED6DF85A62755BA364799" Guid="*">
                            <File Id="fil3917108E95F006713FABF2F78C0ABDAE" KeyPath="yes" Source="$(var.sourceDir)\ResourceManager\AzureResourceManager\Resources\Microsoft.Azure.Batch.dll" />
                        </Component>
                        <Component Id="cmp52B4C6C34E55FFC84846006FBFF66323" Guid="*">
                            <File Id="fil5CD22B4406C5EBE89BC1D35703AA94A9" KeyPath="yes" Source="$(var.sourceDir)\ResourceManager\AzureResourceManager\Resources\Microsoft.Azure.Commands.Batch.dll" />
                        </Component>
                        <Component Id="cmp7F1D26F455AA981C1C86ACFA401241D3" Guid="*">
                            <File Id="fil98967F85D5F46C4E51018F7E7304702C" KeyPath="yes" Source="$(var.sourceDir)\ResourceManager\AzureResourceManager\Resources\Microsoft.Azure.Commands.Batch.dll-Help.xml" />
                        </Component>
                        <Component Id="cmpBC5FC2169331517CC80DA5FEB5DE1FBA" Guid="*">
                            <File Id="filE167246B00C6B04FC419FABE5D1ADC19" KeyPath="yes" Source="$(var.sourceDir)\ResourceManager\AzureResourceManager\Resources\Microsoft.Azure.Commands.Batch.format.ps1xml" />
                        </Component>
                        <Component Id="cmp809D26C691A60E1563E59D6A76569E88" Guid="*">
                            <File Id="fil034280E99EFDD1E751CC839A83CCC6B5" KeyPath="yes" Source="$(var.sourceDir)\ResourceManager\AzureResourceManager\Resources\Microsoft.Azure.Commands.Insights.dll" />
                        </Component>
                        <Component Id="cmpF2890054CDE29CD78C17ADD5C540EC48" Guid="*">
                            <File Id="fil6888BF65081748083DC231F9545389D1" KeyPath="yes" Source="$(var.sourceDir)\ResourceManager\AzureResourceManager\Resources\Microsoft.Azure.Commands.Insights.dll-Help.xml" />
                        </Component>
                        <Component Id="cmp1003E73C58ABAC590D60C9084A39511A" Guid="*">
                            <File Id="fil861D37487B03BF6C4E7C8D3C25C3CC29" KeyPath="yes" Source="$(var.sourceDir)\ResourceManager\AzureResourceManager\Resources\Microsoft.Azure.Commands.KeyVault.dll" />
                        </Component>
                        <Component Id="cmp4244D588029B72515BF245E3F873A6FA" Guid="*">
                            <File Id="fil5AA7297932EFE5F67228D010A680D73C" KeyPath="yes" Source="$(var.sourceDir)\ResourceManager\AzureResourceManager\Resources\Microsoft.Azure.Commands.KeyVault.dll-Help.xml" />
                        </Component>
                        <Component Id="cmp57D0542363843977C8AC200D8C36C431" Guid="*">
                            <File Id="filCBD984AD7006F38C69F3C0B777373256" KeyPath="yes" Source="$(var.sourceDir)\ResourceManager\AzureResourceManager\Resources\Microsoft.Azure.Commands.KeyVault.format.ps1xml" />
                        </Component>
                        <Component Id="cmp519FA93A87044E1F6B5096B295370488" Guid="*">
                            <File Id="filA5A191EF8334D604B0E84AB68E089999" KeyPath="yes" Source="$(var.sourceDir)\ResourceManager\AzureResourceManager\Resources\Microsoft.Azure.Commands.RedisCache.dll" />
                        </Component>
                        <Component Id="cmp676F99A118173C700AFBDC73848BD83B" Guid="*">
                            <File Id="filEA209BA4E78CB275230EFB3686205A53" KeyPath="yes" Source="$(var.sourceDir)\ResourceManager\AzureResourceManager\Resources\Microsoft.Azure.Commands.RedisCache.dll-Help.xml" />
                        </Component>
                        <Component Id="cmp13A9EC661F7AC7FA9D243ADFFC00A3A2" Guid="*">
                            <File Id="fil9C49954FC1D7A0F8B58EBE2243987470" KeyPath="yes" Source="$(var.sourceDir)\ResourceManager\AzureResourceManager\Resources\Microsoft.Azure.Commands.RedisCache.format.ps1xml" />
                        </Component>
                        <Component Id="cmpE26272EE838769BD2FFEA9C0C34D98A1" Guid="*">
                            <File Id="filCC6184C17424259A3F35CE11A1AFE043" KeyPath="yes" Source="$(var.sourceDir)\ResourceManager\AzureResourceManager\Resources\Microsoft.Azure.Commands.RemoteApp.dll" />
                        </Component>
                        <Component Id="cmp516068C60B9103EEF550824AF08E3480" Guid="*">
                            <File Id="filFBEC2AF221D002244AD02A9017846EB3" KeyPath="yes" Source="$(var.sourceDir)\ResourceManager\AzureResourceManager\Resources\Microsoft.Azure.Commands.RemoteApp.dll-help.xml" />
                        </Component>
                        <Component Id="cmp73768AE8C93638B2530E9F74B6FA5470" Guid="*">
                            <File Id="fil2112A41C953308499BCC1D706AA6FC6F" KeyPath="yes" Source="$(var.sourceDir)\ResourceManager\AzureResourceManager\Resources\Microsoft.Azure.Commands.Resources.dll" />
                        </Component>
                        <Component Id="cmp43B198DD7ECA39F95FF5CD09BD732D67" Guid="*">
                            <File Id="fil637BE3C98A675F4C395C7AB20065ED0B" KeyPath="yes" Source="$(var.sourceDir)\ResourceManager\AzureResourceManager\Resources\Microsoft.Azure.Commands.Resources.dll-Help.xml" />
                        </Component>
                        <Component Id="cmpF723A612E44FEF81A6FD35D6F83156E4" Guid="*">
                            <File Id="fil71FEAD6012A4857551B2F73A73BB4B15" KeyPath="yes" Source="$(var.sourceDir)\ResourceManager\AzureResourceManager\Resources\Microsoft.Azure.Commands.Resources.format.ps1xml" />
                        </Component>
                        <Component Id="cmp22C4CFD61DF234A2D32CF6255ED9022F" Guid="*">
                            <File Id="fil76001061C1C82095D4211F6689F13B22" KeyPath="yes" Source="$(var.sourceDir)\ResourceManager\AzureResourceManager\Resources\Microsoft.Azure.Commands.Sql.dll" />
                        </Component>
                        <Component Id="cmp2D4903DFD9808EC073684DBE490CDCA6" Guid="*">
                            <File Id="fil8CEC7F377D72364450A45C1489D795CA" KeyPath="yes" Source="$(var.sourceDir)\ResourceManager\AzureResourceManager\Resources\Microsoft.Azure.Commands.Sql.dll-Help.xml" />
                        </Component>
                        <Component Id="cmp38E0EF8681E335666800EB19BAAA2536" Guid="*">
                            <File Id="filCC49C1E829B78BB7FAA3D9842054C321" KeyPath="yes" Source="$(var.sourceDir)\ResourceManager\AzureResourceManager\Resources\Microsoft.Azure.Commands.StreamAnalytics.dll" />
                        </Component>
                        <Component Id="cmp45A71B619D79898B664D4A5FA00D2661" Guid="*">
                            <File Id="fil6BB198A23E415356DEB5A09DC4BD780B" KeyPath="yes" Source="$(var.sourceDir)\ResourceManager\AzureResourceManager\Resources\Microsoft.Azure.Commands.StreamAnalytics.dll-Help.xml" />
                        </Component>
                        <Component Id="cmpB8D13C9F81CA1BE2887AC1A76BD20A1F" Guid="*">
                            <File Id="fil311F8FEE1C6613CEA97AF6B3E203F655" KeyPath="yes" Source="$(var.sourceDir)\ResourceManager\AzureResourceManager\Resources\Microsoft.Azure.Commands.StreamAnalytics.format.ps1xml" />
                        </Component>
                        <Component Id="cmp39A9BF8F58FB19C317032EAC52A3ADC5" Guid="*">
                            <File Id="fil11A51B8EC65D16A67EADE116CF3715D2" KeyPath="yes" Source="$(var.sourceDir)\ResourceManager\AzureResourceManager\Resources\Microsoft.Azure.Commands.Tags.dll" />
                        </Component>
                        <Component Id="cmp94FBFFF5E19FFFAE995EDD8FD6E47BDB" Guid="*">
                            <File Id="filC88E7C804F94525EE22460B7DAAA9669" KeyPath="yes" Source="$(var.sourceDir)\ResourceManager\AzureResourceManager\Resources\Microsoft.Azure.Commands.Tags.dll-help.xml" />
                        </Component>
                        <Component Id="cmp106E84D49572C18BADC96B258C409E0E" Guid="*">
                            <File Id="fil016ECA84A1C725696A538ED0A855569C" KeyPath="yes" Source="$(var.sourceDir)\ResourceManager\AzureResourceManager\Resources\Microsoft.Azure.Commands.Tags.format.ps1xml" />
                        </Component>
                        <Component Id="cmpA69E9B5A11D4C44CE28F76A1DB21AD19" Guid="*">
                            <File Id="fil0C9D425FE1E8BB4C164294C3B638FE3A" KeyPath="yes" Source="$(var.sourceDir)\ResourceManager\AzureResourceManager\Resources\Microsoft.Azure.Commands.Websites.dll" />
                        </Component>
                        <Component Id="cmp3638B01B671465E7992B986AE4CB2D04" Guid="*">
                            <File Id="filFDE966F859DFA54C2A7BE690CFD157CA" KeyPath="yes" Source="$(var.sourceDir)\ResourceManager\AzureResourceManager\Resources\Microsoft.Azure.Commands.Websites.dll-Help.xml" />
                        </Component>
                        <Component Id="cmp89AF2325F191D92FC1AE897679765E69" Guid="*">
                            <File Id="filDE12B205708841456598FFC469156174" KeyPath="yes" Source="$(var.sourceDir)\ResourceManager\AzureResourceManager\Resources\Microsoft.Azure.Common.Authentication.dll" />
                        </Component>
                        <Component Id="cmpD167995768EFAFCA47AC55A90FE656B6" Guid="*">
                            <File Id="filAE71192D4C3379FE539A02BDAE51BFE8" KeyPath="yes" Source="$(var.sourceDir)\ResourceManager\AzureResourceManager\Resources\Microsoft.Azure.Common.dll" />
                        </Component>
                        <Component Id="cmpF2DEF9C932BBA13B4976DA039F73E689" Guid="*">
                            <File Id="fil50B184B7EF3CDA8D8BD6D7652E10CA04" KeyPath="yes" Source="$(var.sourceDir)\ResourceManager\AzureResourceManager\Resources\Microsoft.Azure.Common.NetFramework.dll" />
                        </Component>
                        <Component Id="cmp1B6C63CF8B463CAEE1556B5E75652E2C" Guid="*">
                            <File Id="filD2B71C2527565DFE5D95E2B3BFCC729D" KeyPath="yes" Source="$(var.sourceDir)\ResourceManager\AzureResourceManager\Resources\Microsoft.Azure.Gallery.dll" />
                        </Component>
                        <Component Id="cmp317D72948C627EE46943444F82EE25DA" Guid="*">
                            <File Id="fil158543F35C5C73810AE13F9D17F5D12E" KeyPath="yes" Source="$(var.sourceDir)\ResourceManager\AzureResourceManager\Resources\Microsoft.Azure.Graph.RBAC.dll" />
                        </Component>
                        <Component Id="cmpBF03D440F3166C4B3A79E2F55D521AD5" Guid="*">
                            <File Id="fil6FA7216211014B7BDB65DF8ADF444201" KeyPath="yes" Source="$(var.sourceDir)\ResourceManager\AzureResourceManager\Resources\Microsoft.Azure.Insights.dll" />
                        </Component>
                        <Component Id="cmp8FEE3315C970FDADD6195DE7DEC9F62C" Guid="*">
                            <File Id="fil8AD6BBF17DBD67E48178440D5B81250E" KeyPath="yes" Source="$(var.sourceDir)\ResourceManager\AzureResourceManager\Resources\Microsoft.Azure.Management.Authorization.dll" />
                        </Component>
                        <Component Id="cmp42A50186F4AFE110F82ED0DBF18A271E" Guid="*">
                            <File Id="fil367F9428280E404ABE5701EFB2B19614" KeyPath="yes" Source="$(var.sourceDir)\ResourceManager\AzureResourceManager\Resources\Microsoft.Azure.Management.Batch.dll" />
                        </Component>
                        <Component Id="cmp7513A156C71ECD5FD6BE7BEBC3DB024B" Guid="*">
                            <File Id="fil8EA604CD246FD926A5EB987107705884" KeyPath="yes" Source="$(var.sourceDir)\ResourceManager\AzureResourceManager\Resources\Microsoft.Azure.Management.Redis.dll" />
                        </Component>
                        <Component Id="cmp03437FBF8AA7C12F8B06FC71B5806FD0" Guid="*">
                            <File Id="filFD84316FF13DB5AB769F0D77F9B3D596" KeyPath="yes" Source="$(var.sourceDir)\ResourceManager\AzureResourceManager\Resources\Microsoft.Azure.Management.RemoteApp.dll" />
                        </Component>
                        <Component Id="cmp1E110B3A62CD167B9B41556BD0F2CD6F" Guid="*">
                            <File Id="fil4653A5682BB54F2C6DCEA81F1A9E76A6" KeyPath="yes" Source="$(var.sourceDir)\ResourceManager\AzureResourceManager\Resources\Microsoft.Azure.Management.Sql.dll" />
                        </Component>
                        <Component Id="cmpE1BF6EAEEB822D9D73DBCFAB13791982" Guid="*">
                            <File Id="fil47DD93EC96872BF4DB0787041BBDFCF9" KeyPath="yes" Source="$(var.sourceDir)\ResourceManager\AzureResourceManager\Resources\Microsoft.Azure.Management.StreamAnalytics.dll" />
                        </Component>
                        <Component Id="cmpB571FD86C3A85FE12327FC783A65BC2E" Guid="*">
                            <File Id="fil19CC8540C4BC2263C6986A353982762E" KeyPath="yes" Source="$(var.sourceDir)\ResourceManager\AzureResourceManager\Resources\Microsoft.Azure.Management.WebSites.dll" />
                        </Component>
                        <Component Id="cmpBF4C7868DB8CE8B4B50CAF51B647E2B1" Guid="*">
                            <File Id="fil19BB25F9DA24781AACDA2274CE28507D" KeyPath="yes" Source="$(var.sourceDir)\ResourceManager\AzureResourceManager\Resources\Microsoft.Azure.ResourceManager.dll" />
                        </Component>
                        <Component Id="cmpA937677C4B398F4B7A4CF18B5A1E292D" Guid="*">
                            <File Id="fil850F0FF63537F0428126B3E04D5A49E6" KeyPath="yes" Source="$(var.sourceDir)\ResourceManager\AzureResourceManager\Resources\Microsoft.Data.Edm.dll" />
                        </Component>
                        <Component Id="cmp49A15EDF3D2E72E177EF373D2E9AB2DE" Guid="*">
                            <File Id="fil0C59FE29ED0B33F9B8BCA7B9EFA453C2" KeyPath="yes" Source="$(var.sourceDir)\ResourceManager\AzureResourceManager\Resources\Microsoft.Data.OData.dll" />
                        </Component>
                        <Component Id="cmpABB2FE63524DC4243E6F2FCDF24C7D5D" Guid="*">
                            <File Id="filB09D1539CCB60FACBC1A4134C2FA31AF" KeyPath="yes" Source="$(var.sourceDir)\ResourceManager\AzureResourceManager\Resources\Microsoft.Data.Services.Client.dll" />
                        </Component>
                        <Component Id="cmp3F61F18D6C072A4C001EB2E9AC4DA285" Guid="*">
                            <File Id="fil13B48C7E8D2086EE58727B777EDCF250" KeyPath="yes" Source="$(var.sourceDir)\ResourceManager\AzureResourceManager\Resources\Microsoft.IdentityModel.Clients.ActiveDirectory.dll" />
                        </Component>
                        <Component Id="cmpE7396D3C1C29168AEE4870C9146437BD" Guid="*">
                            <File Id="fil0E08B214ECA57F6568B57B9D0DD2AE45" KeyPath="yes" Source="$(var.sourceDir)\ResourceManager\AzureResourceManager\Resources\Microsoft.IdentityModel.Clients.ActiveDirectory.WindowsForms.dll" />
                        </Component>
                        <Component Id="cmp854FF9843BAC6AD706AFEE6D09B21BA5" Guid="*">
                            <File Id="fil4A6B5063B11CD4CA7A81050788613C11" KeyPath="yes" Source="$(var.sourceDir)\ResourceManager\AzureResourceManager\Resources\Microsoft.ServiceBus.dll" />
                        </Component>
                        <Component Id="cmpEFA6723DE788649C36CFD4875ED618EA" Guid="*">
                            <File Id="fil78AAA3947F601D3ADDB76B379E3EBF8E" KeyPath="yes" Source="$(var.sourceDir)\ResourceManager\AzureResourceManager\Resources\Microsoft.Threading.Tasks.dll" />
                        </Component>
                        <Component Id="cmp460A69220930FF8C24C3EF4152E98389" Guid="*">
                            <File Id="filDB9098D6FBAA77F7BF0653764D58A045" KeyPath="yes" Source="$(var.sourceDir)\ResourceManager\AzureResourceManager\Resources\Microsoft.Threading.Tasks.Extensions.Desktop.dll" />
                        </Component>
                        <Component Id="cmp7ED34ED999B020C904F2E11980F66271" Guid="*">
                            <File Id="filE3011A2A1F8D8643D3C01869CED7F278" KeyPath="yes" Source="$(var.sourceDir)\ResourceManager\AzureResourceManager\Resources\Microsoft.Threading.Tasks.Extensions.dll" />
                        </Component>
                        <Component Id="cmp849456AD1104598311055530D2B95230" Guid="*">
                            <File Id="fil9175554D420CEEFFC4D3AFCEE2A6FAAD" KeyPath="yes" Source="$(var.sourceDir)\ResourceManager\AzureResourceManager\Resources\Microsoft.WindowsAzure.Commands.CloudService.format.ps1xml" />
                        </Component>
                        <Component Id="cmp84FB5F55BE1B4F7124AE57985266903C" Guid="*">
                            <File Id="filFA6E9A172594D5B03F48BEFA95D97BF6" KeyPath="yes" Source="$(var.sourceDir)\ResourceManager\AzureResourceManager\Resources\Microsoft.WindowsAzure.Commands.Common.dll" />
                        </Component>
                        <Component Id="cmp4A7E8E25FD9EE05EBA98CB9C16A4DD96" Guid="*">
                            <File Id="filCCD31090C5E0AE4FA6AF1185883513BA" KeyPath="yes" Source="$(var.sourceDir)\ResourceManager\AzureResourceManager\Resources\Microsoft.WindowsAzure.Commands.Common.Storage.dll" />
                        </Component>
                        <Component Id="cmp02F183CF0B002150285EF5D77C4EDDE4" Guid="*">
                            <File Id="fil3AD986C675834A9A696FFCF606596886" KeyPath="yes" Source="$(var.sourceDir)\ResourceManager\AzureResourceManager\Resources\Microsoft.WindowsAzure.Commands.dll-Help.xml" />
                        </Component>
                        <Component Id="cmp26F4066347E6CA1B1E70CEA8367A2F06" Guid="*">
                            <File Id="filE7FAEF8ECCD2AF2CF5C509C92294A29F" KeyPath="yes" Source="$(var.sourceDir)\ResourceManager\AzureResourceManager\Resources\Microsoft.WindowsAzure.Commands.Profile.dll" />
                        </Component>
                        <Component Id="cmpDE2CAD173015DC031FE311F1E2471EA6" Guid="*">
                            <File Id="fil54505D643509C59FD0765643C2A8F3BE" KeyPath="yes" Source="$(var.sourceDir)\ResourceManager\AzureResourceManager\Resources\Microsoft.WindowsAzure.Commands.Profile.dll-Help.xml" />
                        </Component>
                        <Component Id="cmpFC3EB6ABEC249B231E7692A65B39E121" Guid="*">
                            <File Id="fil143B5D149B3EBF31ABF5B326994DB758" KeyPath="yes" Source="$(var.sourceDir)\ResourceManager\AzureResourceManager\Resources\Microsoft.WindowsAzure.Commands.Profile.format.ps1xml" />
                        </Component>
                        <Component Id="cmp669D96E48EE429DB34B9F17EBA512641" Guid="*">
                            <File Id="fil2EB54836FE9A81897C9F9891BD07555F" KeyPath="yes" Source="$(var.sourceDir)\ResourceManager\AzureResourceManager\Resources\Microsoft.WindowsAzure.Commands.Scheduler.format.ps1xml" />
                        </Component>
                        <Component Id="cmp1BE699FAF1CEB3C6ACF692858011936E" Guid="*">
                            <File Id="fil5BA5B56187D8824F847511ECEA712AE4" KeyPath="yes" Source="$(var.sourceDir)\ResourceManager\AzureResourceManager\Resources\Microsoft.WindowsAzure.Commands.ServiceBus.format.ps1xml" />
                        </Component>
                        <Component Id="cmp2C9F9DF1C2AA4B39E594B467869B2083" Guid="*">
                            <File Id="fil26748C6A7FEDC3E6CBAD73E20A1C8028" KeyPath="yes" Source="$(var.sourceDir)\ResourceManager\AzureResourceManager\Resources\Microsoft.WindowsAzure.Commands.Store.format.ps1xml" />
                        </Component>
                        <Component Id="cmp41DD99937FCAACD05C1E4E7BE3A04532" Guid="*">
                            <File Id="filFFEB3146199B78636786DD4A006D2D07" KeyPath="yes" Source="$(var.sourceDir)\ResourceManager\AzureResourceManager\Resources\Microsoft.WindowsAzure.Commands.StorSimple.dll" />
                        </Component>
                        <Component Id="cmp324B90D4B088D87E4F11B86F299C1C4A" Guid="*">
                            <File Id="fil4258BBFD2F3134F91EC449D577FADD4F" KeyPath="yes" Source="$(var.sourceDir)\ResourceManager\AzureResourceManager\Resources\Microsoft.WindowsAzure.Commands.StorSimple.dll-help.xml" />
                        </Component>
<<<<<<< HEAD
                        <Component Id="cmpCA7BF5AAB3AFCDA1C1B1A5260F8496C6" Guid="*">
                            <File Id="fil8A9E72338C467B98AD2C76D094E47D9B" KeyPath="yes" Source="$(var.sourceDir)\ResourceManager\AzureResourceManager\Resources\Microsoft.WindowsAzure.Commands.Utilities.dll" />
                        </Component>
                        <Component Id="cmpC5EDAFBD54A26120BADCFFA83EFE4D8D" Guid="*">
                            <File Id="filD898BD06855BCA3BC672942E6D234D27" KeyPath="yes" Source="$(var.sourceDir)\ResourceManager\AzureResourceManager\Resources\Microsoft.WindowsAzure.Commands.WebSites.format.ps1xml" />
                        </Component>
                        <Component Id="cmp18FF8679059FB2D8E3C22595D778357E" Guid="*">
                            <File Id="fil949BD025D7FCE56F47A02F4831FA2993" KeyPath="yes" Source="$(var.sourceDir)\ResourceManager\AzureResourceManager\Resources\Microsoft.WindowsAzure.Commands.WebSites.Types.ps1xml" />
                        </Component>
=======
                        <Component Id="cmpC5EDAFBD54A26120BADCFFA83EFE4D8D" Guid="*">
                            <File Id="filD898BD06855BCA3BC672942E6D234D27" KeyPath="yes" Source="$(var.sourceDir)\ResourceManager\AzureResourceManager\Resources\Microsoft.WindowsAzure.Commands.WebSites.format.ps1xml" />
                        </Component>
>>>>>>> 73981902
                        <Component Id="cmpA2D0B95472DAC9EEDEC0CC473F3138B6" Guid="*">
                            <File Id="filBA8A6C454E13EDED5C76A72DF055C141" KeyPath="yes" Source="$(var.sourceDir)\ResourceManager\AzureResourceManager\Resources\Microsoft.WindowsAzure.Management.Compute.dll" />
                        </Component>
                        <Component Id="cmp820458093C358621EA214A7362ACCE1D" Guid="*">
                            <File Id="filA2B55531433CC808B17C5D3B97AC4AFB" KeyPath="yes" Source="$(var.sourceDir)\ResourceManager\AzureResourceManager\Resources\Microsoft.WindowsAzure.Management.dll" />
                        </Component>
<<<<<<< HEAD
                        <Component Id="cmp7B2F7EF50672D3BAAF58960B5F9128FA" Guid="*">
                            <File Id="fil46A85E10C6BDFEDB818183FCDBFB3E1F" KeyPath="yes" Source="$(var.sourceDir)\ResourceManager\AzureResourceManager\Resources\Microsoft.WindowsAzure.Management.MediaServices.dll" />
                        </Component>
=======
>>>>>>> 73981902
                        <Component Id="cmpE231A51CC41F80C051BC0663E08339BC" Guid="*">
                            <File Id="fil954A0A3A5F9CFF0071F19B1555B09940" KeyPath="yes" Source="$(var.sourceDir)\ResourceManager\AzureResourceManager\Resources\Microsoft.WindowsAzure.Management.Network.dll" />
                        </Component>
                        <Component Id="cmp0308F0BCCC45D37858315B38CEC3127D" Guid="*">
                            <File Id="filA9785D55AE0D9EBF6D9D248D28925024" KeyPath="yes" Source="$(var.sourceDir)\ResourceManager\AzureResourceManager\Resources\Microsoft.WindowsAzure.Management.Scheduler.dll" />
                        </Component>
                        <Component Id="cmp94EFCC723C164952C12CB1DD187C6E28" Guid="*">
                            <File Id="fil987F8CA12AF8F2B4760805C2496523E0" KeyPath="yes" Source="$(var.sourceDir)\ResourceManager\AzureResourceManager\Resources\Microsoft.WindowsAzure.Management.ServiceBus.dll" />
                        </Component>
                        <Component Id="cmpF750706356EAB58C8C81ED96B57288C8" Guid="*">
                            <File Id="fil8D685FEB0876E6E1411E69E03A3CDB8F" KeyPath="yes" Source="$(var.sourceDir)\ResourceManager\AzureResourceManager\Resources\Microsoft.WindowsAzure.Management.Storage.dll" />
                        </Component>
                        <Component Id="cmp7B2E8D6BD35AFD18EA6CED8D05825E36" Guid="*">
                            <File Id="fil2C4C10D43DB4ADAD91794F8ADB117311" KeyPath="yes" Source="$(var.sourceDir)\ResourceManager\AzureResourceManager\Resources\Microsoft.WindowsAzure.Management.Store.dll" />
                        </Component>
                        <Component Id="cmp32A0C53BFC04028B9D6A48690191D6B3" Guid="*">
                            <File Id="fil8E5F14631FFC90E7DABCD8CED70B99DF" KeyPath="yes" Source="$(var.sourceDir)\ResourceManager\AzureResourceManager\Resources\Microsoft.WindowsAzure.Management.StorSimple.dll" />
                        </Component>
                        <Component Id="cmpBF8CBE87620E1F1D0A933C3E398F6B0C" Guid="*">
                            <File Id="filB96CF1B2CAE2887A7194EEC6A4C51582" KeyPath="yes" Source="$(var.sourceDir)\ResourceManager\AzureResourceManager\Resources\Microsoft.WindowsAzure.Management.WebSites.dll" />
                        </Component>
                        <Component Id="cmp607260D321DBB6DC85249332ACCCDF1E" Guid="*">
                            <File Id="fil407E99E341C057EBEAA7597A7276562B" KeyPath="yes" Source="$(var.sourceDir)\ResourceManager\AzureResourceManager\Resources\Microsoft.WindowsAzure.Storage.dll" />
                        </Component>
                        <Component Id="cmp81ACE07255D539B22EAAE5C07BF9C6B7" Guid="*">
                            <File Id="fil20BBB718A749C1E485E5AAC0700CB59C" KeyPath="yes" Source="$(var.sourceDir)\ResourceManager\AzureResourceManager\Resources\Newtonsoft.Json.dll" />
                        </Component>
                        <Component Id="cmp5F81EC706B06717E9DAFC45A86CF68D8" Guid="*">
                            <File Id="filFCDBAE1396A192F0CA373E09F7879F57" KeyPath="yes" Source="$(var.sourceDir)\ResourceManager\AzureResourceManager\Resources\ServiceManagementStartup.ps1" />
                        </Component>
                        <Component Id="cmpBF2327A08A654A66C92E2B11A5BC129F" Guid="*">
                            <File Id="fil0CA822FF1507756DD9BA7DBA294649F9" KeyPath="yes" Source="$(var.sourceDir)\ResourceManager\AzureResourceManager\Resources\ShortcutStartup.ps1" />
                        </Component>
                        <Component Id="cmp5B024A4E29BF400F1ED3DE2CE1F2E0DD" Guid="*">
                            <File Id="filBDA4AC7C21781E73732383C29552E770" KeyPath="yes" Source="$(var.sourceDir)\ResourceManager\AzureResourceManager\Resources\System.Net.Http.Extensions.dll" />
                        </Component>
                        <Component Id="cmp997A920A652163E94E56A412D2BEC28C" Guid="*">
                            <File Id="fil69C3CB63AAAB5B87BB1A0EF1927DDB44" KeyPath="yes" Source="$(var.sourceDir)\ResourceManager\AzureResourceManager\Resources\System.Net.Http.Formatting.dll" />
                        </Component>
                        <Component Id="cmp353F25E254A7722E3CADF046790D3C4D" Guid="*">
                            <File Id="filBBAEBE5F5EEA3669E221D2C320887E4A" KeyPath="yes" Source="$(var.sourceDir)\ResourceManager\AzureResourceManager\Resources\System.Net.Http.Primitives.dll" />
                        </Component>
                        <Component Id="cmpCADE67F2ED98E9D37A3889AE074E65ED" Guid="*">
                            <File Id="fil59FE45D1790EB33DE9F5C7E23E2F7100" KeyPath="yes" Source="$(var.sourceDir)\ResourceManager\AzureResourceManager\Resources\System.Spatial.dll" />
                        </Component>
<<<<<<< HEAD
                        <Directory Id="dir3D7A85F0BFAB777C9C5F3EFE9D7B9888" Name="Resources">
                            <Directory Id="dirE0EC0763D3075E343F0843FDB4D9FE36" Name="Scaffolding">
                                <Directory Id="dirA77ECB02EFEFE250A1BC96B0C5C418A6" Name="General">
                                    <Component Id="cmp0946F69E913D2119F885FBB2A2F3A28A" Guid="*">
                                        <File Id="fil4AD1B1CA0D5B897F9D3DF13E34DC088E" KeyPath="yes" Source="$(var.sourceDir)\ResourceManager\AzureResourceManager\Resources\Resources\Scaffolding\General\deploymentSettings.json" />
                                    </Component>
                                    <Component Id="cmp164F05F72F1E9B9ADF0FA72288798BDA" Guid="*">
                                        <File Id="filE97DA00F17A50120DBEABE78798F4690" KeyPath="yes" Source="$(var.sourceDir)\ResourceManager\AzureResourceManager\Resources\Resources\Scaffolding\General\Scaffold.xml" />
                                    </Component>
                                    <Component Id="cmpD5F7EAC57562D1BA49958F4C653F43BB" Guid="*">
                                        <File Id="fil3372D599F71A7BACE44CC0934534ACEC" KeyPath="yes" Source="$(var.sourceDir)\ResourceManager\AzureResourceManager\Resources\Resources\Scaffolding\General\ServiceConfiguration.Cloud.cscfg" />
                                    </Component>
                                    <Component Id="cmp83BCDD9443952D39A645A9CF5AC68455" Guid="*">
                                        <File Id="filE02D9F44E5EAE28C137DBCFAF66E7703" KeyPath="yes" Source="$(var.sourceDir)\ResourceManager\AzureResourceManager\Resources\Resources\Scaffolding\General\ServiceConfiguration.Local.cscfg" />
                                    </Component>
                                    <Component Id="cmp6C2D4ABF0F510D09BC13E350E5D3A589" Guid="*">
                                        <File Id="fil6B33B4254CFD097B913D1115B6E6E0E3" KeyPath="yes" Source="$(var.sourceDir)\ResourceManager\AzureResourceManager\Resources\Resources\Scaffolding\General\ServiceDefinition.csdef" />
                                    </Component>
                                    <Directory Id="dir62DBA2FCEFD2545E88FAD8339CD0FBAA" Name="WebRole">
                                        <Component Id="cmp758554B8E9918E5AF4C40148D1FF9CEF" Guid="*">
                                            <File Id="filA75FE57FDBD172CD872E2F243046FF2D" KeyPath="yes" Source="$(var.sourceDir)\ResourceManager\AzureResourceManager\Resources\Resources\Scaffolding\General\WebRole\RoleSettings.xml" />
                                        </Component>
                                        <Component Id="cmpF4F80DFA71F998A83663CB3A2F0FCF06" Guid="*">
                                            <File Id="fil8C6F29FEF1242951623ACA792C1A57BC" KeyPath="yes" Source="$(var.sourceDir)\ResourceManager\AzureResourceManager\Resources\Resources\Scaffolding\General\WebRole\Scaffold.xml" />
                                        </Component>
                                        <Component Id="cmpE3E5535B9A507C6425E7115B017A960A" Guid="*">
                                            <File Id="fil63E99C1B948E548AEA91FD772BF44AE2" KeyPath="yes" Source="$(var.sourceDir)\ResourceManager\AzureResourceManager\Resources\Resources\Scaffolding\General\WebRole\startup.cmd" />
                                        </Component>
                                        <Component Id="cmpEF4D754F695C15F3B8E9F6F7A0087CED" Guid="*">
                                            <File Id="filBCDA29B26697654A25E209F3AF41A092" KeyPath="yes" Source="$(var.sourceDir)\ResourceManager\AzureResourceManager\Resources\Resources\Scaffolding\General\WebRole\Web.cloud.config" />
                                        </Component>
                                        <Component Id="cmp4F960A390560E2EB6CCA1D68282ABB79" Guid="*">
                                            <File Id="fil56840C9779EEDEEC7681D570582D34F1" KeyPath="yes" Source="$(var.sourceDir)\ResourceManager\AzureResourceManager\Resources\Resources\Scaffolding\General\WebRole\Web.config" />
                                        </Component>
                                        <Component Id="cmpDFA2E64B627D671CDE61F2B1CE8A49B4" Guid="*">
                                            <File Id="fil9097324EE12595F43FB0A41B91F62582" KeyPath="yes" Source="$(var.sourceDir)\ResourceManager\AzureResourceManager\Resources\Resources\Scaffolding\General\WebRole\WebRole.xml" />
                                        </Component>
                                        <Directory Id="dir153BC10D2F3953B107EB2338273F8448" Name="bin">
                                            <Component Id="cmp988CADDAFFDE27B4A8793192F8F32758" Guid="*">
                                                <File Id="filF6D9F09EA8915ECE5A7F067D6AE099BE" KeyPath="yes" Source="$(var.sourceDir)\ResourceManager\AzureResourceManager\Resources\Resources\Scaffolding\General\WebRole\bin\download.ps1" />
                                            </Component>
                                            <Component Id="cmpA26FB6DD8D49881826CF91DCC9625141" Guid="*">
                                                <File Id="fil0FF2333C700B23E4C9211759F7A7C8EA" KeyPath="yes" Source="$(var.sourceDir)\ResourceManager\AzureResourceManager\Resources\Resources\Scaffolding\General\WebRole\bin\setup_web.cmd" />
                                            </Component>
                                        </Directory>
                                    </Directory>
                                    <Directory Id="dirA69ED242F899E2E4BE2E207836B8B06C" Name="WorkerRole">
                                        <Component Id="cmp985B357A80742CE1208447D611FAD30B" Guid="*">
                                            <File Id="fil6B830F59D2768EE5113F23C3F6110D31" KeyPath="yes" Source="$(var.sourceDir)\ResourceManager\AzureResourceManager\Resources\Resources\Scaffolding\General\WorkerRole\download.ps1" />
                                        </Component>
                                        <Component Id="cmpE65A17FB2633FFB64BFBF8E02219CCF1" Guid="*">
                                            <File Id="fil48DD3DD4F45709EF9B0727CD3754CB67" KeyPath="yes" Source="$(var.sourceDir)\ResourceManager\AzureResourceManager\Resources\Resources\Scaffolding\General\WorkerRole\RoleSettings.xml" />
                                        </Component>
                                        <Component Id="cmpB68BA9A8B038875CD140624C7B8A7A35" Guid="*">
                                            <File Id="fil13362A445AE19DD8B1DC2237AFEF9601" KeyPath="yes" Source="$(var.sourceDir)\ResourceManager\AzureResourceManager\Resources\Resources\Scaffolding\General\WorkerRole\Scaffold.xml" />
                                        </Component>
                                        <Component Id="cmpE008BB6E29A27F6D0A914D5865F32CE8" Guid="*">
                                            <File Id="fil6C16D2C942732FE00684190466889B92" KeyPath="yes" Source="$(var.sourceDir)\ResourceManager\AzureResourceManager\Resources\Resources\Scaffolding\General\WorkerRole\setup_worker.cmd" />
                                        </Component>
                                        <Component Id="cmp2FAFDEA8097AB72C78086A47556D8824" Guid="*">
                                            <File Id="fil9693BB1616C93DA8D0DDB4AE757C8783" KeyPath="yes" Source="$(var.sourceDir)\ResourceManager\AzureResourceManager\Resources\Resources\Scaffolding\General\WorkerRole\startup.cmd" />
                                        </Component>
                                        <Component Id="cmp8E36603109B93005529062DD8F1D7E17" Guid="*">
                                            <File Id="fil1A55E0784A1E77D4AC737E07BA50AC9B" KeyPath="yes" Source="$(var.sourceDir)\ResourceManager\AzureResourceManager\Resources\Resources\Scaffolding\General\WorkerRole\worker.cmd" />
                                        </Component>
                                        <Component Id="cmp93CA901471E69BD3D64F9833515FB07F" Guid="*">
                                            <File Id="fil82728FB0F6E080099FF8D16008F2BC8D" KeyPath="yes" Source="$(var.sourceDir)\ResourceManager\AzureResourceManager\Resources\Resources\Scaffolding\General\WorkerRole\WorkerRole.xml" />
                                        </Component>
                                    </Directory>
                                </Directory>
                                <Directory Id="dirFB5B3764ACE59A209E52A75CCA58185D" Name="Node">
                                    <Directory Id="dir52EA7C6AED46CC3CDC546A2E2F1BADEC" Name="WebRole">
                                        <Component Id="cmp5131B171ECE1E22B7AA8B8EED379A310" Guid="*">
                                            <File Id="fil4DFB24B0CBFC82F2643CDBEC1482C610" KeyPath="yes" Source="$(var.sourceDir)\ResourceManager\AzureResourceManager\Resources\Resources\Scaffolding\Node\WebRole\RoleSettings.xml" />
                                        </Component>
                                        <Component Id="cmpB374E9DE4DDE45B6101727176B2D94F5" Guid="*">
                                            <File Id="fil698FB8BC92E7560EDE27D333E50A32AD" KeyPath="yes" Source="$(var.sourceDir)\ResourceManager\AzureResourceManager\Resources\Resources\Scaffolding\Node\WebRole\Scaffold.xml" />
                                        </Component>
                                        <Component Id="cmpF2F2131163EED2144D12272387E916C2" Guid="*">
                                            <File Id="fil437F3C8D22728B4D67ADCC40850B2D91" KeyPath="yes" Source="$(var.sourceDir)\ResourceManager\AzureResourceManager\Resources\Resources\Scaffolding\Node\WebRole\server.js" />
                                        </Component>
                                        <Component Id="cmp029BEE4705D79EE0B7B4CB839039C206" Guid="*">
                                            <File Id="filB75137DDD396EE9344C752E2BBA95676" KeyPath="yes" Source="$(var.sourceDir)\ResourceManager\AzureResourceManager\Resources\Resources\Scaffolding\Node\WebRole\startup.js" />
                                        </Component>
                                        <Component Id="cmpB1CECE8CF6D844E2B496BA964DDE0958" Guid="*">
                                            <File Id="filBBC8D00E0B6B09112702B1296A9363A0" KeyPath="yes" Source="$(var.sourceDir)\ResourceManager\AzureResourceManager\Resources\Resources\Scaffolding\Node\WebRole\web.cloud.config" />
                                        </Component>
                                        <Component Id="cmp07CAB4B0066950F1FB3C96F33B72A6BF" Guid="*">
                                            <File Id="fil2C03B9E2022F21E384BB35F40F4A3624" KeyPath="yes" Source="$(var.sourceDir)\ResourceManager\AzureResourceManager\Resources\Resources\Scaffolding\Node\WebRole\Web.config" />
                                        </Component>
                                        <Component Id="cmp52D035EC483D3AE3F9E8426E9EE8D48A" Guid="*">
                                            <File Id="fil58A8E52B3E07ACE07A1BAF9E428CD475" KeyPath="yes" Source="$(var.sourceDir)\ResourceManager\AzureResourceManager\Resources\Resources\Scaffolding\Node\WebRole\WebRole.xml" />
                                        </Component>
                                        <Directory Id="dirF6BEA1F129E13076A935243B187D9390" Name="bin">
                                            <Component Id="cmpB1753EA4AD6F6D443DA8C220BFAA8A02" Guid="*">
                                                <File Id="fil10E1018A9CFD43659FB33EC917942C75" KeyPath="yes" Source="$(var.sourceDir)\ResourceManager\AzureResourceManager\Resources\Resources\Scaffolding\Node\WebRole\bin\ChangeConfig.ps1" />
                                            </Component>
                                            <Component Id="cmpA0BD21DD513491C8E4C3939C81D410C4" Guid="*">
                                                <File Id="filF4EC294DFCB8D000899BB88F07321859" KeyPath="yes" Source="$(var.sourceDir)\ResourceManager\AzureResourceManager\Resources\Resources\Scaffolding\Node\WebRole\bin\download.ps1" />
                                            </Component>
                                            <Component Id="cmpB2EABF6FF54871E35AEBD721639532E4" Guid="*">
                                                <File Id="filEC7EB1161DA0BC3FA1B34C199459F49A" KeyPath="yes" Source="$(var.sourceDir)\ResourceManager\AzureResourceManager\Resources\Resources\Scaffolding\Node\WebRole\bin\node.cmd" />
                                            </Component>
                                            <Component Id="cmp58A353829DD280AF11EFF2FA081B623A" Guid="*">
                                                <File Id="filD173B216D61798649791DC5A54BB15AF" KeyPath="yes" Source="$(var.sourceDir)\ResourceManager\AzureResourceManager\Resources\Resources\Scaffolding\Node\WebRole\bin\setup_web.cmd" />
                                            </Component>
                                        </Directory>
                                    </Directory>
                                    <Directory Id="dir5748FA84C442CD180CCF1C7E6EE4B937" Name="Website">
                                        <Component Id="cmp790BC7AC274F85DCF563D221ACD89D91" Guid="*">
                                            <File Id="filDBCB56395C507F801AD6E396629FE804" KeyPath="yes" Source="$(var.sourceDir)\ResourceManager\AzureResourceManager\Resources\Resources\Scaffolding\Node\Website\.gitignore" />
                                        </Component>
                                        <Component Id="cmpB68EB26A94B53B2B42364C31D831B509" Guid="*">
                                            <File Id="fil1104EBAD4CCE760C030053BE3191C156" KeyPath="yes" Source="$(var.sourceDir)\ResourceManager\AzureResourceManager\Resources\Resources\Scaffolding\Node\Website\iisnode.yml" />
                                        </Component>
                                    </Directory>
                                    <Directory Id="dir8BF6D6A77F10DBB058B29592D7D36611" Name="WorkerRole">
                                        <Component Id="cmpF38B140F95931F690C489EF10F265725" Guid="*">
                                            <File Id="fil4B9C9880FF63B6320C26E2D5CAD16E93" KeyPath="yes" Source="$(var.sourceDir)\ResourceManager\AzureResourceManager\Resources\Resources\Scaffolding\Node\WorkerRole\download.ps1" />
                                        </Component>
                                        <Component Id="cmpC0D5D7DB83F2101EDE238F2434BC3F0C" Guid="*">
                                            <File Id="fil07864CB54B63CCE08D00BF0287365A28" KeyPath="yes" Source="$(var.sourceDir)\ResourceManager\AzureResourceManager\Resources\Resources\Scaffolding\Node\WorkerRole\node.cmd" />
                                        </Component>
                                        <Component Id="cmp13DCC9567DA231597308F776951B1BAD" Guid="*">
                                            <File Id="filFE63EAC9A2F2DF8142E930857F5268F0" KeyPath="yes" Source="$(var.sourceDir)\ResourceManager\AzureResourceManager\Resources\Resources\Scaffolding\Node\WorkerRole\RoleSettings.xml" />
                                        </Component>
                                        <Component Id="cmp22704B8350385B2B984CCCE9684743B0" Guid="*">
                                            <File Id="fil91275B181270F3E8221E63B56F80C412" KeyPath="yes" Source="$(var.sourceDir)\ResourceManager\AzureResourceManager\Resources\Resources\Scaffolding\Node\WorkerRole\Scaffold.xml" />
                                        </Component>
                                        <Component Id="cmpE3D5B4DB6ABBBFA8640517EAFF0C1FCE" Guid="*">
                                            <File Id="filF15A926368404E0925CEA6840EA2168A" KeyPath="yes" Source="$(var.sourceDir)\ResourceManager\AzureResourceManager\Resources\Resources\Scaffolding\Node\WorkerRole\server.js" />
                                        </Component>
                                        <Component Id="cmpEF5295A3F9139690A9770EBD087BE089" Guid="*">
                                            <File Id="fil4C7B5969BF745CDA1F633B7DF00BECC4" KeyPath="yes" Source="$(var.sourceDir)\ResourceManager\AzureResourceManager\Resources\Resources\Scaffolding\Node\WorkerRole\setup_worker.cmd" />
                                        </Component>
                                        <Component Id="cmp501454201E4B410D1CE4E985AFFF4D2B" Guid="*">
                                            <File Id="filEDA8B5A52E3EF4FF15D4B79DC2478C0B" KeyPath="yes" Source="$(var.sourceDir)\ResourceManager\AzureResourceManager\Resources\Resources\Scaffolding\Node\WorkerRole\startup.js" />
                                        </Component>
                                        <Component Id="cmpF2121C95A98865772EBF74F0A30DC896" Guid="*">
                                            <File Id="fil6E02785D019CCBEDBD0BF3E41ABEACC0" KeyPath="yes" Source="$(var.sourceDir)\ResourceManager\AzureResourceManager\Resources\Resources\Scaffolding\Node\WorkerRole\WorkerRole.xml" />
                                        </Component>
                                    </Directory>
                                </Directory>
                                <Directory Id="dir88E3BBDD7A35A1196517DBECAD73C13A" Name="PHP">
                                    <Directory Id="dir35C0D47D289579214D2878FE6457F2F5" Name="WebRole">
                                        <Component Id="cmpE5EA6A6A3FEE4341D50561EED965EED2" Guid="*">
                                            <File Id="filCC4417F65DAE3E303265C90CF477D9B3" KeyPath="yes" Source="$(var.sourceDir)\ResourceManager\AzureResourceManager\Resources\Resources\Scaffolding\PHP\WebRole\index.php" />
                                        </Component>
                                        <Component Id="cmpE4C76DC05742EA06F09D2223B937DEFA" Guid="*">
                                            <File Id="fil9C04EF7600692B228ED127AA293C8503" KeyPath="yes" Source="$(var.sourceDir)\ResourceManager\AzureResourceManager\Resources\Resources\Scaffolding\PHP\WebRole\RoleSettings.xml" />
                                        </Component>
                                        <Component Id="cmp453A2BF2689A9A86584DAC16E9DFD28A" Guid="*">
                                            <File Id="filFBA91F275FDC300BA7597D52AB83F536" KeyPath="yes" Source="$(var.sourceDir)\ResourceManager\AzureResourceManager\Resources\Resources\Scaffolding\PHP\WebRole\Scaffold.xml" />
                                        </Component>
                                        <Component Id="cmpA305C17E2F3EB782000BE7EF5F716CAF" Guid="*">
                                            <File Id="filE0418BFF780802A6756BADA7C047944A" KeyPath="yes" Source="$(var.sourceDir)\ResourceManager\AzureResourceManager\Resources\Resources\Scaffolding\PHP\WebRole\web.cloud.config" />
                                        </Component>
                                        <Component Id="cmp6356312C25D9377D6AC5EC7E40612284" Guid="*">
                                            <File Id="fil92F1E86BE47BB2D51722E8A05CD20806" KeyPath="yes" Source="$(var.sourceDir)\ResourceManager\AzureResourceManager\Resources\Resources\Scaffolding\PHP\WebRole\Web.config" />
                                        </Component>
                                        <Component Id="cmp6A3D487C726C7E8A3050D5962FFA987F" Guid="*">
                                            <File Id="fil27A0AF58C97FC43248A510EBC071741C" KeyPath="yes" Source="$(var.sourceDir)\ResourceManager\AzureResourceManager\Resources\Resources\Scaffolding\PHP\WebRole\WebRole.xml" />
                                        </Component>
                                        <Directory Id="dir2059391CA500B0168EB50EC32A6A2E29" Name="bin">
                                            <Component Id="cmpAC8E4434302A1F1CB3B09EF87699CDBD" Guid="*">
                                                <File Id="fil0CCA827A9374C6F68435373ECDD34463" KeyPath="yes" Source="$(var.sourceDir)\ResourceManager\AzureResourceManager\Resources\Resources\Scaffolding\PHP\WebRole\bin\download.ps1" />
                                            </Component>
                                            <Component Id="cmp044BF0A4973D64DF1C04609AA9F0C9DE" Guid="*">
                                                <File Id="fil183FD9FC300ACDEFFA91481AB853C269" KeyPath="yes" Source="$(var.sourceDir)\ResourceManager\AzureResourceManager\Resources\Resources\Scaffolding\PHP\WebRole\bin\php_entry.cmd" />
                                            </Component>
                                            <Component Id="cmpB94FD7537A07C530BE64CB02B0984742" Guid="*">
                                                <File Id="fil3E92C86A3491E48189BF26D8964EAD9A" KeyPath="yes" Source="$(var.sourceDir)\ResourceManager\AzureResourceManager\Resources\Resources\Scaffolding\PHP\WebRole\bin\setup.cmd" />
                                            </Component>
                                            <Component Id="cmpAE7720DD0C6969320EFE9214F38C69C4" Guid="*">
                                                <File Id="fil6531EFBB6A0BBAD96282443485288C57" KeyPath="yes" Source="$(var.sourceDir)\ResourceManager\AzureResourceManager\Resources\Resources\Scaffolding\PHP\WebRole\bin\setup.ps1" />
                                            </Component>
                                            <Component Id="cmp322BD5C18434F956ECE7B6B9D46C472F" Guid="*">
                                                <File Id="fil938F9B4D6A79C88C1C6E1030A4B5918C" KeyPath="yes" Source="$(var.sourceDir)\ResourceManager\AzureResourceManager\Resources\Resources\Scaffolding\PHP\WebRole\bin\setup_web.cmd" />
                                            </Component>
                                        </Directory>
                                    </Directory>
                                    <Directory Id="dirE6E30DB8F4C6D52C77B5989AD252D406" Name="WorkerRole">
                                        <Component Id="cmpC91D76F3BA8A01272DCF5B6A085F9F2C" Guid="*">
                                            <File Id="fil791163ACA6D7E4677E7303C50F1F2142" KeyPath="yes" Source="$(var.sourceDir)\ResourceManager\AzureResourceManager\Resources\Resources\Scaffolding\PHP\WorkerRole\download.ps1" />
                                        </Component>
                                        <Component Id="cmpB46C3AAE5D02320548692A6C1BE03BD9" Guid="*">
                                            <File Id="filBEB4B72960B1E095E43EFA4001DBA1BA" KeyPath="yes" Source="$(var.sourceDir)\ResourceManager\AzureResourceManager\Resources\Resources\Scaffolding\PHP\WorkerRole\index.php" />
                                        </Component>
                                        <Component Id="cmp00ABA29A2931CCBE40720C4D61B2885C" Guid="*">
                                            <File Id="fil8E32FDC171F7A274D6953855A3B989A3" KeyPath="yes" Source="$(var.sourceDir)\ResourceManager\AzureResourceManager\Resources\Resources\Scaffolding\PHP\WorkerRole\php_entry.cmd" />
                                        </Component>
                                        <Component Id="cmp7B412EE3333F8E2A14B344F784DE1A1B" Guid="*">
                                            <File Id="fil3C144D4F34FBDCFBAFADB9A6E461E1DB" KeyPath="yes" Source="$(var.sourceDir)\ResourceManager\AzureResourceManager\Resources\Resources\Scaffolding\PHP\WorkerRole\RoleSettings.xml" />
                                        </Component>
                                        <Component Id="cmp310244E0E23104E6521FF4BE1353F803" Guid="*">
                                            <File Id="fil80471C9FB16C4D9CFF307AB9D120AE82" KeyPath="yes" Source="$(var.sourceDir)\ResourceManager\AzureResourceManager\Resources\Resources\Scaffolding\PHP\WorkerRole\Scaffold.xml" />
                                        </Component>
                                        <Component Id="cmp3F545C10870C570BFA2F36851BA89EC6" Guid="*">
                                            <File Id="fil3A1351D54EB264FA46F1499B9AEA7447" KeyPath="yes" Source="$(var.sourceDir)\ResourceManager\AzureResourceManager\Resources\Resources\Scaffolding\PHP\WorkerRole\setup.cmd" />
                                        </Component>
                                        <Component Id="cmp614F071DAC11AC7BFA70E889FA1E4974" Guid="*">
                                            <File Id="fil0C28CE31DD7AFEA400E6228AE7AE41D6" KeyPath="yes" Source="$(var.sourceDir)\ResourceManager\AzureResourceManager\Resources\Resources\Scaffolding\PHP\WorkerRole\setup.ps1" />
                                        </Component>
                                        <Component Id="cmpE44BE55BED7D4D9B9B15F837355F2F04" Guid="*">
                                            <File Id="fil854F6DE1D3E5B99820FA6A42D62EF60D" KeyPath="yes" Source="$(var.sourceDir)\ResourceManager\AzureResourceManager\Resources\Resources\Scaffolding\PHP\WorkerRole\setup_worker.cmd" />
                                        </Component>
                                        <Component Id="cmp539B5035304ADD89CFC41E0685D816D1" Guid="*">
                                            <File Id="filFAB2319BC9425D347B802E03621180C3" KeyPath="yes" Source="$(var.sourceDir)\ResourceManager\AzureResourceManager\Resources\Resources\Scaffolding\PHP\WorkerRole\WorkerRole.xml" />
                                        </Component>
                                    </Directory>
                                </Directory>
                                <Directory Id="dirCD7A55B30F269F4818731E47D1387B7C" Name="Python">
                                    <Directory Id="dir3576E26A8009DB0CEAD150B19D1B6D3D" Name="WebRole">
                                        <Component Id="cmp30C7BF98662C07241175660B8F343189" Guid="*">
                                            <File Id="filE52574EF022E4426BB5CDB0FC255E25E" KeyPath="yes" Source="$(var.sourceDir)\ResourceManager\AzureResourceManager\Resources\Resources\Scaffolding\Python\WebRole\AzureSetup.cfg" />
                                        </Component>
                                        <Component Id="cmpB11C94D5078F591A580F62F93F9F4395" Guid="*">
                                            <File Id="fil8454EF23638C068FF626055B6A3C54FB" KeyPath="yes" Source="$(var.sourceDir)\ResourceManager\AzureResourceManager\Resources\Resources\Scaffolding\Python\WebRole\Microsoft.PythonTools.AzureSetup.exe.config" />
                                        </Component>
                                        <Component Id="cmp104843337578FC6DC3DE0FA62134C281" Guid="*">
                                            <File Id="filA53B75EBA0E243614222B9B36503B80C" KeyPath="yes" Source="$(var.sourceDir)\ResourceManager\AzureResourceManager\Resources\Resources\Scaffolding\Python\WebRole\Microsoft.PythonTools.AzureSetup.exe.content" />
                                        </Component>
                                        <Component Id="cmpAA80A5BCBA182B081A3CDD4D162AFBCE" Guid="*">
                                            <File Id="filE60DB8DB0525B867480BAF2787889FAF" KeyPath="yes" Source="$(var.sourceDir)\ResourceManager\AzureResourceManager\Resources\Resources\Scaffolding\Python\WebRole\Microsoft.PythonTools.WebRole.dll.content" />
                                        </Component>
                                        <Component Id="cmp2B063367A65040B5F98311FF46FC782C" Guid="*">
                                            <File Id="fil76FF303B395A6EB61FEA79B21A2F3C31" KeyPath="yes" Source="$(var.sourceDir)\ResourceManager\AzureResourceManager\Resources\Resources\Scaffolding\Python\WebRole\Microsoft.Web.Deployment.dll.content" />
                                        </Component>
                                        <Component Id="cmpB2242D1E6988E04AA20E12E84C1D9CE4" Guid="*">
                                            <File Id="fil7D577C281E3653146780A0243E472A69" KeyPath="yes" Source="$(var.sourceDir)\ResourceManager\AzureResourceManager\Resources\Resources\Scaffolding\Python\WebRole\Microsoft.Web.PlatformInstaller.dll.content" />
                                        </Component>
                                        <Component Id="cmp6EFB5971BD83C1405D889E41A1BEB57C" Guid="*">
                                            <File Id="fil2A1BE92DAF06F697FE545EAB35D2636D" KeyPath="yes" Source="$(var.sourceDir)\ResourceManager\AzureResourceManager\Resources\Resources\Scaffolding\Python\WebRole\Microsoft.Web.PlatformInstaller.UI.dll.content" />
                                        </Component>
                                        <Component Id="cmp9104604157342F037423F811ABD582E8" Guid="*">
                                            <File Id="filC093D0C11FFB15DB222D6E32184B6ACF" KeyPath="yes" Source="$(var.sourceDir)\ResourceManager\AzureResourceManager\Resources\Resources\Scaffolding\Python\WebRole\RoleSettings.xml" />
                                        </Component>
                                        <Component Id="cmp7BE408D75CA8F2B2CDEAF255929FE2EF" Guid="*">
                                            <File Id="fil7AD0DA06F05BB8046D3C6035607A558B" KeyPath="yes" Source="$(var.sourceDir)\ResourceManager\AzureResourceManager\Resources\Resources\Scaffolding\Python\WebRole\Scaffold.xml" />
                                        </Component>
                                        <Component Id="cmp2A58083C6F185BE56BCC8688D392E907" Guid="*">
                                            <File Id="filB6249F21C670ECC8B0CD572F6D6A36BA" KeyPath="yes" Source="$(var.sourceDir)\ResourceManager\AzureResourceManager\Resources\Resources\Scaffolding\Python\WebRole\web.cloud.config" />
                                        </Component>
                                        <Component Id="cmpC884E8B9781D0DE0089CD1C66A4CEF85" Guid="*">
                                            <File Id="filA968C4AD13080F99108DA3584AFA154D" KeyPath="yes" Source="$(var.sourceDir)\ResourceManager\AzureResourceManager\Resources\Resources\Scaffolding\Python\WebRole\Web.config" />
                                        </Component>
                                        <Component Id="cmpC3E2331327B8D33FC6F86BCC1950F10E" Guid="*">
                                            <File Id="filA2998B6F7145D7657A88D1BC806C7C74" KeyPath="yes" Source="$(var.sourceDir)\ResourceManager\AzureResourceManager\Resources\Resources\Scaffolding\Python\WebRole\WebPICmdLine.exe.content" />
                                        </Component>
                                        <Component Id="cmpEA4C861BD1A9C124F411820A911CFB49" Guid="*">
                                            <File Id="fil95F541610DFCF7D772D16DE5E14CE697" KeyPath="yes" Source="$(var.sourceDir)\ResourceManager\AzureResourceManager\Resources\Resources\Scaffolding\Python\WebRole\WebRole.xml" />
                                        </Component>
                                        <Component Id="cmpFA4AF7D01ABECBE566D92136AC8330F7" Guid="*">
                                            <File Id="fil9A1F0CBECF96BA167691813B5A2E7171" KeyPath="yes" Source="$(var.sourceDir)\ResourceManager\AzureResourceManager\Resources\Resources\Scaffolding\Python\WebRole\wfastcgi.py" />
                                        </Component>
                                    </Directory>
                                </Directory>
                            </Directory>
                        </Directory>
=======
>>>>>>> 73981902
                    </Directory>
                    <Directory Id="dir70AE8239A404E2C5D5621DBCDA6733C9" Name="Sql">
                        <Component Id="cmp5746A3BAD258D8EA1473730146C01F1D" Guid="*">
                            <File Id="filC77480943AC17C0B5A6742189E2B9D60" KeyPath="yes" Source="$(var.sourceDir)\ResourceManager\AzureResourceManager\Sql\Hyak.Common.dll" />
                        </Component>
                        <Component Id="cmp56F52674BB946225BB64533814DCF37F" Guid="*">
                            <File Id="filE707C4AE9FAE6D8A25DCB3F401BDB6A4" KeyPath="yes" Source="$(var.sourceDir)\ResourceManager\AzureResourceManager\Sql\Microsoft.Azure.Commands.Sql.dll" />
                        </Component>
                        <Component Id="cmp499092B04619C0EDE4686B78E1128605" Guid="*">
                            <File Id="fil9E595049BBFB9413DD757D01D9D71D3E" KeyPath="yes" Source="$(var.sourceDir)\ResourceManager\AzureResourceManager\Sql\Microsoft.Azure.Commands.Sql.dll-Help.xml" />
                        </Component>
                        <Component Id="cmp4345BAF62C4935A6C763E439913D5EF1" Guid="*">
                            <File Id="fil7A2E85A4308692430EBF0FF8501B017A" KeyPath="yes" Source="$(var.sourceDir)\ResourceManager\AzureResourceManager\Sql\Microsoft.Azure.Common.Authentication.dll" />
                        </Component>
                        <Component Id="cmpDA20E40FD1BE07A113851AFDBA89787D" Guid="*">
                            <File Id="filE991471C60545FA490D8B538A60200C0" KeyPath="yes" Source="$(var.sourceDir)\ResourceManager\AzureResourceManager\Sql\Microsoft.Azure.Common.dll" />
                        </Component>
                        <Component Id="cmp2C144B41FAE124CE1C9921E8B7DB9776" Guid="*">
                            <File Id="fil51DFA1EBD383C7255F27902642A86751" KeyPath="yes" Source="$(var.sourceDir)\ResourceManager\AzureResourceManager\Sql\Microsoft.Azure.Common.NetFramework.dll" />
                        </Component>
                        <Component Id="cmp95CE3E0A8DCAF570E9BB97BACD5D3D37" Guid="*">
                            <File Id="fil6C841008462630CCAC59CB99E8D9FFB1" KeyPath="yes" Source="$(var.sourceDir)\ResourceManager\AzureResourceManager\Sql\Microsoft.Azure.Management.Sql.dll" />
                        </Component>
                        <Component Id="cmpEC1BF12EB3CCE29C1628238CC52B4380" Guid="*">
                            <File Id="fil6B289741EE9328CDED33E1F242EF95C6" KeyPath="yes" Source="$(var.sourceDir)\ResourceManager\AzureResourceManager\Sql\Microsoft.Azure.ResourceManager.dll" />
                        </Component>
                        <Component Id="cmp818CABBA9AFBAC0A3B15EBA346EF1EDD" Guid="*">
                            <File Id="filADF8E3E9E42AB941BFB9BDF64B1CF513" KeyPath="yes" Source="$(var.sourceDir)\ResourceManager\AzureResourceManager\Sql\Microsoft.Data.Edm.dll" />
                        </Component>
                        <Component Id="cmpD1FFC10879A7E53D48A22EEACFB20B99" Guid="*">
                            <File Id="fil6C02C0B0F887586D5EE8F7FBB021E88F" KeyPath="yes" Source="$(var.sourceDir)\ResourceManager\AzureResourceManager\Sql\Microsoft.Data.OData.dll" />
                        </Component>
                        <Component Id="cmpBD0D767832F902CB7A4A57DBC3761E1E" Guid="*">
                            <File Id="fil8EBA7EC162B7D7237CE5DA3E21872ACF" KeyPath="yes" Source="$(var.sourceDir)\ResourceManager\AzureResourceManager\Sql\Microsoft.Data.Services.Client.dll" />
                        </Component>
                        <Component Id="cmp0893D9E09B980CCC1BF6D135F3970613" Guid="*">
                            <File Id="filB97E69B003A4696B675CDC4D63FB3D1F" KeyPath="yes" Source="$(var.sourceDir)\ResourceManager\AzureResourceManager\Sql\Microsoft.IdentityModel.Clients.ActiveDirectory.dll" />
                        </Component>
                        <Component Id="cmp41E69FD69F8767437B30E6DCC9567E0A" Guid="*">
                            <File Id="fil52A6D69B9623994025059FA3175238FD" KeyPath="yes" Source="$(var.sourceDir)\ResourceManager\AzureResourceManager\Sql\Microsoft.IdentityModel.Clients.ActiveDirectory.WindowsForms.dll" />
                        </Component>
                        <Component Id="cmpDDE620440EB1F0EF86DB62FF00D53311" Guid="*">
                            <File Id="fil498485698757F335ECBE11B972950EC3" KeyPath="yes" Source="$(var.sourceDir)\ResourceManager\AzureResourceManager\Sql\Microsoft.Threading.Tasks.dll" />
                        </Component>
                        <Component Id="cmp72AD64E6E7232E9E6A1F1E4C94BC1A8E" Guid="*">
                            <File Id="fil4A1BB8BEACDEB90A259392D7FFCA9375" KeyPath="yes" Source="$(var.sourceDir)\ResourceManager\AzureResourceManager\Sql\Microsoft.WindowsAzure.Commands.Common.dll" />
                        </Component>
                        <Component Id="cmpC776AA57ED554E393EBDC9D954C334F1" Guid="*">
                            <File Id="fil2F0F5FF5506E082A869993E7878C9BB5" KeyPath="yes" Source="$(var.sourceDir)\ResourceManager\AzureResourceManager\Sql\Microsoft.WindowsAzure.Configuration.dll" />
                        </Component>
                        <Component Id="cmp065231833ED7F79076A52CD25D56A82A" Guid="*">
                            <File Id="filE5F18E9AEF78E835488340B07B72EA99" KeyPath="yes" Source="$(var.sourceDir)\ResourceManager\AzureResourceManager\Sql\Microsoft.WindowsAzure.Management.dll" />
                        </Component>
                        <Component Id="cmp8C0DF1745653F945C73BC15F542934F5" Guid="*">
                            <File Id="filE952B9A947188F7E426A12B5BFC3A25F" KeyPath="yes" Source="$(var.sourceDir)\ResourceManager\AzureResourceManager\Sql\Microsoft.WindowsAzure.Management.Storage.dll" />
                        </Component>
                        <Component Id="cmpA676D2E30C269D3A04D234CF51788CE3" Guid="*">
                            <File Id="filB9D2254B19547C473493236C25765301" KeyPath="yes" Source="$(var.sourceDir)\ResourceManager\AzureResourceManager\Sql\Microsoft.WindowsAzure.Storage.dll" />
                        </Component>
                        <Component Id="cmp0F3F9DA12614FFE40AA8CB2486AD837A" Guid="*">
                            <File Id="fil67AD8E8FB9C19137603E175CC6FD1D2A" KeyPath="yes" Source="$(var.sourceDir)\ResourceManager\AzureResourceManager\Sql\Newtonsoft.Json.dll" />
                        </Component>
                        <Component Id="cmp66678C8D6CE44CBC3FCD5D6A48F0B417" Guid="*">
                            <File Id="fil6CC19F269777E44CD31849A7F53F0AC2" KeyPath="yes" Source="$(var.sourceDir)\ResourceManager\AzureResourceManager\Sql\System.Net.Http.Extensions.dll" />
                        </Component>
                        <Component Id="cmpCEA0B6B326B2B5FCB604E6998DD01FB3" Guid="*">
                            <File Id="filC338D1C621FB23ADEAB1765CA25DA99A" KeyPath="yes" Source="$(var.sourceDir)\ResourceManager\AzureResourceManager\Sql\System.Net.Http.Formatting.dll" />
                        </Component>
                        <Component Id="cmp329D251034D48C44DBF8DF110F11EDB4" Guid="*">
                            <File Id="fil087B4C6DCFBFFC474D0FADBC64C92539" KeyPath="yes" Source="$(var.sourceDir)\ResourceManager\AzureResourceManager\Sql\System.Net.Http.Primitives.dll" />
                        </Component>
                        <Component Id="cmp47EB259B731D91876249F0E7E3FB00E4" Guid="*">
                            <File Id="fil7A32AD86FBDEEFC451F2A733F565CCA0" KeyPath="yes" Source="$(var.sourceDir)\ResourceManager\AzureResourceManager\Sql\System.Spatial.dll" />
                        </Component>
                    </Directory>
                    <Directory Id="dir8413049F81D0CDE9406A994992EE6182" Name="StreamAnalytics">
                        <Component Id="cmp22CBF7AB5FADA57EFE27CC8028DDE792" Guid="*">
                            <File Id="fil1D23C5C26B6D69DF6B8D07F0B2FBE43E" KeyPath="yes" Source="$(var.sourceDir)\ResourceManager\AzureResourceManager\StreamAnalytics\Hyak.Common.dll" />
                        </Component>
                        <Component Id="cmp6B22A40C943D2FF94326E5E13B8D5C54" Guid="*">
                            <File Id="filA70A7118534B0D6285CAE98FF8550089" KeyPath="yes" Source="$(var.sourceDir)\ResourceManager\AzureResourceManager\StreamAnalytics\Microsoft.Azure.Commands.StreamAnalytics.dll" />
                        </Component>
                        <Component Id="cmpB92948BBDA4B1E777561DB20002367CE" Guid="*">
                            <File Id="fil7AC32270FB8D56B300FB9ED3D8B9B02D" KeyPath="yes" Source="$(var.sourceDir)\ResourceManager\AzureResourceManager\StreamAnalytics\Microsoft.Azure.Commands.StreamAnalytics.dll-Help.xml" />
                        </Component>
                        <Component Id="cmp388AD78CF7937136A17720755BE732CB" Guid="*">
                            <File Id="filCF644B09510F3838CFFEA40AD3BAD809" KeyPath="yes" Source="$(var.sourceDir)\ResourceManager\AzureResourceManager\StreamAnalytics\Microsoft.Azure.Commands.StreamAnalytics.format.ps1xml" />
                        </Component>
                        <Component Id="cmp4D6CA62AC11F3A5D4EB07AF549EC9FF3" Guid="*">
                            <File Id="fil46FD9C5E038A7A3BAE53F7E197BC3746" KeyPath="yes" Source="$(var.sourceDir)\ResourceManager\AzureResourceManager\StreamAnalytics\Microsoft.Azure.Common.Authentication.dll" />
                        </Component>
                        <Component Id="cmp2EB43FE3263FAFA784BB30AF91E07037" Guid="*">
                            <File Id="fil964434CA0455AFB87C7693CC685F6635" KeyPath="yes" Source="$(var.sourceDir)\ResourceManager\AzureResourceManager\StreamAnalytics\Microsoft.Azure.Common.dll" />
                        </Component>
                        <Component Id="cmp4C4A177B8EA12C43941AF159F0A16E07" Guid="*">
                            <File Id="filF04DF221394957BD9BD32EB75B606B20" KeyPath="yes" Source="$(var.sourceDir)\ResourceManager\AzureResourceManager\StreamAnalytics\Microsoft.Azure.Common.NetFramework.dll" />
                        </Component>
                        <Component Id="cmpDE1CE796EE504A069B56DCA4A16FD2D7" Guid="*">
                            <File Id="filCC133340F0F6EE3F99B0F8465F1DDDCC" KeyPath="yes" Source="$(var.sourceDir)\ResourceManager\AzureResourceManager\StreamAnalytics\Microsoft.Azure.Management.StreamAnalytics.dll" />
                        </Component>
                        <Component Id="cmp455BD6804E7AFF3C169D8BBEA142F350" Guid="*">
                            <File Id="filB6DAF827AA3819E3724603968C47E81B" KeyPath="yes" Source="$(var.sourceDir)\ResourceManager\AzureResourceManager\StreamAnalytics\Microsoft.Azure.ResourceManager.dll" />
                        </Component>
                        <Component Id="cmpBB7EA343079FE26FE38927CF77F2C51A" Guid="*">
                            <File Id="fil19775EBEA08FEB2645E093B3FB5DF062" KeyPath="yes" Source="$(var.sourceDir)\ResourceManager\AzureResourceManager\StreamAnalytics\Microsoft.Data.Edm.dll" />
                        </Component>
                        <Component Id="cmp85D01ED2294B536D8472C9A5B5491A95" Guid="*">
                            <File Id="filF8E63A75266C8CB45DFCCC0A0F1DC92E" KeyPath="yes" Source="$(var.sourceDir)\ResourceManager\AzureResourceManager\StreamAnalytics\Microsoft.Data.OData.dll" />
                        </Component>
                        <Component Id="cmp0A8A301216E191E94F3BCB9F34E1AF69" Guid="*">
                            <File Id="filC2B7D5513C8D5D1E0A7DD3F14874E7B7" KeyPath="yes" Source="$(var.sourceDir)\ResourceManager\AzureResourceManager\StreamAnalytics\Microsoft.Data.Services.Client.dll" />
                        </Component>
                        <Component Id="cmpFA850AB1FD136DBF5C2B996258D7951E" Guid="*">
                            <File Id="fil9F13D09ABC703F20DA1AF7819335EE2A" KeyPath="yes" Source="$(var.sourceDir)\ResourceManager\AzureResourceManager\StreamAnalytics\Microsoft.IdentityModel.Clients.ActiveDirectory.dll" />
                        </Component>
                        <Component Id="cmpB5D013974F5418F70273380DBDD9266F" Guid="*">
                            <File Id="fil9C341E2703467B2079763B1BE706DC12" KeyPath="yes" Source="$(var.sourceDir)\ResourceManager\AzureResourceManager\StreamAnalytics\Microsoft.IdentityModel.Clients.ActiveDirectory.WindowsForms.dll" />
                        </Component>
                        <Component Id="cmp13BB804F8DBF8DC64F33621628AE0FEA" Guid="*">
                            <File Id="filE4D798CFC2887D52F579AA7000569D1D" KeyPath="yes" Source="$(var.sourceDir)\ResourceManager\AzureResourceManager\StreamAnalytics\Microsoft.Threading.Tasks.dll" />
                        </Component>
                        <Component Id="cmpB65D4B1257A1847145DA2B586821DD51" Guid="*">
                            <File Id="fil766F4B0E81B5432913B2D6F2670DED2A" KeyPath="yes" Source="$(var.sourceDir)\ResourceManager\AzureResourceManager\StreamAnalytics\Microsoft.WindowsAzure.Commands.Common.dll" />
                        </Component>
                        <Component Id="cmpD02E3DCEDD014C0A3068C44857DD9712" Guid="*">
                            <File Id="fil0234B59B76F039C87DA8CE493C25C30C" KeyPath="yes" Source="$(var.sourceDir)\ResourceManager\AzureResourceManager\StreamAnalytics\Microsoft.WindowsAzure.Commands.Common.Storage.dll" />
                        </Component>
                        <Component Id="cmp07AAE83D7AB784DEF2482743A904A656" Guid="*">
                            <File Id="fil72A8AB3AD989E1AEC9D60425BA66F2C5" KeyPath="yes" Source="$(var.sourceDir)\ResourceManager\AzureResourceManager\StreamAnalytics\Microsoft.WindowsAzure.Commands.Profile.dll" />
                        </Component>
                        <Component Id="cmpA6269058AD07EC84DD573E192B4A56B9" Guid="*">
                            <File Id="filA8BAC5C6A331C08866E2F427289477FF" KeyPath="yes" Source="$(var.sourceDir)\ResourceManager\AzureResourceManager\StreamAnalytics\Microsoft.WindowsAzure.Commands.Profile.dll-Help.xml" />
                        </Component>
                        <Component Id="cmp55D02154CBD597E4C34E832780CAB861" Guid="*">
                            <File Id="filA716691369DC23F18A82F5CC795AA248" KeyPath="yes" Source="$(var.sourceDir)\ResourceManager\AzureResourceManager\StreamAnalytics\Microsoft.WindowsAzure.Commands.Profile.format.ps1xml" />
                        </Component>
                        <Component Id="cmpC1532ADE5FB25EC226C31BD06FDC7C20" Guid="*">
                            <File Id="fil3A690321104497483F4E01E040E5BFBD" KeyPath="yes" Source="$(var.sourceDir)\ResourceManager\AzureResourceManager\StreamAnalytics\Microsoft.WindowsAzure.Management.dll" />
                        </Component>
                        <Component Id="cmp97FEBF68F374AAB490FD2806F831D8E1" Guid="*">
                            <File Id="fil436CDD4B88D6D3044DA873688BF854EA" KeyPath="yes" Source="$(var.sourceDir)\ResourceManager\AzureResourceManager\StreamAnalytics\Microsoft.WindowsAzure.Management.Storage.dll" />
                        </Component>
                        <Component Id="cmp80FE7A56B007BCFE285874C5F279A7FB" Guid="*">
                            <File Id="filDED44D3200EAED0687CFC0919F75F233" KeyPath="yes" Source="$(var.sourceDir)\ResourceManager\AzureResourceManager\StreamAnalytics\Microsoft.WindowsAzure.Storage.dll" />
                        </Component>
                        <Component Id="cmp2F5B98EB85EFC125CC7046BCB73064BD" Guid="*">
                            <File Id="fil85E0AA796E77BDCA68B2A8AE335D61FB" KeyPath="yes" Source="$(var.sourceDir)\ResourceManager\AzureResourceManager\StreamAnalytics\Newtonsoft.Json.dll" />
                        </Component>
                        <Component Id="cmp79186A81BC669D6024CCF1A09E2E2C5A" Guid="*">
                            <File Id="fil8DA3199067CDF797AA3E17BF3AC8F3C0" KeyPath="yes" Source="$(var.sourceDir)\ResourceManager\AzureResourceManager\StreamAnalytics\System.Net.Http.Extensions.dll" />
                        </Component>
                        <Component Id="cmp5A3BD827A14F986178D0A9A181EF2AA5" Guid="*">
                            <File Id="fil537B7CA3B4516CBF82CA12409B2224B5" KeyPath="yes" Source="$(var.sourceDir)\ResourceManager\AzureResourceManager\StreamAnalytics\System.Net.Http.Formatting.dll" />
                        </Component>
                        <Component Id="cmp50F7BE65E6B760565BEA45A1FD026E5A" Guid="*">
                            <File Id="fil58ECD5D8224B64964939E2B6FFF6CEAC" KeyPath="yes" Source="$(var.sourceDir)\ResourceManager\AzureResourceManager\StreamAnalytics\System.Net.Http.Primitives.dll" />
                        </Component>
                        <Component Id="cmp39C80C84537D91210F1CD95CE24DDD6D" Guid="*">
                            <File Id="fil32E37469BB7EA0E12E1503A1B5B901F3" KeyPath="yes" Source="$(var.sourceDir)\ResourceManager\AzureResourceManager\StreamAnalytics\System.Spatial.dll" />
                        </Component>
                    </Directory>
                    <Directory Id="dirB7A521425BBDC8EB5AA06380BBC1E2B3" Name="Tags">
                        <Component Id="cmp4AC5851471CC40284384D744CCDD8C50" Guid="*">
                            <File Id="fil72D78A42AD21198060E9076046A1EC34" KeyPath="yes" Source="$(var.sourceDir)\ResourceManager\AzureResourceManager\Tags\Hyak.Common.dll" />
                        </Component>
                        <Component Id="cmpE1EF08FBA8BC9006E225B9DD83DF428F" Guid="*">
                            <File Id="filFFA94A7CC4A59738320684A89028E777" KeyPath="yes" Source="$(var.sourceDir)\ResourceManager\AzureResourceManager\Tags\Microsoft.Azure.Commands.Tags.dll" />
                        </Component>
                        <Component Id="cmp019CEEDFCC1D69922E8F00B5A76B7560" Guid="*">
                            <File Id="filA054C5AC3D9C7F31A46535B75D865932" KeyPath="yes" Source="$(var.sourceDir)\ResourceManager\AzureResourceManager\Tags\Microsoft.Azure.Commands.Tags.dll-help.xml" />
                        </Component>
                        <Component Id="cmp61D54A0098125545EC349AD24CFCFA25" Guid="*">
                            <File Id="fil0D632995BEBCAAFABB16A238D204321F" KeyPath="yes" Source="$(var.sourceDir)\ResourceManager\AzureResourceManager\Tags\Microsoft.Azure.Commands.Tags.format.ps1xml" />
                        </Component>
                        <Component Id="cmp7EDD336FF223F149EE90C90F26B98A8A" Guid="*">
                            <File Id="filABB07F02D2EF3170D3B1056CF0666BF0" KeyPath="yes" Source="$(var.sourceDir)\ResourceManager\AzureResourceManager\Tags\Microsoft.Azure.Common.Authentication.dll" />
                        </Component>
                        <Component Id="cmp4251D77EBE420E1B57342C4B106347DF" Guid="*">
                            <File Id="fil6FDDF0E35C0B8F28517C4C887FE65F42" KeyPath="yes" Source="$(var.sourceDir)\ResourceManager\AzureResourceManager\Tags\Microsoft.Azure.Common.dll" />
                        </Component>
                        <Component Id="cmpB6083B5CE8CED6F1724591BB34F19995" Guid="*">
                            <File Id="fil46D3230BBAA55CB775751019D1F76864" KeyPath="yes" Source="$(var.sourceDir)\ResourceManager\AzureResourceManager\Tags\Microsoft.Azure.Common.NetFramework.dll" />
                        </Component>
                        <Component Id="cmpE919700CB5B034A7EB8AAB83FC165430" Guid="*">
                            <File Id="fil0BEB5E6A469AC6BD4021B4E1E9B62302" KeyPath="yes" Source="$(var.sourceDir)\ResourceManager\AzureResourceManager\Tags\Microsoft.Azure.ResourceManager.dll" />
                        </Component>
                        <Component Id="cmpD1256920B6ACD5E65F843AD14D11EEB1" Guid="*">
                            <File Id="fil2C6E098AA0FB763C3719A37B4D159992" KeyPath="yes" Source="$(var.sourceDir)\ResourceManager\AzureResourceManager\Tags\Microsoft.Data.Edm.dll" />
                        </Component>
                        <Component Id="cmp1292FE4D2BE814CC1BB13C08A2FC8568" Guid="*">
                            <File Id="fil77F626644BFB8B4AA65B1DC0E368160C" KeyPath="yes" Source="$(var.sourceDir)\ResourceManager\AzureResourceManager\Tags\Microsoft.Data.OData.dll" />
                        </Component>
                        <Component Id="cmpAB3033015892ACCBACCAEEA2C8CFD2D6" Guid="*">
                            <File Id="fil5D0E544C25CA4B12915BCE97E1D64D7B" KeyPath="yes" Source="$(var.sourceDir)\ResourceManager\AzureResourceManager\Tags\Microsoft.Data.Services.Client.dll" />
                        </Component>
                        <Component Id="cmp871822AAB4C8D518CD3B101C9564E8FE" Guid="*">
                            <File Id="fil9058AF255EF85B7DF4BFBD96CA127488" KeyPath="yes" Source="$(var.sourceDir)\ResourceManager\AzureResourceManager\Tags\Microsoft.IdentityModel.Clients.ActiveDirectory.dll" />
                        </Component>
                        <Component Id="cmpD305B7937B5CC7706A8CEE1FEC97C545" Guid="*">
                            <File Id="filDB0D06A0C813E33429A2B7EA1C31758C" KeyPath="yes" Source="$(var.sourceDir)\ResourceManager\AzureResourceManager\Tags\Microsoft.IdentityModel.Clients.ActiveDirectory.WindowsForms.dll" />
                        </Component>
                        <Component Id="cmp4F426E4F2C1AC2C394B87FABEFDC5664" Guid="*">
                            <File Id="filC5F60E158E024CF2723FD18965A986E0" KeyPath="yes" Source="$(var.sourceDir)\ResourceManager\AzureResourceManager\Tags\Microsoft.Threading.Tasks.dll" />
                        </Component>
                        <Component Id="cmp410E533797A0F92276BB50FCD8811E2A" Guid="*">
                            <File Id="filB0350A1F9F4689A47871FFA76B2BCE62" KeyPath="yes" Source="$(var.sourceDir)\ResourceManager\AzureResourceManager\Tags\Microsoft.Threading.Tasks.Extensions.Desktop.dll" />
                        </Component>
                        <Component Id="cmp4B1E01F0F4B825E0AFEAACDB49097052" Guid="*">
                            <File Id="fil25878231BDF8FB966019EA5B2649855C" KeyPath="yes" Source="$(var.sourceDir)\ResourceManager\AzureResourceManager\Tags\Microsoft.Threading.Tasks.Extensions.dll" />
                        </Component>
                        <Component Id="cmpEABAD0753F1F1C787AA5BA4838EEBDF4" Guid="*">
                            <File Id="fil2C298B51D1654A995E588245FBEBB4D4" KeyPath="yes" Source="$(var.sourceDir)\ResourceManager\AzureResourceManager\Tags\Microsoft.WindowsAzure.Commands.Common.dll" />
                        </Component>
                        <Component Id="cmp40C39D0D46866F76475770F690E2F1F1" Guid="*">
                            <File Id="fil80DCD3946709E66EF476B1B5B7D45AB6" KeyPath="yes" Source="$(var.sourceDir)\ResourceManager\AzureResourceManager\Tags\Microsoft.WindowsAzure.Commands.Common.Storage.dll" />
                        </Component>
                        <Component Id="cmp025F897BC58AD533F76E04ABA7B87B02" Guid="*">
                            <File Id="fil6CC0BE15D741E040C4A7A2641773B39C" KeyPath="yes" Source="$(var.sourceDir)\ResourceManager\AzureResourceManager\Tags\Microsoft.WindowsAzure.Commands.Profile.dll" />
                        </Component>
                        <Component Id="cmp905C88A8580641F017C6A280A3736FF8" Guid="*">
                            <File Id="fil688DFC24FAD6C457BE4BDD256E92F166" KeyPath="yes" Source="$(var.sourceDir)\ResourceManager\AzureResourceManager\Tags\Microsoft.WindowsAzure.Commands.Profile.dll-Help.xml" />
                        </Component>
                        <Component Id="cmp3718925DE19AD6C9BD871FDE9EC1DE1A" Guid="*">
                            <File Id="fil2726D982E1DD7225FE32A5AE48544C86" KeyPath="yes" Source="$(var.sourceDir)\ResourceManager\AzureResourceManager\Tags\Microsoft.WindowsAzure.Commands.Profile.format.ps1xml" />
                        </Component>
                        <Component Id="cmpE00A0DD29D83D02ADE9B6F8237D53009" Guid="*">
                            <File Id="filA07AED6A5ECA93DC0EC03C5309ADAD63" KeyPath="yes" Source="$(var.sourceDir)\ResourceManager\AzureResourceManager\Tags\Microsoft.WindowsAzure.Management.dll" />
                        </Component>
                        <Component Id="cmpD0098DF265ACE00F78B7467A9C21C392" Guid="*">
                            <File Id="fil95E7BDEC54AA6BBB54EC92A62EF9A83E" KeyPath="yes" Source="$(var.sourceDir)\ResourceManager\AzureResourceManager\Tags\Microsoft.WindowsAzure.Management.Storage.dll" />
                        </Component>
                        <Component Id="cmpDABCC4EC828CB3A90B6544319086AA9B" Guid="*">
                            <File Id="fil58A91CD76060E09825E4480110B88218" KeyPath="yes" Source="$(var.sourceDir)\ResourceManager\AzureResourceManager\Tags\Microsoft.WindowsAzure.Storage.dll" />
                        </Component>
                        <Component Id="cmp4EE133225743EE66A52BE7CD77B56151" Guid="*">
                            <File Id="fil1C9EF19A69F7327640B51C3DE5B7AD95" KeyPath="yes" Source="$(var.sourceDir)\ResourceManager\AzureResourceManager\Tags\Newtonsoft.Json.dll" />
                        </Component>
                        <Component Id="cmp4F9FB9324C1FEBFE32FE3430D05F4B62" Guid="*">
                            <File Id="fil55A5736FC0A091C1EB4507DDD618EBEC" KeyPath="yes" Source="$(var.sourceDir)\ResourceManager\AzureResourceManager\Tags\System.Net.Http.Extensions.dll" />
                        </Component>
                        <Component Id="cmp73F733B6769D6142F627750A4BF8A304" Guid="*">
                            <File Id="filF5C186A4A80A7F792E8B97D961E4A56F" KeyPath="yes" Source="$(var.sourceDir)\ResourceManager\AzureResourceManager\Tags\System.Net.Http.Formatting.dll" />
                        </Component>
                        <Component Id="cmp1B114EC22E279C9430B23AB28AEE58EC" Guid="*">
                            <File Id="filDB8694878081E11E606B5028C02F9816" KeyPath="yes" Source="$(var.sourceDir)\ResourceManager\AzureResourceManager\Tags\System.Net.Http.Primitives.dll" />
                        </Component>
                        <Component Id="cmp82A0A44868270FCB8A12BD4E0346621F" Guid="*">
                            <File Id="fil658EB945BB104A3BB6E54EB9D7CC76AE" KeyPath="yes" Source="$(var.sourceDir)\ResourceManager\AzureResourceManager\Tags\System.Spatial.dll" />
                        </Component>
                    </Directory>
                    <Directory Id="dirC50ADFE5CD118426F389B9B2CD995BF6" Name="Websites">
<<<<<<< HEAD
                        <Component Id="cmpD4892007320B9D766546FD21700D8151" Guid="*">
                            <File Id="fil3567EE54BA9C348DBC2565846DCB91D3" KeyPath="yes" Source="$(var.sourceDir)\ResourceManager\AzureResourceManager\Websites\AutoMapper.dll" />
                        </Component>
                        <Component Id="cmpE6D3A3AA22E91184AEC9E2FF27EF9F3D" Guid="*">
                            <File Id="fil867C56EBC1E5FFC31A30E755172C4510" KeyPath="yes" Source="$(var.sourceDir)\ResourceManager\AzureResourceManager\Websites\AutoMapper.Net4.dll" />
                        </Component>
                        <Component Id="cmp5A6BFB3FB8E16C75FF2BB8276848F357" Guid="*">
                            <File Id="fil792D00D0B3526230BC1C323E6B094236" KeyPath="yes" Source="$(var.sourceDir)\ResourceManager\AzureResourceManager\Websites\Azure.psd1" />
                        </Component>
=======
>>>>>>> 73981902
                        <Component Id="cmpCB9C95BF2FE6D784EC47F78CEA8714FE" Guid="*">
                            <File Id="fil6C3554ACEEBC9EA8063C3E75065A9154" KeyPath="yes" Source="$(var.sourceDir)\ResourceManager\AzureResourceManager\Websites\Hyak.Common.dll" />
                        </Component>
                        <Component Id="cmpAA3B522375D7F8190EF55B87EB1EB8D4" Guid="*">
                            <File Id="fil99B879BE9A3C6D6061D734323081BA30" KeyPath="yes" Source="$(var.sourceDir)\ResourceManager\AzureResourceManager\Websites\Microsoft.Azure.Commands.Websites.dll" />
                        </Component>
                        <Component Id="cmp1A3E551E9A3F632A9FF29E4347C0E07F" Guid="*">
                            <File Id="fil54429D9642BEE7F1A31C389739C91837" KeyPath="yes" Source="$(var.sourceDir)\ResourceManager\AzureResourceManager\Websites\Microsoft.Azure.Commands.Websites.dll-Help.xml" />
                        </Component>
                        <Component Id="cmp2287034B4046CF6ED7B5F14C0141B934" Guid="*">
                            <File Id="filC5C25B2679C5D1CFFAAFCAB680910A25" KeyPath="yes" Source="$(var.sourceDir)\ResourceManager\AzureResourceManager\Websites\Microsoft.Azure.Common.Authentication.dll" />
                        </Component>
                        <Component Id="cmp69A301D252AE955508C48079D82B6134" Guid="*">
                            <File Id="filE3C3910C06D2D6464BBF33A51946D37F" KeyPath="yes" Source="$(var.sourceDir)\ResourceManager\AzureResourceManager\Websites\Microsoft.Azure.Common.dll" />
                        </Component>
                        <Component Id="cmpBF6ADAEC58819DA15AC2FF95A48A3884" Guid="*">
                            <File Id="fil2AFE58F18DE3182BE4134B732F6265CD" KeyPath="yes" Source="$(var.sourceDir)\ResourceManager\AzureResourceManager\Websites\Microsoft.Azure.Common.NetFramework.dll" />
                        </Component>
                        <Component Id="cmpC3DEBAB03B2506BAE8978D16895AE395" Guid="*">
                            <File Id="fil76DB5BECA8CA848922E9284538462C5F" KeyPath="yes" Source="$(var.sourceDir)\ResourceManager\AzureResourceManager\Websites\Microsoft.Azure.Gallery.dll" />
                        </Component>
                        <Component Id="cmp5C19489ED3B949946920EC5F5A9217EB" Guid="*">
                            <File Id="filF18A12F1FEB6D505CF0FA5A413D71034" KeyPath="yes" Source="$(var.sourceDir)\ResourceManager\AzureResourceManager\Websites\Microsoft.Azure.Graph.RBAC.dll" />
                        </Component>
                        <Component Id="cmp201C54171A3BD519AA9BD7BB900E4096" Guid="*">
                            <File Id="fil3AE0AF054BD0179A49E96C860993C0B5" KeyPath="yes" Source="$(var.sourceDir)\ResourceManager\AzureResourceManager\Websites\Microsoft.Azure.Management.Authorization.dll" />
                        </Component>
                        <Component Id="cmpE3E6C196CDEA9C3D16246435777124FA" Guid="*">
                            <File Id="filFF4DCEF340DBA61A2D7CCC57B7749CE1" KeyPath="yes" Source="$(var.sourceDir)\ResourceManager\AzureResourceManager\Websites\Microsoft.Azure.Management.WebSites.dll" />
                        </Component>
                        <Component Id="cmpCF437A6A7BBE0460DE705471CB8EB65D" Guid="*">
                            <File Id="fil6EE281F577D5A1F8A25309475F7CEFBA" KeyPath="yes" Source="$(var.sourceDir)\ResourceManager\AzureResourceManager\Websites\Microsoft.Azure.ResourceManager.dll" />
                        </Component>
<<<<<<< HEAD
                        <Component Id="cmp65015AD03D1FAC67DA1112877994EFB6" Guid="*">
                            <File Id="fil4FF8D57A13D4B5970A4A72FE5C1CE12D" KeyPath="yes" Source="$(var.sourceDir)\ResourceManager\AzureResourceManager\Websites\Microsoft.Data.Edm.dll" />
                        </Component>
                        <Component Id="cmpCF7C6DA7D19AE0522BB4B6BF49A9DA09" Guid="*">
                            <File Id="fil39368063B1D3D4FDF6B0EC13F221109F" KeyPath="yes" Source="$(var.sourceDir)\ResourceManager\AzureResourceManager\Websites\Microsoft.Data.OData.dll" />
                        </Component>
                        <Component Id="cmp05BCFB400BEB9DF7861FC7022A8367B8" Guid="*">
                            <File Id="filFA368EA7A54338D83A927093DC279CBF" KeyPath="yes" Source="$(var.sourceDir)\ResourceManager\AzureResourceManager\Websites\Microsoft.Data.Services.Client.dll" />
                        </Component>
=======
>>>>>>> 73981902
                        <Component Id="cmp3A46C449133D07A3557D4548F68A1A1B" Guid="*">
                            <File Id="fil021CB40E47934AA2950F5F2A5D6C1BE8" KeyPath="yes" Source="$(var.sourceDir)\ResourceManager\AzureResourceManager\Websites\Microsoft.IdentityModel.Clients.ActiveDirectory.dll" />
                        </Component>
                        <Component Id="cmp0EEB8DE607E59C179657914DCEF23469" Guid="*">
                            <File Id="fil4475F13C7AED10EBEE47D448CD6CB8B3" KeyPath="yes" Source="$(var.sourceDir)\ResourceManager\AzureResourceManager\Websites\Microsoft.IdentityModel.Clients.ActiveDirectory.WindowsForms.dll" />
                        </Component>
<<<<<<< HEAD
                        <Component Id="cmp332D90D372744B2862842C4F76C3DBAE" Guid="*">
                            <File Id="fil6322E0522990FBC669C260ACF80AC864" KeyPath="yes" Source="$(var.sourceDir)\ResourceManager\AzureResourceManager\Websites\Microsoft.ServiceBus.dll" />
                        </Component>
=======
>>>>>>> 73981902
                        <Component Id="cmpE9BDDA71266296FE7DD9684C915C537C" Guid="*">
                            <File Id="fil6AB5D2FE83B57870A6014ADF888E4555" KeyPath="yes" Source="$(var.sourceDir)\ResourceManager\AzureResourceManager\Websites\Microsoft.Threading.Tasks.dll" />
                        </Component>
                        <Component Id="cmpFFFCD58A5DB0E19A9E2609FBE2410C09" Guid="*">
                            <File Id="fil6407C80B520810473829DCB3370779C7" KeyPath="yes" Source="$(var.sourceDir)\ResourceManager\AzureResourceManager\Websites\Microsoft.Threading.Tasks.Extensions.Desktop.dll" />
                        </Component>
                        <Component Id="cmp4ABAE69FE7F32B747C276E27CBD08B11" Guid="*">
                            <File Id="fil7BEED5F0ECF67EEB1EDEC90A34ECB130" KeyPath="yes" Source="$(var.sourceDir)\ResourceManager\AzureResourceManager\Websites\Microsoft.Threading.Tasks.Extensions.dll" />
                        </Component>
<<<<<<< HEAD
                        <Component Id="cmpF8EA14BA1E3BB84E1E4733A52B9A6D7F" Guid="*">
                            <File Id="fil12344F1475486BE5F8B4C993C7A37476" KeyPath="yes" Source="$(var.sourceDir)\ResourceManager\AzureResourceManager\Websites\Microsoft.WindowsAzure.Commands.CloudService.format.ps1xml" />
                        </Component>
                        <Component Id="cmpD1207E6C71B252DEA35A0F21BD18C739" Guid="*">
                            <File Id="filAB602D03DC2C505D7E6A30F218B1E357" KeyPath="yes" Source="$(var.sourceDir)\ResourceManager\AzureResourceManager\Websites\Microsoft.WindowsAzure.Commands.Common.dll" />
                        </Component>
                        <Component Id="cmp8A3D0E2C5770C8DC2D64C40C9BD55ABA" Guid="*">
                            <File Id="filF6FA4E6D0EFA818974669E2883AEDFF2" KeyPath="yes" Source="$(var.sourceDir)\ResourceManager\AzureResourceManager\Websites\Microsoft.WindowsAzure.Commands.Common.Storage.dll" />
                        </Component>
                        <Component Id="cmp33940E74390667FC3162230F6F37F82A" Guid="*">
                            <File Id="fil32D60DDB22DE3DBEEAED56D7BA6D438E" KeyPath="yes" Source="$(var.sourceDir)\ResourceManager\AzureResourceManager\Websites\Microsoft.WindowsAzure.Commands.dll-Help.xml" />
                        </Component>
                        <Component Id="cmpD60C70898A7D64BB777ED0B58A3FFA47" Guid="*">
                            <File Id="fil29F08A6C7385BDD824A8D610E06E82A7" KeyPath="yes" Source="$(var.sourceDir)\ResourceManager\AzureResourceManager\Websites\Microsoft.WindowsAzure.Commands.Profile.dll-Help.xml" />
                        </Component>
                        <Component Id="cmpD709147E811DDB105A42924D7446B001" Guid="*">
                            <File Id="filD8B49A4F7D581A6CA00977161A6296ED" KeyPath="yes" Source="$(var.sourceDir)\ResourceManager\AzureResourceManager\Websites\Microsoft.WindowsAzure.Commands.Profile.format.ps1xml" />
                        </Component>
                        <Component Id="cmpCE80CEEF0CE7DD871B8DA72DA2221622" Guid="*">
                            <File Id="filA340D9074286CACF589F56FDE4E811E5" KeyPath="yes" Source="$(var.sourceDir)\ResourceManager\AzureResourceManager\Websites\Microsoft.WindowsAzure.Commands.Scheduler.format.ps1xml" />
                        </Component>
                        <Component Id="cmpA027A6E6A0E8B5687D672C7751809211" Guid="*">
                            <File Id="filD0BDB2D057FC75E1A4FD2FA31B6BD7B7" KeyPath="yes" Source="$(var.sourceDir)\ResourceManager\AzureResourceManager\Websites\Microsoft.WindowsAzure.Commands.ServiceBus.format.ps1xml" />
                        </Component>
                        <Component Id="cmp3AC78AE784A27D80045E426EB2E740BE" Guid="*">
                            <File Id="filB3F1A9718A17841D45C566E7D07A1338" KeyPath="yes" Source="$(var.sourceDir)\ResourceManager\AzureResourceManager\Websites\Microsoft.WindowsAzure.Commands.Store.format.ps1xml" />
                        </Component>
                        <Component Id="cmp62A93F937DE4DECBB940BB3B5EA65169" Guid="*">
                            <File Id="filB5D11D60ED2CC7D1053686FE3F5E3D81" KeyPath="yes" Source="$(var.sourceDir)\ResourceManager\AzureResourceManager\Websites\Microsoft.WindowsAzure.Commands.Utilities.dll" />
                        </Component>
                        <Component Id="cmpF1C3AE30B7D2067AD8CC88BBEAB4E9D6" Guid="*">
                            <File Id="fil1E2F266347128635E44D533122EAB3B9" KeyPath="yes" Source="$(var.sourceDir)\ResourceManager\AzureResourceManager\Websites\Microsoft.WindowsAzure.Commands.WebSites.format.ps1xml" />
                        </Component>
                        <Component Id="cmpA6F3415E8CA50AA3D76717F76E17D8CB" Guid="*">
                            <File Id="fil12F7EB8CE12A3B50EDB89DFB48019F55" KeyPath="yes" Source="$(var.sourceDir)\ResourceManager\AzureResourceManager\Websites\Microsoft.WindowsAzure.Commands.WebSites.Types.ps1xml" />
                        </Component>
                        <Component Id="cmpD04EE00DC7394D767EA4047B0617A3F4" Guid="*">
                            <File Id="filE84B1F75CCF896DFC6AEF1E9521B720F" KeyPath="yes" Source="$(var.sourceDir)\ResourceManager\AzureResourceManager\Websites\Microsoft.WindowsAzure.Management.Compute.dll" />
                        </Component>
                        <Component Id="cmpEF310754D1C69EB41F0EA968BF00DBB9" Guid="*">
                            <File Id="fil375767A5125510DB24B62A452A56A6B1" KeyPath="yes" Source="$(var.sourceDir)\ResourceManager\AzureResourceManager\Websites\Microsoft.WindowsAzure.Management.dll" />
                        </Component>
                        <Component Id="cmp698CC64BD00F14A35803B49B870FE22A" Guid="*">
                            <File Id="fil2A6053F4A3B09CD58EF21CB899BFDD29" KeyPath="yes" Source="$(var.sourceDir)\ResourceManager\AzureResourceManager\Websites\Microsoft.WindowsAzure.Management.MediaServices.dll" />
                        </Component>
                        <Component Id="cmp360970780F26201ECE53FAA58B17EE60" Guid="*">
                            <File Id="fil79DC07F464CF7A7B981E12955175ECD8" KeyPath="yes" Source="$(var.sourceDir)\ResourceManager\AzureResourceManager\Websites\Microsoft.WindowsAzure.Management.Network.dll" />
                        </Component>
                        <Component Id="cmp658D1F52390CF4B371A8CC5CEEB877C4" Guid="*">
                            <File Id="filFA297185E2DD930E7591895AF1B4295A" KeyPath="yes" Source="$(var.sourceDir)\ResourceManager\AzureResourceManager\Websites\Microsoft.WindowsAzure.Management.Scheduler.dll" />
                        </Component>
                        <Component Id="cmp718708463082C13CF2E630328D55D29E" Guid="*">
                            <File Id="filC697AB8202E7FDF819E3D89EC0DE7B2A" KeyPath="yes" Source="$(var.sourceDir)\ResourceManager\AzureResourceManager\Websites\Microsoft.WindowsAzure.Management.ServiceBus.dll" />
                        </Component>
                        <Component Id="cmp5EA7E0C80DDDBE8B9113D4DFEE5CA6C6" Guid="*">
                            <File Id="filAFFE6E1DAF0238477E0FE98591AE8BCF" KeyPath="yes" Source="$(var.sourceDir)\ResourceManager\AzureResourceManager\Websites\Microsoft.WindowsAzure.Management.Storage.dll" />
                        </Component>
                        <Component Id="cmp4499C3C6A11B07B76EC834385DF6EC1A" Guid="*">
                            <File Id="filF323A14D3307B7CA48C2D587FB546397" KeyPath="yes" Source="$(var.sourceDir)\ResourceManager\AzureResourceManager\Websites\Microsoft.WindowsAzure.Management.Store.dll" />
                        </Component>
                        <Component Id="cmp08C5C03CB64244814BA42F9363290061" Guid="*">
                            <File Id="filE3BD01F93E77DF04F847505BA9D769BA" KeyPath="yes" Source="$(var.sourceDir)\ResourceManager\AzureResourceManager\Websites\Microsoft.WindowsAzure.Management.WebSites.dll" />
                        </Component>
                        <Component Id="cmp6C48AFC190FC12C27FF6FECB17D11C98" Guid="*">
                            <File Id="fil492054E4A4D2DC5FDC1A4F4B01390C40" KeyPath="yes" Source="$(var.sourceDir)\ResourceManager\AzureResourceManager\Websites\Microsoft.WindowsAzure.Storage.dll" />
                        </Component>
                        <Component Id="cmp4DA3B101B35F9FABD0EC784559AC44A2" Guid="*">
                            <File Id="filC3A5D2133C37B5039EDB68C498FDEC52" KeyPath="yes" Source="$(var.sourceDir)\ResourceManager\AzureResourceManager\Websites\Newtonsoft.Json.dll" />
                        </Component>
                        <Component Id="cmpE122A91E433516C921CD752F313AD9CE" Guid="*">
                            <File Id="fil67A50156AF1A7F8B46C8D9156D9034F8" KeyPath="yes" Source="$(var.sourceDir)\ResourceManager\AzureResourceManager\Websites\ServiceManagementStartup.ps1" />
                        </Component>
                        <Component Id="cmpACBD9FDEEB84DE1D4BD79AD0036FEDEE" Guid="*">
                            <File Id="filAB1581F88D755F206F0968BED965D122" KeyPath="yes" Source="$(var.sourceDir)\ResourceManager\AzureResourceManager\Websites\ShortcutStartup.ps1" />
                        </Component>
=======
                        <Component Id="cmpD1207E6C71B252DEA35A0F21BD18C739" Guid="*">
                            <File Id="filAB602D03DC2C505D7E6A30F218B1E357" KeyPath="yes" Source="$(var.sourceDir)\ResourceManager\AzureResourceManager\Websites\Microsoft.WindowsAzure.Commands.Common.dll" />
                        </Component>
                        <Component Id="cmpF1C3AE30B7D2067AD8CC88BBEAB4E9D6" Guid="*">
                            <File Id="fil1E2F266347128635E44D533122EAB3B9" KeyPath="yes" Source="$(var.sourceDir)\ResourceManager\AzureResourceManager\Websites\Microsoft.WindowsAzure.Commands.WebSites.format.ps1xml" />
                        </Component>
                        <Component Id="cmpEF310754D1C69EB41F0EA968BF00DBB9" Guid="*">
                            <File Id="fil375767A5125510DB24B62A452A56A6B1" KeyPath="yes" Source="$(var.sourceDir)\ResourceManager\AzureResourceManager\Websites\Microsoft.WindowsAzure.Management.dll" />
                        </Component>
                        <Component Id="cmp4DA3B101B35F9FABD0EC784559AC44A2" Guid="*">
                            <File Id="filC3A5D2133C37B5039EDB68C498FDEC52" KeyPath="yes" Source="$(var.sourceDir)\ResourceManager\AzureResourceManager\Websites\Newtonsoft.Json.dll" />
                        </Component>
>>>>>>> 73981902
                        <Component Id="cmpFE7DE66BD1CE262C145D66A0E7250779" Guid="*">
                            <File Id="filEE6152978C4CBCBFB0A89480C49B738B" KeyPath="yes" Source="$(var.sourceDir)\ResourceManager\AzureResourceManager\Websites\System.Net.Http.Extensions.dll" />
                        </Component>
                        <Component Id="cmp151EB3269F28F00EB83778675AD2C3BA" Guid="*">
                            <File Id="filA978B0263DBBA32908ABD701E8293226" KeyPath="yes" Source="$(var.sourceDir)\ResourceManager\AzureResourceManager\Websites\System.Net.Http.Formatting.dll" />
                        </Component>
                        <Component Id="cmp0F820EB6FA3680A0C874FB8D22CA3F0C" Guid="*">
                            <File Id="filC0A4ED6AAB3A74F69C5F183FDDD570CE" KeyPath="yes" Source="$(var.sourceDir)\ResourceManager\AzureResourceManager\Websites\System.Net.Http.Primitives.dll" />
                        </Component>
<<<<<<< HEAD
                        <Component Id="cmpCF8114D880BFF4074B4D2D223093C607" Guid="*">
                            <File Id="fil45593045B93AB4286D7902D268833390" KeyPath="yes" Source="$(var.sourceDir)\ResourceManager\AzureResourceManager\Websites\System.Spatial.dll" />
                        </Component>
                        <Directory Id="dir600D8CC5362BE972A9EF4CCCAE76E33E" Name="Resources">
                            <Directory Id="dir207D4A5848432A81BF940F14BC8E2243" Name="Scaffolding">
                                <Directory Id="dir8A188B42A255E97AEAA08A7C9DC0CC1B" Name="General">
                                    <Component Id="cmp3DDB4802599E4778358EA6F58483866E" Guid="*">
                                        <File Id="fil75F501F38D8560EE094C39A172C746FE" KeyPath="yes" Source="$(var.sourceDir)\ResourceManager\AzureResourceManager\Websites\Resources\Scaffolding\General\deploymentSettings.json" />
                                    </Component>
                                    <Component Id="cmp3E775F612E4F311FC9A757EF564FC8EB" Guid="*">
                                        <File Id="fil01BCC94994F1D4D6ACA217797531E0B8" KeyPath="yes" Source="$(var.sourceDir)\ResourceManager\AzureResourceManager\Websites\Resources\Scaffolding\General\Scaffold.xml" />
                                    </Component>
                                    <Component Id="cmpBA137EB628F1560A6DA674F00CF7EF20" Guid="*">
                                        <File Id="filADFB499D47055DE9CD0DC521BDE7D266" KeyPath="yes" Source="$(var.sourceDir)\ResourceManager\AzureResourceManager\Websites\Resources\Scaffolding\General\ServiceConfiguration.Cloud.cscfg" />
                                    </Component>
                                    <Component Id="cmp8CB87F37B874B87C3F7E0AC716CE6744" Guid="*">
                                        <File Id="fil978A0466ADD50496FB210D09E7EEB667" KeyPath="yes" Source="$(var.sourceDir)\ResourceManager\AzureResourceManager\Websites\Resources\Scaffolding\General\ServiceConfiguration.Local.cscfg" />
                                    </Component>
                                    <Component Id="cmpDF28B7141E14B3C5E437C2B089E75449" Guid="*">
                                        <File Id="fil47B3CAB1C51B6CDED717D77097E4172D" KeyPath="yes" Source="$(var.sourceDir)\ResourceManager\AzureResourceManager\Websites\Resources\Scaffolding\General\ServiceDefinition.csdef" />
                                    </Component>
                                    <Directory Id="dir8115AEA8CED36956616A22F68FA2FA82" Name="WebRole">
                                        <Component Id="cmp978508096EAA67C510DD0502496EF23A" Guid="*">
                                            <File Id="fil7CB590A4372F9F8BADEB364C39458689" KeyPath="yes" Source="$(var.sourceDir)\ResourceManager\AzureResourceManager\Websites\Resources\Scaffolding\General\WebRole\RoleSettings.xml" />
                                        </Component>
                                        <Component Id="cmpDC201EAB18AE06A9C087369A844F3B16" Guid="*">
                                            <File Id="fil8B5002EA1FB5FBB67D5BE56D2C8C0834" KeyPath="yes" Source="$(var.sourceDir)\ResourceManager\AzureResourceManager\Websites\Resources\Scaffolding\General\WebRole\Scaffold.xml" />
                                        </Component>
                                        <Component Id="cmp3290EB7A95D38F5059B7E4E868E534DF" Guid="*">
                                            <File Id="filB16C58FF06AD3F888AED071A694DC591" KeyPath="yes" Source="$(var.sourceDir)\ResourceManager\AzureResourceManager\Websites\Resources\Scaffolding\General\WebRole\startup.cmd" />
                                        </Component>
                                        <Component Id="cmp74E0D228F782CB46B07EA318CD235973" Guid="*">
                                            <File Id="fil3CB88D25C02201FEF44B808FE2662AB2" KeyPath="yes" Source="$(var.sourceDir)\ResourceManager\AzureResourceManager\Websites\Resources\Scaffolding\General\WebRole\Web.cloud.config" />
                                        </Component>
                                        <Component Id="cmp3197691E499034ECE4F186292F649564" Guid="*">
                                            <File Id="fil47E902BF8C2D382EB6DB44712615B079" KeyPath="yes" Source="$(var.sourceDir)\ResourceManager\AzureResourceManager\Websites\Resources\Scaffolding\General\WebRole\Web.config" />
                                        </Component>
                                        <Component Id="cmpBF0CB965107ADEEE0605FF7DEB5F78E3" Guid="*">
                                            <File Id="filAFC1AF2E5188990F2A55761FAAFF63B0" KeyPath="yes" Source="$(var.sourceDir)\ResourceManager\AzureResourceManager\Websites\Resources\Scaffolding\General\WebRole\WebRole.xml" />
                                        </Component>
                                        <Directory Id="dir701EF51D7470A6E354A170A47860F3DE" Name="bin">
                                            <Component Id="cmp3FBB30B6049EB7E139531B2C81574BFB" Guid="*">
                                                <File Id="fil70893FB29233F068EA74BFC97BA8A679" KeyPath="yes" Source="$(var.sourceDir)\ResourceManager\AzureResourceManager\Websites\Resources\Scaffolding\General\WebRole\bin\download.ps1" />
                                            </Component>
                                            <Component Id="cmp149B882A40DA552168C2AD78E19A2B0F" Guid="*">
                                                <File Id="fil2E005FAEF07214A3F7CA1A5EC6147B36" KeyPath="yes" Source="$(var.sourceDir)\ResourceManager\AzureResourceManager\Websites\Resources\Scaffolding\General\WebRole\bin\setup_web.cmd" />
                                            </Component>
                                        </Directory>
                                    </Directory>
                                    <Directory Id="dir7B3A57A748D0E8F7E19572B97F91E295" Name="WorkerRole">
                                        <Component Id="cmp5BD6D29E4CED56038A4D937F82566435" Guid="*">
                                            <File Id="fil90E9CB4CD563C3ECF1B0E499F920AD99" KeyPath="yes" Source="$(var.sourceDir)\ResourceManager\AzureResourceManager\Websites\Resources\Scaffolding\General\WorkerRole\download.ps1" />
                                        </Component>
                                        <Component Id="cmp024368C827B50C7F9E1AE8906C5D4DC4" Guid="*">
                                            <File Id="fil6DE8226BCC71BCA8985C24D42F31E7D9" KeyPath="yes" Source="$(var.sourceDir)\ResourceManager\AzureResourceManager\Websites\Resources\Scaffolding\General\WorkerRole\RoleSettings.xml" />
                                        </Component>
                                        <Component Id="cmpED9BA77561C97A253C5BEDCFE7B5BC90" Guid="*">
                                            <File Id="filE7882FD092BDF0617B9F12E3C7E914C6" KeyPath="yes" Source="$(var.sourceDir)\ResourceManager\AzureResourceManager\Websites\Resources\Scaffolding\General\WorkerRole\Scaffold.xml" />
                                        </Component>
                                        <Component Id="cmp886540D05DA121582FC997A17CCE552C" Guid="*">
                                            <File Id="fil84BDF1583ADB806321E7AC4CF84659BE" KeyPath="yes" Source="$(var.sourceDir)\ResourceManager\AzureResourceManager\Websites\Resources\Scaffolding\General\WorkerRole\setup_worker.cmd" />
                                        </Component>
                                        <Component Id="cmp650CFD5A5C860A0670675D359FB9CD78" Guid="*">
                                            <File Id="fil64D3967BC521CC550221664EF7736A89" KeyPath="yes" Source="$(var.sourceDir)\ResourceManager\AzureResourceManager\Websites\Resources\Scaffolding\General\WorkerRole\startup.cmd" />
                                        </Component>
                                        <Component Id="cmpBB3B3F2E4ACC6A98A2B4A0F13F7B2868" Guid="*">
                                            <File Id="filC796C404F022C848505EA9B67D60D73D" KeyPath="yes" Source="$(var.sourceDir)\ResourceManager\AzureResourceManager\Websites\Resources\Scaffolding\General\WorkerRole\worker.cmd" />
                                        </Component>
                                        <Component Id="cmpDDFBA1BC65CC1FE92E308321DCC0AE2A" Guid="*">
                                            <File Id="fil4D5B67FCC7A93EC56C35C917065558DA" KeyPath="yes" Source="$(var.sourceDir)\ResourceManager\AzureResourceManager\Websites\Resources\Scaffolding\General\WorkerRole\WorkerRole.xml" />
                                        </Component>
                                    </Directory>
                                </Directory>
                                <Directory Id="dir24E9004D78171AA8E5A9DA5DC49C8B7F" Name="Node">
                                    <Directory Id="dir6F8F1B624FBF114965CA35854DFA1EF0" Name="WebRole">
                                        <Component Id="cmpF4E815672F82CB1F541F8C46E00C5489" Guid="*">
                                            <File Id="filC85F6E37EDB49988FFC8E2BDE069A586" KeyPath="yes" Source="$(var.sourceDir)\ResourceManager\AzureResourceManager\Websites\Resources\Scaffolding\Node\WebRole\RoleSettings.xml" />
                                        </Component>
                                        <Component Id="cmp997340F8112DB182B40D7CD719B432AD" Guid="*">
                                            <File Id="fil2B8B8E13CE264364817CD7B783300123" KeyPath="yes" Source="$(var.sourceDir)\ResourceManager\AzureResourceManager\Websites\Resources\Scaffolding\Node\WebRole\Scaffold.xml" />
                                        </Component>
                                        <Component Id="cmpBF13D4E65F53A4511C2BF4837399F2F0" Guid="*">
                                            <File Id="filC3E7B4835615D3A1E6ADA0C918C1D7D8" KeyPath="yes" Source="$(var.sourceDir)\ResourceManager\AzureResourceManager\Websites\Resources\Scaffolding\Node\WebRole\server.js" />
                                        </Component>
                                        <Component Id="cmp5866AD16C5F40D475D90FA40112E828E" Guid="*">
                                            <File Id="fil51406079A65C7BED784A2B8D78FBAF3A" KeyPath="yes" Source="$(var.sourceDir)\ResourceManager\AzureResourceManager\Websites\Resources\Scaffolding\Node\WebRole\startup.js" />
                                        </Component>
                                        <Component Id="cmpD2F0825869A81328B6C9AC8399F8FE35" Guid="*">
                                            <File Id="filD10FD0589DCB0011B03851199A6FF7D6" KeyPath="yes" Source="$(var.sourceDir)\ResourceManager\AzureResourceManager\Websites\Resources\Scaffolding\Node\WebRole\web.cloud.config" />
                                        </Component>
                                        <Component Id="cmpF44B87D43BC2225CF9D6AAF781127F23" Guid="*">
                                            <File Id="fil87CC194CDA5D09BA5F672FD9DD3C55EF" KeyPath="yes" Source="$(var.sourceDir)\ResourceManager\AzureResourceManager\Websites\Resources\Scaffolding\Node\WebRole\Web.config" />
                                        </Component>
                                        <Component Id="cmp28F19E68AA2F4720DC535DDCBA66DFB9" Guid="*">
                                            <File Id="filEF09E540DDDF2A1A56F27847D2433743" KeyPath="yes" Source="$(var.sourceDir)\ResourceManager\AzureResourceManager\Websites\Resources\Scaffolding\Node\WebRole\WebRole.xml" />
                                        </Component>
                                        <Directory Id="dir9DA110A628B1DEACDF6F8EFF94EDFE90" Name="bin">
                                            <Component Id="cmpE427200DE7A25DB5FD4BD905B89AEBAD" Guid="*">
                                                <File Id="fil1E1AB7E53A2A0141DC003DD9F0DFFF50" KeyPath="yes" Source="$(var.sourceDir)\ResourceManager\AzureResourceManager\Websites\Resources\Scaffolding\Node\WebRole\bin\ChangeConfig.ps1" />
                                            </Component>
                                            <Component Id="cmpC01733F62C40AECEDF7CEEF8D6FCA264" Guid="*">
                                                <File Id="fil974DF445FD9331FF30AF2644A205342F" KeyPath="yes" Source="$(var.sourceDir)\ResourceManager\AzureResourceManager\Websites\Resources\Scaffolding\Node\WebRole\bin\download.ps1" />
                                            </Component>
                                            <Component Id="cmp1329C5CEAC2F93E9C8E2A3680EC847A3" Guid="*">
                                                <File Id="filB37000875D1FE8D503C65B8FFD4DF2F2" KeyPath="yes" Source="$(var.sourceDir)\ResourceManager\AzureResourceManager\Websites\Resources\Scaffolding\Node\WebRole\bin\node.cmd" />
                                            </Component>
                                            <Component Id="cmpA608731BEE61B4744F2446699AE28DD1" Guid="*">
                                                <File Id="filB1DDA3230EB7E416B95457338E13F717" KeyPath="yes" Source="$(var.sourceDir)\ResourceManager\AzureResourceManager\Websites\Resources\Scaffolding\Node\WebRole\bin\setup_web.cmd" />
                                            </Component>
                                        </Directory>
                                    </Directory>
                                    <Directory Id="dirF94B282DB1DCB0EC60545C0860D6293D" Name="Website">
                                        <Component Id="cmpC70A1C0A823E0FE50B867E1D0B8CDA21" Guid="*">
                                            <File Id="fil2266E1F954C11350B5577C003D285451" KeyPath="yes" Source="$(var.sourceDir)\ResourceManager\AzureResourceManager\Websites\Resources\Scaffolding\Node\Website\.gitignore" />
                                        </Component>
                                        <Component Id="cmpF71C2A6B04428F5CFBA1F3554FC9F053" Guid="*">
                                            <File Id="filAE0F21062BA01BCB24A2112CF56D4C8C" KeyPath="yes" Source="$(var.sourceDir)\ResourceManager\AzureResourceManager\Websites\Resources\Scaffolding\Node\Website\iisnode.yml" />
                                        </Component>
                                    </Directory>
                                    <Directory Id="dir242F2ACCE88F6DBE719B9F5910FD2F94" Name="WorkerRole">
                                        <Component Id="cmpF203EA30FE2803625369BF949D391770" Guid="*">
                                            <File Id="fil09BAFBCF348F88790298B2C53D3F8221" KeyPath="yes" Source="$(var.sourceDir)\ResourceManager\AzureResourceManager\Websites\Resources\Scaffolding\Node\WorkerRole\download.ps1" />
                                        </Component>
                                        <Component Id="cmp3ABB1781056B48A7C2470CA35097A553" Guid="*">
                                            <File Id="fil97CEBF1A2D78CEF14F7DFF0564BF14DF" KeyPath="yes" Source="$(var.sourceDir)\ResourceManager\AzureResourceManager\Websites\Resources\Scaffolding\Node\WorkerRole\node.cmd" />
                                        </Component>
                                        <Component Id="cmpE62B95318EE7589EBC1A8C55F29A3C09" Guid="*">
                                            <File Id="fil88021EAFD5245D96B6AF64478791B2E2" KeyPath="yes" Source="$(var.sourceDir)\ResourceManager\AzureResourceManager\Websites\Resources\Scaffolding\Node\WorkerRole\RoleSettings.xml" />
                                        </Component>
                                        <Component Id="cmp75235393B13B2E1C74A6D824C036065A" Guid="*">
                                            <File Id="filF19F3E7CF441AAF79151DB8DE7C73E55" KeyPath="yes" Source="$(var.sourceDir)\ResourceManager\AzureResourceManager\Websites\Resources\Scaffolding\Node\WorkerRole\Scaffold.xml" />
                                        </Component>
                                        <Component Id="cmp95A27D4ACFF9F80FE1A7A933DB7663C4" Guid="*">
                                            <File Id="filF57CB34B830DCCA5D812B47366F7586C" KeyPath="yes" Source="$(var.sourceDir)\ResourceManager\AzureResourceManager\Websites\Resources\Scaffolding\Node\WorkerRole\server.js" />
                                        </Component>
                                        <Component Id="cmp0F6E36CFA87AB86AF914A81DB632A0D3" Guid="*">
                                            <File Id="fil1D45C08D51EA7EF0F3AE82C6FC1F486D" KeyPath="yes" Source="$(var.sourceDir)\ResourceManager\AzureResourceManager\Websites\Resources\Scaffolding\Node\WorkerRole\setup_worker.cmd" />
                                        </Component>
                                        <Component Id="cmp9EBE5CE0572B50DD1258057F4412D8CF" Guid="*">
                                            <File Id="fil7204392637C18C6247BA13DA2471460B" KeyPath="yes" Source="$(var.sourceDir)\ResourceManager\AzureResourceManager\Websites\Resources\Scaffolding\Node\WorkerRole\startup.js" />
                                        </Component>
                                        <Component Id="cmp5A21AF8388C4B946576779AC3A8FE19D" Guid="*">
                                            <File Id="fil6DDD41723A55D639866C03BADBC80001" KeyPath="yes" Source="$(var.sourceDir)\ResourceManager\AzureResourceManager\Websites\Resources\Scaffolding\Node\WorkerRole\WorkerRole.xml" />
                                        </Component>
                                    </Directory>
                                </Directory>
                                <Directory Id="dir4516378B41C5E962BBC4E8408140B126" Name="PHP">
                                    <Directory Id="dir97974BF92BB602103B3DBAA97B37138B" Name="WebRole">
                                        <Component Id="cmp5BCB859F994D69D5610370518614B95E" Guid="*">
                                            <File Id="fil69E7879128A3523B913CCFDFB3AC4FE6" KeyPath="yes" Source="$(var.sourceDir)\ResourceManager\AzureResourceManager\Websites\Resources\Scaffolding\PHP\WebRole\index.php" />
                                        </Component>
                                        <Component Id="cmp825D47BE07CC2D1E615972EB7F4DBA9A" Guid="*">
                                            <File Id="filFD9D878112D0893831C31E8A96074EAD" KeyPath="yes" Source="$(var.sourceDir)\ResourceManager\AzureResourceManager\Websites\Resources\Scaffolding\PHP\WebRole\RoleSettings.xml" />
                                        </Component>
                                        <Component Id="cmpE1652D38646B0219E2DD8C9FAD3D3A22" Guid="*">
                                            <File Id="fil50B1C6BB0FCAAFA7AB2F3CDC0C8D28E7" KeyPath="yes" Source="$(var.sourceDir)\ResourceManager\AzureResourceManager\Websites\Resources\Scaffolding\PHP\WebRole\Scaffold.xml" />
                                        </Component>
                                        <Component Id="cmp225E1B28C3F7C49F235A2A90A8031490" Guid="*">
                                            <File Id="filBEF2C75976AE32AACF85975C49B5BD66" KeyPath="yes" Source="$(var.sourceDir)\ResourceManager\AzureResourceManager\Websites\Resources\Scaffolding\PHP\WebRole\web.cloud.config" />
                                        </Component>
                                        <Component Id="cmp1F3E025F1851F7E066D1BB5402495E09" Guid="*">
                                            <File Id="fil7DA8EBEFB6DE915D2E4EF523F3C874F5" KeyPath="yes" Source="$(var.sourceDir)\ResourceManager\AzureResourceManager\Websites\Resources\Scaffolding\PHP\WebRole\Web.config" />
                                        </Component>
                                        <Component Id="cmpDF2E781656F5C71DD57624DBE3A1B554" Guid="*">
                                            <File Id="filEEECBC1BA6BF168A74C5ECE9F2068A02" KeyPath="yes" Source="$(var.sourceDir)\ResourceManager\AzureResourceManager\Websites\Resources\Scaffolding\PHP\WebRole\WebRole.xml" />
                                        </Component>
                                        <Directory Id="dirAA0AE9E7B84D6FCAAE94FFEE38481116" Name="bin">
                                            <Component Id="cmp32BE71FDF44DACE879F316A83805E2CC" Guid="*">
                                                <File Id="filFB93FCF146708E4E2F25CF8834A2ECE7" KeyPath="yes" Source="$(var.sourceDir)\ResourceManager\AzureResourceManager\Websites\Resources\Scaffolding\PHP\WebRole\bin\download.ps1" />
                                            </Component>
                                            <Component Id="cmp988CAFB6901E366566D45D59C8B9E231" Guid="*">
                                                <File Id="filFEC26D739CD3C8AA13AE9E553AAF4DD8" KeyPath="yes" Source="$(var.sourceDir)\ResourceManager\AzureResourceManager\Websites\Resources\Scaffolding\PHP\WebRole\bin\php_entry.cmd" />
                                            </Component>
                                            <Component Id="cmp7B09B4134249A0DAA95FBA799A7E91B0" Guid="*">
                                                <File Id="fil368BB4BEAD7E75C00AA188AAC0219BCB" KeyPath="yes" Source="$(var.sourceDir)\ResourceManager\AzureResourceManager\Websites\Resources\Scaffolding\PHP\WebRole\bin\setup.cmd" />
                                            </Component>
                                            <Component Id="cmp9D3D057D5B4E874A6F5C5534AD6BE8CB" Guid="*">
                                                <File Id="fil66B4810F4F713A66564FA1CDB5AAA2C1" KeyPath="yes" Source="$(var.sourceDir)\ResourceManager\AzureResourceManager\Websites\Resources\Scaffolding\PHP\WebRole\bin\setup.ps1" />
                                            </Component>
                                            <Component Id="cmpCF2DC7DA609133398F0494010E9689CB" Guid="*">
                                                <File Id="filE7728E48E53127AE317013082A3A7D72" KeyPath="yes" Source="$(var.sourceDir)\ResourceManager\AzureResourceManager\Websites\Resources\Scaffolding\PHP\WebRole\bin\setup_web.cmd" />
                                            </Component>
                                        </Directory>
                                    </Directory>
                                    <Directory Id="dirFA7A00150071DFB5AA24AB3C77AFCE3A" Name="WorkerRole">
                                        <Component Id="cmp16D3B3E703E216EFC63A66CB2C3D253C" Guid="*">
                                            <File Id="fil3ACCD693A5AACE7B26D5095EC5F42771" KeyPath="yes" Source="$(var.sourceDir)\ResourceManager\AzureResourceManager\Websites\Resources\Scaffolding\PHP\WorkerRole\download.ps1" />
                                        </Component>
                                        <Component Id="cmp63D7F6EA9C3885BB9F01DB3155F4152C" Guid="*">
                                            <File Id="fil102EB1FBA756BAB4C6E228C8E5016969" KeyPath="yes" Source="$(var.sourceDir)\ResourceManager\AzureResourceManager\Websites\Resources\Scaffolding\PHP\WorkerRole\index.php" />
                                        </Component>
                                        <Component Id="cmp68044C0BCC18738D9BE1C88FAD8B2ED6" Guid="*">
                                            <File Id="filDEFC7C1F6AB99F6457E71F00091E9462" KeyPath="yes" Source="$(var.sourceDir)\ResourceManager\AzureResourceManager\Websites\Resources\Scaffolding\PHP\WorkerRole\php_entry.cmd" />
                                        </Component>
                                        <Component Id="cmp1889927390C53EBEFDAE324E539D4349" Guid="*">
                                            <File Id="fil2382BC1DE622309269B18915BB7EB9FE" KeyPath="yes" Source="$(var.sourceDir)\ResourceManager\AzureResourceManager\Websites\Resources\Scaffolding\PHP\WorkerRole\RoleSettings.xml" />
                                        </Component>
                                        <Component Id="cmp6484C4BBFD08BB45212B4B4EEE29764C" Guid="*">
                                            <File Id="filDC3E5E132A113F67EADCDA5C7CE80162" KeyPath="yes" Source="$(var.sourceDir)\ResourceManager\AzureResourceManager\Websites\Resources\Scaffolding\PHP\WorkerRole\Scaffold.xml" />
                                        </Component>
                                        <Component Id="cmp086D83E7976A4E2D99DAFE544B916C44" Guid="*">
                                            <File Id="fil71D060BF103701C6E090641E043A0E85" KeyPath="yes" Source="$(var.sourceDir)\ResourceManager\AzureResourceManager\Websites\Resources\Scaffolding\PHP\WorkerRole\setup.cmd" />
                                        </Component>
                                        <Component Id="cmp3860C787A36321A7F3AE75D59A30C8DE" Guid="*">
                                            <File Id="fil43482F6276A6280AA1188E00C487319F" KeyPath="yes" Source="$(var.sourceDir)\ResourceManager\AzureResourceManager\Websites\Resources\Scaffolding\PHP\WorkerRole\setup.ps1" />
                                        </Component>
                                        <Component Id="cmp1336C57A608352A8825FBEFBB7881C6B" Guid="*">
                                            <File Id="filC25F3F6210296BAC8CF1FB3A90AF27EE" KeyPath="yes" Source="$(var.sourceDir)\ResourceManager\AzureResourceManager\Websites\Resources\Scaffolding\PHP\WorkerRole\setup_worker.cmd" />
                                        </Component>
                                        <Component Id="cmp44FFAF65B3533C62D6E9AB19238DE7F9" Guid="*">
                                            <File Id="filA35C417E78F569D192EABD4CC5C8D7D7" KeyPath="yes" Source="$(var.sourceDir)\ResourceManager\AzureResourceManager\Websites\Resources\Scaffolding\PHP\WorkerRole\WorkerRole.xml" />
                                        </Component>
                                    </Directory>
                                </Directory>
                                <Directory Id="dir95E3C79A0453AD17F8A3CC89B036B569" Name="Python">
                                    <Directory Id="dirE5FE84574B02048B336B4B73E8752589" Name="WebRole">
                                        <Component Id="cmp6346DFD4FFA5B459AD9997EA3FE83D32" Guid="*">
                                            <File Id="fil6B96759DE783742B0F3F045A31E6B8DF" KeyPath="yes" Source="$(var.sourceDir)\ResourceManager\AzureResourceManager\Websites\Resources\Scaffolding\Python\WebRole\AzureSetup.cfg" />
                                        </Component>
                                        <Component Id="cmpDC83E5A46541CF344C4827D15B766420" Guid="*">
                                            <File Id="fil46386FF5B99026CA1AF8C3D2F2E42168" KeyPath="yes" Source="$(var.sourceDir)\ResourceManager\AzureResourceManager\Websites\Resources\Scaffolding\Python\WebRole\Microsoft.PythonTools.AzureSetup.exe.config" />
                                        </Component>
                                        <Component Id="cmp3D8FE6757DF626AAC8E4ECC57025F405" Guid="*">
                                            <File Id="fil7B8AAB948BD2B7734D2E31AB7AF82F63" KeyPath="yes" Source="$(var.sourceDir)\ResourceManager\AzureResourceManager\Websites\Resources\Scaffolding\Python\WebRole\Microsoft.PythonTools.AzureSetup.exe.content" />
                                        </Component>
                                        <Component Id="cmp01ABAC18EAB0B2710A83194E188141CF" Guid="*">
                                            <File Id="fil516AFB5C83B3427D2367F556B981AC87" KeyPath="yes" Source="$(var.sourceDir)\ResourceManager\AzureResourceManager\Websites\Resources\Scaffolding\Python\WebRole\Microsoft.PythonTools.WebRole.dll.content" />
                                        </Component>
                                        <Component Id="cmp8DC65F7059490A2E8AE2DC8CC4E7DB3F" Guid="*">
                                            <File Id="filE74D586B5DF582A030116307F5A5C3C6" KeyPath="yes" Source="$(var.sourceDir)\ResourceManager\AzureResourceManager\Websites\Resources\Scaffolding\Python\WebRole\Microsoft.Web.Deployment.dll.content" />
                                        </Component>
                                        <Component Id="cmpB76166C57500EC1AF54713A098BBD287" Guid="*">
                                            <File Id="fil60735007C0A9BC11FCF73AF2E1DE3AAA" KeyPath="yes" Source="$(var.sourceDir)\ResourceManager\AzureResourceManager\Websites\Resources\Scaffolding\Python\WebRole\Microsoft.Web.PlatformInstaller.dll.content" />
                                        </Component>
                                        <Component Id="cmp55B30017A11CB0BCEC4216E9B8BD05C1" Guid="*">
                                            <File Id="fil5D52F2420065DBFC5DD165A618719839" KeyPath="yes" Source="$(var.sourceDir)\ResourceManager\AzureResourceManager\Websites\Resources\Scaffolding\Python\WebRole\Microsoft.Web.PlatformInstaller.UI.dll.content" />
                                        </Component>
                                        <Component Id="cmp05CC156A6B89CDA5C36052655E8A8964" Guid="*">
                                            <File Id="filD4E92F35807164A575BE37FCBD145004" KeyPath="yes" Source="$(var.sourceDir)\ResourceManager\AzureResourceManager\Websites\Resources\Scaffolding\Python\WebRole\RoleSettings.xml" />
                                        </Component>
                                        <Component Id="cmpED7047EBB0D5B2703C4876DAA124BD76" Guid="*">
                                            <File Id="fil006B675EAED796A0AAD2866503A8D383" KeyPath="yes" Source="$(var.sourceDir)\ResourceManager\AzureResourceManager\Websites\Resources\Scaffolding\Python\WebRole\Scaffold.xml" />
                                        </Component>
                                        <Component Id="cmp6FF2372150C07AC4496A8C90AABC6350" Guid="*">
                                            <File Id="filBC1ACC1D9195084B4A685093F46D4C8C" KeyPath="yes" Source="$(var.sourceDir)\ResourceManager\AzureResourceManager\Websites\Resources\Scaffolding\Python\WebRole\web.cloud.config" />
                                        </Component>
                                        <Component Id="cmp9235BB8537228C1314B970DD4D5F2D73" Guid="*">
                                            <File Id="filCC42CD65B1AFF687D9F366887D5F6E4E" KeyPath="yes" Source="$(var.sourceDir)\ResourceManager\AzureResourceManager\Websites\Resources\Scaffolding\Python\WebRole\Web.config" />
                                        </Component>
                                        <Component Id="cmp9EDB61B80DA66D6B50F89D0B7002F1FA" Guid="*">
                                            <File Id="filDDC0B4AEB2021765DE1C41E28CA8EC55" KeyPath="yes" Source="$(var.sourceDir)\ResourceManager\AzureResourceManager\Websites\Resources\Scaffolding\Python\WebRole\WebPICmdLine.exe.content" />
                                        </Component>
                                        <Component Id="cmp860C7D46CB8899F1A1C97C082A6B4246" Guid="*">
                                            <File Id="filEEB6EACAFD17F3D2F70EA20C4269AA4F" KeyPath="yes" Source="$(var.sourceDir)\ResourceManager\AzureResourceManager\Websites\Resources\Scaffolding\Python\WebRole\WebRole.xml" />
                                        </Component>
                                        <Component Id="cmp7C6C6E2F8303DBD29B1703409054561E" Guid="*">
                                            <File Id="fil98D4CA2061CBC4A5D27FC638C32FBDE5" KeyPath="yes" Source="$(var.sourceDir)\ResourceManager\AzureResourceManager\Websites\Resources\Scaffolding\Python\WebRole\wfastcgi.py" />
                                        </Component>
                                    </Directory>
                                </Directory>
                            </Directory>
                        </Directory>
=======
>>>>>>> 73981902
                    </Directory>
                </Directory>
            </Directory>
            <Directory Id="dirBD6E354CD1B8F27BC050A454CE071EF2" Name="ServiceManagement">
                <Directory Id="dirF914F75CF42E1096AEFB68FF4D9C3FE0" Name="Azure">
                    <Component Id="cmp5DFC4ECCB8BBF842D8069F3036386B84" Guid="*">
                        <File Id="fil5E21D53B44D4AF82925C213318480319" KeyPath="yes" Source="$(var.sourceDir)\ServiceManagement\Azure\Azure.psd1" />
                    </Component>
                    <Directory Id="dir023BB58B2A71DC3FC9AFE98E2CD36D3A" Name="Automation">
                        <Component Id="cmp215D8C03C711DF4FF42B3D06ED14C790" Guid="*">
                            <File Id="fil2BD54DE720D9C71E65F90D9020ECEDD2" KeyPath="yes" Source="$(var.sourceDir)\ServiceManagement\Azure\Automation\Hyak.Common.dll" />
                        </Component>
                        <Component Id="cmp2885A72095CC4D23D58804836236D163" Guid="*">
                            <File Id="fil519809FB46E7EC3B65D40553F469D6BD" KeyPath="yes" Source="$(var.sourceDir)\ServiceManagement\Azure\Automation\Microsoft.Azure.Commands.Automation.dll" />
                        </Component>
                        <Component Id="cmp855703EFA2A131AD51B3A278DB9B705C" Guid="*">
                            <File Id="fil5D4A33057918AD90FBA0027C7366323B" KeyPath="yes" Source="$(var.sourceDir)\ServiceManagement\Azure\Automation\Microsoft.Azure.Commands.Automation.dll-help.xml" />
                        </Component>
                        <Component Id="cmpBE427673ACDFD9FB2C5A1BB58CC793AA" Guid="*">
                            <File Id="fil24BC63FA8EA31E8E990515C14D902E0B" KeyPath="yes" Source="$(var.sourceDir)\ServiceManagement\Azure\Automation\Microsoft.Azure.Common.Authentication.dll" />
                        </Component>
                        <Component Id="cmp614E0ECB4B4D1ACFBAA7502B66CB53AB" Guid="*">
                            <File Id="filE2B318C5CB0FDBA05F158B7AEDAB6A5B" KeyPath="yes" Source="$(var.sourceDir)\ServiceManagement\Azure\Automation\Microsoft.Azure.Common.dll" />
                        </Component>
                        <Component Id="cmpCFF660734313D3C9592DB86F0D4B4EFE" Guid="*">
                            <File Id="filD8D1F471ACDC72E34B1D13DA591F7B3F" KeyPath="yes" Source="$(var.sourceDir)\ServiceManagement\Azure\Automation\Microsoft.Azure.Common.NetFramework.dll" />
                        </Component>
                        <Component Id="cmp86A3FC330AB128431B87D9FC2A1D3109" Guid="*">
                            <File Id="fil08829B0CC57BEE7E650F0AE7867D27EE" KeyPath="yes" Source="$(var.sourceDir)\ServiceManagement\Azure\Automation\Microsoft.Azure.ResourceManager.dll" />
                        </Component>
                        <Component Id="cmp1D87896B8DB222621598E697ABAF8676" Guid="*">
                            <File Id="filEE64D33AA9FFAAD706E543ADAFA24D29" KeyPath="yes" Source="$(var.sourceDir)\ServiceManagement\Azure\Automation\Microsoft.IdentityModel.Clients.ActiveDirectory.dll" />
                        </Component>
                        <Component Id="cmpAAA3BFC9B04B6FC095AE39235747D692" Guid="*">
                            <File Id="fil87FF9899D5797734F583AD1BC88C1480" KeyPath="yes" Source="$(var.sourceDir)\ServiceManagement\Azure\Automation\Microsoft.IdentityModel.Clients.ActiveDirectory.WindowsForms.dll" />
                        </Component>
                        <Component Id="cmp69914982EC2B4590B0A7EB3CFBAB4E06" Guid="*">
                            <File Id="fil1A4D5BE1B165197AF53CC39445361AE0" KeyPath="yes" Source="$(var.sourceDir)\ServiceManagement\Azure\Automation\Microsoft.Threading.Tasks.dll" />
                        </Component>
                        <Component Id="cmpCE16EF6388EB7390B5991F43E5609278" Guid="*">
                            <File Id="fil245E33492EC1D0CF1EEE147138B96D5D" KeyPath="yes" Source="$(var.sourceDir)\ServiceManagement\Azure\Automation\Microsoft.Threading.Tasks.Extensions.Desktop.dll" />
                        </Component>
                        <Component Id="cmp043C277BDC681C299BAA6E5E03E5960E" Guid="*">
                            <File Id="fil791CAF6963FFA10E4B92F8657AC1769C" KeyPath="yes" Source="$(var.sourceDir)\ServiceManagement\Azure\Automation\Microsoft.Threading.Tasks.Extensions.dll" />
                        </Component>
                        <Component Id="cmp2AC34B496C31586E724E662B247950AF" Guid="*">
                            <File Id="fil75C80AFB99C723F07FE74AA1C3858CED" KeyPath="yes" Source="$(var.sourceDir)\ServiceManagement\Azure\Automation\Microsoft.WindowsAzure.Commands.Common.dll" />
                        </Component>
                        <Component Id="cmp72C8C02E06862525059DA2F6A04D5FE4" Guid="*">
                            <File Id="filB12098DE4A2799A544C86635B4965210" KeyPath="yes" Source="$(var.sourceDir)\ServiceManagement\Azure\Automation\Microsoft.WindowsAzure.Management.Automation.dll" />
                        </Component>
                        <Component Id="cmp79ECBE22B99E0C170107AAF0FE1ADE25" Guid="*">
                            <File Id="filE4BFF743509EADFFFD4646D165D8065C" KeyPath="yes" Source="$(var.sourceDir)\ServiceManagement\Azure\Automation\Microsoft.WindowsAzure.Management.dll" />
                        </Component>
                        <Component Id="cmp674E543C58A62BC6BC8ECF44BCA31A9D" Guid="*">
                            <File Id="fil9001E4EB305B9BDCC1E0575CB54A1D50" KeyPath="yes" Source="$(var.sourceDir)\ServiceManagement\Azure\Automation\Newtonsoft.Json.dll" />
                        </Component>
                        <Component Id="cmpB6773EA3F58057B9F419BA6DBF13CBED" Guid="*">
                            <File Id="fil990E37FB457E4299F1915EF0BFA12B83" KeyPath="yes" Source="$(var.sourceDir)\ServiceManagement\Azure\Automation\System.Net.Http.Extensions.dll" />
                        </Component>
                        <Component Id="cmp01E003A3FA26FB81C6B89817FE7250BE" Guid="*">
                            <File Id="fil2FBB312DFBE56000962BD6901E59DCA0" KeyPath="yes" Source="$(var.sourceDir)\ServiceManagement\Azure\Automation\System.Net.Http.Formatting.dll" />
                        </Component>
                        <Component Id="cmp5E7A927FFF2CD1AC2D9A4D4746132F63" Guid="*">
                            <File Id="filB8CC7F54EE2670B3FC479E8BE465C61C" KeyPath="yes" Source="$(var.sourceDir)\ServiceManagement\Azure\Automation\System.Net.Http.Primitives.dll" />
                        </Component>
                    </Directory>
                    <Directory Id="dir933E2F60BC4A32B6B44E2AD79A5970F7" Name="Compute">
                        <Component Id="cmpD31EE6D7925E4DAECBC12F02B2C896AA" Guid="*">
                            <File Id="fil5E38548DB973410FC004A041113E5421" KeyPath="yes" Source="$(var.sourceDir)\ServiceManagement\Azure\Compute\AutoMapper.dll" />
                        </Component>
                        <Component Id="cmpDFC157C3442E97BDF0570FFD8C7B977D" Guid="*">
                            <File Id="filCDCF5E4FDFBA13866B504E33B24C6195" KeyPath="yes" Source="$(var.sourceDir)\ServiceManagement\Azure\Compute\AutoMapper.Net4.dll" />
                        </Component>
                        <Component Id="cmp4BF22B003CB6023A1EABDD3AE357872E" Guid="*">
                            <File Id="filAFC87FC699D2AD74AA2D8FB62EE910B0" KeyPath="yes" Source="$(var.sourceDir)\ServiceManagement\Azure\Compute\Azure.psd1" />
                        </Component>
                        <Component Id="cmp51ECC6BA35E7D95A12F581DD08E66F64" Guid="*">
                            <File Id="fil8E8B0758A3F332CE3B5257ECC1EE7CF3" KeyPath="yes" Source="$(var.sourceDir)\ServiceManagement\Azure\Compute\AzurePreview.psd1" />
                        </Component>
                        <Component Id="cmp28CB51C576059DF757256E5626E5A87F" Guid="*">
                            <File Id="fil61E4E395AA14EDB779CCE2285055EED2" KeyPath="yes" Source="$(var.sourceDir)\ServiceManagement\Azure\Compute\AzureResourceManager.psd1" />
                        </Component>
                        <Component Id="cmpECEA3A8AB38FEEEC397A918E3448B3FF" Guid="*">
                            <File Id="fil8FDE63B83D29265A149D5E441B5AF581" KeyPath="yes" Source="$(var.sourceDir)\ServiceManagement\Azure\Compute\Hyak.Common.dll" />
                        </Component>
                        <Component Id="cmp75FC2B6D6C89E140FED596D2C4AB5D73" Guid="*">
                            <File Id="fil4613EEBDCA0FD5F2C846084852517673" KeyPath="yes" Source="$(var.sourceDir)\ServiceManagement\Azure\Compute\Microsoft.Azure.Commands.Batch.dll-Help.xml" />
                        </Component>
                        <Component Id="cmp9BB704A34E478064B5AEA018BAE986CA" Guid="*">
                            <File Id="filC63EB870E043EAB3E5874E4BDCC76FCF" KeyPath="yes" Source="$(var.sourceDir)\ServiceManagement\Azure\Compute\Microsoft.Azure.Commands.Batch.format.ps1xml" />
                        </Component>
                        <Component Id="cmp304FFA44E8132650BEB77CF156872E26" Guid="*">
                            <File Id="fil1E1E61F4907CA2D5067716323DC0D683" KeyPath="yes" Source="$(var.sourceDir)\ServiceManagement\Azure\Compute\Microsoft.Azure.Commands.Insights.dll-Help.xml" />
                        </Component>
                        <Component Id="cmpC6750DE6908003A036E7C24FF3978D57" Guid="*">
                            <File Id="filAEB06D979A725AB772825DEABC1F9407" KeyPath="yes" Source="$(var.sourceDir)\ServiceManagement\Azure\Compute\Microsoft.Azure.Commands.KeyVault.dll-Help.xml" />
                        </Component>
                        <Component Id="cmp40C1DC009EF95E711F9B291AC3B7156A" Guid="*">
                            <File Id="fil3EB5601BA3890FB0F09E757EFC4A488E" KeyPath="yes" Source="$(var.sourceDir)\ServiceManagement\Azure\Compute\Microsoft.Azure.Commands.KeyVault.format.ps1xml" />
                        </Component>
                        <Component Id="cmp54514D36BA8821CF1149D4647C9F34BA" Guid="*">
                            <File Id="fil133B69D4144D718FE7E559FF1AA9673B" KeyPath="yes" Source="$(var.sourceDir)\ServiceManagement\Azure\Compute\Microsoft.Azure.Commands.Network.dll" />
                        </Component>
                        <Component Id="cmp40C5FD8B583CA05AA7EC5F1FCF0E3E92" Guid="*">
                            <File Id="fil813CB6FE82DAC50B66F7775533F7CB99" KeyPath="yes" Source="$(var.sourceDir)\ServiceManagement\Azure\Compute\Microsoft.Azure.Commands.Network.dll-help.xml" />
                        </Component>
                        <Component Id="cmp92D521CCBFF0A4064A70115D4DBE13C4" Guid="*">
                            <File Id="filF6C9F9970C59B38828F1E813670BCB7F" KeyPath="yes" Source="$(var.sourceDir)\ServiceManagement\Azure\Compute\Microsoft.Azure.Commands.Network.format.ps1xml" />
                        </Component>
                        <Component Id="cmp9DBA37B38077942A2856B006B0D29A0A" Guid="*">
                            <File Id="filB4747D5A0F54ADFA571957547041F5AD" KeyPath="yes" Source="$(var.sourceDir)\ServiceManagement\Azure\Compute\Microsoft.Azure.Commands.RedisCache.dll-Help.xml" />
                        </Component>
                        <Component Id="cmp0C0FC77DAEF2A45138590D65DCDD21B8" Guid="*">
                            <File Id="filE55E8D836BD5E6F609EECF27B26CBB7E" KeyPath="yes" Source="$(var.sourceDir)\ServiceManagement\Azure\Compute\Microsoft.Azure.Commands.RedisCache.format.ps1xml" />
                        </Component>
                        <Component Id="cmp34F1D9B669A6CA987B6CC8630DCE6782" Guid="*">
                            <File Id="filE56D9DC9E5A05381E5FBA8CBD056B17A" KeyPath="yes" Source="$(var.sourceDir)\ServiceManagement\Azure\Compute\Microsoft.Azure.Commands.RemoteApp.dll-help.xml" />
                        </Component>
                        <Component Id="cmp5ACBDDEE7EBFF87A502B9FCF53520122" Guid="*">
                            <File Id="fil05622093B9BAD4063FDC52C4CADD209C" KeyPath="yes" Source="$(var.sourceDir)\ServiceManagement\Azure\Compute\Microsoft.Azure.Commands.Resources.dll-Help.xml" />
                        </Component>
                        <Component Id="cmpB496235CB74DCC1B3E4B9B0A4A99DB7E" Guid="*">
                            <File Id="fil421151B9E6E13BC40C21CA9E435C7A0C" KeyPath="yes" Source="$(var.sourceDir)\ServiceManagement\Azure\Compute\Microsoft.Azure.Commands.Resources.format.ps1xml" />
                        </Component>
                        <Component Id="cmp958759CE2C3C0A31E905D81FB0A84070" Guid="*">
                            <File Id="fil9AA6AD59D67F1A8A7549DFAB3856116A" KeyPath="yes" Source="$(var.sourceDir)\ServiceManagement\Azure\Compute\Microsoft.Azure.Commands.Sql.dll-Help.xml" />
                        </Component>
                        <Component Id="cmpEA0824393A8B3E7304F785D01FA6A52B" Guid="*">
                            <File Id="fil8AFEBFE451536D83C2047F73F9BE450C" KeyPath="yes" Source="$(var.sourceDir)\ServiceManagement\Azure\Compute\Microsoft.Azure.Commands.StreamAnalytics.dll-Help.xml" />
                        </Component>
                        <Component Id="cmp95B26B03ABE9C794BA62FCACA3B1B24D" Guid="*">
                            <File Id="fil18D8A7976F2F2EC78027C9FB84A54EE4" KeyPath="yes" Source="$(var.sourceDir)\ServiceManagement\Azure\Compute\Microsoft.Azure.Commands.StreamAnalytics.format.ps1xml" />
                        </Component>
                        <Component Id="cmpB79894F1F10C9E75B06623A1684E361C" Guid="*">
                            <File Id="fil224075C67491010C766CA82390D19E11" KeyPath="yes" Source="$(var.sourceDir)\ServiceManagement\Azure\Compute\Microsoft.Azure.Commands.Tags.dll-help.xml" />
                        </Component>
                        <Component Id="cmpFE4978FF7C3A65969F45E2D05C8B81EA" Guid="*">
                            <File Id="fil38152C360BA6EB810A4CF794568E11BE" KeyPath="yes" Source="$(var.sourceDir)\ServiceManagement\Azure\Compute\Microsoft.Azure.Commands.Tags.format.ps1xml" />
                        </Component>
                        <Component Id="cmpD70F75CADF2BF8D0CC8C105E25C52404" Guid="*">
                            <File Id="fil0F636E3DC847659086013DC3A6EF6B6C" KeyPath="yes" Source="$(var.sourceDir)\ServiceManagement\Azure\Compute\Microsoft.Azure.Commands.Websites.dll-Help.xml" />
                        </Component>
                        <Component Id="cmp7AAE7BA21799D1BAFA96134E30059981" Guid="*">
                            <File Id="fil309577BCB21CE9AE5268FA20AE90A336" KeyPath="yes" Source="$(var.sourceDir)\ServiceManagement\Azure\Compute\Microsoft.Azure.Common.Authentication.dll" />
                        </Component>
                        <Component Id="cmpBCF3C38FB8142F10977444858EFAF20D" Guid="*">
                            <File Id="fil0B1361097C92E2D0E34AA5248E7CD4C7" KeyPath="yes" Source="$(var.sourceDir)\ServiceManagement\Azure\Compute\Microsoft.Azure.Common.dll" />
                        </Component>
                        <Component Id="cmp42FE31D214E88600BC5DE868A244BA20" Guid="*">
                            <File Id="filD6668B53C1E9BB018419C62B94B1EDCC" KeyPath="yes" Source="$(var.sourceDir)\ServiceManagement\Azure\Compute\Microsoft.Azure.Common.NetFramework.dll" />
                        </Component>
                        <Component Id="cmp9BE4A14F2E050EFD14F849753F4D0C80" Guid="*">
                            <File Id="filF37AF7FAE1E4FAD4D16EDA8BC0CF45D5" KeyPath="yes" Source="$(var.sourceDir)\ServiceManagement\Azure\Compute\Microsoft.Azure.ResourceManager.dll" />
                        </Component>
                        <Component Id="cmpC4B0F527C50AAE1765CBAD30D27B8A40" Guid="*">
                            <File Id="fil85C84D9C45DE9447D92AFD9E25B47A8D" KeyPath="yes" Source="$(var.sourceDir)\ServiceManagement\Azure\Compute\Microsoft.Data.Edm.dll" />
                        </Component>
                        <Component Id="cmp137E88F14FE19BC371D0B55830162E31" Guid="*">
                            <File Id="fil4D73A35F04FA5FE6B4BA25A8509A7211" KeyPath="yes" Source="$(var.sourceDir)\ServiceManagement\Azure\Compute\Microsoft.Data.OData.dll" />
                        </Component>
                        <Component Id="cmp899A60ACAFA623E14E1F155D97CEB7C3" Guid="*">
                            <File Id="fil6B0A26331E1C5DE2071862EF37CB8858" KeyPath="yes" Source="$(var.sourceDir)\ServiceManagement\Azure\Compute\Microsoft.Data.Services.Client.dll" />
                        </Component>
                        <Component Id="cmpD22DBA7200894217034A180E7C4C9B46" Guid="*">
                            <File Id="fil65E28AE652EB3D8C755A1C7EEB7BBD66" KeyPath="yes" Source="$(var.sourceDir)\ServiceManagement\Azure\Compute\Microsoft.IdentityModel.Clients.ActiveDirectory.dll" />
                        </Component>
                        <Component Id="cmpA502125DDBF8DEF0298D97A71F423DDA" Guid="*">
                            <File Id="fil0AFF63CA05CC413301CF267AE9DFDBC0" KeyPath="yes" Source="$(var.sourceDir)\ServiceManagement\Azure\Compute\Microsoft.IdentityModel.Clients.ActiveDirectory.WindowsForms.dll" />
                        </Component>
                        <Component Id="cmp4305AC8141F9492E6C050EF12BD727D7" Guid="*">
                            <File Id="fil2E050B0E23ED4505A69C8B578413256D" KeyPath="yes" Source="$(var.sourceDir)\ServiceManagement\Azure\Compute\Microsoft.ServiceBus.dll" />
                        </Component>
                        <Component Id="cmpD3DE395231435F48A6F7DF9C1D608B76" Guid="*">
                            <File Id="fil38E749CE8CAA20BCD5141A1545BAF9E2" KeyPath="yes" Source="$(var.sourceDir)\ServiceManagement\Azure\Compute\Microsoft.Threading.Tasks.dll" />
                        </Component>
                        <Component Id="cmp93F20DACAFBC092E0D2A5B04417BA424" Guid="*">
                            <File Id="filD815F775F5B2536CC947C04C2EE7E203" KeyPath="yes" Source="$(var.sourceDir)\ServiceManagement\Azure\Compute\Microsoft.Threading.Tasks.Extensions.Desktop.dll" />
                        </Component>
                        <Component Id="cmp522D512305D9188F54B6A183D2BD575C" Guid="*">
                            <File Id="fil8035ED58A13AA7C583944E376E1B4C29" KeyPath="yes" Source="$(var.sourceDir)\ServiceManagement\Azure\Compute\Microsoft.Threading.Tasks.Extensions.dll" />
                        </Component>
                        <Component Id="cmpE414847AC21B8E9A582B483372F2F07B" Guid="*">
                            <File Id="fil084ED0B7AA033D49DE804C6DFF97B8F2" KeyPath="yes" Source="$(var.sourceDir)\ServiceManagement\Azure\Compute\Microsoft.WindowsAzure.Commands.CloudService.format.ps1xml" />
                        </Component>
                        <Component Id="cmp4E9C25E24595E39CD2761CFD8070E6D6" Guid="*">
                            <File Id="fil3FEB29E977C4788092F02B1431D97488" KeyPath="yes" Source="$(var.sourceDir)\ServiceManagement\Azure\Compute\Microsoft.WindowsAzure.Commands.Common.dll" />
                        </Component>
                        <Component Id="cmp6C8488CFB60AC37A37F888FBD49AC005" Guid="*">
                            <File Id="filEB8EB02491E7E1B02CB1C5076BC1B5FA" KeyPath="yes" Source="$(var.sourceDir)\ServiceManagement\Azure\Compute\Microsoft.WindowsAzure.Commands.Common.Storage.dll" />
                        </Component>
                        <Component Id="cmp8916716F8AF85CB44F673582CEEC0694" Guid="*">
                            <File Id="fil245C14D1F2BA073E8DB32D5E6B227739" KeyPath="yes" Source="$(var.sourceDir)\ServiceManagement\Azure\Compute\Microsoft.WindowsAzure.Commands.dll" />
                        </Component>
                        <Component Id="cmp6C08835374BBF76F072F0CE42C5010A8" Guid="*">
                            <File Id="filA2C8ABFE4AA69FE9884C2555293C3D72" KeyPath="yes" Source="$(var.sourceDir)\ServiceManagement\Azure\Compute\Microsoft.WindowsAzure.Commands.dll-Help.xml" />
                        </Component>
                        <Component Id="cmp0CF86D0405E5727AC34ED922F02F04CD" Guid="*">
                            <File Id="fil648CB699DA8F7BE2CF85A9F549500BEB" KeyPath="yes" Source="$(var.sourceDir)\ServiceManagement\Azure\Compute\Microsoft.WindowsAzure.Commands.Profile.dll-Help.xml" />
                        </Component>
                        <Component Id="cmp668AA5A99C3DFD7FF96B00AB7E91B4F6" Guid="*">
                            <File Id="filFD504754EC98DB28E5CB013F06623968" KeyPath="yes" Source="$(var.sourceDir)\ServiceManagement\Azure\Compute\Microsoft.WindowsAzure.Commands.Profile.format.ps1xml" />
                        </Component>
                        <Component Id="cmp6DDC880A0EA4C0E5542D8648069F8762" Guid="*">
                            <File Id="filB071180083B9B218532C0F44B81E9786" KeyPath="yes" Source="$(var.sourceDir)\ServiceManagement\Azure\Compute\Microsoft.WindowsAzure.Commands.Scheduler.format.ps1xml" />
                        </Component>
                        <Component Id="cmp1628DE381C65F8AB92B97241DE6CA93A" Guid="*">
                            <File Id="fil3BB13182F9B5F1EDD1704BC8148EDB08" KeyPath="yes" Source="$(var.sourceDir)\ServiceManagement\Azure\Compute\Microsoft.WindowsAzure.Commands.ServiceBus.format.ps1xml" />
                        </Component>
                        <Component Id="cmpB0A69AFDE26C8491938D0D489D35A434" Guid="*">
                            <File Id="fil0D1FA3D2A5075FDB8374CD0F657118C7" KeyPath="yes" Source="$(var.sourceDir)\ServiceManagement\Azure\Compute\Microsoft.WindowsAzure.Commands.ServiceManagement.dll" />
                        </Component>
                        <Component Id="cmp70D1D6B3A151E5DA4EBA09BA3F9FAD5F" Guid="*">
                            <File Id="fil105C755F49826C5EC24D443B4D307214" KeyPath="yes" Source="$(var.sourceDir)\ServiceManagement\Azure\Compute\Microsoft.WindowsAzure.Commands.ServiceManagement.dll-Help.xml" />
                        </Component>
                        <Component Id="cmpAC5C284B13829839B2AD819221131DB0" Guid="*">
                            <File Id="fil7718263622AE2E427A33B82A85F5FC49" KeyPath="yes" Source="$(var.sourceDir)\ServiceManagement\Azure\Compute\Microsoft.WindowsAzure.Commands.ServiceManagement.format.ps1xml" />
                        </Component>
                        <Component Id="cmpF7ADD37722F45985B5323202F35958F2" Guid="*">
                            <File Id="fil0FA91D9C31AF07DCD03BFB842FE2B77E" KeyPath="yes" Source="$(var.sourceDir)\ServiceManagement\Azure\Compute\Microsoft.WindowsAzure.Commands.ServiceManagement.PlatformImageRepository.dll" />
                        </Component>
                        <Component Id="cmp9D64A1111722F25BC100121E73BE039E" Guid="*">
                            <File Id="filD9BAD7BE2D8E9E1E7DDA9BAED346E4B7" KeyPath="yes" Source="$(var.sourceDir)\ServiceManagement\Azure\Compute\Microsoft.WindowsAzure.Commands.ServiceManagement.PlatformImageRepository.dll-Help.xml" />
                        </Component>
                        <Component Id="cmpE52498FB0431A601DD9FDE6F082DF1D4" Guid="*">
                            <File Id="fil1C2DE4A7227BA117EC30E177CDE33EBA" KeyPath="yes" Source="$(var.sourceDir)\ServiceManagement\Azure\Compute\Microsoft.WindowsAzure.Commands.ServiceManagement.Preview.dll" />
                        </Component>
                        <Component Id="cmpFD1814D8F2D73854649A52268A2C2A83" Guid="*">
                            <File Id="fil84D1B77FA55EFCD4484D8AD09043589F" KeyPath="yes" Source="$(var.sourceDir)\ServiceManagement\Azure\Compute\Microsoft.WindowsAzure.Commands.ServiceManagement.Preview.dll-Help.xml" />
                        </Component>
                        <Component Id="cmp44D7FF7B300E1FDFF7EDCFF4DA736373" Guid="*">
                            <File Id="fil2A38767DE0ADEA01833D5D3B6ECE675F" KeyPath="yes" Source="$(var.sourceDir)\ServiceManagement\Azure\Compute\Microsoft.WindowsAzure.Commands.Store.format.ps1xml" />
                        </Component>
                        <Component Id="cmp7AE53D0D4BD5D50A37C76961C6DE0502" Guid="*">
                            <File Id="filD01F01F7AC6D7A5CB0F9E9D73FA4F874" KeyPath="yes" Source="$(var.sourceDir)\ServiceManagement\Azure\Compute\Microsoft.WindowsAzure.Commands.StorSimple.dll-help.xml" />
                        </Component>
                        <Component Id="cmp5E2D1458EED1C843527BFFA8D0231514" Guid="*">
                            <File Id="filFE4F6E105E84238D717D4CAD42F89455" KeyPath="yes" Source="$(var.sourceDir)\ServiceManagement\Azure\Compute\Microsoft.WindowsAzure.Commands.Sync.dll" />
                        </Component>
                        <Component Id="cmpFB99C8144E83C73ADF06A4C987432388" Guid="*">
                            <File Id="fil4AAE564BD9CDD1B8E32B92AF36297D30" KeyPath="yes" Source="$(var.sourceDir)\ServiceManagement\Azure\Compute\Microsoft.WindowsAzure.Commands.Tools.Vhd.dll" />
                        </Component>
                        <Component Id="cmp938EA70970CE66830F3407F473B581C6" Guid="*">
                            <File Id="filE89BEE67D7423642B9D520E1ECDCF5B9" KeyPath="yes" Source="$(var.sourceDir)\ServiceManagement\Azure\Compute\Microsoft.WindowsAzure.Commands.Utilities.dll" />
                        </Component>
                        <Component Id="cmpA931A4E3C9AD9149FF4C6B396B839D92" Guid="*">
                            <File Id="fil79827AD26F649729B4F60DFD1302C22E" KeyPath="yes" Source="$(var.sourceDir)\ServiceManagement\Azure\Compute\Microsoft.WindowsAzure.Commands.WebSites.format.ps1xml" />
                        </Component>
                        <Component Id="cmp98924F52C7531B79D9520F54F08F5889" Guid="*">
                            <File Id="fil6913A203F568DE03B9782EFB2050D7D7" KeyPath="yes" Source="$(var.sourceDir)\ServiceManagement\Azure\Compute\Microsoft.WindowsAzure.Commands.WebSites.Types.ps1xml" />
                        </Component>
                        <Component Id="cmp926C2960D97834189D8652A10D1427CA" Guid="*">
                            <File Id="filB504F62F2F8BEE9E9F85588458B99EA6" KeyPath="yes" Source="$(var.sourceDir)\ServiceManagement\Azure\Compute\Microsoft.WindowsAzure.Configuration.dll" />
                        </Component>
                        <Component Id="cmp866A669313EDF744CEF1BE7107491736" Guid="*">
                            <File Id="fil2BA41E19C8718EF564F7D778AE92F135" KeyPath="yes" Source="$(var.sourceDir)\ServiceManagement\Azure\Compute\Microsoft.WindowsAzure.Management.Compute.dll" />
                        </Component>
                        <Component Id="cmpC69298C18651E590B3F2BD9F62C79FE2" Guid="*">
                            <File Id="filAE228E3329051E21D659389602EA992A" KeyPath="yes" Source="$(var.sourceDir)\ServiceManagement\Azure\Compute\Microsoft.WindowsAzure.Management.dll" />
                        </Component>
                        <Component Id="cmp123452BA468D10BE082E96FF04A2A89D" Guid="*">
                            <File Id="filD42D381E12CDB1DC34231ACD724E6016" KeyPath="yes" Source="$(var.sourceDir)\ServiceManagement\Azure\Compute\Microsoft.WindowsAzure.Management.MediaServices.dll" />
                        </Component>
                        <Component Id="cmp1F9F1C15A2E3F0D367BCAB26E5189AFC" Guid="*">
                            <File Id="fil0F389C246E9C34FBE6001E854D2BAFBE" KeyPath="yes" Source="$(var.sourceDir)\ServiceManagement\Azure\Compute\Microsoft.WindowsAzure.Management.Network.dll" />
                        </Component>
                        <Component Id="cmpB3851AAF800C7B990585BB1F05719DDF" Guid="*">
                            <File Id="filB88BE560CB67DCE7E80E0DDC0E073A38" KeyPath="yes" Source="$(var.sourceDir)\ServiceManagement\Azure\Compute\Microsoft.WindowsAzure.Management.Scheduler.dll" />
                        </Component>
                        <Component Id="cmp5DD66662117FA1781ADDC8FBCF486A4B" Guid="*">
                            <File Id="filF79D7B9492AA110C7B7CBA405E93BB80" KeyPath="yes" Source="$(var.sourceDir)\ServiceManagement\Azure\Compute\Microsoft.WindowsAzure.Management.ServiceBus.dll" />
                        </Component>
                        <Component Id="cmpB54EB3379A293A1FC56FDDBFC4BA3A47" Guid="*">
                            <File Id="fil47CC6518811F2E80DB163D1CFA31EBC1" KeyPath="yes" Source="$(var.sourceDir)\ServiceManagement\Azure\Compute\Microsoft.WindowsAzure.Management.Storage.dll" />
                        </Component>
                        <Component Id="cmp14B7B02D87115DC1789445F49D8EC9B8" Guid="*">
                            <File Id="filB8DCA9E8370F2808DF65E370BB739094" KeyPath="yes" Source="$(var.sourceDir)\ServiceManagement\Azure\Compute\Microsoft.WindowsAzure.Management.Store.dll" />
                        </Component>
                        <Component Id="cmpBFA5705441B7DF4264EFE1632A830DF1" Guid="*">
                            <File Id="fil21E9628E41456408623C1262FFF0BD3D" KeyPath="yes" Source="$(var.sourceDir)\ServiceManagement\Azure\Compute\Microsoft.WindowsAzure.Management.WebSites.dll" />
                        </Component>
                        <Component Id="cmpA7662EDC9DDCCFD0290DDB9350660A6B" Guid="*">
                            <File Id="filBBC85BF8CA1C3CF1C439419E6F85F69B" KeyPath="yes" Source="$(var.sourceDir)\ServiceManagement\Azure\Compute\Microsoft.WindowsAzure.Storage.dll" />
                        </Component>
                        <Component Id="cmp7F9F978DBE7D6715FA75FFB3BE40806E" Guid="*">
                            <File Id="filD8D9BC2D74630E2A6A9438D81BEBFE40" KeyPath="yes" Source="$(var.sourceDir)\ServiceManagement\Azure\Compute\Newtonsoft.Json.dll" />
                        </Component>
                        <Component Id="cmp4AA539549D58FD2D5DD3C404556F3DBB" Guid="*">
                            <File Id="fil4D8DA0FB6E8B4E47BD5A37E758BFC156" KeyPath="yes" Source="$(var.sourceDir)\ServiceManagement\Azure\Compute\PIR.psd1" />
                        </Component>
                        <Component Id="cmp348131C92750A7166DCA75757E409378" Guid="*">
                            <File Id="fil4C89A8A3AA200315DD08D7FD6DA12286" KeyPath="yes" Source="$(var.sourceDir)\ServiceManagement\Azure\Compute\ServiceManagementStartup.ps1" />
                        </Component>
                        <Component Id="cmp289352966E5E4647DF24D7FFCEA4200F" Guid="*">
                            <File Id="fil3B5D6F848E72CEECD11DD333384540F4" KeyPath="yes" Source="$(var.sourceDir)\ServiceManagement\Azure\Compute\ShortcutStartup.ps1" />
                        </Component>
                        <Component Id="cmpA497DCDAF4262858EF7BF8F3E4A03F30" Guid="*">
                            <File Id="filBCB9767EF344A376444393701303EA1A" KeyPath="yes" Source="$(var.sourceDir)\ServiceManagement\Azure\Compute\System.Net.Http.Extensions.dll" />
                        </Component>
                        <Component Id="cmp37A980D1D9994A0D167DE162CAE14563" Guid="*">
                            <File Id="fil25D6CBCD3CEA64E339ECABBCCA452EC9" KeyPath="yes" Source="$(var.sourceDir)\ServiceManagement\Azure\Compute\System.Net.Http.Formatting.dll" />
                        </Component>
                        <Component Id="cmp15057E46DBC2EC95718BB05763490EB0" Guid="*">
                            <File Id="filF379A930A56BC6C45D8AFC9AF1D6E949" KeyPath="yes" Source="$(var.sourceDir)\ServiceManagement\Azure\Compute\System.Net.Http.Primitives.dll" />
                        </Component>
                        <Component Id="cmp48D635437A02076A25FC10E3123EEA84" Guid="*">
                            <File Id="fil79B38209D29CF810DC4CAAA108F595E4" KeyPath="yes" Source="$(var.sourceDir)\ServiceManagement\Azure\Compute\System.Spatial.dll" />
                        </Component>
                    </Directory>
                    <Directory Id="dir66096BC576F58AE4DB3A35D3B30E3E96" Name="ExpressRoute">
                        <Component Id="cmp83BF2BE446B53D1262934BEDEDCA0A49" Guid="*">
                            <File Id="filC6511CD255876BC58C6A1CF2E94D759B" KeyPath="yes" Source="$(var.sourceDir)\ServiceManagement\Azure\ExpressRoute\ExpressRoute.psd1" />
                        </Component>
                        <Component Id="cmpB763E41A7087AB6535F869DE6FA530B9" Guid="*">
                            <File Id="fil8DEC6C5DF11D2700D713519314D98EE0" KeyPath="yes" Source="$(var.sourceDir)\ServiceManagement\Azure\ExpressRoute\Hyak.Common.dll" />
                        </Component>
                        <Component Id="cmp481D53FC7566DBB615B18C137E6A83C6" Guid="*">
                            <File Id="fil5EFB6B6E86A0E0C372211A61A9FB5466" KeyPath="yes" Source="$(var.sourceDir)\ServiceManagement\Azure\ExpressRoute\Microsoft.Azure.Common.Authentication.dll" />
                        </Component>
                        <Component Id="cmp545437FAEFB14D6F2392ABDAAD90F3C7" Guid="*">
                            <File Id="fil5E6D60B396C852A77892E64E72D65A91" KeyPath="yes" Source="$(var.sourceDir)\ServiceManagement\Azure\ExpressRoute\Microsoft.Azure.Common.dll" />
                        </Component>
                        <Component Id="cmp63899C7FF83CD37A1CB64BED258A0C47" Guid="*">
                            <File Id="fil5057B5C924EE1B09D3B270C03B2E5548" KeyPath="yes" Source="$(var.sourceDir)\ServiceManagement\Azure\ExpressRoute\Microsoft.Azure.Common.NetFramework.dll" />
                        </Component>
                        <Component Id="cmpAD0D6F02EBA3855DF8C31C7AC90E468C" Guid="*">
                            <File Id="fil29BA7142718A57A619B702C7231C5264" KeyPath="yes" Source="$(var.sourceDir)\ServiceManagement\Azure\ExpressRoute\Microsoft.Azure.ResourceManager.dll" />
                        </Component>
                        <Component Id="cmp9E90BD9AECEF01B2B4132041FE7AEB20" Guid="*">
                            <File Id="fil8EF91FDDBFE4388A86054BCBC8C68B89" KeyPath="yes" Source="$(var.sourceDir)\ServiceManagement\Azure\ExpressRoute\Microsoft.IdentityModel.Clients.ActiveDirectory.dll" />
                        </Component>
                        <Component Id="cmpB26C40E6728D8FCE39AF2F238B63B96A" Guid="*">
                            <File Id="fil45EF9C0DEC1B67D8006FF02AB900DA19" KeyPath="yes" Source="$(var.sourceDir)\ServiceManagement\Azure\ExpressRoute\Microsoft.IdentityModel.Clients.ActiveDirectory.WindowsForms.dll" />
                        </Component>
                        <Component Id="cmp879BD0BC9A650B649F03FB5CB2BDAD35" Guid="*">
                            <File Id="fil20AB5EC5C67E83E2DB4F4206B0886256" KeyPath="yes" Source="$(var.sourceDir)\ServiceManagement\Azure\ExpressRoute\Microsoft.Threading.Tasks.dll" />
                        </Component>
                        <Component Id="cmp610C6F4AE10BA5FCFF3E45DB2251D7DE" Guid="*">
                            <File Id="fil6BC2CD3287C20A739137B0C59C823E1A" KeyPath="yes" Source="$(var.sourceDir)\ServiceManagement\Azure\ExpressRoute\Microsoft.Threading.Tasks.Extensions.Desktop.dll" />
                        </Component>
                        <Component Id="cmp3716AB11CCDF90299D759FC5D3BE3236" Guid="*">
                            <File Id="fil67C2CF700FBD24A58697D927A28DA599" KeyPath="yes" Source="$(var.sourceDir)\ServiceManagement\Azure\ExpressRoute\Microsoft.Threading.Tasks.Extensions.dll" />
                        </Component>
                        <Component Id="cmpF09C98DF697A29CBA316DD5245BDDC02" Guid="*">
                            <File Id="fil6375B62978DC770AEA65DC1D8B3EA5B2" KeyPath="yes" Source="$(var.sourceDir)\ServiceManagement\Azure\ExpressRoute\Microsoft.WindowsAzure.Commands.Common.dll" />
                        </Component>
                        <Component Id="cmp9D415E1A42FBCE635C54A154726252E2" Guid="*">
                            <File Id="filC83306CF58BF24D18C9FEAC25295E911" KeyPath="yes" Source="$(var.sourceDir)\ServiceManagement\Azure\ExpressRoute\Microsoft.WindowsAzure.Commands.ExpressRoute.dll" />
                        </Component>
                        <Component Id="cmpC642A2E254CCF6203F9C18C833CB1133" Guid="*">
                            <File Id="fil375800ED52AFC3376BA5C08B3B0FAE74" KeyPath="yes" Source="$(var.sourceDir)\ServiceManagement\Azure\ExpressRoute\Microsoft.WindowsAzure.Commands.ExpressRoute.dll-Help.xml" />
                        </Component>
                        <Component Id="cmpC0053F6DD5EB5B50CFE68AC843E054A4" Guid="*">
                            <File Id="filA1533E3C03C108F044D2C466E62155DB" KeyPath="yes" Source="$(var.sourceDir)\ServiceManagement\Azure\ExpressRoute\Microsoft.WindowsAzure.Commands.ExpressRoute.format.ps1xml" />
                        </Component>
                        <Component Id="cmpA70527D9FB52626A72A5BAF66CE3130C" Guid="*">
                            <File Id="filADFCCD22368E66137C2217A886F18545" KeyPath="yes" Source="$(var.sourceDir)\ServiceManagement\Azure\ExpressRoute\Microsoft.WindowsAzure.Management.dll" />
                        </Component>
                        <Component Id="cmpDF279A32B785A3402516861915A22A0C" Guid="*">
                            <File Id="fil74BF24F4E65CEF216F97F6D7686F06FF" KeyPath="yes" Source="$(var.sourceDir)\ServiceManagement\Azure\ExpressRoute\Microsoft.WindowsAzure.Management.ExpressRoute.dll" />
                        </Component>
                        <Component Id="cmp3F22B799509911A4ECF3C28BE25DC1A8" Guid="*">
                            <File Id="filA7622D3E189663E957B2F510148EA3A9" KeyPath="yes" Source="$(var.sourceDir)\ServiceManagement\Azure\ExpressRoute\Newtonsoft.Json.dll" />
                        </Component>
                        <Component Id="cmpCCC5976D4AE7141FB6D3C6650AD0C40E" Guid="*">
                            <File Id="filF58B7314E27B74F27DE746D49FA7D723" KeyPath="yes" Source="$(var.sourceDir)\ServiceManagement\Azure\ExpressRoute\System.Net.Http.Extensions.dll" />
                        </Component>
                        <Component Id="cmp1D3D3FE8D3C4513B1536EB8B0AACEBE1" Guid="*">
                            <File Id="filB7C1C3BBA13CA71008CC771C6080BC84" KeyPath="yes" Source="$(var.sourceDir)\ServiceManagement\Azure\ExpressRoute\System.Net.Http.Formatting.dll" />
                        </Component>
                        <Component Id="cmpB0718E71D7A15CCA7375389A12F7D568" Guid="*">
                            <File Id="fil9CF3B7FD9BFFADE7CE7C0B4B09018E8A" KeyPath="yes" Source="$(var.sourceDir)\ServiceManagement\Azure\ExpressRoute\System.Net.Http.Primitives.dll" />
                        </Component>
                    </Directory>
                    <Directory Id="dir59C91A8ADAEBA190A387BD9805945B5D" Name="HDInsight">
                        <Component Id="cmpE649532D45F37D54928D095F9FA83399" Guid="*">
                            <File Id="fil8FB3B64E67BEECBD33C8362E7253C687" KeyPath="yes" Source="$(var.sourceDir)\ServiceManagement\Azure\HDInsight\BouncyCastle.Crypto.dll" />
                        </Component>
                        <Component Id="cmp96153B9C1921EF93C9484B51120C392D" Guid="*">
                            <File Id="filEA0D0D08D5D99E96498236DC6A2E7DC1" KeyPath="yes" Source="$(var.sourceDir)\ServiceManagement\Azure\HDInsight\Hyak.Common.dll" />
                        </Component>
                        <Component Id="cmp430193C6FCC710357C2AD0A4D74B05CB" Guid="*">
                            <File Id="filBC720F4E3820F351276662D7B54D13E2" KeyPath="yes" Source="$(var.sourceDir)\ServiceManagement\Azure\HDInsight\Microsoft.Azure.Common.Authentication.dll" />
                        </Component>
                        <Component Id="cmp42B92586860E12CFF7E8A202F62CA257" Guid="*">
                            <File Id="filA06DCF8E53EC3673785CE6B476F55886" KeyPath="yes" Source="$(var.sourceDir)\ServiceManagement\Azure\HDInsight\Microsoft.Azure.Common.dll" />
                        </Component>
                        <Component Id="cmp524E28243CC9788C41819437014F3F7D" Guid="*">
                            <File Id="fil6BD7B8BB425C2B1E0D24EEEDD1C1FDD8" KeyPath="yes" Source="$(var.sourceDir)\ServiceManagement\Azure\HDInsight\Microsoft.Azure.Common.NetFramework.dll" />
                        </Component>
                        <Component Id="cmp63E7146E10A0CADBB072FDBAAEC2FDB2" Guid="*">
                            <File Id="fil92D5EE3C92A0580B16CAF05E40354F28" KeyPath="yes" Source="$(var.sourceDir)\ServiceManagement\Azure\HDInsight\Microsoft.Azure.ResourceManager.dll" />
                        </Component>
                        <Component Id="cmpF2A2CF41D51D7B7599694EC16CFEB929" Guid="*">
                            <File Id="fil747B54862A32E5698E1DEA8A65F213E8" KeyPath="yes" Source="$(var.sourceDir)\ServiceManagement\Azure\HDInsight\Microsoft.Data.Edm.dll" />
                        </Component>
                        <Component Id="cmpFC1978EF7F3366DA07E6556C3996E222" Guid="*">
                            <File Id="filEEA2DF7E7352E4B31BEAF60992A0924C" KeyPath="yes" Source="$(var.sourceDir)\ServiceManagement\Azure\HDInsight\Microsoft.Data.OData.dll" />
                        </Component>
                        <Component Id="cmp28569D5EC54C4DFB98F0AA7AEAA80A06" Guid="*">
                            <File Id="filA5775C65133C1C715F12B6455DF2B579" KeyPath="yes" Source="$(var.sourceDir)\ServiceManagement\Azure\HDInsight\Microsoft.Data.Services.Client.dll" />
                        </Component>
                        <Component Id="cmp60E2E53B6F8278E75ED2802429D310E1" Guid="*">
                            <File Id="fil52ED89C7AE2A63FA4E00898DC11F7BE4" KeyPath="yes" Source="$(var.sourceDir)\ServiceManagement\Azure\HDInsight\Microsoft.Hadoop.Client.dll" />
                        </Component>
                        <Component Id="cmpD5B9EE259A4CDEA7EAC00BA0091C1476" Guid="*">
                            <File Id="filE3C11653F9EACADDFDB489CAFB6F86E9" KeyPath="yes" Source="$(var.sourceDir)\ServiceManagement\Azure\HDInsight\Microsoft.HDInsight.Net.Http.Formatting.dll" />
                        </Component>
                        <Component Id="cmp92AC7835568FE24FCE3B6A164449D551" Guid="*">
                            <File Id="fil3B7145CFCDCC07826AE8D3615F40D775" KeyPath="yes" Source="$(var.sourceDir)\ServiceManagement\Azure\HDInsight\Microsoft.IdentityModel.Clients.ActiveDirectory.dll" />
                        </Component>
                        <Component Id="cmp0FD7185B5962ADB6A6F0097A65E17DEE" Guid="*">
                            <File Id="filA7D0DAB008437566EA0321B0BC23DCB9" KeyPath="yes" Source="$(var.sourceDir)\ServiceManagement\Azure\HDInsight\Microsoft.IdentityModel.Clients.ActiveDirectory.WindowsForms.dll" />
                        </Component>
                        <Component Id="cmp782FEB356FFCB15735D07328D702229F" Guid="*">
                            <File Id="filAEBA74E1947D8831C350FD1F7A9C42E5" KeyPath="yes" Source="$(var.sourceDir)\ServiceManagement\Azure\HDInsight\Microsoft.Threading.Tasks.dll" />
                        </Component>
                        <Component Id="cmpFF20878511DEDB222F358AC792EFFB3F" Guid="*">
                            <File Id="fil169018317E67FE1765206317AFB7002F" KeyPath="yes" Source="$(var.sourceDir)\ServiceManagement\Azure\HDInsight\Microsoft.Threading.Tasks.Extensions.Desktop.dll" />
                        </Component>
                        <Component Id="cmp0CA5748BCE15AD73DC944B1BAB7BC573" Guid="*">
                            <File Id="filF2465D018D0C3D9B4A5154C51D98E750" KeyPath="yes" Source="$(var.sourceDir)\ServiceManagement\Azure\HDInsight\Microsoft.Threading.Tasks.Extensions.dll" />
                        </Component>
                        <Component Id="cmp52970C387B6EDD9B1B22CF2EE2955A66" Guid="*">
                            <File Id="fil6CD68433017FC74C3AB990475B71D51B" KeyPath="yes" Source="$(var.sourceDir)\ServiceManagement\Azure\HDInsight\Microsoft.WindowsAzure.Commands.Common.dll" />
                        </Component>
                        <Component Id="cmpABADAAE7C460C98E47F138F021526C7D" Guid="*">
                            <File Id="fil8A2DB5A3C3BD79D0BCDF8CE77CE8D222" KeyPath="yes" Source="$(var.sourceDir)\ServiceManagement\Azure\HDInsight\Microsoft.WindowsAzure.Commands.HDInsight.dll" />
                        </Component>
                        <Component Id="cmp24781B5A7277266012861E8A479FFD83" Guid="*">
                            <File Id="fil0748415B80ABFA74992DA45684B753FE" KeyPath="yes" Source="$(var.sourceDir)\ServiceManagement\Azure\HDInsight\Microsoft.WindowsAzure.Commands.HDInsight.dll-Help.xml" />
                        </Component>
                        <Component Id="cmp55C25F2FFCB6BB9E42E3D24DFF6408D1" Guid="*">
                            <File Id="fil6F2419C926214AD6FDCDDC4E85C4BECF" KeyPath="yes" Source="$(var.sourceDir)\ServiceManagement\Azure\HDInsight\Microsoft.WindowsAzure.Configuration.dll" />
                        </Component>
                        <Component Id="cmp708FE120047299EF93CBC3578BE490CB" Guid="*">
                            <File Id="filBEDB7E1D29614099F50AFF7FA1FE92A9" KeyPath="yes" Source="$(var.sourceDir)\ServiceManagement\Azure\HDInsight\Microsoft.WindowsAzure.Management.dll" />
                        </Component>
                        <Component Id="cmpA2D5A525E87DE93F9377EC39DDBDAA9B" Guid="*">
                            <File Id="fil4F626ECFF87352DFC5881F85C4177A78" KeyPath="yes" Source="$(var.sourceDir)\ServiceManagement\Azure\HDInsight\Microsoft.WindowsAzure.Management.HDInsight.Contracts.dll" />
                        </Component>
                        <Component Id="cmp4A2A02B7958EA069FE8057A445540979" Guid="*">
                            <File Id="filABFDC8141988D83526DAF5A0F7B894FE" KeyPath="yes" Source="$(var.sourceDir)\ServiceManagement\Azure\HDInsight\Microsoft.WindowsAzure.Management.HDInsight.dll" />
                        </Component>
                        <Component Id="cmp576AB6BFC12EC1A071B39A23401AE7A2" Guid="*">
                            <File Id="fil9F7E82F0AC17B0393CB21A18CB807D8B" KeyPath="yes" Source="$(var.sourceDir)\ServiceManagement\Azure\HDInsight\Microsoft.WindowsAzure.Management.HDInsight.Framework.Core.dll" />
                        </Component>
                        <Component Id="cmp546722F6866C10B5FF69D12EACD858BB" Guid="*">
                            <File Id="fil546AE5E84244875547AD3BBF3210BF16" KeyPath="yes" Source="$(var.sourceDir)\ServiceManagement\Azure\HDInsight\Microsoft.WindowsAzure.Management.HDInsight.Framework.dll" />
                        </Component>
                        <Component Id="cmpDA5C607E6953025DD148C81F779D8563" Guid="*">
                            <File Id="fil5401FC08609F084BFBF531C72326159B" KeyPath="yes" Source="$(var.sourceDir)\ServiceManagement\Azure\HDInsight\Microsoft.WindowsAzure.Storage.dll" />
                        </Component>
                        <Component Id="cmp0C6F53F0E56A796FD445F588F6CAC294" Guid="*">
                            <File Id="filFFD96F9E1F6A7066186B8D4882959905" KeyPath="yes" Source="$(var.sourceDir)\ServiceManagement\Azure\HDInsight\Newtonsoft.Json.dll" />
                        </Component>
                        <Component Id="cmp5851F3FD2B1BC67F7317793A7E1DA181" Guid="*">
                            <File Id="fil86D5A5CFCAB5E02787EF93D058F2A0D7" KeyPath="yes" Source="$(var.sourceDir)\ServiceManagement\Azure\HDInsight\System.Net.Http.Extensions.dll" />
                        </Component>
                        <Component Id="cmp25AA66AC9287E1B016E67611359195B6" Guid="*">
                            <File Id="fil71B85D0CBA60304BED214F7FEA457A86" KeyPath="yes" Source="$(var.sourceDir)\ServiceManagement\Azure\HDInsight\System.Net.Http.Formatting.dll" />
                        </Component>
                        <Component Id="cmpB5F241C0863E789EFB3F330351AF23A0" Guid="*">
                            <File Id="fil60AA319E7F0F95D6BB5C58BA1A9AA2C2" KeyPath="yes" Source="$(var.sourceDir)\ServiceManagement\Azure\HDInsight\System.Net.Http.Primitives.dll" />
                        </Component>
                        <Component Id="cmp403B76F26F2AB3EBEC4773C05C428394" Guid="*">
                            <File Id="fil373F065124C23A72C9E236C56A1E1A9E" KeyPath="yes" Source="$(var.sourceDir)\ServiceManagement\Azure\HDInsight\System.Spatial.dll" />
                        </Component>
                    </Directory>
                    <Directory Id="dir4501232E94E5832FB137CF7EEB279CFB" Name="ManagedCache">
                        <Component Id="cmpB01EC52324F9B87FF652ADBB432533AB" Guid="*">
                            <File Id="filDA1688BB3BDCBCE5E45842247D0DD5F2" KeyPath="yes" Source="$(var.sourceDir)\ServiceManagement\Azure\ManagedCache\AutoMapper.dll" />
                        </Component>
                        <Component Id="cmpB47082650A3E15796EEFB9414EDA4945" Guid="*">
                            <File Id="fil1DD8F47BA1004B182E4608257BE20B5B" KeyPath="yes" Source="$(var.sourceDir)\ServiceManagement\Azure\ManagedCache\AutoMapper.Net4.dll" />
                        </Component>
                        <Component Id="cmp8012F0215BB802A4015A5806B7E769F6" Guid="*">
                            <File Id="filF22E1BDC7BD6F4D321FBBB46F7247B33" KeyPath="yes" Source="$(var.sourceDir)\ServiceManagement\Azure\ManagedCache\Azure.psd1" />
                        </Component>
                        <Component Id="cmpC110FE23081DF64903C0AE4A58BF2EE9" Guid="*">
                            <File Id="fil2C426E04DBC73EA5317B1152BCFE2547" KeyPath="yes" Source="$(var.sourceDir)\ServiceManagement\Azure\ManagedCache\AzureResourceManager.psd1" />
                        </Component>
                        <Component Id="cmpA5306E7DCB05BF7D6514ECA36217A97F" Guid="*">
                            <File Id="fil17D3BF1DCD310C128ECE1D2036C80953" KeyPath="yes" Source="$(var.sourceDir)\ServiceManagement\Azure\ManagedCache\Hyak.Common.dll" />
                        </Component>
                        <Component Id="cmpEA34C96EF8D15E8A5D7862D7C5F18361" Guid="*">
                            <File Id="filC9A8DF75BCC268D140C7CDCA92186E42" KeyPath="yes" Source="$(var.sourceDir)\ServiceManagement\Azure\ManagedCache\Microsoft.Azure.Commands.Batch.dll-Help.xml" />
                        </Component>
                        <Component Id="cmpFDE34E67D5969F5B0F8F5B3483E2B2B2" Guid="*">
                            <File Id="filA9247B5A07B4EB9EC0C2F0E44AC100BE" KeyPath="yes" Source="$(var.sourceDir)\ServiceManagement\Azure\ManagedCache\Microsoft.Azure.Commands.Batch.format.ps1xml" />
                        </Component>
                        <Component Id="cmp7DA229A488BF133259B23D2887C1DAA2" Guid="*">
                            <File Id="fil5275F6629522C013E8D056E2DC79BDC5" KeyPath="yes" Source="$(var.sourceDir)\ServiceManagement\Azure\ManagedCache\Microsoft.Azure.Commands.Insights.dll-Help.xml" />
                        </Component>
                        <Component Id="cmpA91566361F60A091B113A295939CAD41" Guid="*">
                            <File Id="fil303FBCFBFD67014C8F465543A4F71DD5" KeyPath="yes" Source="$(var.sourceDir)\ServiceManagement\Azure\ManagedCache\Microsoft.Azure.Commands.KeyVault.dll-Help.xml" />
                        </Component>
                        <Component Id="cmp07CEFCE4FA62F723CD642AA9271D87F4" Guid="*">
                            <File Id="fil90AB19A13BEF70BCD5CD371471C399BD" KeyPath="yes" Source="$(var.sourceDir)\ServiceManagement\Azure\ManagedCache\Microsoft.Azure.Commands.KeyVault.format.ps1xml" />
                        </Component>
                        <Component Id="cmp271EE413AA0CFA81047392C231D35019" Guid="*">
                            <File Id="fil5A47EE549B105198DC77902E7C3B4FD7" KeyPath="yes" Source="$(var.sourceDir)\ServiceManagement\Azure\ManagedCache\Microsoft.Azure.Commands.ManagedCache.dll" />
                        </Component>
                        <Component Id="cmpE6F2C1F15F5A672D8597DA20C7FBBEE4" Guid="*">
                            <File Id="fil7F60C21D0A2F1982B6235FA72061A970" KeyPath="yes" Source="$(var.sourceDir)\ServiceManagement\Azure\ManagedCache\Microsoft.Azure.Commands.ManagedCache.dll-help.xml" />
                        </Component>
                        <Component Id="cmp320445BFD6404D5395B37391FC5BD42A" Guid="*">
                            <File Id="fil446108EFB01A7AFC980B2BAAF9C7F0C0" KeyPath="yes" Source="$(var.sourceDir)\ServiceManagement\Azure\ManagedCache\Microsoft.Azure.Commands.RedisCache.dll-Help.xml" />
                        </Component>
                        <Component Id="cmp64030D5B6C82DAF62B9FE5045B77700C" Guid="*">
                            <File Id="filDB7EAD1005C8CC8E3947AC53E7B55E14" KeyPath="yes" Source="$(var.sourceDir)\ServiceManagement\Azure\ManagedCache\Microsoft.Azure.Commands.RedisCache.format.ps1xml" />
                        </Component>
                        <Component Id="cmp13A9C67EDAD48346FE098AFE3B982D12" Guid="*">
                            <File Id="filEDAE6CF5A3CED7FC56E635414E8CE861" KeyPath="yes" Source="$(var.sourceDir)\ServiceManagement\Azure\ManagedCache\Microsoft.Azure.Commands.RemoteApp.dll-help.xml" />
                        </Component>
                        <Component Id="cmp5525BBDC2AFA16BA65885B77260D8AC6" Guid="*">
                            <File Id="filE30599F8A678F8CE28AED9C66D974C65" KeyPath="yes" Source="$(var.sourceDir)\ServiceManagement\Azure\ManagedCache\Microsoft.Azure.Commands.Resources.dll-Help.xml" />
                        </Component>
                        <Component Id="cmp3B73CDB3665598A0F364C5C9F64897C5" Guid="*">
                            <File Id="fil09DA2CF494E3CDEB883208747939B8D6" KeyPath="yes" Source="$(var.sourceDir)\ServiceManagement\Azure\ManagedCache\Microsoft.Azure.Commands.Resources.format.ps1xml" />
                        </Component>
                        <Component Id="cmp01E6F666668B5C3F5A8C540ABB183964" Guid="*">
                            <File Id="filCC4335B08BACEB2F90976960B034E9F0" KeyPath="yes" Source="$(var.sourceDir)\ServiceManagement\Azure\ManagedCache\Microsoft.Azure.Commands.Sql.dll-Help.xml" />
                        </Component>
                        <Component Id="cmpB9FB62AE52BCE48021626EC7F1176A56" Guid="*">
                            <File Id="filBF4C137B03EBB4C149D930C7E2275B71" KeyPath="yes" Source="$(var.sourceDir)\ServiceManagement\Azure\ManagedCache\Microsoft.Azure.Commands.StreamAnalytics.dll-Help.xml" />
                        </Component>
                        <Component Id="cmpE23FE35F366EAD336DBBD9FD223C917A" Guid="*">
                            <File Id="filACA0EA37A5956FA35ACECE32E516BD40" KeyPath="yes" Source="$(var.sourceDir)\ServiceManagement\Azure\ManagedCache\Microsoft.Azure.Commands.StreamAnalytics.format.ps1xml" />
                        </Component>
                        <Component Id="cmp7A8E1732499353A52688C5B4A70B23C4" Guid="*">
                            <File Id="fil2B2336C6CFB31A4E24BA28C611279537" KeyPath="yes" Source="$(var.sourceDir)\ServiceManagement\Azure\ManagedCache\Microsoft.Azure.Commands.Tags.dll-help.xml" />
                        </Component>
                        <Component Id="cmpA5A395D3B2EB73E521ED6B14EEBF5313" Guid="*">
                            <File Id="filBADAE4631A2C5694F886E0887DD192A6" KeyPath="yes" Source="$(var.sourceDir)\ServiceManagement\Azure\ManagedCache\Microsoft.Azure.Commands.Tags.format.ps1xml" />
                        </Component>
                        <Component Id="cmpC86FA06FF06EB08257B50AAD9F256DB6" Guid="*">
                            <File Id="filD5B857BB9E16DA8F14ED55014CF33146" KeyPath="yes" Source="$(var.sourceDir)\ServiceManagement\Azure\ManagedCache\Microsoft.Azure.Commands.Websites.dll-Help.xml" />
                        </Component>
                        <Component Id="cmp63E4D3E731B0B0EFBC053E548E17CC71" Guid="*">
                            <File Id="fil9CC2C49466FCFA23B7D3C067A1B6F6D8" KeyPath="yes" Source="$(var.sourceDir)\ServiceManagement\Azure\ManagedCache\Microsoft.Azure.Common.Authentication.dll" />
                        </Component>
                        <Component Id="cmp251FD3E326DDCE15861F27468BA833F6" Guid="*">
                            <File Id="fil569A472BAB3F5E633579CC227AD18958" KeyPath="yes" Source="$(var.sourceDir)\ServiceManagement\Azure\ManagedCache\Microsoft.Azure.Common.dll" />
                        </Component>
                        <Component Id="cmp5FF3FBE070BD35E9B47D2CE060362F16" Guid="*">
                            <File Id="fil6836A532C6A1B67960712BAE8A220E39" KeyPath="yes" Source="$(var.sourceDir)\ServiceManagement\Azure\ManagedCache\Microsoft.Azure.Common.NetFramework.dll" />
                        </Component>
                        <Component Id="cmpF337D07C78C9EA8AF46D4FBA46E2B659" Guid="*">
                            <File Id="fil9E957A7E9D6730B23D2E5694BBFEF91B" KeyPath="yes" Source="$(var.sourceDir)\ServiceManagement\Azure\ManagedCache\Microsoft.Azure.ResourceManager.dll" />
                        </Component>
                        <Component Id="cmp5C260DEA6AC958F28815FC05C0529EBE" Guid="*">
                            <File Id="filCB564CD4C19E4F4280D4D2205A9D2A6A" KeyPath="yes" Source="$(var.sourceDir)\ServiceManagement\Azure\ManagedCache\Microsoft.Data.Edm.dll" />
                        </Component>
                        <Component Id="cmp451B04CD73B2F71A2D07A8A8DF6CBAAF" Guid="*">
                            <File Id="fil7B6869F0C4B2481323EF6A307E909A51" KeyPath="yes" Source="$(var.sourceDir)\ServiceManagement\Azure\ManagedCache\Microsoft.Data.OData.dll" />
                        </Component>
                        <Component Id="cmp37AEE55609EF0179FA6CCAC3F5BEA6B6" Guid="*">
                            <File Id="fil4C54C1F9ABFB82A4884B25B943ED8BEF" KeyPath="yes" Source="$(var.sourceDir)\ServiceManagement\Azure\ManagedCache\Microsoft.Data.Services.Client.dll" />
                        </Component>
                        <Component Id="cmpA9DCE4C4AAA52757D207BD0F466BC24A" Guid="*">
                            <File Id="fil755594D034F6EFF5587AAFF9015BC357" KeyPath="yes" Source="$(var.sourceDir)\ServiceManagement\Azure\ManagedCache\Microsoft.IdentityModel.Clients.ActiveDirectory.dll" />
                        </Component>
                        <Component Id="cmp1990614812866B1F94DEAFC26A5DADF1" Guid="*">
                            <File Id="filA7F9E02FB407B59B4EC16E17AF44395D" KeyPath="yes" Source="$(var.sourceDir)\ServiceManagement\Azure\ManagedCache\Microsoft.IdentityModel.Clients.ActiveDirectory.WindowsForms.dll" />
                        </Component>
                        <Component Id="cmp06E6AFD97482DFA712D00C7ECA81B36D" Guid="*">
                            <File Id="fil6574B135626777FBA33DD0E5B7CD881B" KeyPath="yes" Source="$(var.sourceDir)\ServiceManagement\Azure\ManagedCache\Microsoft.ServiceBus.dll" />
                        </Component>
                        <Component Id="cmp9C83EC0FF5D7B629A521FB7AA8A1AB60" Guid="*">
                            <File Id="fil45295A35FC4F5E9D009C349C944100C1" KeyPath="yes" Source="$(var.sourceDir)\ServiceManagement\Azure\ManagedCache\Microsoft.Threading.Tasks.dll" />
                        </Component>
                        <Component Id="cmpA78E0F369EE349F346EFCDE35D0DC860" Guid="*">
                            <File Id="fil4FF02C10F87E55E8754BE2BBB6B663D7" KeyPath="yes" Source="$(var.sourceDir)\ServiceManagement\Azure\ManagedCache\Microsoft.Threading.Tasks.Extensions.Desktop.dll" />
                        </Component>
                        <Component Id="cmp8ACC6D21713A556B30013C4492E5B1EA" Guid="*">
                            <File Id="fil0B8CBDAEA3F508F8310D1B5F1F816CBB" KeyPath="yes" Source="$(var.sourceDir)\ServiceManagement\Azure\ManagedCache\Microsoft.Threading.Tasks.Extensions.dll" />
                        </Component>
                        <Component Id="cmp183BD36DB2EFF7F0321541C992A560B4" Guid="*">
                            <File Id="fil8F927593FA8C9377A92BFD66FA47F3E4" KeyPath="yes" Source="$(var.sourceDir)\ServiceManagement\Azure\ManagedCache\Microsoft.WindowsAzure.Commands.CloudService.format.ps1xml" />
                        </Component>
                        <Component Id="cmpFB241DABDB737DAC9015FB56A2D3D05D" Guid="*">
                            <File Id="filC003130F4F849E2A8C8B18B95F56EC52" KeyPath="yes" Source="$(var.sourceDir)\ServiceManagement\Azure\ManagedCache\Microsoft.WindowsAzure.Commands.Common.dll" />
                        </Component>
                        <Component Id="cmpE30AD96B63CB38CFF636E5367DD7FF74" Guid="*">
                            <File Id="fil4EADF0FC2AD3C508A7EB35D2C02F8C0F" KeyPath="yes" Source="$(var.sourceDir)\ServiceManagement\Azure\ManagedCache\Microsoft.WindowsAzure.Commands.Common.Storage.dll" />
                        </Component>
                        <Component Id="cmp478A30043F82C6AAB0188A56B271ACBF" Guid="*">
                            <File Id="fil91ED0EBC36D265FB561703D1A9EE8B4E" KeyPath="yes" Source="$(var.sourceDir)\ServiceManagement\Azure\ManagedCache\Microsoft.WindowsAzure.Commands.dll" />
                        </Component>
                        <Component Id="cmp839A5983B8483229830A6FE781ACB1FC" Guid="*">
                            <File Id="filA8D5E4A20709B8E54B8E7CE2D57C1AE6" KeyPath="yes" Source="$(var.sourceDir)\ServiceManagement\Azure\ManagedCache\Microsoft.WindowsAzure.Commands.dll-Help.xml" />
                        </Component>
                        <Component Id="cmpDBAA36983ABB8FC2202638AF8F87A9C7" Guid="*">
                            <File Id="fil899F3C0C890C25A14E24E2E5264A7CB7" KeyPath="yes" Source="$(var.sourceDir)\ServiceManagement\Azure\ManagedCache\Microsoft.WindowsAzure.Commands.Profile.dll-Help.xml" />
                        </Component>
                        <Component Id="cmp92EFBBA150F398EC8C071CF3B5B1039C" Guid="*">
                            <File Id="filCF36BD1694C6F508A5C5BABC02CB7546" KeyPath="yes" Source="$(var.sourceDir)\ServiceManagement\Azure\ManagedCache\Microsoft.WindowsAzure.Commands.Profile.format.ps1xml" />
                        </Component>
                        <Component Id="cmp7C5648C0929EC8FE044B01059277E8EC" Guid="*">
                            <File Id="fil2FB4D000E3F3141491351661BEAC573C" KeyPath="yes" Source="$(var.sourceDir)\ServiceManagement\Azure\ManagedCache\Microsoft.WindowsAzure.Commands.Scheduler.format.ps1xml" />
                        </Component>
                        <Component Id="cmp69EEDBF750BB51637DC92DA88B5E0D8E" Guid="*">
                            <File Id="fil0725A4354F5E280AEDA794597B2E7611" KeyPath="yes" Source="$(var.sourceDir)\ServiceManagement\Azure\ManagedCache\Microsoft.WindowsAzure.Commands.ServiceBus.format.ps1xml" />
                        </Component>
                        <Component Id="cmpD27101F353F4455F47623F9CC97EBB50" Guid="*">
                            <File Id="fil72E234D8ACB595A63874079DA20B090B" KeyPath="yes" Source="$(var.sourceDir)\ServiceManagement\Azure\ManagedCache\Microsoft.WindowsAzure.Commands.Store.format.ps1xml" />
                        </Component>
                        <Component Id="cmpC7F29BF40D709F63CE013CE55D8518B5" Guid="*">
                            <File Id="fil485A351E0ACE08A634583181883B7DC0" KeyPath="yes" Source="$(var.sourceDir)\ServiceManagement\Azure\ManagedCache\Microsoft.WindowsAzure.Commands.StorSimple.dll-help.xml" />
                        </Component>
                        <Component Id="cmp77C7905992C63FAE23C1CB2CBDB729FE" Guid="*">
                            <File Id="filDFFE83A9D2E28CF869A3CF39C8254D26" KeyPath="yes" Source="$(var.sourceDir)\ServiceManagement\Azure\ManagedCache\Microsoft.WindowsAzure.Commands.Utilities.dll" />
                        </Component>
                        <Component Id="cmp14A801AE48768FFCB67AE40F0F286605" Guid="*">
                            <File Id="fil7ABD9BFD8E1614ADF42A4697C85ADB00" KeyPath="yes" Source="$(var.sourceDir)\ServiceManagement\Azure\ManagedCache\Microsoft.WindowsAzure.Commands.WebSites.format.ps1xml" />
                        </Component>
                        <Component Id="cmp1A9055A692704D094E18599272835526" Guid="*">
                            <File Id="fil89B3B3B5EEBFB055FA6E228258B7E2C5" KeyPath="yes" Source="$(var.sourceDir)\ServiceManagement\Azure\ManagedCache\Microsoft.WindowsAzure.Commands.WebSites.Types.ps1xml" />
                        </Component>
                        <Component Id="cmpFE18109C62F533FD431303931506DF4A" Guid="*">
                            <File Id="fil80B23B4778280BDD9F1835A4349C3CD4" KeyPath="yes" Source="$(var.sourceDir)\ServiceManagement\Azure\ManagedCache\Microsoft.WindowsAzure.Configuration.dll" />
                        </Component>
                        <Component Id="cmp68EE68F4ACAD718EA262018583EED728" Guid="*">
                            <File Id="filA4E9C332DDC0232213D3AE8F0B7621DE" KeyPath="yes" Source="$(var.sourceDir)\ServiceManagement\Azure\ManagedCache\Microsoft.WindowsAzure.Management.Compute.dll" />
                        </Component>
                        <Component Id="cmp07AE0FFDB697FFA16945F84DBA46BA18" Guid="*">
                            <File Id="fil68882C5E8357A3BD9024098F122D8197" KeyPath="yes" Source="$(var.sourceDir)\ServiceManagement\Azure\ManagedCache\Microsoft.WindowsAzure.Management.dll" />
                        </Component>
                        <Component Id="cmpE52647636CF0442FFB3987212F220D8D" Guid="*">
                            <File Id="fil62298378F0E388994A9CF638FAFF8A36" KeyPath="yes" Source="$(var.sourceDir)\ServiceManagement\Azure\ManagedCache\Microsoft.WindowsAzure.Management.MediaServices.dll" />
                        </Component>
                        <Component Id="cmpA3FFC16C5FB928294012916065BEC61E" Guid="*">
                            <File Id="fil9511232D201C9F120FA4BEDF40414B7F" KeyPath="yes" Source="$(var.sourceDir)\ServiceManagement\Azure\ManagedCache\Microsoft.WindowsAzure.Management.Network.dll" />
                        </Component>
                        <Component Id="cmp8A754F1250701DF9E428F6FD13D0A9F2" Guid="*">
                            <File Id="fil493749CDC5CAC0BD1D261D2369F6E2A6" KeyPath="yes" Source="$(var.sourceDir)\ServiceManagement\Azure\ManagedCache\Microsoft.WindowsAzure.Management.Scheduler.dll" />
                        </Component>
                        <Component Id="cmp6FA98FDD29D16106E8F041D9D0C1F792" Guid="*">
                            <File Id="filA6128E127679655FDB19FDC7CE2D4A3F" KeyPath="yes" Source="$(var.sourceDir)\ServiceManagement\Azure\ManagedCache\Microsoft.WindowsAzure.Management.ServiceBus.dll" />
                        </Component>
                        <Component Id="cmp51E02162B28FA99B58EA151202F0D8DF" Guid="*">
                            <File Id="fil6C1FF68F9EB6DD258419B0CE5B85CFAD" KeyPath="yes" Source="$(var.sourceDir)\ServiceManagement\Azure\ManagedCache\Microsoft.WindowsAzure.Management.Storage.dll" />
                        </Component>
                        <Component Id="cmp0B385C6EA0D5D830905FC454FC3207E6" Guid="*">
                            <File Id="fil7D40667F96C1CBD99ACEE3C017043E02" KeyPath="yes" Source="$(var.sourceDir)\ServiceManagement\Azure\ManagedCache\Microsoft.WindowsAzure.Management.Store.dll" />
                        </Component>
                        <Component Id="cmpBB94B2B2A45F7D437EB0237D9B292BFE" Guid="*">
                            <File Id="filA49553D6EE087ED20E491476620E5648" KeyPath="yes" Source="$(var.sourceDir)\ServiceManagement\Azure\ManagedCache\Microsoft.WindowsAzure.Management.WebSites.dll" />
                        </Component>
                        <Component Id="cmp4AE74E37B2A44D5890DBC4D86DDFDD40" Guid="*">
                            <File Id="fil3861EAEAD58BDCACA3BC1F29B72A773C" KeyPath="yes" Source="$(var.sourceDir)\ServiceManagement\Azure\ManagedCache\Microsoft.WindowsAzure.Storage.dll" />
                        </Component>
                        <Component Id="cmp095AB0635AB59E44C60473C62E9B6C84" Guid="*">
                            <File Id="fil33488FAC074F25EED6834D4EBE031E46" KeyPath="yes" Source="$(var.sourceDir)\ServiceManagement\Azure\ManagedCache\Newtonsoft.Json.dll" />
                        </Component>
                        <Component Id="cmp1D09E2F4BC62197FC8C187ECF16B08D0" Guid="*">
                            <File Id="fil5ACE44A99790483ADE6DAD2FADE81F2D" KeyPath="yes" Source="$(var.sourceDir)\ServiceManagement\Azure\ManagedCache\ServiceManagementStartup.ps1" />
                        </Component>
                        <Component Id="cmp99AAC04E82A333BB124A68DC3223D23A" Guid="*">
                            <File Id="fil30FB5609E714E2BA3B9D282D30B909A3" KeyPath="yes" Source="$(var.sourceDir)\ServiceManagement\Azure\ManagedCache\ShortcutStartup.ps1" />
                        </Component>
                        <Component Id="cmp778481F5B466AD6013B4210ED68B3172" Guid="*">
                            <File Id="fil803115735C2281729430E1526C746689" KeyPath="yes" Source="$(var.sourceDir)\ServiceManagement\Azure\ManagedCache\System.Net.Http.Extensions.dll" />
                        </Component>
                        <Component Id="cmp55295A0B8E60D13D174BE7545CE6CC5F" Guid="*">
                            <File Id="filB39F66388B1973D882CA12EC1D70C00F" KeyPath="yes" Source="$(var.sourceDir)\ServiceManagement\Azure\ManagedCache\System.Net.Http.Formatting.dll" />
                        </Component>
                        <Component Id="cmp7903310D9ED46439ADA5543A8B0ACF26" Guid="*">
                            <File Id="fil7BE11710378AE344174EB73DDA54B833" KeyPath="yes" Source="$(var.sourceDir)\ServiceManagement\Azure\ManagedCache\System.Net.Http.Primitives.dll" />
                        </Component>
                        <Component Id="cmp934EB819CA37436B5319766B852D644F" Guid="*">
                            <File Id="filEB2DFF7B431F3A391BD8990DCE85F5AF" KeyPath="yes" Source="$(var.sourceDir)\ServiceManagement\Azure\ManagedCache\System.Spatial.dll" />
                        </Component>
                    </Directory>
                    <Directory Id="dirED6242ED1A5454A693857DC05B9D9BCF" Name="Network">
                        <Component Id="cmp3C03B2095C2A69D5E6DCE437C5D2A690" Guid="*">
                            <File Id="filDAE337FBE3E5DA7AB9B9C24357448F81" KeyPath="yes" Source="$(var.sourceDir)\ServiceManagement\Azure\Network\AutoMapper.dll" />
                        </Component>
                        <Component Id="cmp3ECF10DC0D89D53F9C58C6794E6EABE8" Guid="*">
                            <File Id="filCD6CAB84B87E0DF7625E99AD143ED151" KeyPath="yes" Source="$(var.sourceDir)\ServiceManagement\Azure\Network\AutoMapper.Net4.dll" />
                        </Component>
                        <Component Id="cmpE289BCE74F52452A2522D76B6503B3BC" Guid="*">
                            <File Id="fil93B82B8ADD837833BE74DBD844A971D8" KeyPath="yes" Source="$(var.sourceDir)\ServiceManagement\Azure\Network\Hyak.Common.dll" />
                        </Component>
                        <Component Id="cmp58A842A5ABBE9598F160B1A7783AC260" Guid="*">
                            <File Id="fil1F921EEB0D64502700FB274014AFE039" KeyPath="yes" Source="$(var.sourceDir)\ServiceManagement\Azure\Network\Microsoft.Azure.Commands.Network.dll" />
                        </Component>
                        <Component Id="cmp8183D799D86557ABFB78C065A50D9FD0" Guid="*">
                            <File Id="fil01BC0341E1321B5BA0FAEB442B5F654C" KeyPath="yes" Source="$(var.sourceDir)\ServiceManagement\Azure\Network\Microsoft.Azure.Commands.Network.dll-help.xml" />
                        </Component>
                        <Component Id="cmpFDA1F5A25A639A882EB28E3221AD7DE9" Guid="*">
                            <File Id="filD00F4DBD80CA97D9AEA81F8E8D382906" KeyPath="yes" Source="$(var.sourceDir)\ServiceManagement\Azure\Network\Microsoft.Azure.Commands.Network.format.ps1xml" />
                        </Component>
                        <Component Id="cmp8450A5374E428359E5093D5FE7CC360F" Guid="*">
                            <File Id="filA96D1CE446DF99AF5E515A6B8FE6F19B" KeyPath="yes" Source="$(var.sourceDir)\ServiceManagement\Azure\Network\Microsoft.Azure.Common.Authentication.dll" />
                        </Component>
                        <Component Id="cmp55E09008CE2E015C4494C6502B515922" Guid="*">
                            <File Id="filC0CD3B7FD2B506B190D9BB8A15A3FEF5" KeyPath="yes" Source="$(var.sourceDir)\ServiceManagement\Azure\Network\Microsoft.Azure.Common.dll" />
                        </Component>
                        <Component Id="cmpD00445EE9165D0354D3386C5EB9C720C" Guid="*">
                            <File Id="filE3CA7A15B15AD7C1388D128FB5006EED" KeyPath="yes" Source="$(var.sourceDir)\ServiceManagement\Azure\Network\Microsoft.Azure.Common.NetFramework.dll" />
                        </Component>
                        <Component Id="cmp762B6053667CF7B9B230C8A1D24FA0D9" Guid="*">
                            <File Id="filEC74A01AB7DEBB5774F0CA8857AF6210" KeyPath="yes" Source="$(var.sourceDir)\ServiceManagement\Azure\Network\Microsoft.Azure.ResourceManager.dll" />
                        </Component>
                        <Component Id="cmpD7E60BF6560B41E428111B86E2877786" Guid="*">
                            <File Id="filC039D3F61AD887DC8EB22F9125DD44A4" KeyPath="yes" Source="$(var.sourceDir)\ServiceManagement\Azure\Network\Microsoft.Data.Edm.dll" />
                        </Component>
                        <Component Id="cmp11075FC351A7A22ED9FF2DB465B744AE" Guid="*">
                            <File Id="filAE68609B4CFE20431462F0E8C6DC96DF" KeyPath="yes" Source="$(var.sourceDir)\ServiceManagement\Azure\Network\Microsoft.Data.OData.dll" />
                        </Component>
                        <Component Id="cmp512138D53CEF7A55CDC83F741D291561" Guid="*">
                            <File Id="filCB202AA39D883D44970AF122CCC315CA" KeyPath="yes" Source="$(var.sourceDir)\ServiceManagement\Azure\Network\Microsoft.Data.Services.Client.dll" />
                        </Component>
                        <Component Id="cmp99E6EFD6C5345F2027EF49DC01C8D7A2" Guid="*">
                            <File Id="fil40BBDB78C6B2E3816237AB02850CEA72" KeyPath="yes" Source="$(var.sourceDir)\ServiceManagement\Azure\Network\Microsoft.IdentityModel.Clients.ActiveDirectory.dll" />
                        </Component>
                        <Component Id="cmpF3BB3EC23FC9CF33A555861B38B61DCF" Guid="*">
                            <File Id="fil3B2037F43DCAC666650FF36C5D2F45F1" KeyPath="yes" Source="$(var.sourceDir)\ServiceManagement\Azure\Network\Microsoft.IdentityModel.Clients.ActiveDirectory.WindowsForms.dll" />
                        </Component>
                        <Component Id="cmpF65876F380AC9BFC04EF7E0A83D9E2EA" Guid="*">
                            <File Id="fil5A33591732E00248A91493778B8937C1" KeyPath="yes" Source="$(var.sourceDir)\ServiceManagement\Azure\Network\Microsoft.Threading.Tasks.dll" />
                        </Component>
                        <Component Id="cmpE4AF0916E9D6C5168DB8918CDA69588A" Guid="*">
                            <File Id="fil52666B878D7F4731B81553C575E2A273" KeyPath="yes" Source="$(var.sourceDir)\ServiceManagement\Azure\Network\Microsoft.WindowsAzure.Commands.Common.dll" />
                        </Component>
                        <Component Id="cmpAD101287B1EF8B771D333A9FF29C30C8" Guid="*">
                            <File Id="filD24694E222A19D87EFF6CE1450E90694" KeyPath="yes" Source="$(var.sourceDir)\ServiceManagement\Azure\Network\Microsoft.WindowsAzure.Commands.Common.Storage.dll" />
                        </Component>
                        <Component Id="cmpEAC985CC1EB6CFFC89C3C4A800A62377" Guid="*">
                            <File Id="fil86B9F68A304F8E6DBF1655BA0FAD2080" KeyPath="yes" Source="$(var.sourceDir)\ServiceManagement\Azure\Network\Microsoft.WindowsAzure.Configuration.dll" />
                        </Component>
                        <Component Id="cmp2DC40B144472AD010779DC6F0D263C32" Guid="*">
                            <File Id="filCE356D3E7AEFA4E68193B74286DC5A41" KeyPath="yes" Source="$(var.sourceDir)\ServiceManagement\Azure\Network\Microsoft.WindowsAzure.Management.dll" />
                        </Component>
                        <Component Id="cmpD8BCF6F87A66E2BF3DA331CCDCE9525D" Guid="*">
                            <File Id="fil3C914E453EC1005A6AABA33EA80F4320" KeyPath="yes" Source="$(var.sourceDir)\ServiceManagement\Azure\Network\Microsoft.WindowsAzure.Management.Network.dll" />
                        </Component>
                        <Component Id="cmpB382FB922425C1C446A732BD66BBEEE0" Guid="*">
                            <File Id="filC3BD427E37878155D0DDCCD87A15626F" KeyPath="yes" Source="$(var.sourceDir)\ServiceManagement\Azure\Network\Microsoft.WindowsAzure.Management.Storage.dll" />
                        </Component>
                        <Component Id="cmp9C36EDC63632529B78C870EF3695F0D3" Guid="*">
                            <File Id="fil6BE8C2DAB2BDFE085DD230800D465D7F" KeyPath="yes" Source="$(var.sourceDir)\ServiceManagement\Azure\Network\Microsoft.WindowsAzure.Storage.dll" />
                        </Component>
                        <Component Id="cmp12C6E2ACC51F95C3303F6486917E8E75" Guid="*">
                            <File Id="filDB5B05710501E18F7BB630DA75A91B03" KeyPath="yes" Source="$(var.sourceDir)\ServiceManagement\Azure\Network\Newtonsoft.Json.dll" />
                        </Component>
                        <Component Id="cmpE36FC5D85FACEDF16450AC56F0C159BE" Guid="*">
                            <File Id="filF9245A77CC3210597C7BCB3777FFEEC3" KeyPath="yes" Source="$(var.sourceDir)\ServiceManagement\Azure\Network\System.Net.Http.Extensions.dll" />
                        </Component>
                        <Component Id="cmp87E83CA66DD51C9A6D61F1AC91FF683B" Guid="*">
                            <File Id="filB81C05773E93D768A10E3A660379BBC7" KeyPath="yes" Source="$(var.sourceDir)\ServiceManagement\Azure\Network\System.Net.Http.Formatting.dll" />
                        </Component>
                        <Component Id="cmp4F4E2D906EB5F067FB54ACDE2DA1F2DE" Guid="*">
                            <File Id="fil32D7BA9A1417F592C027C83F08BCB27A" KeyPath="yes" Source="$(var.sourceDir)\ServiceManagement\Azure\Network\System.Net.Http.Primitives.dll" />
                        </Component>
                        <Component Id="cmpCC09A82900E1A278F48DB77993C40967" Guid="*">
                            <File Id="filA9139A091A1470B6463953C84F7B1BF9" KeyPath="yes" Source="$(var.sourceDir)\ServiceManagement\Azure\Network\System.Spatial.dll" />
                        </Component>
                    </Directory>
                    <Directory Id="dirE73571EA2365088BBD4338AB4D19D5AC" Name="RecoveryServices">
                        <Component Id="cmp5FB7157FEA8EDC9D2D10814DA15518AE" Guid="*">
                            <File Id="fil6090F8BFDA45B5F6E49230667C886927" KeyPath="yes" Source="$(var.sourceDir)\ServiceManagement\Azure\RecoveryServices\Hyak.Common.dll" />
                        </Component>
                        <Component Id="cmpCA80C6C0F5670291AF2F3560D36B1EA3" Guid="*">
                            <File Id="filE640AA6B0606E3DE6875594E25DE82D3" KeyPath="yes" Source="$(var.sourceDir)\ServiceManagement\Azure\RecoveryServices\Microsoft.Azure.Commands.RecoveryServices.dll" />
                        </Component>
                        <Component Id="cmp1E1EACEE941A7D7B9B2649BB3AC9ABC3" Guid="*">
                            <File Id="fil7BC44111780DA333D7D3C421E0660012" KeyPath="yes" Source="$(var.sourceDir)\ServiceManagement\Azure\RecoveryServices\Microsoft.Azure.Commands.RecoveryServices.dll-help.xml" />
                        </Component>
                        <Component Id="cmpF2406A263F1B403C803ACB70D2468624" Guid="*">
                            <File Id="fil2AB9A3CCA503D5D983784642C1F8E4F4" KeyPath="yes" Source="$(var.sourceDir)\ServiceManagement\Azure\RecoveryServices\Microsoft.Azure.Common.Authentication.dll" />
                        </Component>
                        <Component Id="cmp8BF1C84B7C0D6D25264BEF64FD945354" Guid="*">
                            <File Id="filD24F4EB26C2FA956CA7A93BCAF4A2AD7" KeyPath="yes" Source="$(var.sourceDir)\ServiceManagement\Azure\RecoveryServices\Microsoft.Azure.Common.dll" />
                        </Component>
                        <Component Id="cmp18ED74EDB82DE2351B9655ED86ACA19A" Guid="*">
                            <File Id="fil991D5398DD029BC4DCB17B2FA601C01B" KeyPath="yes" Source="$(var.sourceDir)\ServiceManagement\Azure\RecoveryServices\Microsoft.Azure.Common.NetFramework.dll" />
                        </Component>
                        <Component Id="cmp6842A5697846B92CCF6ED50688A26C1A" Guid="*">
                            <File Id="filFA33C5B86A806E7029B5DFF9E2F5C12B" KeyPath="yes" Source="$(var.sourceDir)\ServiceManagement\Azure\RecoveryServices\Microsoft.Azure.ResourceManager.dll" />
                        </Component>
                        <Component Id="cmpEFBAA8731C08B69493F16C6511A3FBC8" Guid="*">
                            <File Id="filFED822B1605825095C44BD43E71EC342" KeyPath="yes" Source="$(var.sourceDir)\ServiceManagement\Azure\RecoveryServices\Microsoft.IdentityModel.Clients.ActiveDirectory.dll" />
                        </Component>
                        <Component Id="cmp40656E6618791EDE585B3999346E292F" Guid="*">
                            <File Id="fil640E17715DDD972657222AD917AAB4B9" KeyPath="yes" Source="$(var.sourceDir)\ServiceManagement\Azure\RecoveryServices\Microsoft.IdentityModel.Clients.ActiveDirectory.WindowsForms.dll" />
                        </Component>
                        <Component Id="cmp4A98D12853680B70EA13B558FF5B66BE" Guid="*">
                            <File Id="fil1F34AF5202BC985B0AB504C8C5EC7CD0" KeyPath="yes" Source="$(var.sourceDir)\ServiceManagement\Azure\RecoveryServices\Microsoft.Threading.Tasks.dll" />
                        </Component>
                        <Component Id="cmpFFEE4D9645AEA846AF41897FD2135E02" Guid="*">
                            <File Id="fil3A2F7D5870DF95F7C639D35F6B82B96F" KeyPath="yes" Source="$(var.sourceDir)\ServiceManagement\Azure\RecoveryServices\Microsoft.Threading.Tasks.Extensions.Desktop.dll" />
                        </Component>
                        <Component Id="cmp2F6E4C6B8006898EFE87C88921C1B6BA" Guid="*">
                            <File Id="fil81DB522582833564DCD9B09361ED93CF" KeyPath="yes" Source="$(var.sourceDir)\ServiceManagement\Azure\RecoveryServices\Microsoft.Threading.Tasks.Extensions.dll" />
                        </Component>
                        <Component Id="cmp8CDB44BA783FF24C94CDFC5D12066BB1" Guid="*">
                            <File Id="fil2C73256F76E79B695523A2B3C4C845E9" KeyPath="yes" Source="$(var.sourceDir)\ServiceManagement\Azure\RecoveryServices\Microsoft.WindowsAzure.Commands.Common.dll" />
                        </Component>
                        <Component Id="cmpA0A697DEB7822A0EC30F3D359EE930A6" Guid="*">
                            <File Id="fil528A48BB87B57E0D131C279CAD156D2B" KeyPath="yes" Source="$(var.sourceDir)\ServiceManagement\Azure\RecoveryServices\Microsoft.WindowsAzure.Common.dll" />
                        </Component>
                        <Component Id="cmpBE209ED6509A7E857FD9F9078051DC6A" Guid="*">
                            <File Id="fil96FD7FA0CBEE96E0C0239408CD5651A9" KeyPath="yes" Source="$(var.sourceDir)\ServiceManagement\Azure\RecoveryServices\Microsoft.WindowsAzure.Common.NetFramework.dll" />
                        </Component>
                        <Component Id="cmp4D3E383B38EF4392E70E981B7CA033D7" Guid="*">
                            <File Id="fil3D6B846AC421D38C5A9CB40A58B058B6" KeyPath="yes" Source="$(var.sourceDir)\ServiceManagement\Azure\RecoveryServices\Microsoft.WindowsAzure.Management.SiteRecovery.dll" />
                        </Component>
                        <Component Id="cmp50D44814DFFEA762A53D9DEDCE48F689" Guid="*">
                            <File Id="fil80C14207B99E14F4567B92038EDC8715" KeyPath="yes" Source="$(var.sourceDir)\ServiceManagement\Azure\RecoveryServices\Microsoft.WindowsAzure.Management.Storage.dll" />
                        </Component>
                        <Component Id="cmp439E7C155DEEFC3877653E4ED11F66AC" Guid="*">
                            <File Id="filE3D7ECC5C92739687FAA34CCE9DFB4A3" KeyPath="yes" Source="$(var.sourceDir)\ServiceManagement\Azure\RecoveryServices\Newtonsoft.Json.dll" />
                        </Component>
                        <Component Id="cmp9B4CB06D327ECA8FA60032F98004D8BA" Guid="*">
                            <File Id="filC935CDA00FB3E840369825B599C84E28" KeyPath="yes" Source="$(var.sourceDir)\ServiceManagement\Azure\RecoveryServices\Security.Cryptography.dll" />
                        </Component>
                        <Component Id="cmp5278A11908DC26651A78E55522C71DF3" Guid="*">
                            <File Id="fil3C9995984C13EAB542D813B85C917916" KeyPath="yes" Source="$(var.sourceDir)\ServiceManagement\Azure\RecoveryServices\System.Net.Http.Extensions.dll" />
                        </Component>
                        <Component Id="cmp4ED39EDE761ED68263635882802FB1B5" Guid="*">
                            <File Id="fil70740B1FE6589862755DC5316CE8C552" KeyPath="yes" Source="$(var.sourceDir)\ServiceManagement\Azure\RecoveryServices\System.Net.Http.Formatting.dll" />
                        </Component>
                        <Component Id="cmp2A0B3E88742D800F88F70A714BAC94B5" Guid="*">
                            <File Id="fil8B5C2678B7FAC0061799DCBFF4AFE27E" KeyPath="yes" Source="$(var.sourceDir)\ServiceManagement\Azure\RecoveryServices\System.Net.Http.Primitives.dll" />
                        </Component>
                        <Directory Id="dirB2E733E5A07F5CBD9FFA437A83782545" Name="lib">
                            <Component Id="cmpE3495C0DD75A31199E40EAA7E5128E6C" Guid="*">
                                <File Id="fil269C9C56525316A4AB13CC9240BF5FE6" KeyPath="yes" Source="$(var.sourceDir)\ServiceManagement\Azure\RecoveryServices\lib\Security.Cryptography.dll" />
                            </Component>
                        </Directory>
                    </Directory>
                    <Directory Id="dirDF012C486C7A9897E2E985413D188EFB" Name="RemoteApp">
                        <Component Id="cmp876FCC4B6F7590AC9D51ABDD32229647" Guid="*">
                            <File Id="fil3C4F434DCE5410C69A1E3487C1326C5A" KeyPath="yes" Source="$(var.sourceDir)\ServiceManagement\Azure\RemoteApp\Hyak.Common.dll" />
                        </Component>
                        <Component Id="cmp26DF79CFA25FFCFADB0FB5DC14B25DD5" Guid="*">
                            <File Id="filC03C4AD0124468FF36AAAF3A7F9EDA93" KeyPath="yes" Source="$(var.sourceDir)\ServiceManagement\Azure\RemoteApp\Microsoft.Azure.Commands.RemoteApp.dll" />
                        </Component>
                        <Component Id="cmpBDE4B2E3B54189CA86CBC58F3EB854E7" Guid="*">
                            <File Id="filF061D544C8D50855F9B5ADB30C123F96" KeyPath="yes" Source="$(var.sourceDir)\ServiceManagement\Azure\RemoteApp\Microsoft.Azure.Commands.RemoteApp.dll-help.xml" />
                        </Component>
                        <Component Id="cmp913600C952F3D3D27C7E14B7E72AA774" Guid="*">
                            <File Id="fil431D73D2EE9C4FFDA0CCEE983EC4D52A" KeyPath="yes" Source="$(var.sourceDir)\ServiceManagement\Azure\RemoteApp\Microsoft.Azure.Common.Authentication.dll" />
                        </Component>
                        <Component Id="cmp545D8CBEAE57C9BE9C9B852D32CB58B3" Guid="*">
                            <File Id="fil27EBA2AC9E474ACC5A87F07B809B6DA4" KeyPath="yes" Source="$(var.sourceDir)\ServiceManagement\Azure\RemoteApp\Microsoft.Azure.Common.dll" />
                        </Component>
                        <Component Id="cmp5543C526734BEBD6DBA8D3F4CCAC4906" Guid="*">
                            <File Id="fil83B7914462FDE1E5AF770AB859D8B842" KeyPath="yes" Source="$(var.sourceDir)\ServiceManagement\Azure\RemoteApp\Microsoft.Azure.Common.NetFramework.dll" />
                        </Component>
                        <Component Id="cmpD4EA1A1B4CB82D7218992CA903665EF5" Guid="*">
                            <File Id="fil583A385C77721311A91E9BC1ACB56102" KeyPath="yes" Source="$(var.sourceDir)\ServiceManagement\Azure\RemoteApp\Microsoft.Azure.Management.RemoteApp.dll" />
                        </Component>
                        <Component Id="cmpB67E98F8DD3717DE55704662D73EB3DC" Guid="*">
                            <File Id="fil6DAFF57FDE88ADA1BECDE46CCD1B61A1" KeyPath="yes" Source="$(var.sourceDir)\ServiceManagement\Azure\RemoteApp\Microsoft.Data.Edm.dll" />
                        </Component>
                        <Component Id="cmp645D8B7138F96F1053AB259E37D61D3D" Guid="*">
                            <File Id="filEAD8D5453E4DF1A6D104EDD2BEEE997D" KeyPath="yes" Source="$(var.sourceDir)\ServiceManagement\Azure\RemoteApp\Microsoft.Data.OData.dll" />
                        </Component>
                        <Component Id="cmpF304B1EDB19805B49E0015BE90824B00" Guid="*">
                            <File Id="filB41F2071EEABDF866C99DD9978174991" KeyPath="yes" Source="$(var.sourceDir)\ServiceManagement\Azure\RemoteApp\Microsoft.Data.Services.Client.dll" />
                        </Component>
                        <Component Id="cmp77D952CC555ECC8D893704C409770064" Guid="*">
                            <File Id="fil740874B2C7BABACB68258773DEF81026" KeyPath="yes" Source="$(var.sourceDir)\ServiceManagement\Azure\RemoteApp\Microsoft.IdentityModel.Clients.ActiveDirectory.dll" />
                        </Component>
                        <Component Id="cmp36C4A4A2FC1D0869C13C8C1B787310CC" Guid="*">
                            <File Id="fil8A7F8D2E49DE26EB3A6A45D325845EC5" KeyPath="yes" Source="$(var.sourceDir)\ServiceManagement\Azure\RemoteApp\Microsoft.IdentityModel.Clients.ActiveDirectory.WindowsForms.dll" />
                        </Component>
                        <Component Id="cmpF6A31E71E73261E256FB53289879CAC6" Guid="*">
                            <File Id="filB43C04EDB705D1968040C62BE7385426" KeyPath="yes" Source="$(var.sourceDir)\ServiceManagement\Azure\RemoteApp\Microsoft.Threading.Tasks.dll" />
                        </Component>
                        <Component Id="cmp24E45E80EDFF6AFB35BDC3BDF5B8CDD8" Guid="*">
                            <File Id="filBD3B9725212B207BA71ACFEFCE499952" KeyPath="yes" Source="$(var.sourceDir)\ServiceManagement\Azure\RemoteApp\Microsoft.Threading.Tasks.Extensions.Desktop.dll" />
                        </Component>
                        <Component Id="cmpC6E9F874597250F8F9018EE96BD563C1" Guid="*">
                            <File Id="filD702F499B490185A0B37C88201372218" KeyPath="yes" Source="$(var.sourceDir)\ServiceManagement\Azure\RemoteApp\Microsoft.Threading.Tasks.Extensions.dll" />
                        </Component>
                        <Component Id="cmp834EB592C6925B045C8B0510B26AF6B9" Guid="*">
                            <File Id="filEE9E830711213A45933A4822FB584B57" KeyPath="yes" Source="$(var.sourceDir)\ServiceManagement\Azure\RemoteApp\Microsoft.WindowsAzure.Commands.Common.dll" />
                        </Component>
                        <Component Id="cmpBB19F2E6C4AB801608598C3381EFDE26" Guid="*">
                            <File Id="fil94F1AEF955F8197CE07F2B1A34D114E3" KeyPath="yes" Source="$(var.sourceDir)\ServiceManagement\Azure\RemoteApp\Microsoft.WindowsAzure.Configuration.dll" />
                        </Component>
                        <Component Id="cmpA85120F9A61D215485073CD1776A50EC" Guid="*">
                            <File Id="fil7361F1D3E3E7266D5E6F74C4AC8C68AC" KeyPath="yes" Source="$(var.sourceDir)\ServiceManagement\Azure\RemoteApp\Microsoft.WindowsAzure.Management.Compute.dll" />
                        </Component>
                        <Component Id="cmpB365045D7785EED68D215DE18F8B6827" Guid="*">
                            <File Id="fil0A337D8FFA8479187FFB2DB28F87C707" KeyPath="yes" Source="$(var.sourceDir)\ServiceManagement\Azure\RemoteApp\Microsoft.WindowsAzure.Management.dll" />
                        </Component>
                        <Component Id="cmp2D25DF3739FFB7B0517C3C2E55067DDC" Guid="*">
                            <File Id="fil0D8F856AC786EC316BB1409033666BD6" KeyPath="yes" Source="$(var.sourceDir)\ServiceManagement\Azure\RemoteApp\Microsoft.WindowsAzure.Management.Network.dll" />
                        </Component>
                        <Component Id="cmp7EAAE4F8EE7484006AD094D162AD68D4" Guid="*">
                            <File Id="filDDEDC4CFD49C82F88AF85EF9873BCD18" KeyPath="yes" Source="$(var.sourceDir)\ServiceManagement\Azure\RemoteApp\Microsoft.WindowsAzure.Management.Storage.dll" />
                        </Component>
                        <Component Id="cmp93364B74891D090E8B79AAD7B2D74521" Guid="*">
                            <File Id="fil43F3698E2CAA6C4A28A571893D7DD2CB" KeyPath="yes" Source="$(var.sourceDir)\ServiceManagement\Azure\RemoteApp\Microsoft.WindowsAzure.Storage.dll" />
                        </Component>
                        <Component Id="cmp0DDAC0F6E13422C982E3A7BE75016837" Guid="*">
                            <File Id="fil7BCDAAE0F3CA862FB78DC09EE3C10309" KeyPath="yes" Source="$(var.sourceDir)\ServiceManagement\Azure\RemoteApp\Newtonsoft.Json.dll" />
                        </Component>
                        <Component Id="cmpC75F982B777810AB4731D6E62AE087ED" Guid="*">
                            <File Id="fil01509C768D43E7413DD076BD89C72939" KeyPath="yes" Source="$(var.sourceDir)\ServiceManagement\Azure\RemoteApp\System.Net.Http.Extensions.dll" />
                        </Component>
                        <Component Id="cmp61404C8CABE874A3DCC4AAA743606C62" Guid="*">
                            <File Id="filA811F36C97683F1FA68FBB7AE6E908DD" KeyPath="yes" Source="$(var.sourceDir)\ServiceManagement\Azure\RemoteApp\System.Net.Http.Formatting.dll" />
                        </Component>
                        <Component Id="cmp0B4140C0041F650FB202F15FD4F86721" Guid="*">
                            <File Id="fil59BC8F7918C21B61C9217189CE3A3B27" KeyPath="yes" Source="$(var.sourceDir)\ServiceManagement\Azure\RemoteApp\System.Net.Http.Primitives.dll" />
                        </Component>
                        <Component Id="cmp2F1B2A67C2270698BE3A0B5967C8F271" Guid="*">
                            <File Id="filF416020F6AC78654E2B61B571FBE32B9" KeyPath="yes" Source="$(var.sourceDir)\ServiceManagement\Azure\RemoteApp\System.Spatial.dll" />
                        </Component>
                    </Directory>
                    <Directory Id="dir5A14F7172D6373ACE47493BAD054EEF3" Name="Services">
                        <Component Id="cmp5F55270F607737A772BFBE2D8F6B76E4" Guid="*">
                            <File Id="filF7E717D6789D9D4D072D3BA81461FCB3" KeyPath="yes" Source="$(var.sourceDir)\ServiceManagement\Azure\Services\AutoMapper.dll" />
                        </Component>
                        <Component Id="cmp9EF03D7C53CEE400751AD1905625B82B" Guid="*">
                            <File Id="fil1F623F47BC709C9D252862AC58BB467C" KeyPath="yes" Source="$(var.sourceDir)\ServiceManagement\Azure\Services\AutoMapper.Net4.dll" />
                        </Component>
                        <Component Id="cmpC4F524A9EBF63DAC78B9678CF113D652" Guid="*">
                            <File Id="fil9FEAB9D127D01AF382317A68BDBAE174" KeyPath="yes" Source="$(var.sourceDir)\ServiceManagement\Azure\Services\Azure.psd1" />
                        </Component>
                        <Component Id="cmp9BB01A9CE50D2F02F6CF08B68575CE63" Guid="*">
                            <File Id="fil21EB602374E46919C900F52BD4FF9071" KeyPath="yes" Source="$(var.sourceDir)\ServiceManagement\Azure\Services\AzureResourceManager.psd1" />
                        </Component>
                        <Component Id="cmp401224722DA5F5678A1230A4DEC4B453" Guid="*">
                            <File Id="fil19037943914200CC05DA9F7F6B6190CE" KeyPath="yes" Source="$(var.sourceDir)\ServiceManagement\Azure\Services\Hyak.Common.dll" />
                        </Component>
                        <Component Id="cmpFEC750EF6D159A3517BF9C8C75FF1754" Guid="*">
                            <File Id="fil1E87E6693B9299E6A55B5194B7F4F899" KeyPath="yes" Source="$(var.sourceDir)\ServiceManagement\Azure\Services\Microsoft.Azure.Commands.Batch.dll-Help.xml" />
                        </Component>
                        <Component Id="cmp074BBC4745C6E6F89A1963FD0621491A" Guid="*">
                            <File Id="fil5D89E07358DF443DE63F3B50547E1EFD" KeyPath="yes" Source="$(var.sourceDir)\ServiceManagement\Azure\Services\Microsoft.Azure.Commands.Batch.format.ps1xml" />
                        </Component>
                        <Component Id="cmp7A2723C1727C13473EFA9A4080533786" Guid="*">
                            <File Id="fil798F6A8B54F6715D7612BE67D9D96E2C" KeyPath="yes" Source="$(var.sourceDir)\ServiceManagement\Azure\Services\Microsoft.Azure.Commands.Insights.dll-Help.xml" />
                        </Component>
                        <Component Id="cmpA0C62B90DC80536433DE0354B795DB46" Guid="*">
                            <File Id="fil3E5158A0226A5D42D3A4BA31F8CAFDB4" KeyPath="yes" Source="$(var.sourceDir)\ServiceManagement\Azure\Services\Microsoft.Azure.Commands.KeyVault.dll-Help.xml" />
                        </Component>
                        <Component Id="cmp254F24FE3219AAF571A822A25B3F2F1D" Guid="*">
                            <File Id="fil440675C7105CA8E1DB33DCFC25508955" KeyPath="yes" Source="$(var.sourceDir)\ServiceManagement\Azure\Services\Microsoft.Azure.Commands.KeyVault.format.ps1xml" />
                        </Component>
                        <Component Id="cmpD403CA2620FB13B02947597F523205AB" Guid="*">
                            <File Id="fil0877540B55E3E60C465C5BCF507F415F" KeyPath="yes" Source="$(var.sourceDir)\ServiceManagement\Azure\Services\Microsoft.Azure.Commands.RedisCache.dll-Help.xml" />
                        </Component>
                        <Component Id="cmpCC0508ADCA3E92A67914CBF93991F25B" Guid="*">
                            <File Id="fil295637A5742FD9F5D103EC30E27488BC" KeyPath="yes" Source="$(var.sourceDir)\ServiceManagement\Azure\Services\Microsoft.Azure.Commands.RedisCache.format.ps1xml" />
                        </Component>
                        <Component Id="cmp0174B507BB16888DF7297469234F6361" Guid="*">
                            <File Id="fil325BECFE2CA505C22BF276C5195E4C8A" KeyPath="yes" Source="$(var.sourceDir)\ServiceManagement\Azure\Services\Microsoft.Azure.Commands.RemoteApp.dll-help.xml" />
                        </Component>
                        <Component Id="cmp5348A71B0B8AB94A5F1E9886459B2BB5" Guid="*">
                            <File Id="filE32DA7A87086B64048CA049E873DBB86" KeyPath="yes" Source="$(var.sourceDir)\ServiceManagement\Azure\Services\Microsoft.Azure.Commands.Resources.dll-Help.xml" />
                        </Component>
                        <Component Id="cmp893FEE56B28C885AB3353AAF55D63AC2" Guid="*">
                            <File Id="fil1D3CD1DEC186889BF005BD4B955FC623" KeyPath="yes" Source="$(var.sourceDir)\ServiceManagement\Azure\Services\Microsoft.Azure.Commands.Resources.format.ps1xml" />
                        </Component>
                        <Component Id="cmp7DE7895664CEA231D675C1AB05326146" Guid="*">
                            <File Id="fil9662A336D73130D723C07D72A6F8802C" KeyPath="yes" Source="$(var.sourceDir)\ServiceManagement\Azure\Services\Microsoft.Azure.Commands.Sql.dll-Help.xml" />
                        </Component>
                        <Component Id="cmpC700A080181D86D876C04F6F020896B0" Guid="*">
                            <File Id="filE0091F499C4143708D8D58AAC13F995E" KeyPath="yes" Source="$(var.sourceDir)\ServiceManagement\Azure\Services\Microsoft.Azure.Commands.StreamAnalytics.dll-Help.xml" />
                        </Component>
                        <Component Id="cmpA4B9D257757E75A16536C1A3C6354562" Guid="*">
                            <File Id="fil9BA7BBDF6FC86C5B5896D0E0AB0825BD" KeyPath="yes" Source="$(var.sourceDir)\ServiceManagement\Azure\Services\Microsoft.Azure.Commands.StreamAnalytics.format.ps1xml" />
                        </Component>
                        <Component Id="cmp88EA8041FA59DB7004CDA790EE0B2636" Guid="*">
                            <File Id="fil595B6579F00A6AC14AE66AF0F584570E" KeyPath="yes" Source="$(var.sourceDir)\ServiceManagement\Azure\Services\Microsoft.Azure.Commands.Tags.dll-help.xml" />
                        </Component>
                        <Component Id="cmpC51B25C4B3E5561AB67CBA27677BB290" Guid="*">
                            <File Id="fil7CA753B83D3374117D60742BE6D54A37" KeyPath="yes" Source="$(var.sourceDir)\ServiceManagement\Azure\Services\Microsoft.Azure.Commands.Tags.format.ps1xml" />
                        </Component>
                        <Component Id="cmpDF219ECDD8F6656E71535399381A749B" Guid="*">
                            <File Id="fil2A26DF7FFA9DDA0369B165F28FE326A3" KeyPath="yes" Source="$(var.sourceDir)\ServiceManagement\Azure\Services\Microsoft.Azure.Commands.Websites.dll-Help.xml" />
                        </Component>
                        <Component Id="cmp942F3E2EE2E3F00A6D45B7E0D4C8F99A" Guid="*">
                            <File Id="fil0D5646313F266E1CF8599B38CFCF5F58" KeyPath="yes" Source="$(var.sourceDir)\ServiceManagement\Azure\Services\Microsoft.Azure.Common.Authentication.dll" />
                        </Component>
                        <Component Id="cmp23C361C4E13CFE366910008069F72682" Guid="*">
                            <File Id="fil9BDFB8474099CD0A3269404DA202F766" KeyPath="yes" Source="$(var.sourceDir)\ServiceManagement\Azure\Services\Microsoft.Azure.Common.dll" />
                        </Component>
                        <Component Id="cmp9960D1074D8095DBAE42055E438F961F" Guid="*">
                            <File Id="fil3BCD736B5CDDB4236FB5116EC7C6AA63" KeyPath="yes" Source="$(var.sourceDir)\ServiceManagement\Azure\Services\Microsoft.Azure.Common.NetFramework.dll" />
                        </Component>
                        <Component Id="cmpA0D584195279B4D66D7B42152BE83B46" Guid="*">
                            <File Id="fil170B60ADE61FB4B182FDB5A192AB53A7" KeyPath="yes" Source="$(var.sourceDir)\ServiceManagement\Azure\Services\Microsoft.Azure.ResourceManager.dll" />
                        </Component>
                        <Component Id="cmp18250DED1265B0C56638731995A93E0E" Guid="*">
                            <File Id="filA479597D08FC76BA5B30816E9E781D6E" KeyPath="yes" Source="$(var.sourceDir)\ServiceManagement\Azure\Services\Microsoft.Data.Edm.dll" />
                        </Component>
                        <Component Id="cmpA7EAD5A16FDC38416C52434EF0240652" Guid="*">
                            <File Id="fil724D5B99E712852FD91119F05AB4D161" KeyPath="yes" Source="$(var.sourceDir)\ServiceManagement\Azure\Services\Microsoft.Data.OData.dll" />
                        </Component>
                        <Component Id="cmp4D23D48C846E2DADC8885C5BF689C353" Guid="*">
                            <File Id="filB8954A79F6AF37FD064BC46AD4C5C1DE" KeyPath="yes" Source="$(var.sourceDir)\ServiceManagement\Azure\Services\Microsoft.Data.Services.Client.dll" />
                        </Component>
                        <Component Id="cmp626706539F2A58C21D8C087959675159" Guid="*">
                            <File Id="fil6216C96434BA4243D15051E7E1428E0C" KeyPath="yes" Source="$(var.sourceDir)\ServiceManagement\Azure\Services\Microsoft.IdentityModel.Clients.ActiveDirectory.dll" />
                        </Component>
                        <Component Id="cmp5B2C58D5461BEA3D5176DDEAFAAE1408" Guid="*">
                            <File Id="filD6DD64ED10FD787DD0BB03E0C184B02C" KeyPath="yes" Source="$(var.sourceDir)\ServiceManagement\Azure\Services\Microsoft.IdentityModel.Clients.ActiveDirectory.WindowsForms.dll" />
                        </Component>
                        <Component Id="cmp9F74CE881F871E4C03EE7704F879FE99" Guid="*">
                            <File Id="fil521A1992DB6487091605B49728F25C62" KeyPath="yes" Source="$(var.sourceDir)\ServiceManagement\Azure\Services\Microsoft.ServiceBus.dll" />
                        </Component>
                        <Component Id="cmp5EDC14153ABE12E6F8AC7CE138325ED3" Guid="*">
                            <File Id="fil1B623AF4CA2501B26CFDAAD276C46DC4" KeyPath="yes" Source="$(var.sourceDir)\ServiceManagement\Azure\Services\Microsoft.Threading.Tasks.dll" />
                        </Component>
                        <Component Id="cmp884EDD6200BC33660CA506614BF1514B" Guid="*">
                            <File Id="filB467A9F8A0D933AECCAB72DF8E550DAC" KeyPath="yes" Source="$(var.sourceDir)\ServiceManagement\Azure\Services\Microsoft.Threading.Tasks.Extensions.Desktop.dll" />
                        </Component>
                        <Component Id="cmp451DD4F87C87FD099EB3BB15B08BFC23" Guid="*">
                            <File Id="fil480DA73913A49F2F8CB977D342E69D00" KeyPath="yes" Source="$(var.sourceDir)\ServiceManagement\Azure\Services\Microsoft.Threading.Tasks.Extensions.dll" />
                        </Component>
                        <Component Id="cmp3A0F63A65EACD6FAA15281A901A5411F" Guid="*">
                            <File Id="fil8805822A9FD5F5677C582177D7B2C8A0" KeyPath="yes" Source="$(var.sourceDir)\ServiceManagement\Azure\Services\Microsoft.WindowsAzure.Commands.CloudService.format.ps1xml" />
                        </Component>
                        <Component Id="cmp14E519C8556B22CEE7645282DC1CA794" Guid="*">
                            <File Id="filA5631E86E71FDC78C02F80D6F24998BB" KeyPath="yes" Source="$(var.sourceDir)\ServiceManagement\Azure\Services\Microsoft.WindowsAzure.Commands.Common.dll" />
                        </Component>
                        <Component Id="cmpC84FEC97B5C1FA0D12CD177A8BA56D61" Guid="*">
                            <File Id="filDD2D4CD7DBE8111D7D48F0F9881B9507" KeyPath="yes" Source="$(var.sourceDir)\ServiceManagement\Azure\Services\Microsoft.WindowsAzure.Commands.Common.Storage.dll" />
                        </Component>
                        <Component Id="cmpCC636117F48E360F810C4403898C51E7" Guid="*">
                            <File Id="fil2D18761FEE3519EA308BEBEBB55234EC" KeyPath="yes" Source="$(var.sourceDir)\ServiceManagement\Azure\Services\Microsoft.WindowsAzure.Commands.dll" />
                        </Component>
                        <Component Id="cmpF5D6FE79FBA63DD3CA5E6E9B895D1351" Guid="*">
                            <File Id="filF35A79105E670B29E002BC49AFA547C3" KeyPath="yes" Source="$(var.sourceDir)\ServiceManagement\Azure\Services\Microsoft.WindowsAzure.Commands.dll-Help.xml" />
                        </Component>
                        <Component Id="cmpA3B6CED296554AD474EB91458ECA5594" Guid="*">
                            <File Id="filBE8CC3E2934AFCA4EA75F6596964E785" KeyPath="yes" Source="$(var.sourceDir)\ServiceManagement\Azure\Services\Microsoft.WindowsAzure.Commands.Profile.dll" />
                        </Component>
                        <Component Id="cmp664B5972EE64A4BBEA46BB1969FAB139" Guid="*">
                            <File Id="fil3E18BDD8577750CD445197552511A276" KeyPath="yes" Source="$(var.sourceDir)\ServiceManagement\Azure\Services\Microsoft.WindowsAzure.Commands.Profile.dll-Help.xml" />
                        </Component>
                        <Component Id="cmp66291C2C8B42FCC1153B91415AA33181" Guid="*">
                            <File Id="filD439CDE968F8FF50A1FF8960395D529D" KeyPath="yes" Source="$(var.sourceDir)\ServiceManagement\Azure\Services\Microsoft.WindowsAzure.Commands.Profile.format.ps1xml" />
                        </Component>
                        <Component Id="cmpAAB5AE3A82B1C9D0F00564929E1C3441" Guid="*">
                            <File Id="filB8E164BD84593BF8BC7B78988D9587ED" KeyPath="yes" Source="$(var.sourceDir)\ServiceManagement\Azure\Services\Microsoft.WindowsAzure.Commands.Scheduler.format.ps1xml" />
                        </Component>
                        <Component Id="cmp4FEC5C7FFBE6732CCA9D4E696FF7A023" Guid="*">
                            <File Id="fil49335E26E87E7074B344D665BB5F9AC1" KeyPath="yes" Source="$(var.sourceDir)\ServiceManagement\Azure\Services\Microsoft.WindowsAzure.Commands.ServiceBus.format.ps1xml" />
                        </Component>
                        <Component Id="cmp858183EA5E224BAB36FC8575FC0AC842" Guid="*">
                            <File Id="fil9D61923DE414613796AAA36EC4A850DE" KeyPath="yes" Source="$(var.sourceDir)\ServiceManagement\Azure\Services\Microsoft.WindowsAzure.Commands.Store.format.ps1xml" />
                        </Component>
                        <Component Id="cmpC9FFCF6FBA99DC161B6F2673D7EEF23D" Guid="*">
                            <File Id="fil2BB070128C0F332229AC9E2B75E5C6A5" KeyPath="yes" Source="$(var.sourceDir)\ServiceManagement\Azure\Services\Microsoft.WindowsAzure.Commands.StorSimple.dll-help.xml" />
                        </Component>
                        <Component Id="cmp0C3E7978EDBF03CEAF156CD4D0B85BF5" Guid="*">
                            <File Id="fil47FCA92419F87D53EBF33D54DC867F0B" KeyPath="yes" Source="$(var.sourceDir)\ServiceManagement\Azure\Services\Microsoft.WindowsAzure.Commands.Utilities.dll" />
                        </Component>
                        <Component Id="cmpF4DC94703613E1BB66495048753F4F89" Guid="*">
                            <File Id="fil35E644482C33F77657ED8BE0617FB50A" KeyPath="yes" Source="$(var.sourceDir)\ServiceManagement\Azure\Services\Microsoft.WindowsAzure.Commands.WebSites.format.ps1xml" />
                        </Component>
                        <Component Id="cmp94E67391B1D3182B1F32A9E28CEBDC8D" Guid="*">
                            <File Id="fil8B839B5FB50496C638032813525F2713" KeyPath="yes" Source="$(var.sourceDir)\ServiceManagement\Azure\Services\Microsoft.WindowsAzure.Commands.WebSites.Types.ps1xml" />
                        </Component>
                        <Component Id="cmpAB88A6754839602E1323B92AF593A44C" Guid="*">
                            <File Id="filCC2380E04F1AF137DE42116A6BBA9D92" KeyPath="yes" Source="$(var.sourceDir)\ServiceManagement\Azure\Services\Microsoft.WindowsAzure.Configuration.dll" />
                        </Component>
                        <Component Id="cmp93E55086B9A2EB83BDB19653C23F2003" Guid="*">
                            <File Id="fil7FAF322997E51A9F4FA4F04292C474E6" KeyPath="yes" Source="$(var.sourceDir)\ServiceManagement\Azure\Services\Microsoft.WindowsAzure.Management.Compute.dll" />
                        </Component>
                        <Component Id="cmpC991E1830F969A9E01A219FA59C15555" Guid="*">
                            <File Id="fil6E8B352C3B92B8EDA1DCD40AB01E2F01" KeyPath="yes" Source="$(var.sourceDir)\ServiceManagement\Azure\Services\Microsoft.WindowsAzure.Management.dll" />
                        </Component>
                        <Component Id="cmp4861D6E897FD00852565187F855E80A0" Guid="*">
                            <File Id="fil9AD7471CEA88432C94E4D86714ECFF19" KeyPath="yes" Source="$(var.sourceDir)\ServiceManagement\Azure\Services\Microsoft.WindowsAzure.Management.MediaServices.dll" />
                        </Component>
                        <Component Id="cmpA2470D39CF7C4333D0382E5AE1937FBF" Guid="*">
                            <File Id="filD3C5A326E0F040ED0A24739377A916E5" KeyPath="yes" Source="$(var.sourceDir)\ServiceManagement\Azure\Services\Microsoft.WindowsAzure.Management.Network.dll" />
                        </Component>
                        <Component Id="cmp7B46CB7989E3DBF46E2F8DECFBD8D407" Guid="*">
                            <File Id="fil515C27FFF4730F06E420C911DD1B6CE1" KeyPath="yes" Source="$(var.sourceDir)\ServiceManagement\Azure\Services\Microsoft.WindowsAzure.Management.Scheduler.dll" />
                        </Component>
                        <Component Id="cmp2F2E1D5926F718232A6068856776B49D" Guid="*">
                            <File Id="filA2A1ECF0E9E505D3DC0BEFCD34E6C74C" KeyPath="yes" Source="$(var.sourceDir)\ServiceManagement\Azure\Services\Microsoft.WindowsAzure.Management.ServiceBus.dll" />
                        </Component>
                        <Component Id="cmpF1CE4A66C053B106D2C485757F703AB2" Guid="*">
                            <File Id="fil773B0B4EF838DEFC7A23556E60930999" KeyPath="yes" Source="$(var.sourceDir)\ServiceManagement\Azure\Services\Microsoft.WindowsAzure.Management.Storage.dll" />
                        </Component>
                        <Component Id="cmp2A6B149B9B0BDCC11A05919864D86251" Guid="*">
                            <File Id="fil2EDC6C23E1A4865249BF9F033ED1BC34" KeyPath="yes" Source="$(var.sourceDir)\ServiceManagement\Azure\Services\Microsoft.WindowsAzure.Management.Store.dll" />
                        </Component>
                        <Component Id="cmp2FF23DA02D92BABF1414E60E2746B791" Guid="*">
                            <File Id="fil8502BEF8D63565248962863AF77D7E44" KeyPath="yes" Source="$(var.sourceDir)\ServiceManagement\Azure\Services\Microsoft.WindowsAzure.Management.TrafficManager.dll" />
                        </Component>
                        <Component Id="cmp5BC1FEE2A60641F2345605CD3B676362" Guid="*">
                            <File Id="filC467F130CDCA9ECCB88E974C5ADAA94B" KeyPath="yes" Source="$(var.sourceDir)\ServiceManagement\Azure\Services\Microsoft.WindowsAzure.Management.VirtualNetworks.dll" />
                        </Component>
                        <Component Id="cmpE1EAFD7E808AF4C192C5D45154BB2136" Guid="*">
                            <File Id="fil24568F5AAF5B1381C11436DB37976472" KeyPath="yes" Source="$(var.sourceDir)\ServiceManagement\Azure\Services\Microsoft.WindowsAzure.Management.WebSites.dll" />
                        </Component>
                        <Component Id="cmp0313F8F73743B761E3DC5BBE65D6FB04" Guid="*">
                            <File Id="fil067A5227401B12CD2D0D4CC0551A42C0" KeyPath="yes" Source="$(var.sourceDir)\ServiceManagement\Azure\Services\Microsoft.WindowsAzure.Storage.dll" />
                        </Component>
                        <Component Id="cmpFA98ECC9A87BB49B7FC68AC0CDC89955" Guid="*">
                            <File Id="filB9E5BFA2050E0BE989D9A445514B2656" KeyPath="yes" Source="$(var.sourceDir)\ServiceManagement\Azure\Services\Newtonsoft.Json.dll" />
                        </Component>
                        <Component Id="cmpD7030FC24236E343750765385BE1F3CD" Guid="*">
                            <File Id="fil74ACA8D2F975B318C5B14F4459395805" KeyPath="yes" Source="$(var.sourceDir)\ServiceManagement\Azure\Services\ServiceManagementStartup.ps1" />
                        </Component>
                        <Component Id="cmpEA17278B9ACE7EA6B46B6A830432B689" Guid="*">
                            <File Id="fil4667F98E41608D14EF0CBEA3B1C79C68" KeyPath="yes" Source="$(var.sourceDir)\ServiceManagement\Azure\Services\ShortcutStartup.ps1" />
                        </Component>
                        <Component Id="cmpCD4BD720F4FB285B9F6E876D94880D64" Guid="*">
                            <File Id="fil1CD1004B26BA270B1E3C358C15D9228D" KeyPath="yes" Source="$(var.sourceDir)\ServiceManagement\Azure\Services\System.Net.Http.Extensions.dll" />
                        </Component>
                        <Component Id="cmp9C9CE8AD490B1B8749ED391B5DC85F21" Guid="*">
                            <File Id="fil1705780F0B041BC24B9DEA19E18F72D8" KeyPath="yes" Source="$(var.sourceDir)\ServiceManagement\Azure\Services\System.Net.Http.Formatting.dll" />
                        </Component>
                        <Component Id="cmp0418C423C7EB6C3C8838305D0EA0177A" Guid="*">
                            <File Id="fil2540890D8EA0D28424BD60FBF0FBB8ED" KeyPath="yes" Source="$(var.sourceDir)\ServiceManagement\Azure\Services\System.Net.Http.Primitives.dll" />
                        </Component>
                        <Component Id="cmpE9EDC1586045D7CEED49D3E56F77F331" Guid="*">
                            <File Id="fil4C98AB797C284E8FA2342CD4B2651CAE" KeyPath="yes" Source="$(var.sourceDir)\ServiceManagement\Azure\Services\System.Spatial.dll" />
                        </Component>
                        <Directory Id="dir7B3D975F9D09F45FF8AC88A91847AAAE" Name="Resources">
                            <Directory Id="dir88A673CF05D91163C2061C48577C7090" Name="Scaffolding">
                                <Directory Id="dir6461915EF2E31440AC969CEBB7CE7E8C" Name="General">
                                    <Component Id="cmp484E8ED2EE1DD835A3C56DAF785883E5" Guid="*">
                                        <File Id="fil99FD74BB0CE2A97472D0EDE484CAD790" KeyPath="yes" Source="$(var.sourceDir)\ServiceManagement\Azure\Services\Resources\Scaffolding\General\deploymentSettings.json" />
                                    </Component>
                                    <Component Id="cmp9318F45E838743A28503590F2B3A8C70" Guid="*">
                                        <File Id="fil2A8E1EC95D8C6A83FADAD19405B62DDC" KeyPath="yes" Source="$(var.sourceDir)\ServiceManagement\Azure\Services\Resources\Scaffolding\General\Scaffold.xml" />
                                    </Component>
                                    <Component Id="cmp245F68F73D39AF55BD6AC28F2FA16A04" Guid="*">
                                        <File Id="fil72CA3C000C7B166004F0860F07074647" KeyPath="yes" Source="$(var.sourceDir)\ServiceManagement\Azure\Services\Resources\Scaffolding\General\ServiceConfiguration.Cloud.cscfg" />
                                    </Component>
                                    <Component Id="cmpCAE19D5F0984697043C321393BB80DA6" Guid="*">
                                        <File Id="fil0011EF9305982AA75608F6A7D4B5A875" KeyPath="yes" Source="$(var.sourceDir)\ServiceManagement\Azure\Services\Resources\Scaffolding\General\ServiceConfiguration.Local.cscfg" />
                                    </Component>
                                    <Component Id="cmpE1469AAF5DC2FFC5565936FA40694421" Guid="*">
                                        <File Id="fil06710AB36D96E427CC34F5C34E7ED92F" KeyPath="yes" Source="$(var.sourceDir)\ServiceManagement\Azure\Services\Resources\Scaffolding\General\ServiceDefinition.csdef" />
                                    </Component>
                                    <Directory Id="dirBD80AA55E66A7EA19A59CAC928F5D1D5" Name="WebRole">
                                        <Component Id="cmpF5114A00DACA19D7D7D2F0C6D6033633" Guid="*">
                                            <File Id="filAD6A8698EB0EB1AF2029D7BB1678B7B7" KeyPath="yes" Source="$(var.sourceDir)\ServiceManagement\Azure\Services\Resources\Scaffolding\General\WebRole\RoleSettings.xml" />
                                        </Component>
                                        <Component Id="cmp9071811916AFA7133AECACFC136E59BC" Guid="*">
                                            <File Id="fil1F0AA864EB4279AA02CA941C2CF6F5CE" KeyPath="yes" Source="$(var.sourceDir)\ServiceManagement\Azure\Services\Resources\Scaffolding\General\WebRole\Scaffold.xml" />
                                        </Component>
                                        <Component Id="cmp5847B254D08AC5BF5C493C296E0C3E0E" Guid="*">
                                            <File Id="filF15AB543EAC89BE4332B5D89D58CC9D0" KeyPath="yes" Source="$(var.sourceDir)\ServiceManagement\Azure\Services\Resources\Scaffolding\General\WebRole\startup.cmd" />
                                        </Component>
                                        <Component Id="cmpC9681B3185CCD4F06B5971723F895A70" Guid="*">
                                            <File Id="filBBF3494B62B69828C142586AE6318E33" KeyPath="yes" Source="$(var.sourceDir)\ServiceManagement\Azure\Services\Resources\Scaffolding\General\WebRole\Web.cloud.config" />
                                        </Component>
                                        <Component Id="cmp1C297B0F30D89F193FF60EEB64E73AAF" Guid="*">
                                            <File Id="fil37CB1BFEAE73A8672159100E7190F043" KeyPath="yes" Source="$(var.sourceDir)\ServiceManagement\Azure\Services\Resources\Scaffolding\General\WebRole\Web.config" />
                                        </Component>
                                        <Component Id="cmpE720A792783468AFBD198EF8188B16D3" Guid="*">
                                            <File Id="filD95773B09228673F7A01C50E29295026" KeyPath="yes" Source="$(var.sourceDir)\ServiceManagement\Azure\Services\Resources\Scaffolding\General\WebRole\WebRole.xml" />
                                        </Component>
                                        <Directory Id="dir6B574AC97A1E56E1676236E633757413" Name="bin">
                                            <Component Id="cmp69601BE8567AEA4AB0A17D2CD0458176" Guid="*">
                                                <File Id="filF6AB90C8FF6A6360ECD369206211FE57" KeyPath="yes" Source="$(var.sourceDir)\ServiceManagement\Azure\Services\Resources\Scaffolding\General\WebRole\bin\download.ps1" />
                                            </Component>
                                            <Component Id="cmp50E4B44602FCF81DA0456CF875D7D1C7" Guid="*">
                                                <File Id="filE5B23066BF4E84F7BBB4B3E7B529E9D1" KeyPath="yes" Source="$(var.sourceDir)\ServiceManagement\Azure\Services\Resources\Scaffolding\General\WebRole\bin\setup_web.cmd" />
                                            </Component>
                                        </Directory>
                                    </Directory>
                                    <Directory Id="dirE144313663221194A59275BA5E24F175" Name="WorkerRole">
                                        <Component Id="cmp85D7E631E59B3883A24B26776D2B717E" Guid="*">
                                            <File Id="fil2ECAE7FCD0D49F18E9F63FDCE8205CE2" KeyPath="yes" Source="$(var.sourceDir)\ServiceManagement\Azure\Services\Resources\Scaffolding\General\WorkerRole\download.ps1" />
                                        </Component>
                                        <Component Id="cmp9FFB455A3ECB246EBB655E904C34066A" Guid="*">
                                            <File Id="filB5798B5EC4541A8F08DE06CD766325B5" KeyPath="yes" Source="$(var.sourceDir)\ServiceManagement\Azure\Services\Resources\Scaffolding\General\WorkerRole\RoleSettings.xml" />
                                        </Component>
                                        <Component Id="cmp57887B1C7487A4C910ED09C675217245" Guid="*">
                                            <File Id="fil556D2B5E9D8F71CACD56BF1DA9555FFE" KeyPath="yes" Source="$(var.sourceDir)\ServiceManagement\Azure\Services\Resources\Scaffolding\General\WorkerRole\Scaffold.xml" />
                                        </Component>
                                        <Component Id="cmpD3C53F006CFB4DEC58D6F2C297F81A3E" Guid="*">
                                            <File Id="fil23BEE54E96D0ABF43DF002C72A128E66" KeyPath="yes" Source="$(var.sourceDir)\ServiceManagement\Azure\Services\Resources\Scaffolding\General\WorkerRole\setup_worker.cmd" />
                                        </Component>
                                        <Component Id="cmp3C142794AC6D5BE843F499DE81ADC568" Guid="*">
                                            <File Id="filDCA75571036492E27AE6B4F1F0493087" KeyPath="yes" Source="$(var.sourceDir)\ServiceManagement\Azure\Services\Resources\Scaffolding\General\WorkerRole\startup.cmd" />
                                        </Component>
                                        <Component Id="cmp82A8EBA6A4CC73DFF259AD98826C01C1" Guid="*">
                                            <File Id="fil6E60B446EF486BBF0162DF012443B0E9" KeyPath="yes" Source="$(var.sourceDir)\ServiceManagement\Azure\Services\Resources\Scaffolding\General\WorkerRole\worker.cmd" />
                                        </Component>
                                        <Component Id="cmpFF0099050939408A2970E03D651350B5" Guid="*">
                                            <File Id="filA18958683CACC555FB5FFDE7B1BF9741" KeyPath="yes" Source="$(var.sourceDir)\ServiceManagement\Azure\Services\Resources\Scaffolding\General\WorkerRole\WorkerRole.xml" />
                                        </Component>
                                    </Directory>
                                </Directory>
                                <Directory Id="dirCA08E93B9465110F9DAF2E0087884BE5" Name="Node">
                                    <Directory Id="dir806C3313B611335AE712DA47F18A1773" Name="WebRole">
                                        <Component Id="cmp7AEC3F48DFD2524BEE54733AC020ED11" Guid="*">
                                            <File Id="fil4DBEC70B324721E71686A5CF72DD7270" KeyPath="yes" Source="$(var.sourceDir)\ServiceManagement\Azure\Services\Resources\Scaffolding\Node\WebRole\RoleSettings.xml" />
                                        </Component>
                                        <Component Id="cmpA97C62FFD9E360F3005EC231F8313E52" Guid="*">
                                            <File Id="fil787453ADE1C68CCBB71549EBB50C7CAD" KeyPath="yes" Source="$(var.sourceDir)\ServiceManagement\Azure\Services\Resources\Scaffolding\Node\WebRole\Scaffold.xml" />
                                        </Component>
                                        <Component Id="cmpE57EBFD5EA5EC848B2D8D30FDE1C1162" Guid="*">
                                            <File Id="fil1A0A87B2FF971375FF1EEBAAF0B910E2" KeyPath="yes" Source="$(var.sourceDir)\ServiceManagement\Azure\Services\Resources\Scaffolding\Node\WebRole\server.js" />
                                        </Component>
                                        <Component Id="cmp57BAFEE3DD665D6A119218A1B1B6F55E" Guid="*">
                                            <File Id="fil0517527E0CFECD4746416B13D952E47E" KeyPath="yes" Source="$(var.sourceDir)\ServiceManagement\Azure\Services\Resources\Scaffolding\Node\WebRole\startup.js" />
                                        </Component>
                                        <Component Id="cmp8CC45AD385D04D99C9CCA4CDCD9F28D3" Guid="*">
                                            <File Id="fil666A990EF0C16DCC54B20805F7EF633A" KeyPath="yes" Source="$(var.sourceDir)\ServiceManagement\Azure\Services\Resources\Scaffolding\Node\WebRole\web.cloud.config" />
                                        </Component>
                                        <Component Id="cmp517CB25D9D9CC7081F1A25685A9874A1" Guid="*">
                                            <File Id="fil8BE3C66A2E3EFA56673489FE3FEDE43E" KeyPath="yes" Source="$(var.sourceDir)\ServiceManagement\Azure\Services\Resources\Scaffolding\Node\WebRole\Web.config" />
                                        </Component>
                                        <Component Id="cmpE48886A8BB8BF4FF1F6170D3CA451AE0" Guid="*">
                                            <File Id="fil1A2AF1DC55716BED004132FDA894C9C6" KeyPath="yes" Source="$(var.sourceDir)\ServiceManagement\Azure\Services\Resources\Scaffolding\Node\WebRole\WebRole.xml" />
                                        </Component>
                                        <Directory Id="dirAD72646DC9133F4F7C2AB6D59BBA4E3A" Name="bin">
                                            <Component Id="cmp5B6B36DB79D51AA3A00A0020B4BEA672" Guid="*">
                                                <File Id="fil1B1397F5783454D56E88B64D961D4FAC" KeyPath="yes" Source="$(var.sourceDir)\ServiceManagement\Azure\Services\Resources\Scaffolding\Node\WebRole\bin\ChangeConfig.ps1" />
                                            </Component>
                                            <Component Id="cmp2819CAEF5565904C613694173E56C03E" Guid="*">
                                                <File Id="fil1841B8AF73C0FF9E4265E3C0ADA223C7" KeyPath="yes" Source="$(var.sourceDir)\ServiceManagement\Azure\Services\Resources\Scaffolding\Node\WebRole\bin\download.ps1" />
                                            </Component>
                                            <Component Id="cmp071DC188A3FD4913711BDA04C8B220DF" Guid="*">
                                                <File Id="filEF24BD2CAB8DE426A88E7C9AF50B673E" KeyPath="yes" Source="$(var.sourceDir)\ServiceManagement\Azure\Services\Resources\Scaffolding\Node\WebRole\bin\node.cmd" />
                                            </Component>
                                            <Component Id="cmp78D8C1D2012077788969F8C0BE50E5BC" Guid="*">
                                                <File Id="filCA2A656FE1DD9325D59A2D5FCF3B81CB" KeyPath="yes" Source="$(var.sourceDir)\ServiceManagement\Azure\Services\Resources\Scaffolding\Node\WebRole\bin\setup_web.cmd" />
                                            </Component>
                                        </Directory>
                                    </Directory>
                                    <Directory Id="dirA8FBF2274D3940E42CBC212646B7D928" Name="Website">
                                        <Component Id="cmp8A2CD99B8E9782AADF080158FAAE06A6" Guid="*">
                                            <File Id="fil502CC90B788D1280C0E8176077F1AE18" KeyPath="yes" Source="$(var.sourceDir)\ServiceManagement\Azure\Services\Resources\Scaffolding\Node\Website\.gitignore" />
                                        </Component>
                                        <Component Id="cmp010CBEB81C5272F33100FE4B619AB15E" Guid="*">
                                            <File Id="filF8089B43222C61213336CB2BBC2EE0AD" KeyPath="yes" Source="$(var.sourceDir)\ServiceManagement\Azure\Services\Resources\Scaffolding\Node\Website\iisnode.yml" />
                                        </Component>
                                    </Directory>
                                    <Directory Id="dirC5729E4E950F8D7D78CE3AEA1689C1A7" Name="WorkerRole">
                                        <Component Id="cmp73E3997EFBE7940A76C1FA5B3DB083F5" Guid="*">
                                            <File Id="filE56DB8396DA0B3784723F864172445DC" KeyPath="yes" Source="$(var.sourceDir)\ServiceManagement\Azure\Services\Resources\Scaffolding\Node\WorkerRole\download.ps1" />
                                        </Component>
                                        <Component Id="cmp913BB69064CA81C987DDF2FD433DEEA9" Guid="*">
                                            <File Id="filE9C4AA1C28500583722F032436CACE3E" KeyPath="yes" Source="$(var.sourceDir)\ServiceManagement\Azure\Services\Resources\Scaffolding\Node\WorkerRole\node.cmd" />
                                        </Component>
                                        <Component Id="cmpBA26436C80415650BEA50DAC4CF93679" Guid="*">
                                            <File Id="fil5B31AA04034433ABC3A532E0B95E8FE6" KeyPath="yes" Source="$(var.sourceDir)\ServiceManagement\Azure\Services\Resources\Scaffolding\Node\WorkerRole\RoleSettings.xml" />
                                        </Component>
                                        <Component Id="cmp3D1D5DA4C255165931A5FEBA3AFA4BF1" Guid="*">
                                            <File Id="fil02DBFC6F0D4E21CE846E46F26C9596E2" KeyPath="yes" Source="$(var.sourceDir)\ServiceManagement\Azure\Services\Resources\Scaffolding\Node\WorkerRole\Scaffold.xml" />
                                        </Component>
                                        <Component Id="cmp52C05F34A7B303B4BE0B285EC4B5F965" Guid="*">
                                            <File Id="fil5C98BA7BCBD90C9BF8E1402BE8577847" KeyPath="yes" Source="$(var.sourceDir)\ServiceManagement\Azure\Services\Resources\Scaffolding\Node\WorkerRole\server.js" />
                                        </Component>
                                        <Component Id="cmp9DC5DD7E80F8D3EB16AB9A5E3FEFE772" Guid="*">
                                            <File Id="filDF7C99251EABE59D7002796FA9E9AACD" KeyPath="yes" Source="$(var.sourceDir)\ServiceManagement\Azure\Services\Resources\Scaffolding\Node\WorkerRole\setup_worker.cmd" />
                                        </Component>
                                        <Component Id="cmpC45A4688A97C748D7F239C98FDA33DD1" Guid="*">
                                            <File Id="fil6B9F97777F043B71959652133C2164A7" KeyPath="yes" Source="$(var.sourceDir)\ServiceManagement\Azure\Services\Resources\Scaffolding\Node\WorkerRole\startup.js" />
                                        </Component>
                                        <Component Id="cmp607B82C2B20AD694BD520BB4D47CD022" Guid="*">
                                            <File Id="fil096909DC47C0FFE99C88823BCB068A0E" KeyPath="yes" Source="$(var.sourceDir)\ServiceManagement\Azure\Services\Resources\Scaffolding\Node\WorkerRole\WorkerRole.xml" />
                                        </Component>
                                    </Directory>
                                </Directory>
                                <Directory Id="dir3CB231F713CB3C64DFF2EE4719579233" Name="PHP">
                                    <Directory Id="dir9AB1F333AB477D162B7B333756A782AA" Name="WebRole">
                                        <Component Id="cmp9BBB810B93D6EB7DF9E99BF1C83004F7" Guid="*">
                                            <File Id="fil29A7991C4A623A425D3D06679448CC11" KeyPath="yes" Source="$(var.sourceDir)\ServiceManagement\Azure\Services\Resources\Scaffolding\PHP\WebRole\index.php" />
                                        </Component>
                                        <Component Id="cmpC82E83FF8FAF904BCC1B131D85FF05DA" Guid="*">
                                            <File Id="filF9194A38A0FB906B2BA1A6922334A812" KeyPath="yes" Source="$(var.sourceDir)\ServiceManagement\Azure\Services\Resources\Scaffolding\PHP\WebRole\RoleSettings.xml" />
                                        </Component>
                                        <Component Id="cmp9275D774FF1A140C62BF44D5CDDD604F" Guid="*">
                                            <File Id="fil8A3F1FA8BD8790537D2BDD9A513D4851" KeyPath="yes" Source="$(var.sourceDir)\ServiceManagement\Azure\Services\Resources\Scaffolding\PHP\WebRole\Scaffold.xml" />
                                        </Component>
                                        <Component Id="cmp66983C12BC25AAA21E02D2CEBDE1F347" Guid="*">
                                            <File Id="filF99C995BAF191DF7224BA039EB10BB43" KeyPath="yes" Source="$(var.sourceDir)\ServiceManagement\Azure\Services\Resources\Scaffolding\PHP\WebRole\web.cloud.config" />
                                        </Component>
                                        <Component Id="cmp52276B436B783A1D3E45D25957326744" Guid="*">
                                            <File Id="fil7A5F57161B82EDF8B54E15719C746189" KeyPath="yes" Source="$(var.sourceDir)\ServiceManagement\Azure\Services\Resources\Scaffolding\PHP\WebRole\Web.config" />
                                        </Component>
                                        <Component Id="cmp2DE3CA124FEF6CA1BFB231F51B437E3C" Guid="*">
                                            <File Id="fil1DD906057BACA654815787C041573DD1" KeyPath="yes" Source="$(var.sourceDir)\ServiceManagement\Azure\Services\Resources\Scaffolding\PHP\WebRole\WebRole.xml" />
                                        </Component>
                                        <Directory Id="dir1DF5924D6A05FD82BE3D613B940C2ACF" Name="bin">
                                            <Component Id="cmpC9193678EF78CA53A4DB6344659A31F6" Guid="*">
                                                <File Id="filBFC4A4A7CC47CEE0E8EB75F199A979D4" KeyPath="yes" Source="$(var.sourceDir)\ServiceManagement\Azure\Services\Resources\Scaffolding\PHP\WebRole\bin\download.ps1" />
                                            </Component>
                                            <Component Id="cmp9BED26480373717C171607CA5B023739" Guid="*">
                                                <File Id="fil1245A7AF4C4252B28A14A216CF4EF4BE" KeyPath="yes" Source="$(var.sourceDir)\ServiceManagement\Azure\Services\Resources\Scaffolding\PHP\WebRole\bin\php_entry.cmd" />
                                            </Component>
                                            <Component Id="cmp2E0BFA9EEE11800559C06E8DFF314BC9" Guid="*">
                                                <File Id="fil5D76626467B57B7F126635D047751592" KeyPath="yes" Source="$(var.sourceDir)\ServiceManagement\Azure\Services\Resources\Scaffolding\PHP\WebRole\bin\setup.cmd" />
                                            </Component>
                                            <Component Id="cmpBD05F80C04270204BC60B0B83BD89E23" Guid="*">
                                                <File Id="filD02145664FB9C1E975795D6C95053FA1" KeyPath="yes" Source="$(var.sourceDir)\ServiceManagement\Azure\Services\Resources\Scaffolding\PHP\WebRole\bin\setup.ps1" />
                                            </Component>
                                            <Component Id="cmpE187FE96F76D2DF1AFB460310160C7AF" Guid="*">
                                                <File Id="fil20DD47454DB36E29C9E57A0F126A8B28" KeyPath="yes" Source="$(var.sourceDir)\ServiceManagement\Azure\Services\Resources\Scaffolding\PHP\WebRole\bin\setup_web.cmd" />
                                            </Component>
                                        </Directory>
                                    </Directory>
                                    <Directory Id="dir9A04AF048018FFDA8A627F96934E1FE6" Name="WorkerRole">
                                        <Component Id="cmp182DB6B40B3216A34E7920AAD5D7B1D4" Guid="*">
                                            <File Id="filE34D9D2D1FB9ACE988F0C13B76723EAC" KeyPath="yes" Source="$(var.sourceDir)\ServiceManagement\Azure\Services\Resources\Scaffolding\PHP\WorkerRole\download.ps1" />
                                        </Component>
                                        <Component Id="cmpEACD0E179DABCE3EDCEB1D106DAEDF24" Guid="*">
                                            <File Id="fil2166CBF62FCFB71DE45D10B1EBC456F8" KeyPath="yes" Source="$(var.sourceDir)\ServiceManagement\Azure\Services\Resources\Scaffolding\PHP\WorkerRole\index.php" />
                                        </Component>
                                        <Component Id="cmp9BBB3F55E09C2AC37A18ADCA4BDE56D2" Guid="*">
                                            <File Id="fil73C2466F1DD8561A9723276A07960428" KeyPath="yes" Source="$(var.sourceDir)\ServiceManagement\Azure\Services\Resources\Scaffolding\PHP\WorkerRole\php_entry.cmd" />
                                        </Component>
                                        <Component Id="cmp5F8B36D5447CF082A61D1CE35FB6A983" Guid="*">
                                            <File Id="fil2F5D0FE61ED0B11935A3F4DA9EB57A3A" KeyPath="yes" Source="$(var.sourceDir)\ServiceManagement\Azure\Services\Resources\Scaffolding\PHP\WorkerRole\RoleSettings.xml" />
                                        </Component>
                                        <Component Id="cmp326E6E66DAA03CB73CAA951A9858D0F6" Guid="*">
                                            <File Id="fil188820AFD5E0FAB3762CD34DC24CB119" KeyPath="yes" Source="$(var.sourceDir)\ServiceManagement\Azure\Services\Resources\Scaffolding\PHP\WorkerRole\Scaffold.xml" />
                                        </Component>
                                        <Component Id="cmpFECE84108AE7AC33CF3560EE7CD65D3E" Guid="*">
                                            <File Id="filA4E18AF902DE2AC4D71AC6F97E2CB0A8" KeyPath="yes" Source="$(var.sourceDir)\ServiceManagement\Azure\Services\Resources\Scaffolding\PHP\WorkerRole\setup.cmd" />
                                        </Component>
                                        <Component Id="cmp080181B4207E414501C622783B794CA8" Guid="*">
                                            <File Id="filC51C8EDF223EFF76F6A90311522B3995" KeyPath="yes" Source="$(var.sourceDir)\ServiceManagement\Azure\Services\Resources\Scaffolding\PHP\WorkerRole\setup.ps1" />
                                        </Component>
                                        <Component Id="cmpE4F565792794EACEBFA721815AE3957C" Guid="*">
                                            <File Id="filFF334E49673A55DCC4E67C14C2C90E6C" KeyPath="yes" Source="$(var.sourceDir)\ServiceManagement\Azure\Services\Resources\Scaffolding\PHP\WorkerRole\setup_worker.cmd" />
                                        </Component>
                                        <Component Id="cmpAC5F70011A33DAC18EE39F5D5BB9840B" Guid="*">
                                            <File Id="fil443AB171A741FE03E32333EFE21AECE1" KeyPath="yes" Source="$(var.sourceDir)\ServiceManagement\Azure\Services\Resources\Scaffolding\PHP\WorkerRole\WorkerRole.xml" />
                                        </Component>
                                    </Directory>
                                </Directory>
                            </Directory>
                        </Directory>
                    </Directory>
                    <Directory Id="dirEFF86BDD269846550DC6C8E33FF75913" Name="Sql">
                        <Component Id="cmp5C3F4FE4E92F090F22B371444CEFA7FB" Guid="*">
                            <File Id="filF58F7AFD12A1652A4F6408BD84DABC0B" KeyPath="yes" Source="$(var.sourceDir)\ServiceManagement\Azure\Sql\AutoMapper.dll" />
                        </Component>
                        <Component Id="cmp65991ADC169007028A31A4F049E069EF" Guid="*">
                            <File Id="fil799EAAFE276939161EB9E202C69D5941" KeyPath="yes" Source="$(var.sourceDir)\ServiceManagement\Azure\Sql\AutoMapper.Net4.dll" />
                        </Component>
                        <Component Id="cmp221C334CE6510BD95538F285D482251F" Guid="*">
                            <File Id="fil0CA12B2E4C52E4FBA985D8D4F838390D" KeyPath="yes" Source="$(var.sourceDir)\ServiceManagement\Azure\Sql\Azure.psd1" />
                        </Component>
                        <Component Id="cmp0E477FF2628135E33C31795B0116531C" Guid="*">
                            <File Id="fil76D25A0C7DCE101C2AC94710A3C8E508" KeyPath="yes" Source="$(var.sourceDir)\ServiceManagement\Azure\Sql\AzureResourceManager.psd1" />
                        </Component>
                        <Component Id="cmpD8BD7D4C976FE7FE527348B4E7F85B8D" Guid="*">
                            <File Id="filA1C13EA190ADD849F77BDADF0A1A0638" KeyPath="yes" Source="$(var.sourceDir)\ServiceManagement\Azure\Sql\Hyak.Common.dll" />
                        </Component>
                        <Component Id="cmp7B389D27AE33BBC84F231F5C78BE0086" Guid="*">
                            <File Id="fil62BD7239733D1BA9CB7FC9187D7F8AF8" KeyPath="yes" Source="$(var.sourceDir)\ServiceManagement\Azure\Sql\Microsoft.Azure.Commands.Batch.dll-Help.xml" />
                        </Component>
                        <Component Id="cmp94673F5DFC53857EF6527E84FE8BD30A" Guid="*">
                            <File Id="filFE64B20F290A7F21CC5E9C569120CDD7" KeyPath="yes" Source="$(var.sourceDir)\ServiceManagement\Azure\Sql\Microsoft.Azure.Commands.Batch.format.ps1xml" />
                        </Component>
                        <Component Id="cmpB255B4DD28B17235B2CBE4D1519C28C8" Guid="*">
                            <File Id="filD683099802CC903447FECC716B71C0E7" KeyPath="yes" Source="$(var.sourceDir)\ServiceManagement\Azure\Sql\Microsoft.Azure.Commands.Insights.dll-Help.xml" />
                        </Component>
                        <Component Id="cmpE1C37C8BA7383340AE8C42E3D4EDFBE4" Guid="*">
                            <File Id="filB463A5F27A054D5179D14CB2C902E4C2" KeyPath="yes" Source="$(var.sourceDir)\ServiceManagement\Azure\Sql\Microsoft.Azure.Commands.KeyVault.dll-Help.xml" />
                        </Component>
                        <Component Id="cmp700F703B48DF7CB7CE37FFA4A4FE09EE" Guid="*">
                            <File Id="fil8FBB172D53A80F43948A86C2259C6F2A" KeyPath="yes" Source="$(var.sourceDir)\ServiceManagement\Azure\Sql\Microsoft.Azure.Commands.KeyVault.format.ps1xml" />
                        </Component>
                        <Component Id="cmp0768A087ABCEC038FF46A989346CD0BD" Guid="*">
                            <File Id="fil406A90202B5A76E59FCB73C215C8E5E0" KeyPath="yes" Source="$(var.sourceDir)\ServiceManagement\Azure\Sql\Microsoft.Azure.Commands.RedisCache.dll-Help.xml" />
                        </Component>
                        <Component Id="cmp478C52C713BC83A1D6EF6623C1F02E9F" Guid="*">
                            <File Id="filAF314457EAB56F453E80476055046524" KeyPath="yes" Source="$(var.sourceDir)\ServiceManagement\Azure\Sql\Microsoft.Azure.Commands.RedisCache.format.ps1xml" />
                        </Component>
                        <Component Id="cmpFE085EE876C4312FEF09B5536C7CD833" Guid="*">
                            <File Id="filE950C043381582FCAB46C3164E6CE8C4" KeyPath="yes" Source="$(var.sourceDir)\ServiceManagement\Azure\Sql\Microsoft.Azure.Commands.RemoteApp.dll-help.xml" />
                        </Component>
                        <Component Id="cmp8073B9AB5328ACDB45711FB0F9099B9E" Guid="*">
                            <File Id="fil258A366784B8082541CB4E8B4AC7B8E0" KeyPath="yes" Source="$(var.sourceDir)\ServiceManagement\Azure\Sql\Microsoft.Azure.Commands.Resources.dll-Help.xml" />
                        </Component>
                        <Component Id="cmp55EA66AEDADDF121EA69ED386F2305D8" Guid="*">
                            <File Id="fil1C2C50C859C41E6173C40F903EC145DF" KeyPath="yes" Source="$(var.sourceDir)\ServiceManagement\Azure\Sql\Microsoft.Azure.Commands.Resources.format.ps1xml" />
                        </Component>
                        <Component Id="cmpAB5C120DE3A82B09A13FD1F816D360E6" Guid="*">
                            <File Id="fil43D704183C7A3A29B7DE4D45A6970F3C" KeyPath="yes" Source="$(var.sourceDir)\ServiceManagement\Azure\Sql\Microsoft.Azure.Commands.Sql.dll-Help.xml" />
                        </Component>
                        <Component Id="cmpADB987328CEC92F5655A68BFAAD1C826" Guid="*">
                            <File Id="fil4CB564857DD521B75CF35DB984BEF284" KeyPath="yes" Source="$(var.sourceDir)\ServiceManagement\Azure\Sql\Microsoft.Azure.Commands.StreamAnalytics.dll-Help.xml" />
                        </Component>
                        <Component Id="cmpB9CDD2E71A9B5E1459416F01D512C5DB" Guid="*">
                            <File Id="fil5CCE65FEAD260654A53F1B256F07E86E" KeyPath="yes" Source="$(var.sourceDir)\ServiceManagement\Azure\Sql\Microsoft.Azure.Commands.StreamAnalytics.format.ps1xml" />
                        </Component>
                        <Component Id="cmp6E83A57EBA942EA617B2ED58538068D7" Guid="*">
                            <File Id="fil6429B7419C42CD803712DB1799CA4EFC" KeyPath="yes" Source="$(var.sourceDir)\ServiceManagement\Azure\Sql\Microsoft.Azure.Commands.Tags.dll-help.xml" />
                        </Component>
                        <Component Id="cmp4EC2A18BEE6FA33131454FC4123337E8" Guid="*">
                            <File Id="fil01D547E1418905756420260E1E87B6B9" KeyPath="yes" Source="$(var.sourceDir)\ServiceManagement\Azure\Sql\Microsoft.Azure.Commands.Tags.format.ps1xml" />
                        </Component>
                        <Component Id="cmp6D15BEAA438B4648BB5494C017CC5DF9" Guid="*">
                            <File Id="fil5FAB7957084E741766DBF61493506EDE" KeyPath="yes" Source="$(var.sourceDir)\ServiceManagement\Azure\Sql\Microsoft.Azure.Commands.Websites.dll-Help.xml" />
                        </Component>
                        <Component Id="cmp4C01FCB6C2D2D2591BAEDBA0D9284C3C" Guid="*">
                            <File Id="fil69082284BC93F8588306D4DD4E523F34" KeyPath="yes" Source="$(var.sourceDir)\ServiceManagement\Azure\Sql\Microsoft.Azure.Common.Authentication.dll" />
                        </Component>
                        <Component Id="cmp09F316A7E95457F48227B20D09F687C7" Guid="*">
                            <File Id="fil28C291CD5B424B1A4BE17AA38F99DF12" KeyPath="yes" Source="$(var.sourceDir)\ServiceManagement\Azure\Sql\Microsoft.Azure.Common.dll" />
                        </Component>
                        <Component Id="cmpB6B3D29C26A5E102831B92476CC50A1D" Guid="*">
                            <File Id="fil97338A2F6E90AC46248EA428088019D8" KeyPath="yes" Source="$(var.sourceDir)\ServiceManagement\Azure\Sql\Microsoft.Azure.Common.NetFramework.dll" />
                        </Component>
                        <Component Id="cmp940CE83AD0420A4BB3435E2A8DC13E30" Guid="*">
                            <File Id="fil2406269AC1B5ACC345416E1F7C62C0EF" KeyPath="yes" Source="$(var.sourceDir)\ServiceManagement\Azure\Sql\Microsoft.Azure.ResourceManager.dll" />
                        </Component>
                        <Component Id="cmp5F9F224B35A12C7DAF144BC06205E603" Guid="*">
                            <File Id="filD5EA7E4EAB599484903E153BA7AA070E" KeyPath="yes" Source="$(var.sourceDir)\ServiceManagement\Azure\Sql\Microsoft.Data.Edm.dll" />
                        </Component>
                        <Component Id="cmpE06B535ABED3D66AA1204C8EA27D5313" Guid="*">
                            <File Id="fil15DED6912F2895EF01F58CD817E736CF" KeyPath="yes" Source="$(var.sourceDir)\ServiceManagement\Azure\Sql\Microsoft.Data.OData.dll" />
                        </Component>
                        <Component Id="cmp698611DFF45078ED7B0DC0C6F4E3C0BF" Guid="*">
                            <File Id="filD22569C67BA6C5DFB041AF6EC8025104" KeyPath="yes" Source="$(var.sourceDir)\ServiceManagement\Azure\Sql\Microsoft.Data.Services.Client.dll" />
                        </Component>
                        <Component Id="cmp10DC8FD93F051168C508553177247A08" Guid="*">
                            <File Id="fil466EA69E7B3C9A2A33C98AE669C47D25" KeyPath="yes" Source="$(var.sourceDir)\ServiceManagement\Azure\Sql\Microsoft.IdentityModel.Clients.ActiveDirectory.dll" />
                        </Component>
                        <Component Id="cmp13E00E37B234A4E8B1F39EBCF872473F" Guid="*">
                            <File Id="fil7CE3721C1B09DD379068BA5BC970E1B5" KeyPath="yes" Source="$(var.sourceDir)\ServiceManagement\Azure\Sql\Microsoft.IdentityModel.Clients.ActiveDirectory.WindowsForms.dll" />
                        </Component>
                        <Component Id="cmp8EC68FBCACE90470433761E36E3D76DB" Guid="*">
                            <File Id="filF150AB23C6EB726A447B26C5B133441B" KeyPath="yes" Source="$(var.sourceDir)\ServiceManagement\Azure\Sql\Microsoft.ServiceBus.dll" />
                        </Component>
                        <Component Id="cmp9B904F11D256CCFD904E1BB77447E4A4" Guid="*">
                            <File Id="fil479F27EA04A46A594F6A613E7A31896E" KeyPath="yes" Source="$(var.sourceDir)\ServiceManagement\Azure\Sql\Microsoft.Threading.Tasks.dll" />
                        </Component>
                        <Component Id="cmp71530FA712EAD3B1A8C2567DB3B9DC17" Guid="*">
                            <File Id="fil125F24B9366F55DB3D98DA60DD2D5F42" KeyPath="yes" Source="$(var.sourceDir)\ServiceManagement\Azure\Sql\Microsoft.Threading.Tasks.Extensions.Desktop.dll" />
                        </Component>
                        <Component Id="cmp3343A6EBDBAC93AE47AF05414FB13AA1" Guid="*">
                            <File Id="fil833F2120AB1A13B6A5A41E3F5A46B9FB" KeyPath="yes" Source="$(var.sourceDir)\ServiceManagement\Azure\Sql\Microsoft.Threading.Tasks.Extensions.dll" />
                        </Component>
                        <Component Id="cmpA3762B9D05951822E7D0B1F5781081FB" Guid="*">
                            <File Id="filA48134769770D3FC56D01DA335125967" KeyPath="yes" Source="$(var.sourceDir)\ServiceManagement\Azure\Sql\Microsoft.WindowsAzure.Commands.CloudService.format.ps1xml" />
                        </Component>
                        <Component Id="cmpEC41D4628A7B6741574439307F61E978" Guid="*">
                            <File Id="filAC92F4E28955688BA0F76B7CE216FB9C" KeyPath="yes" Source="$(var.sourceDir)\ServiceManagement\Azure\Sql\Microsoft.WindowsAzure.Commands.Common.dll" />
                        </Component>
                        <Component Id="cmp28730E85118C3DEFFFF222870AB95F58" Guid="*">
                            <File Id="filB9A840988173D689DA75F0454CD7DA6A" KeyPath="yes" Source="$(var.sourceDir)\ServiceManagement\Azure\Sql\Microsoft.WindowsAzure.Commands.Common.Storage.dll" />
                        </Component>
                        <Component Id="cmp63667E20D4934DB7AF841D6685C32B63" Guid="*">
                            <File Id="fil91A9C93679FD61D99848DDF186720ED0" KeyPath="yes" Source="$(var.sourceDir)\ServiceManagement\Azure\Sql\Microsoft.WindowsAzure.Commands.dll" />
                        </Component>
                        <Component Id="cmpA461A4D865809BC0F5BB6378578D156B" Guid="*">
                            <File Id="filD07F180E66B72BA5B6EE107822519C01" KeyPath="yes" Source="$(var.sourceDir)\ServiceManagement\Azure\Sql\Microsoft.WindowsAzure.Commands.dll-Help.xml" />
                        </Component>
                        <Component Id="cmp3620398B831B14B797DC574F2F02C3BB" Guid="*">
                            <File Id="filE5A2C722C99CB3F3F627B599FA77E299" KeyPath="yes" Source="$(var.sourceDir)\ServiceManagement\Azure\Sql\Microsoft.WindowsAzure.Commands.Profile.dll-Help.xml" />
                        </Component>
                        <Component Id="cmp28091FF64EED942C2ABC43927F516E94" Guid="*">
                            <File Id="filB011A1BCB8523B3997E1708B00500183" KeyPath="yes" Source="$(var.sourceDir)\ServiceManagement\Azure\Sql\Microsoft.WindowsAzure.Commands.Profile.format.ps1xml" />
                        </Component>
                        <Component Id="cmpA7B7CFBC0F052BFA5E7BB62F210A6C04" Guid="*">
                            <File Id="filAEC03D52F751B37ADBDF7EF65E6AD951" KeyPath="yes" Source="$(var.sourceDir)\ServiceManagement\Azure\Sql\Microsoft.WindowsAzure.Commands.Scheduler.format.ps1xml" />
                        </Component>
                        <Component Id="cmp8AFBAEDD8447880C28127FA56E6B2E06" Guid="*">
                            <File Id="filE889E7E87FA1BCB3EEC2E20460500EF5" KeyPath="yes" Source="$(var.sourceDir)\ServiceManagement\Azure\Sql\Microsoft.WindowsAzure.Commands.ServiceBus.format.ps1xml" />
                        </Component>
                        <Component Id="cmp6015156A00F944A12A8D05D0ED9FFBAA" Guid="*">
                            <File Id="fil457D422A868EA56D8F4E8072B5182442" KeyPath="yes" Source="$(var.sourceDir)\ServiceManagement\Azure\Sql\Microsoft.WindowsAzure.Commands.SqlDatabase.dll" />
                        </Component>
                        <Component Id="cmpD18A799B47DEC4A144D024E0784C15DC" Guid="*">
                            <File Id="fil1D5FBB9836C376EF1B6378A1F40B4976" KeyPath="yes" Source="$(var.sourceDir)\ServiceManagement\Azure\Sql\Microsoft.WindowsAzure.Commands.SqlDatabase.dll-Help.xml" />
                        </Component>
                        <Component Id="cmpD017719071884CE7DFF67453A22683A2" Guid="*">
                            <File Id="filF177A73C4C606380D6125980B86E51AC" KeyPath="yes" Source="$(var.sourceDir)\ServiceManagement\Azure\Sql\Microsoft.WindowsAzure.Commands.SqlDatabase.Types.ps1xml" />
                        </Component>
                        <Component Id="cmpFAD94D1001808F6A0312DF8DF0D72A5C" Guid="*">
                            <File Id="fil681F19CA5C5A56909A6D04F030A002D9" KeyPath="yes" Source="$(var.sourceDir)\ServiceManagement\Azure\Sql\Microsoft.WindowsAzure.Commands.Storage.dll" />
                        </Component>
                        <Component Id="cmp2103BDFB92495235F57C1975F3E23093" Guid="*">
                            <File Id="filEC116C854DE0FC2BE1ABF57F5F86692C" KeyPath="yes" Source="$(var.sourceDir)\ServiceManagement\Azure\Sql\Microsoft.WindowsAzure.Commands.Storage.dll-Help.xml" />
                        </Component>
                        <Component Id="cmp5D2A04E733C2324A249F18F641F2F593" Guid="*">
                            <File Id="fil4F5290658A463ED8944C26B35C4E470A" KeyPath="yes" Source="$(var.sourceDir)\ServiceManagement\Azure\Sql\Microsoft.WindowsAzure.Commands.Storage.format.ps1xml" />
                        </Component>
                        <Component Id="cmp51E42C3F30F8F7927DEB13C8A2A6436E" Guid="*">
                            <File Id="fil57181F99D0B643E1F08D55628508A561" KeyPath="yes" Source="$(var.sourceDir)\ServiceManagement\Azure\Sql\Microsoft.WindowsAzure.Commands.Storage.types.ps1xml" />
                        </Component>
                        <Component Id="cmp2E468077C73CFDDC9DAE16AA2E46CCA4" Guid="*">
                            <File Id="fil89020D4DEB7938824ABCBF4D5AAA02C7" KeyPath="yes" Source="$(var.sourceDir)\ServiceManagement\Azure\Sql\Microsoft.WindowsAzure.Commands.Store.format.ps1xml" />
                        </Component>
                        <Component Id="cmp75A740D543369577AC3BAE1F0CFB63AD" Guid="*">
                            <File Id="filBA10306EE9D6DDA23665860A6709C46F" KeyPath="yes" Source="$(var.sourceDir)\ServiceManagement\Azure\Sql\Microsoft.WindowsAzure.Commands.StorSimple.dll-help.xml" />
                        </Component>
                        <Component Id="cmpF0F44F9927627E08832F9007D488B28A" Guid="*">
                            <File Id="fil3A67170C01B60ECC4ABE9573111B8471" KeyPath="yes" Source="$(var.sourceDir)\ServiceManagement\Azure\Sql\Microsoft.WindowsAzure.Commands.Utilities.dll" />
                        </Component>
                        <Component Id="cmpE67D327E10F48E745B67280068880B6C" Guid="*">
                            <File Id="fil573758BB505C1712A80D9B9682449A8A" KeyPath="yes" Source="$(var.sourceDir)\ServiceManagement\Azure\Sql\Microsoft.WindowsAzure.Commands.WebSites.format.ps1xml" />
                        </Component>
                        <Component Id="cmp0485800B3B7F2AED61871CDAC1EC9480" Guid="*">
                            <File Id="fil5D10003B80452B83B4A5E94B16B1CFE7" KeyPath="yes" Source="$(var.sourceDir)\ServiceManagement\Azure\Sql\Microsoft.WindowsAzure.Commands.WebSites.Types.ps1xml" />
                        </Component>
                        <Component Id="cmp776C17563C497A78A1822EBA7F392E4D" Guid="*">
                            <File Id="fil6F74D9418498BEC6FAD458BAD6127ACF" KeyPath="yes" Source="$(var.sourceDir)\ServiceManagement\Azure\Sql\Microsoft.WindowsAzure.Configuration.dll" />
                        </Component>
                        <Component Id="cmp0B3DABF775FC97F427351E183FEFFF73" Guid="*">
                            <File Id="fil090CED7489080E379F6005632A4B43ED" KeyPath="yes" Source="$(var.sourceDir)\ServiceManagement\Azure\Sql\Microsoft.WindowsAzure.Management.Compute.dll" />
                        </Component>
                        <Component Id="cmp7B0D64FBB4802DBE19AA0D9D84D07BA6" Guid="*">
                            <File Id="filA60465A568776D55C9055BBBD1DDB912" KeyPath="yes" Source="$(var.sourceDir)\ServiceManagement\Azure\Sql\Microsoft.WindowsAzure.Management.dll" />
                        </Component>
                        <Component Id="cmp8BACF51E5966845DA52BB2E25786AC4B" Guid="*">
                            <File Id="fil9817245FA322F27C293D1D34E5155FD9" KeyPath="yes" Source="$(var.sourceDir)\ServiceManagement\Azure\Sql\Microsoft.WindowsAzure.Management.MediaServices.dll" />
                        </Component>
                        <Component Id="cmpEF4B209CA89DC5485C4B23111145815D" Guid="*">
                            <File Id="fil4E0163B20906698F67D334B4B7667B20" KeyPath="yes" Source="$(var.sourceDir)\ServiceManagement\Azure\Sql\Microsoft.WindowsAzure.Management.Network.dll" />
                        </Component>
                        <Component Id="cmpBC01C439234CC3A419318551EEE526C0" Guid="*">
                            <File Id="filF62CEBC1E92B1D532C78DDD985B68C26" KeyPath="yes" Source="$(var.sourceDir)\ServiceManagement\Azure\Sql\Microsoft.WindowsAzure.Management.Scheduler.dll" />
                        </Component>
                        <Component Id="cmp864EAD3ED83EF0B671D1430364E77C57" Guid="*">
                            <File Id="fil822DA6E80DF854E4C75CD6AE43C1F594" KeyPath="yes" Source="$(var.sourceDir)\ServiceManagement\Azure\Sql\Microsoft.WindowsAzure.Management.ServiceBus.dll" />
                        </Component>
                        <Component Id="cmp14910716BCB2F89A73BB276AA7870491" Guid="*">
                            <File Id="filA51904115BC88CC770EB98E417775EEB" KeyPath="yes" Source="$(var.sourceDir)\ServiceManagement\Azure\Sql\Microsoft.WindowsAzure.Management.Sql.dll" />
                        </Component>
                        <Component Id="cmp0D7DB3D62819B7BB0DA2287E2D20B6D6" Guid="*">
                            <File Id="filBC2F4E3DA89FA2B6B78A1C76565FB2D7" KeyPath="yes" Source="$(var.sourceDir)\ServiceManagement\Azure\Sql\Microsoft.WindowsAzure.Management.Storage.dll" />
                        </Component>
                        <Component Id="cmpA2D5C92B41BADB59D66D65AC24DB3F9E" Guid="*">
                            <File Id="filC42147F344518906133A38431163C9C6" KeyPath="yes" Source="$(var.sourceDir)\ServiceManagement\Azure\Sql\Microsoft.WindowsAzure.Management.Store.dll" />
                        </Component>
                        <Component Id="cmp040AE53B216B629F70731A3F324DE5A5" Guid="*">
                            <File Id="filB99C1F2E3BE7968A23849AECB2BB2A82" KeyPath="yes" Source="$(var.sourceDir)\ServiceManagement\Azure\Sql\Microsoft.WindowsAzure.Management.WebSites.dll" />
                        </Component>
                        <Component Id="cmpB559FF7BECE247BF0FB2DEE533E5A820" Guid="*">
                            <File Id="fil4F8DE0942438BAD0C298FD8A89445201" KeyPath="yes" Source="$(var.sourceDir)\ServiceManagement\Azure\Sql\Microsoft.WindowsAzure.Storage.DataMovement.dll" />
                        </Component>
                        <Component Id="cmp2DA9A48FC4B479D897435D7DCFA6DDE3" Guid="*">
                            <File Id="filC19927285F3206791C423E6553D4C137" KeyPath="yes" Source="$(var.sourceDir)\ServiceManagement\Azure\Sql\Microsoft.WindowsAzure.Storage.dll" />
                        </Component>
                        <Component Id="cmpA10291DA4F33CEBFB790A935E68C763C" Guid="*">
                            <File Id="filF5A4A20E3A90049515A936CA24C18514" KeyPath="yes" Source="$(var.sourceDir)\ServiceManagement\Azure\Sql\Newtonsoft.Json.dll" />
                        </Component>
                        <Component Id="cmp0B5A5E6BA5861771073ED88DCAB35DCC" Guid="*">
                            <File Id="fil7399EB9870646ED4FE533B1842E6CE84" KeyPath="yes" Source="$(var.sourceDir)\ServiceManagement\Azure\Sql\ServiceManagementStartup.ps1" />
                        </Component>
                        <Component Id="cmp8FDC59E62622D98C6BE19E68ABC2666F" Guid="*">
                            <File Id="fil71443D6735C7FAEB303FD3E4F7E31D30" KeyPath="yes" Source="$(var.sourceDir)\ServiceManagement\Azure\Sql\ShortcutStartup.ps1" />
                        </Component>
                        <Component Id="cmpE8892E4AE524E10FC9808A04A8A7D4BE" Guid="*">
                            <File Id="filDE92587E90C4FF50B4B47141FD627233" KeyPath="yes" Source="$(var.sourceDir)\ServiceManagement\Azure\Sql\System.Net.Http.Extensions.dll" />
                        </Component>
                        <Component Id="cmp57A64B3DE0AC55D98CE59F12924273CC" Guid="*">
                            <File Id="fil919069B2C08B73C90EBF4C723A4F87B0" KeyPath="yes" Source="$(var.sourceDir)\ServiceManagement\Azure\Sql\System.Net.Http.Formatting.dll" />
                        </Component>
                        <Component Id="cmpA1B08A40078EBC9B16C30E191F975071" Guid="*">
                            <File Id="filEDE766602BBD0ED73670A25EAF6F2554" KeyPath="yes" Source="$(var.sourceDir)\ServiceManagement\Azure\Sql\System.Net.Http.Primitives.dll" />
                        </Component>
                        <Component Id="cmpCCC37C04C16D0797C148FE92B11D4D77" Guid="*">
                            <File Id="fil049FC54346A7B0BC512C577FA86446F7" KeyPath="yes" Source="$(var.sourceDir)\ServiceManagement\Azure\Sql\System.Spatial.dll" />
                        </Component>
                    </Directory>
                    <Directory Id="dir6EB7C881DA9113202A22E30BD44D0C8A" Name="Storage">
                        <Component Id="cmpBBEBCD89BB5510820E97E38F41F0D185" Guid="*">
                            <File Id="fil2E8C250BC25FCE403D642B7964B75D2B" KeyPath="yes" Source="$(var.sourceDir)\ServiceManagement\Azure\Storage\Hyak.Common.dll" />
                        </Component>
                        <Component Id="cmp71E407A87008FFAF1C9348E1DD520AB9" Guid="*">
                            <File Id="filD759ED662B859338D929D14F681C05F6" KeyPath="yes" Source="$(var.sourceDir)\ServiceManagement\Azure\Storage\Microsoft.Azure.Common.Authentication.dll" />
                        </Component>
                        <Component Id="cmp7B2E9FABE28CA355935162D2C1C2CB53" Guid="*">
                            <File Id="fil36143E91B113155E606004018795987F" KeyPath="yes" Source="$(var.sourceDir)\ServiceManagement\Azure\Storage\Microsoft.Azure.Common.dll" />
                        </Component>
                        <Component Id="cmp502D3855BF8F1F90ED4CC748F48B23AE" Guid="*">
                            <File Id="fil0616532585F696C15368541CFE7666D0" KeyPath="yes" Source="$(var.sourceDir)\ServiceManagement\Azure\Storage\Microsoft.Azure.Common.NetFramework.dll" />
                        </Component>
                        <Component Id="cmp999349FBE74FEF572ADD8C1285114254" Guid="*">
                            <File Id="filE84983265725BADA59C9B1D34B92EA99" KeyPath="yes" Source="$(var.sourceDir)\ServiceManagement\Azure\Storage\Microsoft.Azure.ResourceManager.dll" />
                        </Component>
                        <Component Id="cmp9262D4902536951C72D984D4D355EDAA" Guid="*">
                            <File Id="fil4CC006B93583D64EB97A2835AF10CA48" KeyPath="yes" Source="$(var.sourceDir)\ServiceManagement\Azure\Storage\Microsoft.Data.Edm.dll" />
                        </Component>
                        <Component Id="cmpFFBF76CE9D764B5434032C20F5B82CE7" Guid="*">
                            <File Id="filE0A9D0DC9EAF91484084DC92B65855E0" KeyPath="yes" Source="$(var.sourceDir)\ServiceManagement\Azure\Storage\Microsoft.Data.OData.dll" />
                        </Component>
                        <Component Id="cmp7EF500B6A2D17A4CD7928078CDDE90F3" Guid="*">
                            <File Id="fil932C0B8B21965EE1E68529BEE443DEE9" KeyPath="yes" Source="$(var.sourceDir)\ServiceManagement\Azure\Storage\Microsoft.Data.Services.Client.dll" />
                        </Component>
                        <Component Id="cmpC68D265CD74CA12A70881624414067C7" Guid="*">
                            <File Id="fil442759D82E7CE0BBCC1E87743AFABCC3" KeyPath="yes" Source="$(var.sourceDir)\ServiceManagement\Azure\Storage\Microsoft.IdentityModel.Clients.ActiveDirectory.dll" />
                        </Component>
                        <Component Id="cmp744BA780D14A989DDAE2CB2680AA1F65" Guid="*">
                            <File Id="fil8841D0FEABE62E0CFCC8D4412FE391CA" KeyPath="yes" Source="$(var.sourceDir)\ServiceManagement\Azure\Storage\Microsoft.IdentityModel.Clients.ActiveDirectory.WindowsForms.dll" />
                        </Component>
                        <Component Id="cmp58B029252BAFD7FDEC090007DC1B21F7" Guid="*">
                            <File Id="fil3C6559BAAF3D9BEC2FBAE694004910F8" KeyPath="yes" Source="$(var.sourceDir)\ServiceManagement\Azure\Storage\Microsoft.Threading.Tasks.dll" />
                        </Component>
                        <Component Id="cmp3C80F295B95D036AC61C71ED7EEEAA35" Guid="*">
                            <File Id="fil7E11DD9DFF986AF689EFC7C0FEB95C3F" KeyPath="yes" Source="$(var.sourceDir)\ServiceManagement\Azure\Storage\Microsoft.Threading.Tasks.Extensions.Desktop.dll" />
                        </Component>
                        <Component Id="cmpA02070259514ED3E1B1F0382BCD12BD4" Guid="*">
                            <File Id="filDD3354DEE65D5962724ECB7CC8255435" KeyPath="yes" Source="$(var.sourceDir)\ServiceManagement\Azure\Storage\Microsoft.Threading.Tasks.Extensions.dll" />
                        </Component>
                        <Component Id="cmpED15CE7703A2AD985DECA6348EB886E3" Guid="*">
                            <File Id="fil8DFA6B21CFE1E7F8B85832A1AFD657FC" KeyPath="yes" Source="$(var.sourceDir)\ServiceManagement\Azure\Storage\Microsoft.WindowsAzure.Commands.Common.dll" />
                        </Component>
                        <Component Id="cmpE6584924EFE99DE50CE3F279FBF2CE8C" Guid="*">
                            <File Id="fil924EB2DF5951D9EB1F6505A6393D33D2" KeyPath="yes" Source="$(var.sourceDir)\ServiceManagement\Azure\Storage\Microsoft.WindowsAzure.Commands.Common.Storage.dll" />
                        </Component>
                        <Component Id="cmpABB88088DDE618F96DEAED8514D85A6A" Guid="*">
                            <File Id="fil7B50989B92D94ADBF6AB4A93D9C77DE3" KeyPath="yes" Source="$(var.sourceDir)\ServiceManagement\Azure\Storage\Microsoft.WindowsAzure.Commands.Storage.dll" />
                        </Component>
                        <Component Id="cmpD3EAA8836FDE1F17B9645052198BD847" Guid="*">
                            <File Id="fil82E08E068B3B926C0F7A5BBC96BFF1A5" KeyPath="yes" Source="$(var.sourceDir)\ServiceManagement\Azure\Storage\Microsoft.WindowsAzure.Commands.Storage.dll-Help.xml" />
                        </Component>
                        <Component Id="cmp2D790A78AF566406CD59014D780A9ABC" Guid="*">
                            <File Id="fil78CE01F7B415E585F5D8D5EE35F84D7E" KeyPath="yes" Source="$(var.sourceDir)\ServiceManagement\Azure\Storage\Microsoft.WindowsAzure.Commands.Storage.format.ps1xml" />
                        </Component>
                        <Component Id="cmp9186957BF7FC536EF3E0466B76F3621C" Guid="*">
                            <File Id="fil3326676F3B64E420C658151E7AC6AC97" KeyPath="yes" Source="$(var.sourceDir)\ServiceManagement\Azure\Storage\Microsoft.WindowsAzure.Commands.Storage.types.ps1xml" />
                        </Component>
                        <Component Id="cmpF58A8F63798A29D4786CDD2C61E4BF27" Guid="*">
                            <File Id="filDAC8C03394EED798F32C024485D03144" KeyPath="yes" Source="$(var.sourceDir)\ServiceManagement\Azure\Storage\Microsoft.WindowsAzure.Configuration.dll" />
                        </Component>
                        <Component Id="cmp97E7D7F87B189CDB82F45098A8B83E6A" Guid="*">
                            <File Id="fil800FED54DBCD823347D175609D510D27" KeyPath="yes" Source="$(var.sourceDir)\ServiceManagement\Azure\Storage\Microsoft.WindowsAzure.Management.dll" />
                        </Component>
                        <Component Id="cmpA9CACB847460053E5C6660BD9D55F800" Guid="*">
                            <File Id="fil10621A4764BA8CA957CC0B3ECC415A1E" KeyPath="yes" Source="$(var.sourceDir)\ServiceManagement\Azure\Storage\Microsoft.WindowsAzure.Management.Storage.dll" />
                        </Component>
                        <Component Id="cmp294C3C7148D92CE8D41B74464DF7DEBD" Guid="*">
                            <File Id="fil129D3BC98E89CBF154A6305DCC628347" KeyPath="yes" Source="$(var.sourceDir)\ServiceManagement\Azure\Storage\Microsoft.WindowsAzure.Storage.DataMovement.dll" />
                        </Component>
                        <Component Id="cmpD77395F69A94BA2E235B63510FA5ACE2" Guid="*">
                            <File Id="fil06BD106E1E7C2C4976F1B19FE2263500" KeyPath="yes" Source="$(var.sourceDir)\ServiceManagement\Azure\Storage\Microsoft.WindowsAzure.Storage.dll" />
                        </Component>
                        <Component Id="cmp6ECD97BC8B820C8F075B08C926EE8E18" Guid="*">
                            <File Id="fil327F23A245CA0317EFF25FB727CC237C" KeyPath="yes" Source="$(var.sourceDir)\ServiceManagement\Azure\Storage\Newtonsoft.Json.dll" />
                        </Component>
                        <Component Id="cmpDE403EAE6FDC0C14D1EC077F2D9DCDF6" Guid="*">
                            <File Id="fil63C9BDB6186929AAA2E72F85AA3A4558" KeyPath="yes" Source="$(var.sourceDir)\ServiceManagement\Azure\Storage\System.Net.Http.Extensions.dll" />
                        </Component>
                        <Component Id="cmp558B809B6B758A29CA1CD1B340943369" Guid="*">
                            <File Id="fil95D6A2E11784C5C096DA0BC778297233" KeyPath="yes" Source="$(var.sourceDir)\ServiceManagement\Azure\Storage\System.Net.Http.Formatting.dll" />
                        </Component>
                        <Component Id="cmp2D8EAF351C80F628AB412FA578D5DA1F" Guid="*">
                            <File Id="filD6366792EDA6CE7A49E1576C0AD07F50" KeyPath="yes" Source="$(var.sourceDir)\ServiceManagement\Azure\Storage\System.Net.Http.Primitives.dll" />
                        </Component>
                        <Component Id="cmp42906E7134E65AE01E9F9D2893535070" Guid="*">
                            <File Id="fil9E1984AC573FD4A1CE5AD9ACF7B4F9AA" KeyPath="yes" Source="$(var.sourceDir)\ServiceManagement\Azure\Storage\System.Spatial.dll" />
                        </Component>
                    </Directory>
                    <Directory Id="dirA4646967E1E1AC7CFABA2F0120408449" Name="StorSimple">
                        <Component Id="cmp133EB89F214BEF04B57E383DC1B17E5D" Guid="*">
                            <File Id="fil78B52273C287C6904B2521004C3A5EF3" KeyPath="yes" Source="$(var.sourceDir)\ServiceManagement\Azure\StorSimple\Hyak.Common.dll" />
                        </Component>
                        <Component Id="cmp844CE71A108EFCC5B93A410D5205E6DB" Guid="*">
                            <File Id="fil2182BF63B3F6A519B4F16F73C950CF75" KeyPath="yes" Source="$(var.sourceDir)\ServiceManagement\Azure\StorSimple\Microsoft.Azure.Common.Authentication.dll" />
                        </Component>
                        <Component Id="cmp6A927AFF9D7CBE438F31603C59A5D1A6" Guid="*">
                            <File Id="filB7A4B25F40CE730D374967CEFF6C356B" KeyPath="yes" Source="$(var.sourceDir)\ServiceManagement\Azure\StorSimple\Microsoft.Azure.Common.dll" />
                        </Component>
                        <Component Id="cmp3AC709C29C5C98FAE63EC5ACF073B2AF" Guid="*">
                            <File Id="filBD421847424CAE48F72C74C69770D8C0" KeyPath="yes" Source="$(var.sourceDir)\ServiceManagement\Azure\StorSimple\Microsoft.Azure.Common.NetFramework.dll" />
                        </Component>
                        <Component Id="cmpF584FEE91889D98A4299209A1B9B1B94" Guid="*">
                            <File Id="fil1E84C52FC3BA4FCD7D38DF81574031BC" KeyPath="yes" Source="$(var.sourceDir)\ServiceManagement\Azure\StorSimple\Microsoft.Azure.ResourceManager.dll" />
                        </Component>
                        <Component Id="cmp9E03AAB684EA41B087D79346AE6C1073" Guid="*">
                            <File Id="fil501FE0FB963E03A9292BE5CC5A895CBB" KeyPath="yes" Source="$(var.sourceDir)\ServiceManagement\Azure\StorSimple\Microsoft.IdentityModel.Clients.ActiveDirectory.dll" />
                        </Component>
                        <Component Id="cmpEC794DBE4822765C546A06D80EAA3292" Guid="*">
                            <File Id="filDD30152846BFFA806AFD88C478152184" KeyPath="yes" Source="$(var.sourceDir)\ServiceManagement\Azure\StorSimple\Microsoft.IdentityModel.Clients.ActiveDirectory.WindowsForms.dll" />
                        </Component>
                        <Component Id="cmpB48F1BD4D2E8307615F7E22174FF4E6D" Guid="*">
                            <File Id="filE9A07FBA81EEB890FE59DA47B42BB22A" KeyPath="yes" Source="$(var.sourceDir)\ServiceManagement\Azure\StorSimple\Microsoft.Threading.Tasks.dll" />
                        </Component>
                        <Component Id="cmpA0956C90D2B044403B89552A999810D4" Guid="*">
                            <File Id="filDE3B5DAEAE94CC1EB5507C5B32B99762" KeyPath="yes" Source="$(var.sourceDir)\ServiceManagement\Azure\StorSimple\Microsoft.Threading.Tasks.Extensions.Desktop.dll" />
                        </Component>
                        <Component Id="cmpA198033EEE9BFFF6B11B5703D4B4C591" Guid="*">
                            <File Id="filF698B30EC40CF5E1B0DBE3D1ECD80C2D" KeyPath="yes" Source="$(var.sourceDir)\ServiceManagement\Azure\StorSimple\Microsoft.Threading.Tasks.Extensions.dll" />
                        </Component>
                        <Component Id="cmp2A4B259F8FE4D228DE8EC6FF05D891DA" Guid="*">
                            <File Id="fil62B923AF38650AFAA88867B9728BB661" KeyPath="yes" Source="$(var.sourceDir)\ServiceManagement\Azure\StorSimple\Microsoft.WindowsAzure.Commands.Common.dll" />
                        </Component>
                        <Component Id="cmpCD982CBC7CFC44B49F7A30F6D9C7CCC3" Guid="*">
                            <File Id="filC256B5F3371D72D24D3796CAE59A96E6" KeyPath="yes" Source="$(var.sourceDir)\ServiceManagement\Azure\StorSimple\Microsoft.WindowsAzure.Commands.StorSimple.dll" />
                        </Component>
                        <Component Id="cmp96B7E859E6B1867E3949455DEEB4E6FE" Guid="*">
                            <File Id="fil8A3864B6C6B28E31913155F493F537BC" KeyPath="yes" Source="$(var.sourceDir)\ServiceManagement\Azure\StorSimple\Microsoft.WindowsAzure.Commands.StorSimple.dll-help.xml" />
                        </Component>
                        <Component Id="cmpAD8A1A5D3992F815160303B36F74BD2B" Guid="*">
                            <File Id="filF37A55DDF2F7847DFC167A8CD2E537EA" KeyPath="yes" Source="$(var.sourceDir)\ServiceManagement\Azure\StorSimple\Microsoft.WindowsAzure.Management.dll" />
                        </Component>
                        <Component Id="cmpBE0D655A7C1D36DC753F35A20389F05F" Guid="*">
                            <File Id="fil9F332E2D712A34BB01D4B387BE04650A" KeyPath="yes" Source="$(var.sourceDir)\ServiceManagement\Azure\StorSimple\Microsoft.WindowsAzure.Management.Scheduler.dll" />
                        </Component>
                        <Component Id="cmp6DAD84F1908D5F2A7C204E57242034FF" Guid="*">
                            <File Id="filF3F26CC3250E7ABE6E572E542BD54E4E" KeyPath="yes" Source="$(var.sourceDir)\ServiceManagement\Azure\StorSimple\Microsoft.WindowsAzure.Management.StorSimple.dll" />
                        </Component>
                        <Component Id="cmpB7DDB72F9DBAE9F9F12C674FFD00853C" Guid="*">
                            <File Id="filD2BEA0DE1FB483F4C3E220994E31B7D5" KeyPath="yes" Source="$(var.sourceDir)\ServiceManagement\Azure\StorSimple\Newtonsoft.Json.dll" />
                        </Component>
                        <Component Id="cmp0631D52AB2CC9A302EABD7E074F5677D" Guid="*">
                            <File Id="filF5DF3AE44556843B9BA2FC427BD6E2CE" KeyPath="yes" Source="$(var.sourceDir)\ServiceManagement\Azure\StorSimple\System.Net.Http.Extensions.dll" />
                        </Component>
                        <Component Id="cmpF717085B273764E99EDA68C7F0EE158E" Guid="*">
                            <File Id="fil3AA405FD01BFC186EF31C6E4023936A1" KeyPath="yes" Source="$(var.sourceDir)\ServiceManagement\Azure\StorSimple\System.Net.Http.Formatting.dll" />
                        </Component>
                        <Component Id="cmp4E07D562E97B5A66522EB87589E3C876" Guid="*">
                            <File Id="fil93F578F2247467F06FF71FF3FDEFCE4A" KeyPath="yes" Source="$(var.sourceDir)\ServiceManagement\Azure\StorSimple\System.Net.Http.Primitives.dll" />
                        </Component>
                    </Directory>
                    <Directory Id="dirE7E1C4D3416099C7648453EA7E433216" Name="TrafficManager">
                        <Component Id="cmp7A04B677540DBCD0BD49BD5C26172FF4" Guid="*">
                            <File Id="fil81A720071C04D978EF72A194C442D6CF" KeyPath="yes" Source="$(var.sourceDir)\ServiceManagement\Azure\TrafficManager\Hyak.Common.dll" />
                        </Component>
                        <Component Id="cmp2F3D9CC58C335CAB2C998183C40038B2" Guid="*">
                            <File Id="fil1FD0EB8349F3368103955C2E0DC5ADCB" KeyPath="yes" Source="$(var.sourceDir)\ServiceManagement\Azure\TrafficManager\Microsoft.Azure.Common.Authentication.dll" />
                        </Component>
                        <Component Id="cmp0DBA9B291A7405C6A2536BF95D2BB5F2" Guid="*">
                            <File Id="fil810FF52C980AFBCC54E32096ADD5CC42" KeyPath="yes" Source="$(var.sourceDir)\ServiceManagement\Azure\TrafficManager\Microsoft.Azure.Common.dll" />
                        </Component>
                        <Component Id="cmp60C52F8E3D2C4A2FBFA3AC5E7544E17F" Guid="*">
                            <File Id="fil572C8A30D7CFE5D250BF9BEA6F317C30" KeyPath="yes" Source="$(var.sourceDir)\ServiceManagement\Azure\TrafficManager\Microsoft.Azure.Common.NetFramework.dll" />
                        </Component>
                        <Component Id="cmp0EDB1564DE086E770DD3ECB2B7FEB447" Guid="*">
                            <File Id="filFC54762F4AB73FDEEF6DA3A02DAF9397" KeyPath="yes" Source="$(var.sourceDir)\ServiceManagement\Azure\TrafficManager\Microsoft.Azure.ResourceManager.dll" />
                        </Component>
                        <Component Id="cmp263057B18638FB187A5700638569DE42" Guid="*">
                            <File Id="fil03F32EBDEB2A94F91C1C2533AB02F408" KeyPath="yes" Source="$(var.sourceDir)\ServiceManagement\Azure\TrafficManager\Microsoft.Data.Edm.dll" />
                        </Component>
                        <Component Id="cmpC2DA894C31CA50679503117C1719C189" Guid="*">
                            <File Id="fil7F5AE1A7477E8B8705B6EAC22A60497A" KeyPath="yes" Source="$(var.sourceDir)\ServiceManagement\Azure\TrafficManager\Microsoft.Data.OData.dll" />
                        </Component>
                        <Component Id="cmp524041AD63DF03362C068747CEA96CBE" Guid="*">
                            <File Id="filD77EE0318ADD1D79ED86BE1EE07B76E2" KeyPath="yes" Source="$(var.sourceDir)\ServiceManagement\Azure\TrafficManager\Microsoft.Data.Services.Client.dll" />
                        </Component>
                        <Component Id="cmpADB0A5D432BB28B37D303E63BD6437D0" Guid="*">
                            <File Id="fil00B011D80F30A072C1DC6161DD67B701" KeyPath="yes" Source="$(var.sourceDir)\ServiceManagement\Azure\TrafficManager\Microsoft.IdentityModel.Clients.ActiveDirectory.dll" />
                        </Component>
                        <Component Id="cmpFE6FBB91E9CD50DF93CD91D34D39E1CD" Guid="*">
                            <File Id="filFF73AAD71C0419D417D82A4445D964D7" KeyPath="yes" Source="$(var.sourceDir)\ServiceManagement\Azure\TrafficManager\Microsoft.IdentityModel.Clients.ActiveDirectory.WindowsForms.dll" />
                        </Component>
                        <Component Id="cmp97A66DAD787E411E099CAE60D763FA0F" Guid="*">
                            <File Id="fil9F90EAE3BA944C193BD68E4B807EE656" KeyPath="yes" Source="$(var.sourceDir)\ServiceManagement\Azure\TrafficManager\Microsoft.Threading.Tasks.dll" />
                        </Component>
                        <Component Id="cmp59F4193EE3E7AD5444762EB83F818011" Guid="*">
                            <File Id="fil2F2301F727742607FF39739875A616F4" KeyPath="yes" Source="$(var.sourceDir)\ServiceManagement\Azure\TrafficManager\Microsoft.Threading.Tasks.Extensions.Desktop.dll" />
                        </Component>
                        <Component Id="cmpE381DAC024A6EBB8BA87820C8FC46E50" Guid="*">
                            <File Id="filE86697F117A6C2BA01DA115F9B67572A" KeyPath="yes" Source="$(var.sourceDir)\ServiceManagement\Azure\TrafficManager\Microsoft.Threading.Tasks.Extensions.dll" />
                        </Component>
                        <Component Id="cmp3F7857712675184BDC6966B98CB82631" Guid="*">
                            <File Id="fil61FCBE4820456DCE9234833D79D7557D" KeyPath="yes" Source="$(var.sourceDir)\ServiceManagement\Azure\TrafficManager\Microsoft.WindowsAzure.Commands.Common.dll" />
                        </Component>
                        <Component Id="cmp80C2FE158E4667163D975F0E2A47D181" Guid="*">
                            <File Id="fil500ADEDC011E8E560040922D5F0322AC" KeyPath="yes" Source="$(var.sourceDir)\ServiceManagement\Azure\TrafficManager\Microsoft.WindowsAzure.Commands.TrafficManager.dll" />
                        </Component>
                        <Component Id="cmp5689F438A3FAD6E4DBA31707F735F0EC" Guid="*">
                            <File Id="fil924B0B295894AA83B247592B538BB665" KeyPath="yes" Source="$(var.sourceDir)\ServiceManagement\Azure\TrafficManager\Microsoft.WindowsAzure.Commands.TrafficManager.dll-help.xml" />
                        </Component>
                        <Component Id="cmp43AECAB0599B53EACDB9F3B823B2DA45" Guid="*">
                            <File Id="filE4967F87EED7B6ABABF6D9576505F9EC" KeyPath="yes" Source="$(var.sourceDir)\ServiceManagement\Azure\TrafficManager\Microsoft.WindowsAzure.Configuration.dll" />
                        </Component>
                        <Component Id="cmp0FBA478079243CA502E3218595A46E0C" Guid="*">
                            <File Id="fil2ECAB38D25AA2D8FA641052B096A2B2C" KeyPath="yes" Source="$(var.sourceDir)\ServiceManagement\Azure\TrafficManager\Microsoft.WindowsAzure.Management.dll" />
                        </Component>
                        <Component Id="cmp7F0B143ADAC6D5E9897817A3488E714E" Guid="*">
                            <File Id="fil94927D54EEE20156002B65DADBA98057" KeyPath="yes" Source="$(var.sourceDir)\ServiceManagement\Azure\TrafficManager\Microsoft.WindowsAzure.Management.TrafficManager.dll" />
                        </Component>
                        <Component Id="cmp7022ABB4683E2566FC7CDAEB3055A512" Guid="*">
                            <File Id="fil25421B7BE85B8C624229826F6D49DD3E" KeyPath="yes" Source="$(var.sourceDir)\ServiceManagement\Azure\TrafficManager\Newtonsoft.Json.dll" />
                        </Component>
                        <Component Id="cmp95E0D72A3E27A384023782F86C3DE16F" Guid="*">
                            <File Id="filFB90ACA671C70DEA05A578FC5A391248" KeyPath="yes" Source="$(var.sourceDir)\ServiceManagement\Azure\TrafficManager\System.Net.Http.Extensions.dll" />
                        </Component>
                        <Component Id="cmp0398CB806B4098B30E7FB0A02E7AD98C" Guid="*">
                            <File Id="filB129C7C02C83548637380D3B00363EBF" KeyPath="yes" Source="$(var.sourceDir)\ServiceManagement\Azure\TrafficManager\System.Net.Http.Formatting.dll" />
                        </Component>
                        <Component Id="cmp437552C69C46293AC9C3C5D9957B2610" Guid="*">
                            <File Id="fil4B6AC28013BAB58497CB01750F26CE4D" KeyPath="yes" Source="$(var.sourceDir)\ServiceManagement\Azure\TrafficManager\System.Net.Http.Primitives.dll" />
                        </Component>
                        <Component Id="cmp6951A3BE95CF83713141413FC01F01B7" Guid="*">
                            <File Id="fil78208B5FC7418691723B644AA1EC2C58" KeyPath="yes" Source="$(var.sourceDir)\ServiceManagement\Azure\TrafficManager\System.Spatial.dll" />
                        </Component>
                    </Directory>
                </Directory>
            </Directory>
        </DirectoryRef>
    </Fragment>
    <Fragment>
        <ComponentGroup Id="azurecmdfiles">
            <ComponentRef Id="cmp96F13C307DA6E4AAC35F3D147F21553F" />
            <ComponentRef Id="cmp7D23FBEE3847FF584460769B5AE3E319" />
            <ComponentRef Id="cmp0F050B6B9709FCF0F3A1624615831882" />
            <ComponentRef Id="cmp8E2BA91A40B8D59412A2943485B811AE" />
            <ComponentRef Id="cmp56ACCF91F66425C1037C7062BA383B3A" />
            <ComponentRef Id="cmpCD547779F6F6A3C6A4C63424758C4779" />
            <ComponentRef Id="cmp8B79EDA1D92F43B2C534A46F697302BE" />
            <ComponentRef Id="cmpCEE0001EFFEB1251D3C050C012D82C0A" />
            <ComponentRef Id="cmpE76C18CD6E7A1621CB83C4FDBA75A1D9" />
            <ComponentRef Id="cmp41EB1BD4922D5F73CF3D111A30735FAA" />
            <ComponentRef Id="cmp43312667CE807A774BE498BF2F4B3591" />
            <ComponentRef Id="cmp45F575F2D0829F3701C0A1F5B3E611C4" />
            <ComponentRef Id="cmp4C5941CA23DD8059CCC8E4A5E69F836F" />
            <ComponentRef Id="cmp5C18A13D5529635634CBF8D20BE625E9" />
            <ComponentRef Id="cmpF0D4DCA1A233C6B0FF57EE1ECED903FF" />
            <ComponentRef Id="cmp29AB9A2E4CD21A574E9DBEA49BC39BD7" />
            <ComponentRef Id="cmp00B8781FFCA509BA7E91A799102619B8" />
            <ComponentRef Id="cmpE45C589BDF02585850A84D19F1C64207" />
            <ComponentRef Id="cmp8C936982E09C2E3DFCD8A10D48F5BEA7" />
            <ComponentRef Id="cmp732ED6285E136B55594D7025192C1083" />
            <ComponentRef Id="cmp3DBD20DFAECB43D5E08F37DD851D940A" />
            <ComponentRef Id="cmpDCC2D18CD2906785A9B84E415FDDF53A" />
            <ComponentRef Id="cmp62C3EC6B9B48367966D9022BFEEE40B4" />
            <ComponentRef Id="cmp8405C6675181F577BECE0BC14A6B78AF" />
            <ComponentRef Id="cmp1080AE7EE64EE09F5084344782F732C4" />
            <ComponentRef Id="cmp23BAA5F27F989B6A570DA6BAB5AF6468" />
            <ComponentRef Id="cmpEE1426977F06792DC1DF6EC28AA3443B" />
            <ComponentRef Id="cmp512146B64C58DFB3AB394B1E97621A38" />
            <ComponentRef Id="cmpC96B648A7266F17B0891CD7D4481E3FA" />
            <ComponentRef Id="cmp69B5D16DE6EF4B99D65D60F42E874739" />
            <ComponentRef Id="cmpB64AC9D08A5FE63C06D1E33CEF7E7B9A" />
            <ComponentRef Id="cmp1E9EDAA945A9718A74AEEE58D2995CF3" />
            <ComponentRef Id="cmp3DB912B6A09100A73727A863FD646519" />
            <ComponentRef Id="cmpD476BDF5A43E924936D6CC41ED8D4D7F" />
            <ComponentRef Id="cmp17C8052411378D4FBD409F0DBF5A3AAB" />
            <ComponentRef Id="cmp951B200A49755FC237755AA2C77A0E32" />
            <ComponentRef Id="cmp1D51F57A02A3C8949E02ED001784388C" />
            <ComponentRef Id="cmp0E60A03D189105D6E7A23E5B6943A5C4" />
            <ComponentRef Id="cmp0EE9B6E82BF354ED584258F3D7524FCC" />
            <ComponentRef Id="cmp3EF2308A3A5D4416CF0A37CF350381A2" />
            <ComponentRef Id="cmp8549E2CC25A35DDCAD1C042F4E80E254" />
            <ComponentRef Id="cmp2E106693251FC564A4D03DA3778E26F7" />
            <ComponentRef Id="cmp7BF776718E3154F969306B3FB853D175" />
            <ComponentRef Id="cmp4F6E42879531C2B7A830BA3B4FF4033B" />
            <ComponentRef Id="cmp5C0CE57E06ACF1B3E7CA7B8F63249A30" />
            <ComponentRef Id="cmp651DD7B429A8B09A5D43100CF239BF8F" />
            <ComponentRef Id="cmp85AEF17DDAF661788B486FB492EA54CF" />
            <ComponentRef Id="cmpB968911FB871451CA08D9C75E232EB4F" />
            <ComponentRef Id="cmp560294B84C321846B8EAD5A79F702D29" />
            <ComponentRef Id="cmp3E8E747FAA6B7858FFCA940740658BD5" />
            <ComponentRef Id="cmp5364EF7068CE1CD568984E413222A1B9" />
            <ComponentRef Id="cmp667B7A1CD97B13D70F6CFA9D955799A6" />
            <ComponentRef Id="cmpC8BA74B745B52059308DE7A6D162EE8F" />
            <ComponentRef Id="cmp76BB7CDB96C84A2462BB6AE77257DDF6" />
            <ComponentRef Id="cmp5B21FDE396B40BC62C2A08FB8F9ECFFB" />
            <ComponentRef Id="cmp62D2C50BEF5EE702BB419A14ACC5981E" />
            <ComponentRef Id="cmp8282F9914A4F7E56681C687F1D67D605" />
            <ComponentRef Id="cmp2A19DE198514C78DDD94294C7681FCF5" />
            <ComponentRef Id="cmpBFF3EE7A4627288C2D2424BA1DF0FCE1" />
            <ComponentRef Id="cmpC04498A4FB0FD84163A4FABEFAFC86C4" />
            <ComponentRef Id="cmpA809ADAC0A4221DBCEF0DC8BC564464F" />
            <ComponentRef Id="cmp3DC823D21FE7D8A4098DED6A595F897A" />
            <ComponentRef Id="cmpE531D72001E366953479990C798AD906" />
            <ComponentRef Id="cmp9DC850AA7CBDB8F32FAAE882ACF1C4D9" />
            <ComponentRef Id="cmp3720A4CCA2E5F4D2EC35291198D4BEE3" />
            <ComponentRef Id="cmpB6D50CCF3757EBDA9602AA570BCE0D1E" />
            <ComponentRef Id="cmp04F046DCD3C191FC98D9F1338855F823" />
<<<<<<< HEAD
=======
            <ComponentRef Id="cmp3B09E1BDCA0B52F9EA656CCC45BD9719" />
>>>>>>> 73981902
            <ComponentRef Id="cmp2591E42374FAC2E1ECB763DEBCAD6CA6" />
            <ComponentRef Id="cmp32AF78F6912DCA522A0FFAC8FD603B2F" />
            <ComponentRef Id="cmp27231928A2D67FBC8D981AB504BD21F1" />
            <ComponentRef Id="cmpE4D93F3591A5E0258D9F3BC7B60DAB6A" />
            <ComponentRef Id="cmp969D3C7FCFB07B7318A8A57FCD133108" />
            <ComponentRef Id="cmp209CCEE0DCF9E72717C6DEDE4C8984E1" />
            <ComponentRef Id="cmp7BECB13532E43A81AFC0959E29FF1F56" />
            <ComponentRef Id="cmp5CEBB63124C5833CCFA24A6D28E11CC9" />
            <ComponentRef Id="cmpF5AF8CEC5E3C01F32D02BF852FD840AC" />
            <ComponentRef Id="cmp5D4BF2AFED5DA226237313E9C2F8099B" />
            <ComponentRef Id="cmp0BBA12BCAEC94783EC690D768E1A9476" />
            <ComponentRef Id="cmpF691ECE2E61383DFBF997C509D946386" />
            <ComponentRef Id="cmp4384DC163B139D10A7988F6DCE10A880" />
            <ComponentRef Id="cmp0635B54B2B3E0564FEA476E0C9A701C7" />
            <ComponentRef Id="cmp92D53BB85B8D42A3C0F2FD08233102D5" />
            <ComponentRef Id="cmpDC57306B3AFF355EE5DFF7378BD06B5D" />
            <ComponentRef Id="cmp06B1E73DD89C32A6359580BBC00FA199" />
            <ComponentRef Id="cmpBA50088476D481806FA8A46CA2C5CEBE" />
            <ComponentRef Id="cmpE98C5E961AE569F1BB93B80CA0520B55" />
            <ComponentRef Id="cmp23368001E71D590284E662F949393266" />
            <ComponentRef Id="cmp8885D62E14E2D7967F6F1C56F44E4821" />
            <ComponentRef Id="cmpF688538124E45386E4034F5FBC575335" />
            <ComponentRef Id="cmp1CF758FE0016953D21E5F77BDBACAD67" />
            <ComponentRef Id="cmp91A6B21E16B5043E5E7006E53FFA7DB9" />
            <ComponentRef Id="cmp9769FB9AE18A4E4577D1BD7E3403CB34" />
            <ComponentRef Id="cmpB9D75E456981F55A2AD9326C06FA5569" />
            <ComponentRef Id="cmp44B0C78318DD9232407385356323964F" />
            <ComponentRef Id="cmp01D967E215717DA062831574058294CE" />
            <ComponentRef Id="cmp1496C1F7B5BF9E8A5598E8126F87355B" />
            <ComponentRef Id="cmp092B990A20E8B0B33D4450EBA12B9AB4" />
            <ComponentRef Id="cmp5CDCB0785A318F614D9422554B3F4ED2" />
            <ComponentRef Id="cmpE90D51E3A3C747163C7F1D6DC5409800" />
            <ComponentRef Id="cmpAD51B1C903B9CB0DB18004F97CD8ADBA" />
            <ComponentRef Id="cmp03F452B7335FA9F557105A7C423D8695" />
            <ComponentRef Id="cmp69C36860BD8B6FC1A4C57B49FD96943F" />
            <ComponentRef Id="cmp7D5E86930E84748A0DD514885305713B" />
            <ComponentRef Id="cmpB7F69E2328CC8CB1B9E69DAE4C52B988" />
            <ComponentRef Id="cmpEEB3A1BBC45DAB3A9DF37AFE5BA15B72" />
            <ComponentRef Id="cmp4885DC77094EAD3D62367A16F0BFC6AD" />
            <ComponentRef Id="cmp7626ECC660D8BB44389645B7BE7B1AEB" />
            <ComponentRef Id="cmpC685313F6F9A6D1F74D1F6E5C7845756" />
            <ComponentRef Id="cmpFFECC72315DE4AF8E90A309B65045D14" />
            <ComponentRef Id="cmp0A242CB7F78FA9A86DB05C843A7D680C" />
            <ComponentRef Id="cmpE357EADF06DCA342293159E136F6353E" />
            <ComponentRef Id="cmp8C38EE1D6EB37310BF142B965FBC21C2" />
            <ComponentRef Id="cmpB2794F718A9476684D768A3166F0FD50" />
            <ComponentRef Id="cmp899B2DCF1DF2395438CD62B9FB2EC09F" />
            <ComponentRef Id="cmpEE4A2BAEC5568986667C5E556013AFAD" />
            <ComponentRef Id="cmpA93566CFE9D76033607CD41BAA707D7E" />
            <ComponentRef Id="cmp33B9E674E25760B27008F7E0173E9BF7" />
            <ComponentRef Id="cmp762502142BBFE32FEED1689641652E0C" />
            <ComponentRef Id="cmp4F13880335E5A945AC4D9871979DBE9D" />
            <ComponentRef Id="cmp6BF8987BC4CDCB18EC1C7F909A830728" />
            <ComponentRef Id="cmp0080B0E79CF939DA491D97948DA6A045" />
            <ComponentRef Id="cmp0E413D6D37193329AE9010F9FA2890C5" />
            <ComponentRef Id="cmpB0B297F0299FD28B4E6A8D7DD9C09488" />
            <ComponentRef Id="cmp5213FD510F56FD8BB9F7937D8F0F4B7E" />
            <ComponentRef Id="cmp9F7FF28B251BC1B972FE3881AA4923DC" />
            <ComponentRef Id="cmp5AD16BC119CB68D434C0438493948926" />
            <ComponentRef Id="cmp7A2FF52FA7E04F521C9201BAB967B314" />
            <ComponentRef Id="cmp647C05D40FC63AFB623D0FB38EFC4C83" />
            <ComponentRef Id="cmpD3996833EE0ED6DF85A62755BA364799" />
            <ComponentRef Id="cmp52B4C6C34E55FFC84846006FBFF66323" />
            <ComponentRef Id="cmp7F1D26F455AA981C1C86ACFA401241D3" />
            <ComponentRef Id="cmpBC5FC2169331517CC80DA5FEB5DE1FBA" />
            <ComponentRef Id="cmp809D26C691A60E1563E59D6A76569E88" />
            <ComponentRef Id="cmpF2890054CDE29CD78C17ADD5C540EC48" />
            <ComponentRef Id="cmp1003E73C58ABAC590D60C9084A39511A" />
            <ComponentRef Id="cmp4244D588029B72515BF245E3F873A6FA" />
            <ComponentRef Id="cmp57D0542363843977C8AC200D8C36C431" />
            <ComponentRef Id="cmp519FA93A87044E1F6B5096B295370488" />
            <ComponentRef Id="cmp676F99A118173C700AFBDC73848BD83B" />
            <ComponentRef Id="cmp13A9EC661F7AC7FA9D243ADFFC00A3A2" />
            <ComponentRef Id="cmpE26272EE838769BD2FFEA9C0C34D98A1" />
            <ComponentRef Id="cmp516068C60B9103EEF550824AF08E3480" />
            <ComponentRef Id="cmp73768AE8C93638B2530E9F74B6FA5470" />
            <ComponentRef Id="cmp43B198DD7ECA39F95FF5CD09BD732D67" />
            <ComponentRef Id="cmpF723A612E44FEF81A6FD35D6F83156E4" />
            <ComponentRef Id="cmp22C4CFD61DF234A2D32CF6255ED9022F" />
            <ComponentRef Id="cmp2D4903DFD9808EC073684DBE490CDCA6" />
            <ComponentRef Id="cmp38E0EF8681E335666800EB19BAAA2536" />
            <ComponentRef Id="cmp45A71B619D79898B664D4A5FA00D2661" />
            <ComponentRef Id="cmpB8D13C9F81CA1BE2887AC1A76BD20A1F" />
            <ComponentRef Id="cmp39A9BF8F58FB19C317032EAC52A3ADC5" />
            <ComponentRef Id="cmp94FBFFF5E19FFFAE995EDD8FD6E47BDB" />
            <ComponentRef Id="cmp106E84D49572C18BADC96B258C409E0E" />
            <ComponentRef Id="cmpA69E9B5A11D4C44CE28F76A1DB21AD19" />
            <ComponentRef Id="cmp3638B01B671465E7992B986AE4CB2D04" />
            <ComponentRef Id="cmp89AF2325F191D92FC1AE897679765E69" />
            <ComponentRef Id="cmpD167995768EFAFCA47AC55A90FE656B6" />
            <ComponentRef Id="cmpF2DEF9C932BBA13B4976DA039F73E689" />
            <ComponentRef Id="cmp1B6C63CF8B463CAEE1556B5E75652E2C" />
            <ComponentRef Id="cmp317D72948C627EE46943444F82EE25DA" />
            <ComponentRef Id="cmpBF03D440F3166C4B3A79E2F55D521AD5" />
            <ComponentRef Id="cmp8FEE3315C970FDADD6195DE7DEC9F62C" />
            <ComponentRef Id="cmp42A50186F4AFE110F82ED0DBF18A271E" />
            <ComponentRef Id="cmp7513A156C71ECD5FD6BE7BEBC3DB024B" />
            <ComponentRef Id="cmp03437FBF8AA7C12F8B06FC71B5806FD0" />
            <ComponentRef Id="cmp1E110B3A62CD167B9B41556BD0F2CD6F" />
            <ComponentRef Id="cmpE1BF6EAEEB822D9D73DBCFAB13791982" />
            <ComponentRef Id="cmpB571FD86C3A85FE12327FC783A65BC2E" />
            <ComponentRef Id="cmpBF4C7868DB8CE8B4B50CAF51B647E2B1" />
            <ComponentRef Id="cmpA937677C4B398F4B7A4CF18B5A1E292D" />
            <ComponentRef Id="cmp49A15EDF3D2E72E177EF373D2E9AB2DE" />
            <ComponentRef Id="cmpABB2FE63524DC4243E6F2FCDF24C7D5D" />
            <ComponentRef Id="cmp3F61F18D6C072A4C001EB2E9AC4DA285" />
            <ComponentRef Id="cmpE7396D3C1C29168AEE4870C9146437BD" />
            <ComponentRef Id="cmp854FF9843BAC6AD706AFEE6D09B21BA5" />
            <ComponentRef Id="cmpEFA6723DE788649C36CFD4875ED618EA" />
            <ComponentRef Id="cmp460A69220930FF8C24C3EF4152E98389" />
            <ComponentRef Id="cmp7ED34ED999B020C904F2E11980F66271" />
            <ComponentRef Id="cmp849456AD1104598311055530D2B95230" />
            <ComponentRef Id="cmp84FB5F55BE1B4F7124AE57985266903C" />
            <ComponentRef Id="cmp4A7E8E25FD9EE05EBA98CB9C16A4DD96" />
            <ComponentRef Id="cmp02F183CF0B002150285EF5D77C4EDDE4" />
            <ComponentRef Id="cmp26F4066347E6CA1B1E70CEA8367A2F06" />
            <ComponentRef Id="cmpDE2CAD173015DC031FE311F1E2471EA6" />
            <ComponentRef Id="cmpFC3EB6ABEC249B231E7692A65B39E121" />
            <ComponentRef Id="cmp669D96E48EE429DB34B9F17EBA512641" />
            <ComponentRef Id="cmp1BE699FAF1CEB3C6ACF692858011936E" />
            <ComponentRef Id="cmp2C9F9DF1C2AA4B39E594B467869B2083" />
            <ComponentRef Id="cmp41DD99937FCAACD05C1E4E7BE3A04532" />
            <ComponentRef Id="cmp324B90D4B088D87E4F11B86F299C1C4A" />
<<<<<<< HEAD
            <ComponentRef Id="cmpCA7BF5AAB3AFCDA1C1B1A5260F8496C6" />
            <ComponentRef Id="cmpC5EDAFBD54A26120BADCFFA83EFE4D8D" />
            <ComponentRef Id="cmp18FF8679059FB2D8E3C22595D778357E" />
            <ComponentRef Id="cmpA2D0B95472DAC9EEDEC0CC473F3138B6" />
            <ComponentRef Id="cmp820458093C358621EA214A7362ACCE1D" />
            <ComponentRef Id="cmp7B2F7EF50672D3BAAF58960B5F9128FA" />
=======
            <ComponentRef Id="cmpC5EDAFBD54A26120BADCFFA83EFE4D8D" />
            <ComponentRef Id="cmpA2D0B95472DAC9EEDEC0CC473F3138B6" />
            <ComponentRef Id="cmp820458093C358621EA214A7362ACCE1D" />
>>>>>>> 73981902
            <ComponentRef Id="cmpE231A51CC41F80C051BC0663E08339BC" />
            <ComponentRef Id="cmp0308F0BCCC45D37858315B38CEC3127D" />
            <ComponentRef Id="cmp94EFCC723C164952C12CB1DD187C6E28" />
            <ComponentRef Id="cmpF750706356EAB58C8C81ED96B57288C8" />
            <ComponentRef Id="cmp7B2E8D6BD35AFD18EA6CED8D05825E36" />
            <ComponentRef Id="cmp32A0C53BFC04028B9D6A48690191D6B3" />
            <ComponentRef Id="cmpBF8CBE87620E1F1D0A933C3E398F6B0C" />
            <ComponentRef Id="cmp607260D321DBB6DC85249332ACCCDF1E" />
            <ComponentRef Id="cmp81ACE07255D539B22EAAE5C07BF9C6B7" />
            <ComponentRef Id="cmp5F81EC706B06717E9DAFC45A86CF68D8" />
            <ComponentRef Id="cmpBF2327A08A654A66C92E2B11A5BC129F" />
            <ComponentRef Id="cmp5B024A4E29BF400F1ED3DE2CE1F2E0DD" />
            <ComponentRef Id="cmp997A920A652163E94E56A412D2BEC28C" />
            <ComponentRef Id="cmp353F25E254A7722E3CADF046790D3C4D" />
            <ComponentRef Id="cmpCADE67F2ED98E9D37A3889AE074E65ED" />
<<<<<<< HEAD
            <ComponentRef Id="cmp0946F69E913D2119F885FBB2A2F3A28A" />
            <ComponentRef Id="cmp164F05F72F1E9B9ADF0FA72288798BDA" />
            <ComponentRef Id="cmpD5F7EAC57562D1BA49958F4C653F43BB" />
            <ComponentRef Id="cmp83BCDD9443952D39A645A9CF5AC68455" />
            <ComponentRef Id="cmp6C2D4ABF0F510D09BC13E350E5D3A589" />
            <ComponentRef Id="cmp758554B8E9918E5AF4C40148D1FF9CEF" />
            <ComponentRef Id="cmpF4F80DFA71F998A83663CB3A2F0FCF06" />
            <ComponentRef Id="cmpE3E5535B9A507C6425E7115B017A960A" />
            <ComponentRef Id="cmpEF4D754F695C15F3B8E9F6F7A0087CED" />
            <ComponentRef Id="cmp4F960A390560E2EB6CCA1D68282ABB79" />
            <ComponentRef Id="cmpDFA2E64B627D671CDE61F2B1CE8A49B4" />
            <ComponentRef Id="cmp988CADDAFFDE27B4A8793192F8F32758" />
            <ComponentRef Id="cmpA26FB6DD8D49881826CF91DCC9625141" />
            <ComponentRef Id="cmp985B357A80742CE1208447D611FAD30B" />
            <ComponentRef Id="cmpE65A17FB2633FFB64BFBF8E02219CCF1" />
            <ComponentRef Id="cmpB68BA9A8B038875CD140624C7B8A7A35" />
            <ComponentRef Id="cmpE008BB6E29A27F6D0A914D5865F32CE8" />
            <ComponentRef Id="cmp2FAFDEA8097AB72C78086A47556D8824" />
            <ComponentRef Id="cmp8E36603109B93005529062DD8F1D7E17" />
            <ComponentRef Id="cmp93CA901471E69BD3D64F9833515FB07F" />
            <ComponentRef Id="cmp5131B171ECE1E22B7AA8B8EED379A310" />
            <ComponentRef Id="cmpB374E9DE4DDE45B6101727176B2D94F5" />
            <ComponentRef Id="cmpF2F2131163EED2144D12272387E916C2" />
            <ComponentRef Id="cmp029BEE4705D79EE0B7B4CB839039C206" />
            <ComponentRef Id="cmpB1CECE8CF6D844E2B496BA964DDE0958" />
            <ComponentRef Id="cmp07CAB4B0066950F1FB3C96F33B72A6BF" />
            <ComponentRef Id="cmp52D035EC483D3AE3F9E8426E9EE8D48A" />
            <ComponentRef Id="cmpB1753EA4AD6F6D443DA8C220BFAA8A02" />
            <ComponentRef Id="cmpA0BD21DD513491C8E4C3939C81D410C4" />
            <ComponentRef Id="cmpB2EABF6FF54871E35AEBD721639532E4" />
            <ComponentRef Id="cmp58A353829DD280AF11EFF2FA081B623A" />
            <ComponentRef Id="cmp790BC7AC274F85DCF563D221ACD89D91" />
            <ComponentRef Id="cmpB68EB26A94B53B2B42364C31D831B509" />
            <ComponentRef Id="cmpF38B140F95931F690C489EF10F265725" />
            <ComponentRef Id="cmpC0D5D7DB83F2101EDE238F2434BC3F0C" />
            <ComponentRef Id="cmp13DCC9567DA231597308F776951B1BAD" />
            <ComponentRef Id="cmp22704B8350385B2B984CCCE9684743B0" />
            <ComponentRef Id="cmpE3D5B4DB6ABBBFA8640517EAFF0C1FCE" />
            <ComponentRef Id="cmpEF5295A3F9139690A9770EBD087BE089" />
            <ComponentRef Id="cmp501454201E4B410D1CE4E985AFFF4D2B" />
            <ComponentRef Id="cmpF2121C95A98865772EBF74F0A30DC896" />
            <ComponentRef Id="cmpE5EA6A6A3FEE4341D50561EED965EED2" />
            <ComponentRef Id="cmpE4C76DC05742EA06F09D2223B937DEFA" />
            <ComponentRef Id="cmp453A2BF2689A9A86584DAC16E9DFD28A" />
            <ComponentRef Id="cmpA305C17E2F3EB782000BE7EF5F716CAF" />
            <ComponentRef Id="cmp6356312C25D9377D6AC5EC7E40612284" />
            <ComponentRef Id="cmp6A3D487C726C7E8A3050D5962FFA987F" />
            <ComponentRef Id="cmpAC8E4434302A1F1CB3B09EF87699CDBD" />
            <ComponentRef Id="cmp044BF0A4973D64DF1C04609AA9F0C9DE" />
            <ComponentRef Id="cmpB94FD7537A07C530BE64CB02B0984742" />
            <ComponentRef Id="cmpAE7720DD0C6969320EFE9214F38C69C4" />
            <ComponentRef Id="cmp322BD5C18434F956ECE7B6B9D46C472F" />
            <ComponentRef Id="cmpC91D76F3BA8A01272DCF5B6A085F9F2C" />
            <ComponentRef Id="cmpB46C3AAE5D02320548692A6C1BE03BD9" />
            <ComponentRef Id="cmp00ABA29A2931CCBE40720C4D61B2885C" />
            <ComponentRef Id="cmp7B412EE3333F8E2A14B344F784DE1A1B" />
            <ComponentRef Id="cmp310244E0E23104E6521FF4BE1353F803" />
            <ComponentRef Id="cmp3F545C10870C570BFA2F36851BA89EC6" />
            <ComponentRef Id="cmp614F071DAC11AC7BFA70E889FA1E4974" />
            <ComponentRef Id="cmpE44BE55BED7D4D9B9B15F837355F2F04" />
            <ComponentRef Id="cmp539B5035304ADD89CFC41E0685D816D1" />
            <ComponentRef Id="cmp30C7BF98662C07241175660B8F343189" />
            <ComponentRef Id="cmpB11C94D5078F591A580F62F93F9F4395" />
            <ComponentRef Id="cmp104843337578FC6DC3DE0FA62134C281" />
            <ComponentRef Id="cmpAA80A5BCBA182B081A3CDD4D162AFBCE" />
            <ComponentRef Id="cmp2B063367A65040B5F98311FF46FC782C" />
            <ComponentRef Id="cmpB2242D1E6988E04AA20E12E84C1D9CE4" />
            <ComponentRef Id="cmp6EFB5971BD83C1405D889E41A1BEB57C" />
            <ComponentRef Id="cmp9104604157342F037423F811ABD582E8" />
            <ComponentRef Id="cmp7BE408D75CA8F2B2CDEAF255929FE2EF" />
            <ComponentRef Id="cmp2A58083C6F185BE56BCC8688D392E907" />
            <ComponentRef Id="cmpC884E8B9781D0DE0089CD1C66A4CEF85" />
            <ComponentRef Id="cmpC3E2331327B8D33FC6F86BCC1950F10E" />
            <ComponentRef Id="cmpEA4C861BD1A9C124F411820A911CFB49" />
            <ComponentRef Id="cmpFA4AF7D01ABECBE566D92136AC8330F7" />
=======
>>>>>>> 73981902
            <ComponentRef Id="cmp5746A3BAD258D8EA1473730146C01F1D" />
            <ComponentRef Id="cmp56F52674BB946225BB64533814DCF37F" />
            <ComponentRef Id="cmp499092B04619C0EDE4686B78E1128605" />
            <ComponentRef Id="cmp4345BAF62C4935A6C763E439913D5EF1" />
            <ComponentRef Id="cmpDA20E40FD1BE07A113851AFDBA89787D" />
            <ComponentRef Id="cmp2C144B41FAE124CE1C9921E8B7DB9776" />
            <ComponentRef Id="cmp95CE3E0A8DCAF570E9BB97BACD5D3D37" />
            <ComponentRef Id="cmpEC1BF12EB3CCE29C1628238CC52B4380" />
            <ComponentRef Id="cmp818CABBA9AFBAC0A3B15EBA346EF1EDD" />
            <ComponentRef Id="cmpD1FFC10879A7E53D48A22EEACFB20B99" />
            <ComponentRef Id="cmpBD0D767832F902CB7A4A57DBC3761E1E" />
            <ComponentRef Id="cmp0893D9E09B980CCC1BF6D135F3970613" />
            <ComponentRef Id="cmp41E69FD69F8767437B30E6DCC9567E0A" />
            <ComponentRef Id="cmpDDE620440EB1F0EF86DB62FF00D53311" />
            <ComponentRef Id="cmp72AD64E6E7232E9E6A1F1E4C94BC1A8E" />
            <ComponentRef Id="cmpC776AA57ED554E393EBDC9D954C334F1" />
            <ComponentRef Id="cmp065231833ED7F79076A52CD25D56A82A" />
            <ComponentRef Id="cmp8C0DF1745653F945C73BC15F542934F5" />
            <ComponentRef Id="cmpA676D2E30C269D3A04D234CF51788CE3" />
            <ComponentRef Id="cmp0F3F9DA12614FFE40AA8CB2486AD837A" />
            <ComponentRef Id="cmp66678C8D6CE44CBC3FCD5D6A48F0B417" />
            <ComponentRef Id="cmpCEA0B6B326B2B5FCB604E6998DD01FB3" />
            <ComponentRef Id="cmp329D251034D48C44DBF8DF110F11EDB4" />
            <ComponentRef Id="cmp47EB259B731D91876249F0E7E3FB00E4" />
            <ComponentRef Id="cmp22CBF7AB5FADA57EFE27CC8028DDE792" />
            <ComponentRef Id="cmp6B22A40C943D2FF94326E5E13B8D5C54" />
            <ComponentRef Id="cmpB92948BBDA4B1E777561DB20002367CE" />
            <ComponentRef Id="cmp388AD78CF7937136A17720755BE732CB" />
            <ComponentRef Id="cmp4D6CA62AC11F3A5D4EB07AF549EC9FF3" />
            <ComponentRef Id="cmp2EB43FE3263FAFA784BB30AF91E07037" />
            <ComponentRef Id="cmp4C4A177B8EA12C43941AF159F0A16E07" />
            <ComponentRef Id="cmpDE1CE796EE504A069B56DCA4A16FD2D7" />
            <ComponentRef Id="cmp455BD6804E7AFF3C169D8BBEA142F350" />
            <ComponentRef Id="cmpBB7EA343079FE26FE38927CF77F2C51A" />
            <ComponentRef Id="cmp85D01ED2294B536D8472C9A5B5491A95" />
            <ComponentRef Id="cmp0A8A301216E191E94F3BCB9F34E1AF69" />
            <ComponentRef Id="cmpFA850AB1FD136DBF5C2B996258D7951E" />
            <ComponentRef Id="cmpB5D013974F5418F70273380DBDD9266F" />
            <ComponentRef Id="cmp13BB804F8DBF8DC64F33621628AE0FEA" />
            <ComponentRef Id="cmpB65D4B1257A1847145DA2B586821DD51" />
            <ComponentRef Id="cmpD02E3DCEDD014C0A3068C44857DD9712" />
            <ComponentRef Id="cmp07AAE83D7AB784DEF2482743A904A656" />
            <ComponentRef Id="cmpA6269058AD07EC84DD573E192B4A56B9" />
            <ComponentRef Id="cmp55D02154CBD597E4C34E832780CAB861" />
            <ComponentRef Id="cmpC1532ADE5FB25EC226C31BD06FDC7C20" />
            <ComponentRef Id="cmp97FEBF68F374AAB490FD2806F831D8E1" />
            <ComponentRef Id="cmp80FE7A56B007BCFE285874C5F279A7FB" />
            <ComponentRef Id="cmp2F5B98EB85EFC125CC7046BCB73064BD" />
            <ComponentRef Id="cmp79186A81BC669D6024CCF1A09E2E2C5A" />
            <ComponentRef Id="cmp5A3BD827A14F986178D0A9A181EF2AA5" />
            <ComponentRef Id="cmp50F7BE65E6B760565BEA45A1FD026E5A" />
            <ComponentRef Id="cmp39C80C84537D91210F1CD95CE24DDD6D" />
            <ComponentRef Id="cmp4AC5851471CC40284384D744CCDD8C50" />
            <ComponentRef Id="cmpE1EF08FBA8BC9006E225B9DD83DF428F" />
            <ComponentRef Id="cmp019CEEDFCC1D69922E8F00B5A76B7560" />
            <ComponentRef Id="cmp61D54A0098125545EC349AD24CFCFA25" />
            <ComponentRef Id="cmp7EDD336FF223F149EE90C90F26B98A8A" />
            <ComponentRef Id="cmp4251D77EBE420E1B57342C4B106347DF" />
            <ComponentRef Id="cmpB6083B5CE8CED6F1724591BB34F19995" />
            <ComponentRef Id="cmpE919700CB5B034A7EB8AAB83FC165430" />
            <ComponentRef Id="cmpD1256920B6ACD5E65F843AD14D11EEB1" />
            <ComponentRef Id="cmp1292FE4D2BE814CC1BB13C08A2FC8568" />
            <ComponentRef Id="cmpAB3033015892ACCBACCAEEA2C8CFD2D6" />
            <ComponentRef Id="cmp871822AAB4C8D518CD3B101C9564E8FE" />
            <ComponentRef Id="cmpD305B7937B5CC7706A8CEE1FEC97C545" />
            <ComponentRef Id="cmp4F426E4F2C1AC2C394B87FABEFDC5664" />
            <ComponentRef Id="cmp410E533797A0F92276BB50FCD8811E2A" />
            <ComponentRef Id="cmp4B1E01F0F4B825E0AFEAACDB49097052" />
            <ComponentRef Id="cmpEABAD0753F1F1C787AA5BA4838EEBDF4" />
            <ComponentRef Id="cmp40C39D0D46866F76475770F690E2F1F1" />
            <ComponentRef Id="cmp025F897BC58AD533F76E04ABA7B87B02" />
            <ComponentRef Id="cmp905C88A8580641F017C6A280A3736FF8" />
            <ComponentRef Id="cmp3718925DE19AD6C9BD871FDE9EC1DE1A" />
            <ComponentRef Id="cmpE00A0DD29D83D02ADE9B6F8237D53009" />
            <ComponentRef Id="cmpD0098DF265ACE00F78B7467A9C21C392" />
            <ComponentRef Id="cmpDABCC4EC828CB3A90B6544319086AA9B" />
            <ComponentRef Id="cmp4EE133225743EE66A52BE7CD77B56151" />
            <ComponentRef Id="cmp4F9FB9324C1FEBFE32FE3430D05F4B62" />
            <ComponentRef Id="cmp73F733B6769D6142F627750A4BF8A304" />
            <ComponentRef Id="cmp1B114EC22E279C9430B23AB28AEE58EC" />
            <ComponentRef Id="cmp82A0A44868270FCB8A12BD4E0346621F" />
<<<<<<< HEAD
            <ComponentRef Id="cmpD4892007320B9D766546FD21700D8151" />
            <ComponentRef Id="cmpE6D3A3AA22E91184AEC9E2FF27EF9F3D" />
            <ComponentRef Id="cmp5A6BFB3FB8E16C75FF2BB8276848F357" />
=======
>>>>>>> 73981902
            <ComponentRef Id="cmpCB9C95BF2FE6D784EC47F78CEA8714FE" />
            <ComponentRef Id="cmpAA3B522375D7F8190EF55B87EB1EB8D4" />
            <ComponentRef Id="cmp1A3E551E9A3F632A9FF29E4347C0E07F" />
            <ComponentRef Id="cmp2287034B4046CF6ED7B5F14C0141B934" />
            <ComponentRef Id="cmp69A301D252AE955508C48079D82B6134" />
            <ComponentRef Id="cmpBF6ADAEC58819DA15AC2FF95A48A3884" />
            <ComponentRef Id="cmpC3DEBAB03B2506BAE8978D16895AE395" />
            <ComponentRef Id="cmp5C19489ED3B949946920EC5F5A9217EB" />
            <ComponentRef Id="cmp201C54171A3BD519AA9BD7BB900E4096" />
            <ComponentRef Id="cmpE3E6C196CDEA9C3D16246435777124FA" />
            <ComponentRef Id="cmpCF437A6A7BBE0460DE705471CB8EB65D" />
<<<<<<< HEAD
            <ComponentRef Id="cmp65015AD03D1FAC67DA1112877994EFB6" />
            <ComponentRef Id="cmpCF7C6DA7D19AE0522BB4B6BF49A9DA09" />
            <ComponentRef Id="cmp05BCFB400BEB9DF7861FC7022A8367B8" />
            <ComponentRef Id="cmp3A46C449133D07A3557D4548F68A1A1B" />
            <ComponentRef Id="cmp0EEB8DE607E59C179657914DCEF23469" />
            <ComponentRef Id="cmp332D90D372744B2862842C4F76C3DBAE" />
            <ComponentRef Id="cmpE9BDDA71266296FE7DD9684C915C537C" />
            <ComponentRef Id="cmpFFFCD58A5DB0E19A9E2609FBE2410C09" />
            <ComponentRef Id="cmp4ABAE69FE7F32B747C276E27CBD08B11" />
            <ComponentRef Id="cmpF8EA14BA1E3BB84E1E4733A52B9A6D7F" />
            <ComponentRef Id="cmpD1207E6C71B252DEA35A0F21BD18C739" />
            <ComponentRef Id="cmp8A3D0E2C5770C8DC2D64C40C9BD55ABA" />
            <ComponentRef Id="cmp33940E74390667FC3162230F6F37F82A" />
            <ComponentRef Id="cmpD60C70898A7D64BB777ED0B58A3FFA47" />
            <ComponentRef Id="cmpD709147E811DDB105A42924D7446B001" />
            <ComponentRef Id="cmpCE80CEEF0CE7DD871B8DA72DA2221622" />
            <ComponentRef Id="cmpA027A6E6A0E8B5687D672C7751809211" />
            <ComponentRef Id="cmp3AC78AE784A27D80045E426EB2E740BE" />
            <ComponentRef Id="cmp62A93F937DE4DECBB940BB3B5EA65169" />
            <ComponentRef Id="cmpF1C3AE30B7D2067AD8CC88BBEAB4E9D6" />
            <ComponentRef Id="cmpA6F3415E8CA50AA3D76717F76E17D8CB" />
            <ComponentRef Id="cmpD04EE00DC7394D767EA4047B0617A3F4" />
            <ComponentRef Id="cmpEF310754D1C69EB41F0EA968BF00DBB9" />
            <ComponentRef Id="cmp698CC64BD00F14A35803B49B870FE22A" />
            <ComponentRef Id="cmp360970780F26201ECE53FAA58B17EE60" />
            <ComponentRef Id="cmp658D1F52390CF4B371A8CC5CEEB877C4" />
            <ComponentRef Id="cmp718708463082C13CF2E630328D55D29E" />
            <ComponentRef Id="cmp5EA7E0C80DDDBE8B9113D4DFEE5CA6C6" />
            <ComponentRef Id="cmp4499C3C6A11B07B76EC834385DF6EC1A" />
            <ComponentRef Id="cmp08C5C03CB64244814BA42F9363290061" />
            <ComponentRef Id="cmp6C48AFC190FC12C27FF6FECB17D11C98" />
            <ComponentRef Id="cmp4DA3B101B35F9FABD0EC784559AC44A2" />
            <ComponentRef Id="cmpE122A91E433516C921CD752F313AD9CE" />
            <ComponentRef Id="cmpACBD9FDEEB84DE1D4BD79AD0036FEDEE" />
            <ComponentRef Id="cmpFE7DE66BD1CE262C145D66A0E7250779" />
            <ComponentRef Id="cmp151EB3269F28F00EB83778675AD2C3BA" />
            <ComponentRef Id="cmp0F820EB6FA3680A0C874FB8D22CA3F0C" />
            <ComponentRef Id="cmpCF8114D880BFF4074B4D2D223093C607" />
            <ComponentRef Id="cmp3DDB4802599E4778358EA6F58483866E" />
            <ComponentRef Id="cmp3E775F612E4F311FC9A757EF564FC8EB" />
            <ComponentRef Id="cmpBA137EB628F1560A6DA674F00CF7EF20" />
            <ComponentRef Id="cmp8CB87F37B874B87C3F7E0AC716CE6744" />
            <ComponentRef Id="cmpDF28B7141E14B3C5E437C2B089E75449" />
            <ComponentRef Id="cmp978508096EAA67C510DD0502496EF23A" />
            <ComponentRef Id="cmpDC201EAB18AE06A9C087369A844F3B16" />
            <ComponentRef Id="cmp3290EB7A95D38F5059B7E4E868E534DF" />
            <ComponentRef Id="cmp74E0D228F782CB46B07EA318CD235973" />
            <ComponentRef Id="cmp3197691E499034ECE4F186292F649564" />
            <ComponentRef Id="cmpBF0CB965107ADEEE0605FF7DEB5F78E3" />
            <ComponentRef Id="cmp3FBB30B6049EB7E139531B2C81574BFB" />
            <ComponentRef Id="cmp149B882A40DA552168C2AD78E19A2B0F" />
            <ComponentRef Id="cmp5BD6D29E4CED56038A4D937F82566435" />
            <ComponentRef Id="cmp024368C827B50C7F9E1AE8906C5D4DC4" />
            <ComponentRef Id="cmpED9BA77561C97A253C5BEDCFE7B5BC90" />
            <ComponentRef Id="cmp886540D05DA121582FC997A17CCE552C" />
            <ComponentRef Id="cmp650CFD5A5C860A0670675D359FB9CD78" />
            <ComponentRef Id="cmpBB3B3F2E4ACC6A98A2B4A0F13F7B2868" />
            <ComponentRef Id="cmpDDFBA1BC65CC1FE92E308321DCC0AE2A" />
            <ComponentRef Id="cmpF4E815672F82CB1F541F8C46E00C5489" />
            <ComponentRef Id="cmp997340F8112DB182B40D7CD719B432AD" />
            <ComponentRef Id="cmpBF13D4E65F53A4511C2BF4837399F2F0" />
            <ComponentRef Id="cmp5866AD16C5F40D475D90FA40112E828E" />
            <ComponentRef Id="cmpD2F0825869A81328B6C9AC8399F8FE35" />
            <ComponentRef Id="cmpF44B87D43BC2225CF9D6AAF781127F23" />
            <ComponentRef Id="cmp28F19E68AA2F4720DC535DDCBA66DFB9" />
            <ComponentRef Id="cmpE427200DE7A25DB5FD4BD905B89AEBAD" />
            <ComponentRef Id="cmpC01733F62C40AECEDF7CEEF8D6FCA264" />
            <ComponentRef Id="cmp1329C5CEAC2F93E9C8E2A3680EC847A3" />
            <ComponentRef Id="cmpA608731BEE61B4744F2446699AE28DD1" />
            <ComponentRef Id="cmpC70A1C0A823E0FE50B867E1D0B8CDA21" />
            <ComponentRef Id="cmpF71C2A6B04428F5CFBA1F3554FC9F053" />
            <ComponentRef Id="cmpF203EA30FE2803625369BF949D391770" />
            <ComponentRef Id="cmp3ABB1781056B48A7C2470CA35097A553" />
            <ComponentRef Id="cmpE62B95318EE7589EBC1A8C55F29A3C09" />
            <ComponentRef Id="cmp75235393B13B2E1C74A6D824C036065A" />
            <ComponentRef Id="cmp95A27D4ACFF9F80FE1A7A933DB7663C4" />
            <ComponentRef Id="cmp0F6E36CFA87AB86AF914A81DB632A0D3" />
            <ComponentRef Id="cmp9EBE5CE0572B50DD1258057F4412D8CF" />
            <ComponentRef Id="cmp5A21AF8388C4B946576779AC3A8FE19D" />
            <ComponentRef Id="cmp5BCB859F994D69D5610370518614B95E" />
            <ComponentRef Id="cmp825D47BE07CC2D1E615972EB7F4DBA9A" />
            <ComponentRef Id="cmpE1652D38646B0219E2DD8C9FAD3D3A22" />
            <ComponentRef Id="cmp225E1B28C3F7C49F235A2A90A8031490" />
            <ComponentRef Id="cmp1F3E025F1851F7E066D1BB5402495E09" />
            <ComponentRef Id="cmpDF2E781656F5C71DD57624DBE3A1B554" />
            <ComponentRef Id="cmp32BE71FDF44DACE879F316A83805E2CC" />
            <ComponentRef Id="cmp988CAFB6901E366566D45D59C8B9E231" />
            <ComponentRef Id="cmp7B09B4134249A0DAA95FBA799A7E91B0" />
            <ComponentRef Id="cmp9D3D057D5B4E874A6F5C5534AD6BE8CB" />
            <ComponentRef Id="cmpCF2DC7DA609133398F0494010E9689CB" />
            <ComponentRef Id="cmp16D3B3E703E216EFC63A66CB2C3D253C" />
            <ComponentRef Id="cmp63D7F6EA9C3885BB9F01DB3155F4152C" />
            <ComponentRef Id="cmp68044C0BCC18738D9BE1C88FAD8B2ED6" />
            <ComponentRef Id="cmp1889927390C53EBEFDAE324E539D4349" />
            <ComponentRef Id="cmp6484C4BBFD08BB45212B4B4EEE29764C" />
            <ComponentRef Id="cmp086D83E7976A4E2D99DAFE544B916C44" />
            <ComponentRef Id="cmp3860C787A36321A7F3AE75D59A30C8DE" />
            <ComponentRef Id="cmp1336C57A608352A8825FBEFBB7881C6B" />
            <ComponentRef Id="cmp44FFAF65B3533C62D6E9AB19238DE7F9" />
            <ComponentRef Id="cmp6346DFD4FFA5B459AD9997EA3FE83D32" />
            <ComponentRef Id="cmpDC83E5A46541CF344C4827D15B766420" />
            <ComponentRef Id="cmp3D8FE6757DF626AAC8E4ECC57025F405" />
            <ComponentRef Id="cmp01ABAC18EAB0B2710A83194E188141CF" />
            <ComponentRef Id="cmp8DC65F7059490A2E8AE2DC8CC4E7DB3F" />
            <ComponentRef Id="cmpB76166C57500EC1AF54713A098BBD287" />
            <ComponentRef Id="cmp55B30017A11CB0BCEC4216E9B8BD05C1" />
            <ComponentRef Id="cmp05CC156A6B89CDA5C36052655E8A8964" />
            <ComponentRef Id="cmpED7047EBB0D5B2703C4876DAA124BD76" />
            <ComponentRef Id="cmp6FF2372150C07AC4496A8C90AABC6350" />
            <ComponentRef Id="cmp9235BB8537228C1314B970DD4D5F2D73" />
            <ComponentRef Id="cmp9EDB61B80DA66D6B50F89D0B7002F1FA" />
            <ComponentRef Id="cmp860C7D46CB8899F1A1C97C082A6B4246" />
            <ComponentRef Id="cmp7C6C6E2F8303DBD29B1703409054561E" />
=======
            <ComponentRef Id="cmp3A46C449133D07A3557D4548F68A1A1B" />
            <ComponentRef Id="cmp0EEB8DE607E59C179657914DCEF23469" />
            <ComponentRef Id="cmpE9BDDA71266296FE7DD9684C915C537C" />
            <ComponentRef Id="cmpFFFCD58A5DB0E19A9E2609FBE2410C09" />
            <ComponentRef Id="cmp4ABAE69FE7F32B747C276E27CBD08B11" />
            <ComponentRef Id="cmpD1207E6C71B252DEA35A0F21BD18C739" />
            <ComponentRef Id="cmpF1C3AE30B7D2067AD8CC88BBEAB4E9D6" />
            <ComponentRef Id="cmpEF310754D1C69EB41F0EA968BF00DBB9" />
            <ComponentRef Id="cmp4DA3B101B35F9FABD0EC784559AC44A2" />
            <ComponentRef Id="cmpFE7DE66BD1CE262C145D66A0E7250779" />
            <ComponentRef Id="cmp151EB3269F28F00EB83778675AD2C3BA" />
            <ComponentRef Id="cmp0F820EB6FA3680A0C874FB8D22CA3F0C" />
>>>>>>> 73981902
            <ComponentRef Id="cmp5DFC4ECCB8BBF842D8069F3036386B84" />
            <ComponentRef Id="cmp215D8C03C711DF4FF42B3D06ED14C790" />
            <ComponentRef Id="cmp2885A72095CC4D23D58804836236D163" />
            <ComponentRef Id="cmp855703EFA2A131AD51B3A278DB9B705C" />
            <ComponentRef Id="cmpBE427673ACDFD9FB2C5A1BB58CC793AA" />
            <ComponentRef Id="cmp614E0ECB4B4D1ACFBAA7502B66CB53AB" />
            <ComponentRef Id="cmpCFF660734313D3C9592DB86F0D4B4EFE" />
            <ComponentRef Id="cmp86A3FC330AB128431B87D9FC2A1D3109" />
            <ComponentRef Id="cmp1D87896B8DB222621598E697ABAF8676" />
            <ComponentRef Id="cmpAAA3BFC9B04B6FC095AE39235747D692" />
            <ComponentRef Id="cmp69914982EC2B4590B0A7EB3CFBAB4E06" />
            <ComponentRef Id="cmpCE16EF6388EB7390B5991F43E5609278" />
            <ComponentRef Id="cmp043C277BDC681C299BAA6E5E03E5960E" />
            <ComponentRef Id="cmp2AC34B496C31586E724E662B247950AF" />
            <ComponentRef Id="cmp72C8C02E06862525059DA2F6A04D5FE4" />
            <ComponentRef Id="cmp79ECBE22B99E0C170107AAF0FE1ADE25" />
            <ComponentRef Id="cmp674E543C58A62BC6BC8ECF44BCA31A9D" />
            <ComponentRef Id="cmpB6773EA3F58057B9F419BA6DBF13CBED" />
            <ComponentRef Id="cmp01E003A3FA26FB81C6B89817FE7250BE" />
            <ComponentRef Id="cmp5E7A927FFF2CD1AC2D9A4D4746132F63" />
            <ComponentRef Id="cmpD31EE6D7925E4DAECBC12F02B2C896AA" />
            <ComponentRef Id="cmpDFC157C3442E97BDF0570FFD8C7B977D" />
            <ComponentRef Id="cmp4BF22B003CB6023A1EABDD3AE357872E" />
            <ComponentRef Id="cmp51ECC6BA35E7D95A12F581DD08E66F64" />
            <ComponentRef Id="cmp28CB51C576059DF757256E5626E5A87F" />
            <ComponentRef Id="cmpECEA3A8AB38FEEEC397A918E3448B3FF" />
            <ComponentRef Id="cmp75FC2B6D6C89E140FED596D2C4AB5D73" />
            <ComponentRef Id="cmp9BB704A34E478064B5AEA018BAE986CA" />
            <ComponentRef Id="cmp304FFA44E8132650BEB77CF156872E26" />
            <ComponentRef Id="cmpC6750DE6908003A036E7C24FF3978D57" />
            <ComponentRef Id="cmp40C1DC009EF95E711F9B291AC3B7156A" />
            <ComponentRef Id="cmp54514D36BA8821CF1149D4647C9F34BA" />
            <ComponentRef Id="cmp40C5FD8B583CA05AA7EC5F1FCF0E3E92" />
            <ComponentRef Id="cmp92D521CCBFF0A4064A70115D4DBE13C4" />
            <ComponentRef Id="cmp9DBA37B38077942A2856B006B0D29A0A" />
            <ComponentRef Id="cmp0C0FC77DAEF2A45138590D65DCDD21B8" />
            <ComponentRef Id="cmp34F1D9B669A6CA987B6CC8630DCE6782" />
            <ComponentRef Id="cmp5ACBDDEE7EBFF87A502B9FCF53520122" />
            <ComponentRef Id="cmpB496235CB74DCC1B3E4B9B0A4A99DB7E" />
            <ComponentRef Id="cmp958759CE2C3C0A31E905D81FB0A84070" />
            <ComponentRef Id="cmpEA0824393A8B3E7304F785D01FA6A52B" />
            <ComponentRef Id="cmp95B26B03ABE9C794BA62FCACA3B1B24D" />
            <ComponentRef Id="cmpB79894F1F10C9E75B06623A1684E361C" />
            <ComponentRef Id="cmpFE4978FF7C3A65969F45E2D05C8B81EA" />
            <ComponentRef Id="cmpD70F75CADF2BF8D0CC8C105E25C52404" />
            <ComponentRef Id="cmp7AAE7BA21799D1BAFA96134E30059981" />
            <ComponentRef Id="cmpBCF3C38FB8142F10977444858EFAF20D" />
            <ComponentRef Id="cmp42FE31D214E88600BC5DE868A244BA20" />
            <ComponentRef Id="cmp9BE4A14F2E050EFD14F849753F4D0C80" />
            <ComponentRef Id="cmpC4B0F527C50AAE1765CBAD30D27B8A40" />
            <ComponentRef Id="cmp137E88F14FE19BC371D0B55830162E31" />
            <ComponentRef Id="cmp899A60ACAFA623E14E1F155D97CEB7C3" />
            <ComponentRef Id="cmpD22DBA7200894217034A180E7C4C9B46" />
            <ComponentRef Id="cmpA502125DDBF8DEF0298D97A71F423DDA" />
            <ComponentRef Id="cmp4305AC8141F9492E6C050EF12BD727D7" />
            <ComponentRef Id="cmpD3DE395231435F48A6F7DF9C1D608B76" />
            <ComponentRef Id="cmp93F20DACAFBC092E0D2A5B04417BA424" />
            <ComponentRef Id="cmp522D512305D9188F54B6A183D2BD575C" />
            <ComponentRef Id="cmpE414847AC21B8E9A582B483372F2F07B" />
            <ComponentRef Id="cmp4E9C25E24595E39CD2761CFD8070E6D6" />
            <ComponentRef Id="cmp6C8488CFB60AC37A37F888FBD49AC005" />
            <ComponentRef Id="cmp8916716F8AF85CB44F673582CEEC0694" />
            <ComponentRef Id="cmp6C08835374BBF76F072F0CE42C5010A8" />
            <ComponentRef Id="cmp0CF86D0405E5727AC34ED922F02F04CD" />
            <ComponentRef Id="cmp668AA5A99C3DFD7FF96B00AB7E91B4F6" />
            <ComponentRef Id="cmp6DDC880A0EA4C0E5542D8648069F8762" />
            <ComponentRef Id="cmp1628DE381C65F8AB92B97241DE6CA93A" />
            <ComponentRef Id="cmpB0A69AFDE26C8491938D0D489D35A434" />
            <ComponentRef Id="cmp70D1D6B3A151E5DA4EBA09BA3F9FAD5F" />
            <ComponentRef Id="cmpAC5C284B13829839B2AD819221131DB0" />
            <ComponentRef Id="cmpF7ADD37722F45985B5323202F35958F2" />
            <ComponentRef Id="cmp9D64A1111722F25BC100121E73BE039E" />
            <ComponentRef Id="cmpE52498FB0431A601DD9FDE6F082DF1D4" />
            <ComponentRef Id="cmpFD1814D8F2D73854649A52268A2C2A83" />
            <ComponentRef Id="cmp44D7FF7B300E1FDFF7EDCFF4DA736373" />
            <ComponentRef Id="cmp7AE53D0D4BD5D50A37C76961C6DE0502" />
            <ComponentRef Id="cmp5E2D1458EED1C843527BFFA8D0231514" />
            <ComponentRef Id="cmpFB99C8144E83C73ADF06A4C987432388" />
            <ComponentRef Id="cmp938EA70970CE66830F3407F473B581C6" />
            <ComponentRef Id="cmpA931A4E3C9AD9149FF4C6B396B839D92" />
            <ComponentRef Id="cmp98924F52C7531B79D9520F54F08F5889" />
            <ComponentRef Id="cmp926C2960D97834189D8652A10D1427CA" />
            <ComponentRef Id="cmp866A669313EDF744CEF1BE7107491736" />
            <ComponentRef Id="cmpC69298C18651E590B3F2BD9F62C79FE2" />
            <ComponentRef Id="cmp123452BA468D10BE082E96FF04A2A89D" />
            <ComponentRef Id="cmp1F9F1C15A2E3F0D367BCAB26E5189AFC" />
            <ComponentRef Id="cmpB3851AAF800C7B990585BB1F05719DDF" />
            <ComponentRef Id="cmp5DD66662117FA1781ADDC8FBCF486A4B" />
            <ComponentRef Id="cmpB54EB3379A293A1FC56FDDBFC4BA3A47" />
            <ComponentRef Id="cmp14B7B02D87115DC1789445F49D8EC9B8" />
            <ComponentRef Id="cmpBFA5705441B7DF4264EFE1632A830DF1" />
            <ComponentRef Id="cmpA7662EDC9DDCCFD0290DDB9350660A6B" />
            <ComponentRef Id="cmp7F9F978DBE7D6715FA75FFB3BE40806E" />
            <ComponentRef Id="cmp4AA539549D58FD2D5DD3C404556F3DBB" />
            <ComponentRef Id="cmp348131C92750A7166DCA75757E409378" />
            <ComponentRef Id="cmp289352966E5E4647DF24D7FFCEA4200F" />
            <ComponentRef Id="cmpA497DCDAF4262858EF7BF8F3E4A03F30" />
            <ComponentRef Id="cmp37A980D1D9994A0D167DE162CAE14563" />
            <ComponentRef Id="cmp15057E46DBC2EC95718BB05763490EB0" />
            <ComponentRef Id="cmp48D635437A02076A25FC10E3123EEA84" />
            <ComponentRef Id="cmp83BF2BE446B53D1262934BEDEDCA0A49" />
            <ComponentRef Id="cmpB763E41A7087AB6535F869DE6FA530B9" />
            <ComponentRef Id="cmp481D53FC7566DBB615B18C137E6A83C6" />
            <ComponentRef Id="cmp545437FAEFB14D6F2392ABDAAD90F3C7" />
            <ComponentRef Id="cmp63899C7FF83CD37A1CB64BED258A0C47" />
            <ComponentRef Id="cmpAD0D6F02EBA3855DF8C31C7AC90E468C" />
            <ComponentRef Id="cmp9E90BD9AECEF01B2B4132041FE7AEB20" />
            <ComponentRef Id="cmpB26C40E6728D8FCE39AF2F238B63B96A" />
            <ComponentRef Id="cmp879BD0BC9A650B649F03FB5CB2BDAD35" />
            <ComponentRef Id="cmp610C6F4AE10BA5FCFF3E45DB2251D7DE" />
            <ComponentRef Id="cmp3716AB11CCDF90299D759FC5D3BE3236" />
            <ComponentRef Id="cmpF09C98DF697A29CBA316DD5245BDDC02" />
            <ComponentRef Id="cmp9D415E1A42FBCE635C54A154726252E2" />
            <ComponentRef Id="cmpC642A2E254CCF6203F9C18C833CB1133" />
            <ComponentRef Id="cmpC0053F6DD5EB5B50CFE68AC843E054A4" />
            <ComponentRef Id="cmpA70527D9FB52626A72A5BAF66CE3130C" />
            <ComponentRef Id="cmpDF279A32B785A3402516861915A22A0C" />
            <ComponentRef Id="cmp3F22B799509911A4ECF3C28BE25DC1A8" />
            <ComponentRef Id="cmpCCC5976D4AE7141FB6D3C6650AD0C40E" />
            <ComponentRef Id="cmp1D3D3FE8D3C4513B1536EB8B0AACEBE1" />
            <ComponentRef Id="cmpB0718E71D7A15CCA7375389A12F7D568" />
            <ComponentRef Id="cmpE649532D45F37D54928D095F9FA83399" />
            <ComponentRef Id="cmp96153B9C1921EF93C9484B51120C392D" />
            <ComponentRef Id="cmp430193C6FCC710357C2AD0A4D74B05CB" />
            <ComponentRef Id="cmp42B92586860E12CFF7E8A202F62CA257" />
            <ComponentRef Id="cmp524E28243CC9788C41819437014F3F7D" />
            <ComponentRef Id="cmp63E7146E10A0CADBB072FDBAAEC2FDB2" />
            <ComponentRef Id="cmpF2A2CF41D51D7B7599694EC16CFEB929" />
            <ComponentRef Id="cmpFC1978EF7F3366DA07E6556C3996E222" />
            <ComponentRef Id="cmp28569D5EC54C4DFB98F0AA7AEAA80A06" />
            <ComponentRef Id="cmp60E2E53B6F8278E75ED2802429D310E1" />
            <ComponentRef Id="cmpD5B9EE259A4CDEA7EAC00BA0091C1476" />
            <ComponentRef Id="cmp92AC7835568FE24FCE3B6A164449D551" />
            <ComponentRef Id="cmp0FD7185B5962ADB6A6F0097A65E17DEE" />
            <ComponentRef Id="cmp782FEB356FFCB15735D07328D702229F" />
            <ComponentRef Id="cmpFF20878511DEDB222F358AC792EFFB3F" />
            <ComponentRef Id="cmp0CA5748BCE15AD73DC944B1BAB7BC573" />
            <ComponentRef Id="cmp52970C387B6EDD9B1B22CF2EE2955A66" />
            <ComponentRef Id="cmpABADAAE7C460C98E47F138F021526C7D" />
            <ComponentRef Id="cmp24781B5A7277266012861E8A479FFD83" />
            <ComponentRef Id="cmp55C25F2FFCB6BB9E42E3D24DFF6408D1" />
            <ComponentRef Id="cmp708FE120047299EF93CBC3578BE490CB" />
            <ComponentRef Id="cmpA2D5A525E87DE93F9377EC39DDBDAA9B" />
            <ComponentRef Id="cmp4A2A02B7958EA069FE8057A445540979" />
            <ComponentRef Id="cmp576AB6BFC12EC1A071B39A23401AE7A2" />
            <ComponentRef Id="cmp546722F6866C10B5FF69D12EACD858BB" />
            <ComponentRef Id="cmpDA5C607E6953025DD148C81F779D8563" />
            <ComponentRef Id="cmp0C6F53F0E56A796FD445F588F6CAC294" />
            <ComponentRef Id="cmp5851F3FD2B1BC67F7317793A7E1DA181" />
            <ComponentRef Id="cmp25AA66AC9287E1B016E67611359195B6" />
            <ComponentRef Id="cmpB5F241C0863E789EFB3F330351AF23A0" />
            <ComponentRef Id="cmp403B76F26F2AB3EBEC4773C05C428394" />
            <ComponentRef Id="cmpB01EC52324F9B87FF652ADBB432533AB" />
            <ComponentRef Id="cmpB47082650A3E15796EEFB9414EDA4945" />
            <ComponentRef Id="cmp8012F0215BB802A4015A5806B7E769F6" />
            <ComponentRef Id="cmpC110FE23081DF64903C0AE4A58BF2EE9" />
            <ComponentRef Id="cmpA5306E7DCB05BF7D6514ECA36217A97F" />
            <ComponentRef Id="cmpEA34C96EF8D15E8A5D7862D7C5F18361" />
            <ComponentRef Id="cmpFDE34E67D5969F5B0F8F5B3483E2B2B2" />
            <ComponentRef Id="cmp7DA229A488BF133259B23D2887C1DAA2" />
            <ComponentRef Id="cmpA91566361F60A091B113A295939CAD41" />
            <ComponentRef Id="cmp07CEFCE4FA62F723CD642AA9271D87F4" />
            <ComponentRef Id="cmp271EE413AA0CFA81047392C231D35019" />
            <ComponentRef Id="cmpE6F2C1F15F5A672D8597DA20C7FBBEE4" />
            <ComponentRef Id="cmp320445BFD6404D5395B37391FC5BD42A" />
            <ComponentRef Id="cmp64030D5B6C82DAF62B9FE5045B77700C" />
            <ComponentRef Id="cmp13A9C67EDAD48346FE098AFE3B982D12" />
            <ComponentRef Id="cmp5525BBDC2AFA16BA65885B77260D8AC6" />
            <ComponentRef Id="cmp3B73CDB3665598A0F364C5C9F64897C5" />
            <ComponentRef Id="cmp01E6F666668B5C3F5A8C540ABB183964" />
            <ComponentRef Id="cmpB9FB62AE52BCE48021626EC7F1176A56" />
            <ComponentRef Id="cmpE23FE35F366EAD336DBBD9FD223C917A" />
            <ComponentRef Id="cmp7A8E1732499353A52688C5B4A70B23C4" />
            <ComponentRef Id="cmpA5A395D3B2EB73E521ED6B14EEBF5313" />
            <ComponentRef Id="cmpC86FA06FF06EB08257B50AAD9F256DB6" />
            <ComponentRef Id="cmp63E4D3E731B0B0EFBC053E548E17CC71" />
            <ComponentRef Id="cmp251FD3E326DDCE15861F27468BA833F6" />
            <ComponentRef Id="cmp5FF3FBE070BD35E9B47D2CE060362F16" />
            <ComponentRef Id="cmpF337D07C78C9EA8AF46D4FBA46E2B659" />
            <ComponentRef Id="cmp5C260DEA6AC958F28815FC05C0529EBE" />
            <ComponentRef Id="cmp451B04CD73B2F71A2D07A8A8DF6CBAAF" />
            <ComponentRef Id="cmp37AEE55609EF0179FA6CCAC3F5BEA6B6" />
            <ComponentRef Id="cmpA9DCE4C4AAA52757D207BD0F466BC24A" />
            <ComponentRef Id="cmp1990614812866B1F94DEAFC26A5DADF1" />
            <ComponentRef Id="cmp06E6AFD97482DFA712D00C7ECA81B36D" />
            <ComponentRef Id="cmp9C83EC0FF5D7B629A521FB7AA8A1AB60" />
            <ComponentRef Id="cmpA78E0F369EE349F346EFCDE35D0DC860" />
            <ComponentRef Id="cmp8ACC6D21713A556B30013C4492E5B1EA" />
            <ComponentRef Id="cmp183BD36DB2EFF7F0321541C992A560B4" />
            <ComponentRef Id="cmpFB241DABDB737DAC9015FB56A2D3D05D" />
            <ComponentRef Id="cmpE30AD96B63CB38CFF636E5367DD7FF74" />
            <ComponentRef Id="cmp478A30043F82C6AAB0188A56B271ACBF" />
            <ComponentRef Id="cmp839A5983B8483229830A6FE781ACB1FC" />
            <ComponentRef Id="cmpDBAA36983ABB8FC2202638AF8F87A9C7" />
            <ComponentRef Id="cmp92EFBBA150F398EC8C071CF3B5B1039C" />
            <ComponentRef Id="cmp7C5648C0929EC8FE044B01059277E8EC" />
            <ComponentRef Id="cmp69EEDBF750BB51637DC92DA88B5E0D8E" />
            <ComponentRef Id="cmpD27101F353F4455F47623F9CC97EBB50" />
            <ComponentRef Id="cmpC7F29BF40D709F63CE013CE55D8518B5" />
            <ComponentRef Id="cmp77C7905992C63FAE23C1CB2CBDB729FE" />
            <ComponentRef Id="cmp14A801AE48768FFCB67AE40F0F286605" />
            <ComponentRef Id="cmp1A9055A692704D094E18599272835526" />
            <ComponentRef Id="cmpFE18109C62F533FD431303931506DF4A" />
            <ComponentRef Id="cmp68EE68F4ACAD718EA262018583EED728" />
            <ComponentRef Id="cmp07AE0FFDB697FFA16945F84DBA46BA18" />
            <ComponentRef Id="cmpE52647636CF0442FFB3987212F220D8D" />
            <ComponentRef Id="cmpA3FFC16C5FB928294012916065BEC61E" />
            <ComponentRef Id="cmp8A754F1250701DF9E428F6FD13D0A9F2" />
            <ComponentRef Id="cmp6FA98FDD29D16106E8F041D9D0C1F792" />
            <ComponentRef Id="cmp51E02162B28FA99B58EA151202F0D8DF" />
            <ComponentRef Id="cmp0B385C6EA0D5D830905FC454FC3207E6" />
            <ComponentRef Id="cmpBB94B2B2A45F7D437EB0237D9B292BFE" />
            <ComponentRef Id="cmp4AE74E37B2A44D5890DBC4D86DDFDD40" />
            <ComponentRef Id="cmp095AB0635AB59E44C60473C62E9B6C84" />
            <ComponentRef Id="cmp1D09E2F4BC62197FC8C187ECF16B08D0" />
            <ComponentRef Id="cmp99AAC04E82A333BB124A68DC3223D23A" />
            <ComponentRef Id="cmp778481F5B466AD6013B4210ED68B3172" />
            <ComponentRef Id="cmp55295A0B8E60D13D174BE7545CE6CC5F" />
            <ComponentRef Id="cmp7903310D9ED46439ADA5543A8B0ACF26" />
            <ComponentRef Id="cmp934EB819CA37436B5319766B852D644F" />
            <ComponentRef Id="cmp3C03B2095C2A69D5E6DCE437C5D2A690" />
            <ComponentRef Id="cmp3ECF10DC0D89D53F9C58C6794E6EABE8" />
            <ComponentRef Id="cmpE289BCE74F52452A2522D76B6503B3BC" />
            <ComponentRef Id="cmp58A842A5ABBE9598F160B1A7783AC260" />
            <ComponentRef Id="cmp8183D799D86557ABFB78C065A50D9FD0" />
            <ComponentRef Id="cmpFDA1F5A25A639A882EB28E3221AD7DE9" />
            <ComponentRef Id="cmp8450A5374E428359E5093D5FE7CC360F" />
            <ComponentRef Id="cmp55E09008CE2E015C4494C6502B515922" />
            <ComponentRef Id="cmpD00445EE9165D0354D3386C5EB9C720C" />
            <ComponentRef Id="cmp762B6053667CF7B9B230C8A1D24FA0D9" />
            <ComponentRef Id="cmpD7E60BF6560B41E428111B86E2877786" />
            <ComponentRef Id="cmp11075FC351A7A22ED9FF2DB465B744AE" />
            <ComponentRef Id="cmp512138D53CEF7A55CDC83F741D291561" />
            <ComponentRef Id="cmp99E6EFD6C5345F2027EF49DC01C8D7A2" />
            <ComponentRef Id="cmpF3BB3EC23FC9CF33A555861B38B61DCF" />
            <ComponentRef Id="cmpF65876F380AC9BFC04EF7E0A83D9E2EA" />
            <ComponentRef Id="cmpE4AF0916E9D6C5168DB8918CDA69588A" />
            <ComponentRef Id="cmpAD101287B1EF8B771D333A9FF29C30C8" />
            <ComponentRef Id="cmpEAC985CC1EB6CFFC89C3C4A800A62377" />
            <ComponentRef Id="cmp2DC40B144472AD010779DC6F0D263C32" />
            <ComponentRef Id="cmpD8BCF6F87A66E2BF3DA331CCDCE9525D" />
            <ComponentRef Id="cmpB382FB922425C1C446A732BD66BBEEE0" />
            <ComponentRef Id="cmp9C36EDC63632529B78C870EF3695F0D3" />
            <ComponentRef Id="cmp12C6E2ACC51F95C3303F6486917E8E75" />
            <ComponentRef Id="cmpE36FC5D85FACEDF16450AC56F0C159BE" />
            <ComponentRef Id="cmp87E83CA66DD51C9A6D61F1AC91FF683B" />
            <ComponentRef Id="cmp4F4E2D906EB5F067FB54ACDE2DA1F2DE" />
            <ComponentRef Id="cmpCC09A82900E1A278F48DB77993C40967" />
            <ComponentRef Id="cmp5FB7157FEA8EDC9D2D10814DA15518AE" />
            <ComponentRef Id="cmpCA80C6C0F5670291AF2F3560D36B1EA3" />
            <ComponentRef Id="cmp1E1EACEE941A7D7B9B2649BB3AC9ABC3" />
            <ComponentRef Id="cmpF2406A263F1B403C803ACB70D2468624" />
            <ComponentRef Id="cmp8BF1C84B7C0D6D25264BEF64FD945354" />
            <ComponentRef Id="cmp18ED74EDB82DE2351B9655ED86ACA19A" />
            <ComponentRef Id="cmp6842A5697846B92CCF6ED50688A26C1A" />
            <ComponentRef Id="cmpEFBAA8731C08B69493F16C6511A3FBC8" />
            <ComponentRef Id="cmp40656E6618791EDE585B3999346E292F" />
            <ComponentRef Id="cmp4A98D12853680B70EA13B558FF5B66BE" />
            <ComponentRef Id="cmpFFEE4D9645AEA846AF41897FD2135E02" />
            <ComponentRef Id="cmp2F6E4C6B8006898EFE87C88921C1B6BA" />
            <ComponentRef Id="cmp8CDB44BA783FF24C94CDFC5D12066BB1" />
            <ComponentRef Id="cmpA0A697DEB7822A0EC30F3D359EE930A6" />
            <ComponentRef Id="cmpBE209ED6509A7E857FD9F9078051DC6A" />
            <ComponentRef Id="cmp4D3E383B38EF4392E70E981B7CA033D7" />
            <ComponentRef Id="cmp50D44814DFFEA762A53D9DEDCE48F689" />
            <ComponentRef Id="cmp439E7C155DEEFC3877653E4ED11F66AC" />
            <ComponentRef Id="cmp9B4CB06D327ECA8FA60032F98004D8BA" />
            <ComponentRef Id="cmp5278A11908DC26651A78E55522C71DF3" />
            <ComponentRef Id="cmp4ED39EDE761ED68263635882802FB1B5" />
            <ComponentRef Id="cmp2A0B3E88742D800F88F70A714BAC94B5" />
            <ComponentRef Id="cmpE3495C0DD75A31199E40EAA7E5128E6C" />
            <ComponentRef Id="cmp876FCC4B6F7590AC9D51ABDD32229647" />
            <ComponentRef Id="cmp26DF79CFA25FFCFADB0FB5DC14B25DD5" />
            <ComponentRef Id="cmpBDE4B2E3B54189CA86CBC58F3EB854E7" />
            <ComponentRef Id="cmp913600C952F3D3D27C7E14B7E72AA774" />
            <ComponentRef Id="cmp545D8CBEAE57C9BE9C9B852D32CB58B3" />
            <ComponentRef Id="cmp5543C526734BEBD6DBA8D3F4CCAC4906" />
            <ComponentRef Id="cmpD4EA1A1B4CB82D7218992CA903665EF5" />
            <ComponentRef Id="cmpB67E98F8DD3717DE55704662D73EB3DC" />
            <ComponentRef Id="cmp645D8B7138F96F1053AB259E37D61D3D" />
            <ComponentRef Id="cmpF304B1EDB19805B49E0015BE90824B00" />
            <ComponentRef Id="cmp77D952CC555ECC8D893704C409770064" />
            <ComponentRef Id="cmp36C4A4A2FC1D0869C13C8C1B787310CC" />
            <ComponentRef Id="cmpF6A31E71E73261E256FB53289879CAC6" />
            <ComponentRef Id="cmp24E45E80EDFF6AFB35BDC3BDF5B8CDD8" />
            <ComponentRef Id="cmpC6E9F874597250F8F9018EE96BD563C1" />
            <ComponentRef Id="cmp834EB592C6925B045C8B0510B26AF6B9" />
            <ComponentRef Id="cmpBB19F2E6C4AB801608598C3381EFDE26" />
            <ComponentRef Id="cmpA85120F9A61D215485073CD1776A50EC" />
            <ComponentRef Id="cmpB365045D7785EED68D215DE18F8B6827" />
            <ComponentRef Id="cmp2D25DF3739FFB7B0517C3C2E55067DDC" />
            <ComponentRef Id="cmp7EAAE4F8EE7484006AD094D162AD68D4" />
            <ComponentRef Id="cmp93364B74891D090E8B79AAD7B2D74521" />
            <ComponentRef Id="cmp0DDAC0F6E13422C982E3A7BE75016837" />
            <ComponentRef Id="cmpC75F982B777810AB4731D6E62AE087ED" />
            <ComponentRef Id="cmp61404C8CABE874A3DCC4AAA743606C62" />
            <ComponentRef Id="cmp0B4140C0041F650FB202F15FD4F86721" />
            <ComponentRef Id="cmp2F1B2A67C2270698BE3A0B5967C8F271" />
            <ComponentRef Id="cmp5F55270F607737A772BFBE2D8F6B76E4" />
            <ComponentRef Id="cmp9EF03D7C53CEE400751AD1905625B82B" />
            <ComponentRef Id="cmpC4F524A9EBF63DAC78B9678CF113D652" />
            <ComponentRef Id="cmp9BB01A9CE50D2F02F6CF08B68575CE63" />
            <ComponentRef Id="cmp401224722DA5F5678A1230A4DEC4B453" />
            <ComponentRef Id="cmpFEC750EF6D159A3517BF9C8C75FF1754" />
            <ComponentRef Id="cmp074BBC4745C6E6F89A1963FD0621491A" />
            <ComponentRef Id="cmp7A2723C1727C13473EFA9A4080533786" />
            <ComponentRef Id="cmpA0C62B90DC80536433DE0354B795DB46" />
            <ComponentRef Id="cmp254F24FE3219AAF571A822A25B3F2F1D" />
            <ComponentRef Id="cmpD403CA2620FB13B02947597F523205AB" />
            <ComponentRef Id="cmpCC0508ADCA3E92A67914CBF93991F25B" />
            <ComponentRef Id="cmp0174B507BB16888DF7297469234F6361" />
            <ComponentRef Id="cmp5348A71B0B8AB94A5F1E9886459B2BB5" />
            <ComponentRef Id="cmp893FEE56B28C885AB3353AAF55D63AC2" />
            <ComponentRef Id="cmp7DE7895664CEA231D675C1AB05326146" />
            <ComponentRef Id="cmpC700A080181D86D876C04F6F020896B0" />
            <ComponentRef Id="cmpA4B9D257757E75A16536C1A3C6354562" />
            <ComponentRef Id="cmp88EA8041FA59DB7004CDA790EE0B2636" />
            <ComponentRef Id="cmpC51B25C4B3E5561AB67CBA27677BB290" />
            <ComponentRef Id="cmpDF219ECDD8F6656E71535399381A749B" />
            <ComponentRef Id="cmp942F3E2EE2E3F00A6D45B7E0D4C8F99A" />
            <ComponentRef Id="cmp23C361C4E13CFE366910008069F72682" />
            <ComponentRef Id="cmp9960D1074D8095DBAE42055E438F961F" />
            <ComponentRef Id="cmpA0D584195279B4D66D7B42152BE83B46" />
            <ComponentRef Id="cmp18250DED1265B0C56638731995A93E0E" />
            <ComponentRef Id="cmpA7EAD5A16FDC38416C52434EF0240652" />
            <ComponentRef Id="cmp4D23D48C846E2DADC8885C5BF689C353" />
            <ComponentRef Id="cmp626706539F2A58C21D8C087959675159" />
            <ComponentRef Id="cmp5B2C58D5461BEA3D5176DDEAFAAE1408" />
            <ComponentRef Id="cmp9F74CE881F871E4C03EE7704F879FE99" />
            <ComponentRef Id="cmp5EDC14153ABE12E6F8AC7CE138325ED3" />
            <ComponentRef Id="cmp884EDD6200BC33660CA506614BF1514B" />
            <ComponentRef Id="cmp451DD4F87C87FD099EB3BB15B08BFC23" />
            <ComponentRef Id="cmp3A0F63A65EACD6FAA15281A901A5411F" />
            <ComponentRef Id="cmp14E519C8556B22CEE7645282DC1CA794" />
            <ComponentRef Id="cmpC84FEC97B5C1FA0D12CD177A8BA56D61" />
            <ComponentRef Id="cmpCC636117F48E360F810C4403898C51E7" />
            <ComponentRef Id="cmpF5D6FE79FBA63DD3CA5E6E9B895D1351" />
            <ComponentRef Id="cmpA3B6CED296554AD474EB91458ECA5594" />
            <ComponentRef Id="cmp664B5972EE64A4BBEA46BB1969FAB139" />
            <ComponentRef Id="cmp66291C2C8B42FCC1153B91415AA33181" />
            <ComponentRef Id="cmpAAB5AE3A82B1C9D0F00564929E1C3441" />
            <ComponentRef Id="cmp4FEC5C7FFBE6732CCA9D4E696FF7A023" />
            <ComponentRef Id="cmp858183EA5E224BAB36FC8575FC0AC842" />
            <ComponentRef Id="cmpC9FFCF6FBA99DC161B6F2673D7EEF23D" />
            <ComponentRef Id="cmp0C3E7978EDBF03CEAF156CD4D0B85BF5" />
            <ComponentRef Id="cmpF4DC94703613E1BB66495048753F4F89" />
            <ComponentRef Id="cmp94E67391B1D3182B1F32A9E28CEBDC8D" />
            <ComponentRef Id="cmpAB88A6754839602E1323B92AF593A44C" />
            <ComponentRef Id="cmp93E55086B9A2EB83BDB19653C23F2003" />
            <ComponentRef Id="cmpC991E1830F969A9E01A219FA59C15555" />
            <ComponentRef Id="cmp4861D6E897FD00852565187F855E80A0" />
            <ComponentRef Id="cmpA2470D39CF7C4333D0382E5AE1937FBF" />
            <ComponentRef Id="cmp7B46CB7989E3DBF46E2F8DECFBD8D407" />
            <ComponentRef Id="cmp2F2E1D5926F718232A6068856776B49D" />
            <ComponentRef Id="cmpF1CE4A66C053B106D2C485757F703AB2" />
            <ComponentRef Id="cmp2A6B149B9B0BDCC11A05919864D86251" />
            <ComponentRef Id="cmp2FF23DA02D92BABF1414E60E2746B791" />
            <ComponentRef Id="cmp5BC1FEE2A60641F2345605CD3B676362" />
            <ComponentRef Id="cmpE1EAFD7E808AF4C192C5D45154BB2136" />
            <ComponentRef Id="cmp0313F8F73743B761E3DC5BBE65D6FB04" />
            <ComponentRef Id="cmpFA98ECC9A87BB49B7FC68AC0CDC89955" />
            <ComponentRef Id="cmpD7030FC24236E343750765385BE1F3CD" />
            <ComponentRef Id="cmpEA17278B9ACE7EA6B46B6A830432B689" />
            <ComponentRef Id="cmpCD4BD720F4FB285B9F6E876D94880D64" />
            <ComponentRef Id="cmp9C9CE8AD490B1B8749ED391B5DC85F21" />
            <ComponentRef Id="cmp0418C423C7EB6C3C8838305D0EA0177A" />
            <ComponentRef Id="cmpE9EDC1586045D7CEED49D3E56F77F331" />
            <ComponentRef Id="cmp484E8ED2EE1DD835A3C56DAF785883E5" />
            <ComponentRef Id="cmp9318F45E838743A28503590F2B3A8C70" />
            <ComponentRef Id="cmp245F68F73D39AF55BD6AC28F2FA16A04" />
            <ComponentRef Id="cmpCAE19D5F0984697043C321393BB80DA6" />
            <ComponentRef Id="cmpE1469AAF5DC2FFC5565936FA40694421" />
            <ComponentRef Id="cmpF5114A00DACA19D7D7D2F0C6D6033633" />
            <ComponentRef Id="cmp9071811916AFA7133AECACFC136E59BC" />
            <ComponentRef Id="cmp5847B254D08AC5BF5C493C296E0C3E0E" />
            <ComponentRef Id="cmpC9681B3185CCD4F06B5971723F895A70" />
            <ComponentRef Id="cmp1C297B0F30D89F193FF60EEB64E73AAF" />
            <ComponentRef Id="cmpE720A792783468AFBD198EF8188B16D3" />
            <ComponentRef Id="cmp69601BE8567AEA4AB0A17D2CD0458176" />
            <ComponentRef Id="cmp50E4B44602FCF81DA0456CF875D7D1C7" />
            <ComponentRef Id="cmp85D7E631E59B3883A24B26776D2B717E" />
            <ComponentRef Id="cmp9FFB455A3ECB246EBB655E904C34066A" />
            <ComponentRef Id="cmp57887B1C7487A4C910ED09C675217245" />
            <ComponentRef Id="cmpD3C53F006CFB4DEC58D6F2C297F81A3E" />
            <ComponentRef Id="cmp3C142794AC6D5BE843F499DE81ADC568" />
            <ComponentRef Id="cmp82A8EBA6A4CC73DFF259AD98826C01C1" />
            <ComponentRef Id="cmpFF0099050939408A2970E03D651350B5" />
            <ComponentRef Id="cmp7AEC3F48DFD2524BEE54733AC020ED11" />
            <ComponentRef Id="cmpA97C62FFD9E360F3005EC231F8313E52" />
            <ComponentRef Id="cmpE57EBFD5EA5EC848B2D8D30FDE1C1162" />
            <ComponentRef Id="cmp57BAFEE3DD665D6A119218A1B1B6F55E" />
            <ComponentRef Id="cmp8CC45AD385D04D99C9CCA4CDCD9F28D3" />
            <ComponentRef Id="cmp517CB25D9D9CC7081F1A25685A9874A1" />
            <ComponentRef Id="cmpE48886A8BB8BF4FF1F6170D3CA451AE0" />
            <ComponentRef Id="cmp5B6B36DB79D51AA3A00A0020B4BEA672" />
            <ComponentRef Id="cmp2819CAEF5565904C613694173E56C03E" />
            <ComponentRef Id="cmp071DC188A3FD4913711BDA04C8B220DF" />
            <ComponentRef Id="cmp78D8C1D2012077788969F8C0BE50E5BC" />
            <ComponentRef Id="cmp8A2CD99B8E9782AADF080158FAAE06A6" />
            <ComponentRef Id="cmp010CBEB81C5272F33100FE4B619AB15E" />
            <ComponentRef Id="cmp73E3997EFBE7940A76C1FA5B3DB083F5" />
            <ComponentRef Id="cmp913BB69064CA81C987DDF2FD433DEEA9" />
            <ComponentRef Id="cmpBA26436C80415650BEA50DAC4CF93679" />
            <ComponentRef Id="cmp3D1D5DA4C255165931A5FEBA3AFA4BF1" />
            <ComponentRef Id="cmp52C05F34A7B303B4BE0B285EC4B5F965" />
            <ComponentRef Id="cmp9DC5DD7E80F8D3EB16AB9A5E3FEFE772" />
            <ComponentRef Id="cmpC45A4688A97C748D7F239C98FDA33DD1" />
            <ComponentRef Id="cmp607B82C2B20AD694BD520BB4D47CD022" />
            <ComponentRef Id="cmp9BBB810B93D6EB7DF9E99BF1C83004F7" />
            <ComponentRef Id="cmpC82E83FF8FAF904BCC1B131D85FF05DA" />
            <ComponentRef Id="cmp9275D774FF1A140C62BF44D5CDDD604F" />
            <ComponentRef Id="cmp66983C12BC25AAA21E02D2CEBDE1F347" />
            <ComponentRef Id="cmp52276B436B783A1D3E45D25957326744" />
            <ComponentRef Id="cmp2DE3CA124FEF6CA1BFB231F51B437E3C" />
            <ComponentRef Id="cmpC9193678EF78CA53A4DB6344659A31F6" />
            <ComponentRef Id="cmp9BED26480373717C171607CA5B023739" />
            <ComponentRef Id="cmp2E0BFA9EEE11800559C06E8DFF314BC9" />
            <ComponentRef Id="cmpBD05F80C04270204BC60B0B83BD89E23" />
            <ComponentRef Id="cmpE187FE96F76D2DF1AFB460310160C7AF" />
            <ComponentRef Id="cmp182DB6B40B3216A34E7920AAD5D7B1D4" />
            <ComponentRef Id="cmpEACD0E179DABCE3EDCEB1D106DAEDF24" />
            <ComponentRef Id="cmp9BBB3F55E09C2AC37A18ADCA4BDE56D2" />
            <ComponentRef Id="cmp5F8B36D5447CF082A61D1CE35FB6A983" />
            <ComponentRef Id="cmp326E6E66DAA03CB73CAA951A9858D0F6" />
            <ComponentRef Id="cmpFECE84108AE7AC33CF3560EE7CD65D3E" />
            <ComponentRef Id="cmp080181B4207E414501C622783B794CA8" />
            <ComponentRef Id="cmpE4F565792794EACEBFA721815AE3957C" />
            <ComponentRef Id="cmpAC5F70011A33DAC18EE39F5D5BB9840B" />
            <ComponentRef Id="cmp5C3F4FE4E92F090F22B371444CEFA7FB" />
            <ComponentRef Id="cmp65991ADC169007028A31A4F049E069EF" />
            <ComponentRef Id="cmp221C334CE6510BD95538F285D482251F" />
            <ComponentRef Id="cmp0E477FF2628135E33C31795B0116531C" />
            <ComponentRef Id="cmpD8BD7D4C976FE7FE527348B4E7F85B8D" />
            <ComponentRef Id="cmp7B389D27AE33BBC84F231F5C78BE0086" />
            <ComponentRef Id="cmp94673F5DFC53857EF6527E84FE8BD30A" />
            <ComponentRef Id="cmpB255B4DD28B17235B2CBE4D1519C28C8" />
            <ComponentRef Id="cmpE1C37C8BA7383340AE8C42E3D4EDFBE4" />
            <ComponentRef Id="cmp700F703B48DF7CB7CE37FFA4A4FE09EE" />
            <ComponentRef Id="cmp0768A087ABCEC038FF46A989346CD0BD" />
            <ComponentRef Id="cmp478C52C713BC83A1D6EF6623C1F02E9F" />
            <ComponentRef Id="cmpFE085EE876C4312FEF09B5536C7CD833" />
            <ComponentRef Id="cmp8073B9AB5328ACDB45711FB0F9099B9E" />
            <ComponentRef Id="cmp55EA66AEDADDF121EA69ED386F2305D8" />
            <ComponentRef Id="cmpAB5C120DE3A82B09A13FD1F816D360E6" />
            <ComponentRef Id="cmpADB987328CEC92F5655A68BFAAD1C826" />
            <ComponentRef Id="cmpB9CDD2E71A9B5E1459416F01D512C5DB" />
            <ComponentRef Id="cmp6E83A57EBA942EA617B2ED58538068D7" />
            <ComponentRef Id="cmp4EC2A18BEE6FA33131454FC4123337E8" />
            <ComponentRef Id="cmp6D15BEAA438B4648BB5494C017CC5DF9" />
            <ComponentRef Id="cmp4C01FCB6C2D2D2591BAEDBA0D9284C3C" />
            <ComponentRef Id="cmp09F316A7E95457F48227B20D09F687C7" />
            <ComponentRef Id="cmpB6B3D29C26A5E102831B92476CC50A1D" />
            <ComponentRef Id="cmp940CE83AD0420A4BB3435E2A8DC13E30" />
            <ComponentRef Id="cmp5F9F224B35A12C7DAF144BC06205E603" />
            <ComponentRef Id="cmpE06B535ABED3D66AA1204C8EA27D5313" />
            <ComponentRef Id="cmp698611DFF45078ED7B0DC0C6F4E3C0BF" />
            <ComponentRef Id="cmp10DC8FD93F051168C508553177247A08" />
            <ComponentRef Id="cmp13E00E37B234A4E8B1F39EBCF872473F" />
            <ComponentRef Id="cmp8EC68FBCACE90470433761E36E3D76DB" />
            <ComponentRef Id="cmp9B904F11D256CCFD904E1BB77447E4A4" />
            <ComponentRef Id="cmp71530FA712EAD3B1A8C2567DB3B9DC17" />
            <ComponentRef Id="cmp3343A6EBDBAC93AE47AF05414FB13AA1" />
            <ComponentRef Id="cmpA3762B9D05951822E7D0B1F5781081FB" />
            <ComponentRef Id="cmpEC41D4628A7B6741574439307F61E978" />
            <ComponentRef Id="cmp28730E85118C3DEFFFF222870AB95F58" />
            <ComponentRef Id="cmp63667E20D4934DB7AF841D6685C32B63" />
            <ComponentRef Id="cmpA461A4D865809BC0F5BB6378578D156B" />
            <ComponentRef Id="cmp3620398B831B14B797DC574F2F02C3BB" />
            <ComponentRef Id="cmp28091FF64EED942C2ABC43927F516E94" />
            <ComponentRef Id="cmpA7B7CFBC0F052BFA5E7BB62F210A6C04" />
            <ComponentRef Id="cmp8AFBAEDD8447880C28127FA56E6B2E06" />
            <ComponentRef Id="cmp6015156A00F944A12A8D05D0ED9FFBAA" />
            <ComponentRef Id="cmpD18A799B47DEC4A144D024E0784C15DC" />
            <ComponentRef Id="cmpD017719071884CE7DFF67453A22683A2" />
            <ComponentRef Id="cmpFAD94D1001808F6A0312DF8DF0D72A5C" />
            <ComponentRef Id="cmp2103BDFB92495235F57C1975F3E23093" />
            <ComponentRef Id="cmp5D2A04E733C2324A249F18F641F2F593" />
            <ComponentRef Id="cmp51E42C3F30F8F7927DEB13C8A2A6436E" />
            <ComponentRef Id="cmp2E468077C73CFDDC9DAE16AA2E46CCA4" />
            <ComponentRef Id="cmp75A740D543369577AC3BAE1F0CFB63AD" />
            <ComponentRef Id="cmpF0F44F9927627E08832F9007D488B28A" />
            <ComponentRef Id="cmpE67D327E10F48E745B67280068880B6C" />
            <ComponentRef Id="cmp0485800B3B7F2AED61871CDAC1EC9480" />
            <ComponentRef Id="cmp776C17563C497A78A1822EBA7F392E4D" />
            <ComponentRef Id="cmp0B3DABF775FC97F427351E183FEFFF73" />
            <ComponentRef Id="cmp7B0D64FBB4802DBE19AA0D9D84D07BA6" />
            <ComponentRef Id="cmp8BACF51E5966845DA52BB2E25786AC4B" />
            <ComponentRef Id="cmpEF4B209CA89DC5485C4B23111145815D" />
            <ComponentRef Id="cmpBC01C439234CC3A419318551EEE526C0" />
            <ComponentRef Id="cmp864EAD3ED83EF0B671D1430364E77C57" />
            <ComponentRef Id="cmp14910716BCB2F89A73BB276AA7870491" />
            <ComponentRef Id="cmp0D7DB3D62819B7BB0DA2287E2D20B6D6" />
            <ComponentRef Id="cmpA2D5C92B41BADB59D66D65AC24DB3F9E" />
            <ComponentRef Id="cmp040AE53B216B629F70731A3F324DE5A5" />
            <ComponentRef Id="cmpB559FF7BECE247BF0FB2DEE533E5A820" />
            <ComponentRef Id="cmp2DA9A48FC4B479D897435D7DCFA6DDE3" />
            <ComponentRef Id="cmpA10291DA4F33CEBFB790A935E68C763C" />
            <ComponentRef Id="cmp0B5A5E6BA5861771073ED88DCAB35DCC" />
            <ComponentRef Id="cmp8FDC59E62622D98C6BE19E68ABC2666F" />
            <ComponentRef Id="cmpE8892E4AE524E10FC9808A04A8A7D4BE" />
            <ComponentRef Id="cmp57A64B3DE0AC55D98CE59F12924273CC" />
            <ComponentRef Id="cmpA1B08A40078EBC9B16C30E191F975071" />
            <ComponentRef Id="cmpCCC37C04C16D0797C148FE92B11D4D77" />
            <ComponentRef Id="cmpBBEBCD89BB5510820E97E38F41F0D185" />
            <ComponentRef Id="cmp71E407A87008FFAF1C9348E1DD520AB9" />
            <ComponentRef Id="cmp7B2E9FABE28CA355935162D2C1C2CB53" />
            <ComponentRef Id="cmp502D3855BF8F1F90ED4CC748F48B23AE" />
            <ComponentRef Id="cmp999349FBE74FEF572ADD8C1285114254" />
            <ComponentRef Id="cmp9262D4902536951C72D984D4D355EDAA" />
            <ComponentRef Id="cmpFFBF76CE9D764B5434032C20F5B82CE7" />
            <ComponentRef Id="cmp7EF500B6A2D17A4CD7928078CDDE90F3" />
            <ComponentRef Id="cmpC68D265CD74CA12A70881624414067C7" />
            <ComponentRef Id="cmp744BA780D14A989DDAE2CB2680AA1F65" />
            <ComponentRef Id="cmp58B029252BAFD7FDEC090007DC1B21F7" />
            <ComponentRef Id="cmp3C80F295B95D036AC61C71ED7EEEAA35" />
            <ComponentRef Id="cmpA02070259514ED3E1B1F0382BCD12BD4" />
            <ComponentRef Id="cmpED15CE7703A2AD985DECA6348EB886E3" />
            <ComponentRef Id="cmpE6584924EFE99DE50CE3F279FBF2CE8C" />
            <ComponentRef Id="cmpABB88088DDE618F96DEAED8514D85A6A" />
            <ComponentRef Id="cmpD3EAA8836FDE1F17B9645052198BD847" />
            <ComponentRef Id="cmp2D790A78AF566406CD59014D780A9ABC" />
            <ComponentRef Id="cmp9186957BF7FC536EF3E0466B76F3621C" />
            <ComponentRef Id="cmpF58A8F63798A29D4786CDD2C61E4BF27" />
            <ComponentRef Id="cmp97E7D7F87B189CDB82F45098A8B83E6A" />
            <ComponentRef Id="cmpA9CACB847460053E5C6660BD9D55F800" />
            <ComponentRef Id="cmp294C3C7148D92CE8D41B74464DF7DEBD" />
            <ComponentRef Id="cmpD77395F69A94BA2E235B63510FA5ACE2" />
            <ComponentRef Id="cmp6ECD97BC8B820C8F075B08C926EE8E18" />
            <ComponentRef Id="cmpDE403EAE6FDC0C14D1EC077F2D9DCDF6" />
            <ComponentRef Id="cmp558B809B6B758A29CA1CD1B340943369" />
            <ComponentRef Id="cmp2D8EAF351C80F628AB412FA578D5DA1F" />
            <ComponentRef Id="cmp42906E7134E65AE01E9F9D2893535070" />
            <ComponentRef Id="cmp133EB89F214BEF04B57E383DC1B17E5D" />
            <ComponentRef Id="cmp844CE71A108EFCC5B93A410D5205E6DB" />
            <ComponentRef Id="cmp6A927AFF9D7CBE438F31603C59A5D1A6" />
            <ComponentRef Id="cmp3AC709C29C5C98FAE63EC5ACF073B2AF" />
            <ComponentRef Id="cmpF584FEE91889D98A4299209A1B9B1B94" />
            <ComponentRef Id="cmp9E03AAB684EA41B087D79346AE6C1073" />
            <ComponentRef Id="cmpEC794DBE4822765C546A06D80EAA3292" />
            <ComponentRef Id="cmpB48F1BD4D2E8307615F7E22174FF4E6D" />
            <ComponentRef Id="cmpA0956C90D2B044403B89552A999810D4" />
            <ComponentRef Id="cmpA198033EEE9BFFF6B11B5703D4B4C591" />
            <ComponentRef Id="cmp2A4B259F8FE4D228DE8EC6FF05D891DA" />
            <ComponentRef Id="cmpCD982CBC7CFC44B49F7A30F6D9C7CCC3" />
            <ComponentRef Id="cmp96B7E859E6B1867E3949455DEEB4E6FE" />
            <ComponentRef Id="cmpAD8A1A5D3992F815160303B36F74BD2B" />
            <ComponentRef Id="cmpBE0D655A7C1D36DC753F35A20389F05F" />
            <ComponentRef Id="cmp6DAD84F1908D5F2A7C204E57242034FF" />
            <ComponentRef Id="cmpB7DDB72F9DBAE9F9F12C674FFD00853C" />
            <ComponentRef Id="cmp0631D52AB2CC9A302EABD7E074F5677D" />
            <ComponentRef Id="cmpF717085B273764E99EDA68C7F0EE158E" />
            <ComponentRef Id="cmp4E07D562E97B5A66522EB87589E3C876" />
            <ComponentRef Id="cmp7A04B677540DBCD0BD49BD5C26172FF4" />
            <ComponentRef Id="cmp2F3D9CC58C335CAB2C998183C40038B2" />
            <ComponentRef Id="cmp0DBA9B291A7405C6A2536BF95D2BB5F2" />
            <ComponentRef Id="cmp60C52F8E3D2C4A2FBFA3AC5E7544E17F" />
            <ComponentRef Id="cmp0EDB1564DE086E770DD3ECB2B7FEB447" />
            <ComponentRef Id="cmp263057B18638FB187A5700638569DE42" />
            <ComponentRef Id="cmpC2DA894C31CA50679503117C1719C189" />
            <ComponentRef Id="cmp524041AD63DF03362C068747CEA96CBE" />
            <ComponentRef Id="cmpADB0A5D432BB28B37D303E63BD6437D0" />
            <ComponentRef Id="cmpFE6FBB91E9CD50DF93CD91D34D39E1CD" />
            <ComponentRef Id="cmp97A66DAD787E411E099CAE60D763FA0F" />
            <ComponentRef Id="cmp59F4193EE3E7AD5444762EB83F818011" />
            <ComponentRef Id="cmpE381DAC024A6EBB8BA87820C8FC46E50" />
            <ComponentRef Id="cmp3F7857712675184BDC6966B98CB82631" />
            <ComponentRef Id="cmp80C2FE158E4667163D975F0E2A47D181" />
            <ComponentRef Id="cmp5689F438A3FAD6E4DBA31707F735F0EC" />
            <ComponentRef Id="cmp43AECAB0599B53EACDB9F3B823B2DA45" />
            <ComponentRef Id="cmp0FBA478079243CA502E3218595A46E0C" />
            <ComponentRef Id="cmp7F0B143ADAC6D5E9897817A3488E714E" />
            <ComponentRef Id="cmp7022ABB4683E2566FC7CDAEB3055A512" />
            <ComponentRef Id="cmp95E0D72A3E27A384023782F86C3DE16F" />
            <ComponentRef Id="cmp0398CB806B4098B30E7FB0A02E7AD98C" />
            <ComponentRef Id="cmp437552C69C46293AC9C3C5D9957B2610" />
            <ComponentRef Id="cmp6951A3BE95CF83713141413FC01F01B7" />
        </ComponentGroup>
    </Fragment>
</Include><|MERGE_RESOLUTION|>--- conflicted
+++ resolved
@@ -210,12 +210,9 @@
                         <Component Id="cmp04F046DCD3C191FC98D9F1338855F823" Guid="*">
                             <File Id="fil2726BF25C508F620D514549EED9C51DB" KeyPath="yes" Source="$(var.sourceDir)\ResourceManager\AzureResourceManager\Insights\Microsoft.Azure.Insights.dll" />
                         </Component>
-<<<<<<< HEAD
-=======
                         <Component Id="cmp3B09E1BDCA0B52F9EA656CCC45BD9719" Guid="*">
                             <File Id="fil25472A8FA7FA8AD458FF3DD90F113F8A" KeyPath="yes" Source="$(var.sourceDir)\ResourceManager\AzureResourceManager\Insights\Microsoft.Azure.ResourceManager.dll" />
                         </Component>
->>>>>>> 73981902
                         <Component Id="cmp2591E42374FAC2E1ECB763DEBCAD6CA6" Guid="*">
                             <File Id="fil026AC17EB4E84AFA3C77F14CA14F4EF8" KeyPath="yes" Source="$(var.sourceDir)\ResourceManager\AzureResourceManager\Insights\Microsoft.Data.Edm.dll" />
                         </Component>
@@ -393,15 +390,6 @@
                         </Component>
                     </Directory>
                     <Directory Id="dir373C860472263629CD07E0A04D948706" Name="Resources">
-                        <Component Id="cmp9F7FF28B251BC1B972FE3881AA4923DC" Guid="*">
-                            <File Id="filC540570EA13DEFAE3D7A85461D5327D5" KeyPath="yes" Source="$(var.sourceDir)\ResourceManager\AzureResourceManager\Resources\AutoMapper.dll" />
-                        </Component>
-                        <Component Id="cmp5AD16BC119CB68D434C0438493948926" Guid="*">
-                            <File Id="filFA72B6D0ED7DD12623D2F186EC66315C" KeyPath="yes" Source="$(var.sourceDir)\ResourceManager\AzureResourceManager\Resources\AutoMapper.Net4.dll" />
-                        </Component>
-                        <Component Id="cmp7A2FF52FA7E04F521C9201BAB967B314" Guid="*">
-                            <File Id="fil3589888F6E6BE88DE352C15DFF7F6CC9" KeyPath="yes" Source="$(var.sourceDir)\ResourceManager\AzureResourceManager\Resources\Azure.psd1" />
-                        </Component>
                         <Component Id="cmp647C05D40FC63AFB623D0FB38EFC4C83" Guid="*">
                             <File Id="filEB8AD3600236EB7DD88616C58B5A157E" KeyPath="yes" Source="$(var.sourceDir)\ResourceManager\AzureResourceManager\Resources\Hyak.Common.dll" />
                         </Component>
@@ -543,9 +531,6 @@
                         <Component Id="cmpE7396D3C1C29168AEE4870C9146437BD" Guid="*">
                             <File Id="fil0E08B214ECA57F6568B57B9D0DD2AE45" KeyPath="yes" Source="$(var.sourceDir)\ResourceManager\AzureResourceManager\Resources\Microsoft.IdentityModel.Clients.ActiveDirectory.WindowsForms.dll" />
                         </Component>
-                        <Component Id="cmp854FF9843BAC6AD706AFEE6D09B21BA5" Guid="*">
-                            <File Id="fil4A6B5063B11CD4CA7A81050788613C11" KeyPath="yes" Source="$(var.sourceDir)\ResourceManager\AzureResourceManager\Resources\Microsoft.ServiceBus.dll" />
-                        </Component>
                         <Component Id="cmpEFA6723DE788649C36CFD4875ED618EA" Guid="*">
                             <File Id="fil78AAA3947F601D3ADDB76B379E3EBF8E" KeyPath="yes" Source="$(var.sourceDir)\ResourceManager\AzureResourceManager\Resources\Microsoft.Threading.Tasks.dll" />
                         </Component>
@@ -555,18 +540,9 @@
                         <Component Id="cmp7ED34ED999B020C904F2E11980F66271" Guid="*">
                             <File Id="filE3011A2A1F8D8643D3C01869CED7F278" KeyPath="yes" Source="$(var.sourceDir)\ResourceManager\AzureResourceManager\Resources\Microsoft.Threading.Tasks.Extensions.dll" />
                         </Component>
-                        <Component Id="cmp849456AD1104598311055530D2B95230" Guid="*">
-                            <File Id="fil9175554D420CEEFFC4D3AFCEE2A6FAAD" KeyPath="yes" Source="$(var.sourceDir)\ResourceManager\AzureResourceManager\Resources\Microsoft.WindowsAzure.Commands.CloudService.format.ps1xml" />
-                        </Component>
                         <Component Id="cmp84FB5F55BE1B4F7124AE57985266903C" Guid="*">
                             <File Id="filFA6E9A172594D5B03F48BEFA95D97BF6" KeyPath="yes" Source="$(var.sourceDir)\ResourceManager\AzureResourceManager\Resources\Microsoft.WindowsAzure.Commands.Common.dll" />
                         </Component>
-                        <Component Id="cmp4A7E8E25FD9EE05EBA98CB9C16A4DD96" Guid="*">
-                            <File Id="filCCD31090C5E0AE4FA6AF1185883513BA" KeyPath="yes" Source="$(var.sourceDir)\ResourceManager\AzureResourceManager\Resources\Microsoft.WindowsAzure.Commands.Common.Storage.dll" />
-                        </Component>
-                        <Component Id="cmp02F183CF0B002150285EF5D77C4EDDE4" Guid="*">
-                            <File Id="fil3AD986C675834A9A696FFCF606596886" KeyPath="yes" Source="$(var.sourceDir)\ResourceManager\AzureResourceManager\Resources\Microsoft.WindowsAzure.Commands.dll-Help.xml" />
-                        </Component>
                         <Component Id="cmp26F4066347E6CA1B1E70CEA8367A2F06" Guid="*">
                             <File Id="filE7FAEF8ECCD2AF2CF5C509C92294A29F" KeyPath="yes" Source="$(var.sourceDir)\ResourceManager\AzureResourceManager\Resources\Microsoft.WindowsAzure.Commands.Profile.dll" />
                         </Component>
@@ -576,81 +552,39 @@
                         <Component Id="cmpFC3EB6ABEC249B231E7692A65B39E121" Guid="*">
                             <File Id="fil143B5D149B3EBF31ABF5B326994DB758" KeyPath="yes" Source="$(var.sourceDir)\ResourceManager\AzureResourceManager\Resources\Microsoft.WindowsAzure.Commands.Profile.format.ps1xml" />
                         </Component>
-                        <Component Id="cmp669D96E48EE429DB34B9F17EBA512641" Guid="*">
-                            <File Id="fil2EB54836FE9A81897C9F9891BD07555F" KeyPath="yes" Source="$(var.sourceDir)\ResourceManager\AzureResourceManager\Resources\Microsoft.WindowsAzure.Commands.Scheduler.format.ps1xml" />
-                        </Component>
-                        <Component Id="cmp1BE699FAF1CEB3C6ACF692858011936E" Guid="*">
-                            <File Id="fil5BA5B56187D8824F847511ECEA712AE4" KeyPath="yes" Source="$(var.sourceDir)\ResourceManager\AzureResourceManager\Resources\Microsoft.WindowsAzure.Commands.ServiceBus.format.ps1xml" />
-                        </Component>
-                        <Component Id="cmp2C9F9DF1C2AA4B39E594B467869B2083" Guid="*">
-                            <File Id="fil26748C6A7FEDC3E6CBAD73E20A1C8028" KeyPath="yes" Source="$(var.sourceDir)\ResourceManager\AzureResourceManager\Resources\Microsoft.WindowsAzure.Commands.Store.format.ps1xml" />
-                        </Component>
                         <Component Id="cmp41DD99937FCAACD05C1E4E7BE3A04532" Guid="*">
                             <File Id="filFFEB3146199B78636786DD4A006D2D07" KeyPath="yes" Source="$(var.sourceDir)\ResourceManager\AzureResourceManager\Resources\Microsoft.WindowsAzure.Commands.StorSimple.dll" />
                         </Component>
                         <Component Id="cmp324B90D4B088D87E4F11B86F299C1C4A" Guid="*">
                             <File Id="fil4258BBFD2F3134F91EC449D577FADD4F" KeyPath="yes" Source="$(var.sourceDir)\ResourceManager\AzureResourceManager\Resources\Microsoft.WindowsAzure.Commands.StorSimple.dll-help.xml" />
                         </Component>
-<<<<<<< HEAD
-                        <Component Id="cmpCA7BF5AAB3AFCDA1C1B1A5260F8496C6" Guid="*">
-                            <File Id="fil8A9E72338C467B98AD2C76D094E47D9B" KeyPath="yes" Source="$(var.sourceDir)\ResourceManager\AzureResourceManager\Resources\Microsoft.WindowsAzure.Commands.Utilities.dll" />
-                        </Component>
                         <Component Id="cmpC5EDAFBD54A26120BADCFFA83EFE4D8D" Guid="*">
                             <File Id="filD898BD06855BCA3BC672942E6D234D27" KeyPath="yes" Source="$(var.sourceDir)\ResourceManager\AzureResourceManager\Resources\Microsoft.WindowsAzure.Commands.WebSites.format.ps1xml" />
                         </Component>
-                        <Component Id="cmp18FF8679059FB2D8E3C22595D778357E" Guid="*">
-                            <File Id="fil949BD025D7FCE56F47A02F4831FA2993" KeyPath="yes" Source="$(var.sourceDir)\ResourceManager\AzureResourceManager\Resources\Microsoft.WindowsAzure.Commands.WebSites.Types.ps1xml" />
-                        </Component>
-=======
-                        <Component Id="cmpC5EDAFBD54A26120BADCFFA83EFE4D8D" Guid="*">
-                            <File Id="filD898BD06855BCA3BC672942E6D234D27" KeyPath="yes" Source="$(var.sourceDir)\ResourceManager\AzureResourceManager\Resources\Microsoft.WindowsAzure.Commands.WebSites.format.ps1xml" />
-                        </Component>
->>>>>>> 73981902
                         <Component Id="cmpA2D0B95472DAC9EEDEC0CC473F3138B6" Guid="*">
                             <File Id="filBA8A6C454E13EDED5C76A72DF055C141" KeyPath="yes" Source="$(var.sourceDir)\ResourceManager\AzureResourceManager\Resources\Microsoft.WindowsAzure.Management.Compute.dll" />
                         </Component>
                         <Component Id="cmp820458093C358621EA214A7362ACCE1D" Guid="*">
                             <File Id="filA2B55531433CC808B17C5D3B97AC4AFB" KeyPath="yes" Source="$(var.sourceDir)\ResourceManager\AzureResourceManager\Resources\Microsoft.WindowsAzure.Management.dll" />
                         </Component>
-<<<<<<< HEAD
-                        <Component Id="cmp7B2F7EF50672D3BAAF58960B5F9128FA" Guid="*">
-                            <File Id="fil46A85E10C6BDFEDB818183FCDBFB3E1F" KeyPath="yes" Source="$(var.sourceDir)\ResourceManager\AzureResourceManager\Resources\Microsoft.WindowsAzure.Management.MediaServices.dll" />
-                        </Component>
-=======
->>>>>>> 73981902
                         <Component Id="cmpE231A51CC41F80C051BC0663E08339BC" Guid="*">
                             <File Id="fil954A0A3A5F9CFF0071F19B1555B09940" KeyPath="yes" Source="$(var.sourceDir)\ResourceManager\AzureResourceManager\Resources\Microsoft.WindowsAzure.Management.Network.dll" />
                         </Component>
                         <Component Id="cmp0308F0BCCC45D37858315B38CEC3127D" Guid="*">
                             <File Id="filA9785D55AE0D9EBF6D9D248D28925024" KeyPath="yes" Source="$(var.sourceDir)\ResourceManager\AzureResourceManager\Resources\Microsoft.WindowsAzure.Management.Scheduler.dll" />
                         </Component>
-                        <Component Id="cmp94EFCC723C164952C12CB1DD187C6E28" Guid="*">
-                            <File Id="fil987F8CA12AF8F2B4760805C2496523E0" KeyPath="yes" Source="$(var.sourceDir)\ResourceManager\AzureResourceManager\Resources\Microsoft.WindowsAzure.Management.ServiceBus.dll" />
-                        </Component>
                         <Component Id="cmpF750706356EAB58C8C81ED96B57288C8" Guid="*">
                             <File Id="fil8D685FEB0876E6E1411E69E03A3CDB8F" KeyPath="yes" Source="$(var.sourceDir)\ResourceManager\AzureResourceManager\Resources\Microsoft.WindowsAzure.Management.Storage.dll" />
                         </Component>
-                        <Component Id="cmp7B2E8D6BD35AFD18EA6CED8D05825E36" Guid="*">
-                            <File Id="fil2C4C10D43DB4ADAD91794F8ADB117311" KeyPath="yes" Source="$(var.sourceDir)\ResourceManager\AzureResourceManager\Resources\Microsoft.WindowsAzure.Management.Store.dll" />
-                        </Component>
                         <Component Id="cmp32A0C53BFC04028B9D6A48690191D6B3" Guid="*">
                             <File Id="fil8E5F14631FFC90E7DABCD8CED70B99DF" KeyPath="yes" Source="$(var.sourceDir)\ResourceManager\AzureResourceManager\Resources\Microsoft.WindowsAzure.Management.StorSimple.dll" />
                         </Component>
-                        <Component Id="cmpBF8CBE87620E1F1D0A933C3E398F6B0C" Guid="*">
-                            <File Id="filB96CF1B2CAE2887A7194EEC6A4C51582" KeyPath="yes" Source="$(var.sourceDir)\ResourceManager\AzureResourceManager\Resources\Microsoft.WindowsAzure.Management.WebSites.dll" />
-                        </Component>
                         <Component Id="cmp607260D321DBB6DC85249332ACCCDF1E" Guid="*">
                             <File Id="fil407E99E341C057EBEAA7597A7276562B" KeyPath="yes" Source="$(var.sourceDir)\ResourceManager\AzureResourceManager\Resources\Microsoft.WindowsAzure.Storage.dll" />
                         </Component>
                         <Component Id="cmp81ACE07255D539B22EAAE5C07BF9C6B7" Guid="*">
                             <File Id="fil20BBB718A749C1E485E5AAC0700CB59C" KeyPath="yes" Source="$(var.sourceDir)\ResourceManager\AzureResourceManager\Resources\Newtonsoft.Json.dll" />
                         </Component>
-                        <Component Id="cmp5F81EC706B06717E9DAFC45A86CF68D8" Guid="*">
-                            <File Id="filFCDBAE1396A192F0CA373E09F7879F57" KeyPath="yes" Source="$(var.sourceDir)\ResourceManager\AzureResourceManager\Resources\ServiceManagementStartup.ps1" />
-                        </Component>
-                        <Component Id="cmpBF2327A08A654A66C92E2B11A5BC129F" Guid="*">
-                            <File Id="fil0CA822FF1507756DD9BA7DBA294649F9" KeyPath="yes" Source="$(var.sourceDir)\ResourceManager\AzureResourceManager\Resources\ShortcutStartup.ps1" />
-                        </Component>
                         <Component Id="cmp5B024A4E29BF400F1ED3DE2CE1F2E0DD" Guid="*">
                             <File Id="filBDA4AC7C21781E73732383C29552E770" KeyPath="yes" Source="$(var.sourceDir)\ResourceManager\AzureResourceManager\Resources\System.Net.Http.Extensions.dll" />
                         </Component>
@@ -663,268 +597,6 @@
                         <Component Id="cmpCADE67F2ED98E9D37A3889AE074E65ED" Guid="*">
                             <File Id="fil59FE45D1790EB33DE9F5C7E23E2F7100" KeyPath="yes" Source="$(var.sourceDir)\ResourceManager\AzureResourceManager\Resources\System.Spatial.dll" />
                         </Component>
-<<<<<<< HEAD
-                        <Directory Id="dir3D7A85F0BFAB777C9C5F3EFE9D7B9888" Name="Resources">
-                            <Directory Id="dirE0EC0763D3075E343F0843FDB4D9FE36" Name="Scaffolding">
-                                <Directory Id="dirA77ECB02EFEFE250A1BC96B0C5C418A6" Name="General">
-                                    <Component Id="cmp0946F69E913D2119F885FBB2A2F3A28A" Guid="*">
-                                        <File Id="fil4AD1B1CA0D5B897F9D3DF13E34DC088E" KeyPath="yes" Source="$(var.sourceDir)\ResourceManager\AzureResourceManager\Resources\Resources\Scaffolding\General\deploymentSettings.json" />
-                                    </Component>
-                                    <Component Id="cmp164F05F72F1E9B9ADF0FA72288798BDA" Guid="*">
-                                        <File Id="filE97DA00F17A50120DBEABE78798F4690" KeyPath="yes" Source="$(var.sourceDir)\ResourceManager\AzureResourceManager\Resources\Resources\Scaffolding\General\Scaffold.xml" />
-                                    </Component>
-                                    <Component Id="cmpD5F7EAC57562D1BA49958F4C653F43BB" Guid="*">
-                                        <File Id="fil3372D599F71A7BACE44CC0934534ACEC" KeyPath="yes" Source="$(var.sourceDir)\ResourceManager\AzureResourceManager\Resources\Resources\Scaffolding\General\ServiceConfiguration.Cloud.cscfg" />
-                                    </Component>
-                                    <Component Id="cmp83BCDD9443952D39A645A9CF5AC68455" Guid="*">
-                                        <File Id="filE02D9F44E5EAE28C137DBCFAF66E7703" KeyPath="yes" Source="$(var.sourceDir)\ResourceManager\AzureResourceManager\Resources\Resources\Scaffolding\General\ServiceConfiguration.Local.cscfg" />
-                                    </Component>
-                                    <Component Id="cmp6C2D4ABF0F510D09BC13E350E5D3A589" Guid="*">
-                                        <File Id="fil6B33B4254CFD097B913D1115B6E6E0E3" KeyPath="yes" Source="$(var.sourceDir)\ResourceManager\AzureResourceManager\Resources\Resources\Scaffolding\General\ServiceDefinition.csdef" />
-                                    </Component>
-                                    <Directory Id="dir62DBA2FCEFD2545E88FAD8339CD0FBAA" Name="WebRole">
-                                        <Component Id="cmp758554B8E9918E5AF4C40148D1FF9CEF" Guid="*">
-                                            <File Id="filA75FE57FDBD172CD872E2F243046FF2D" KeyPath="yes" Source="$(var.sourceDir)\ResourceManager\AzureResourceManager\Resources\Resources\Scaffolding\General\WebRole\RoleSettings.xml" />
-                                        </Component>
-                                        <Component Id="cmpF4F80DFA71F998A83663CB3A2F0FCF06" Guid="*">
-                                            <File Id="fil8C6F29FEF1242951623ACA792C1A57BC" KeyPath="yes" Source="$(var.sourceDir)\ResourceManager\AzureResourceManager\Resources\Resources\Scaffolding\General\WebRole\Scaffold.xml" />
-                                        </Component>
-                                        <Component Id="cmpE3E5535B9A507C6425E7115B017A960A" Guid="*">
-                                            <File Id="fil63E99C1B948E548AEA91FD772BF44AE2" KeyPath="yes" Source="$(var.sourceDir)\ResourceManager\AzureResourceManager\Resources\Resources\Scaffolding\General\WebRole\startup.cmd" />
-                                        </Component>
-                                        <Component Id="cmpEF4D754F695C15F3B8E9F6F7A0087CED" Guid="*">
-                                            <File Id="filBCDA29B26697654A25E209F3AF41A092" KeyPath="yes" Source="$(var.sourceDir)\ResourceManager\AzureResourceManager\Resources\Resources\Scaffolding\General\WebRole\Web.cloud.config" />
-                                        </Component>
-                                        <Component Id="cmp4F960A390560E2EB6CCA1D68282ABB79" Guid="*">
-                                            <File Id="fil56840C9779EEDEEC7681D570582D34F1" KeyPath="yes" Source="$(var.sourceDir)\ResourceManager\AzureResourceManager\Resources\Resources\Scaffolding\General\WebRole\Web.config" />
-                                        </Component>
-                                        <Component Id="cmpDFA2E64B627D671CDE61F2B1CE8A49B4" Guid="*">
-                                            <File Id="fil9097324EE12595F43FB0A41B91F62582" KeyPath="yes" Source="$(var.sourceDir)\ResourceManager\AzureResourceManager\Resources\Resources\Scaffolding\General\WebRole\WebRole.xml" />
-                                        </Component>
-                                        <Directory Id="dir153BC10D2F3953B107EB2338273F8448" Name="bin">
-                                            <Component Id="cmp988CADDAFFDE27B4A8793192F8F32758" Guid="*">
-                                                <File Id="filF6D9F09EA8915ECE5A7F067D6AE099BE" KeyPath="yes" Source="$(var.sourceDir)\ResourceManager\AzureResourceManager\Resources\Resources\Scaffolding\General\WebRole\bin\download.ps1" />
-                                            </Component>
-                                            <Component Id="cmpA26FB6DD8D49881826CF91DCC9625141" Guid="*">
-                                                <File Id="fil0FF2333C700B23E4C9211759F7A7C8EA" KeyPath="yes" Source="$(var.sourceDir)\ResourceManager\AzureResourceManager\Resources\Resources\Scaffolding\General\WebRole\bin\setup_web.cmd" />
-                                            </Component>
-                                        </Directory>
-                                    </Directory>
-                                    <Directory Id="dirA69ED242F899E2E4BE2E207836B8B06C" Name="WorkerRole">
-                                        <Component Id="cmp985B357A80742CE1208447D611FAD30B" Guid="*">
-                                            <File Id="fil6B830F59D2768EE5113F23C3F6110D31" KeyPath="yes" Source="$(var.sourceDir)\ResourceManager\AzureResourceManager\Resources\Resources\Scaffolding\General\WorkerRole\download.ps1" />
-                                        </Component>
-                                        <Component Id="cmpE65A17FB2633FFB64BFBF8E02219CCF1" Guid="*">
-                                            <File Id="fil48DD3DD4F45709EF9B0727CD3754CB67" KeyPath="yes" Source="$(var.sourceDir)\ResourceManager\AzureResourceManager\Resources\Resources\Scaffolding\General\WorkerRole\RoleSettings.xml" />
-                                        </Component>
-                                        <Component Id="cmpB68BA9A8B038875CD140624C7B8A7A35" Guid="*">
-                                            <File Id="fil13362A445AE19DD8B1DC2237AFEF9601" KeyPath="yes" Source="$(var.sourceDir)\ResourceManager\AzureResourceManager\Resources\Resources\Scaffolding\General\WorkerRole\Scaffold.xml" />
-                                        </Component>
-                                        <Component Id="cmpE008BB6E29A27F6D0A914D5865F32CE8" Guid="*">
-                                            <File Id="fil6C16D2C942732FE00684190466889B92" KeyPath="yes" Source="$(var.sourceDir)\ResourceManager\AzureResourceManager\Resources\Resources\Scaffolding\General\WorkerRole\setup_worker.cmd" />
-                                        </Component>
-                                        <Component Id="cmp2FAFDEA8097AB72C78086A47556D8824" Guid="*">
-                                            <File Id="fil9693BB1616C93DA8D0DDB4AE757C8783" KeyPath="yes" Source="$(var.sourceDir)\ResourceManager\AzureResourceManager\Resources\Resources\Scaffolding\General\WorkerRole\startup.cmd" />
-                                        </Component>
-                                        <Component Id="cmp8E36603109B93005529062DD8F1D7E17" Guid="*">
-                                            <File Id="fil1A55E0784A1E77D4AC737E07BA50AC9B" KeyPath="yes" Source="$(var.sourceDir)\ResourceManager\AzureResourceManager\Resources\Resources\Scaffolding\General\WorkerRole\worker.cmd" />
-                                        </Component>
-                                        <Component Id="cmp93CA901471E69BD3D64F9833515FB07F" Guid="*">
-                                            <File Id="fil82728FB0F6E080099FF8D16008F2BC8D" KeyPath="yes" Source="$(var.sourceDir)\ResourceManager\AzureResourceManager\Resources\Resources\Scaffolding\General\WorkerRole\WorkerRole.xml" />
-                                        </Component>
-                                    </Directory>
-                                </Directory>
-                                <Directory Id="dirFB5B3764ACE59A209E52A75CCA58185D" Name="Node">
-                                    <Directory Id="dir52EA7C6AED46CC3CDC546A2E2F1BADEC" Name="WebRole">
-                                        <Component Id="cmp5131B171ECE1E22B7AA8B8EED379A310" Guid="*">
-                                            <File Id="fil4DFB24B0CBFC82F2643CDBEC1482C610" KeyPath="yes" Source="$(var.sourceDir)\ResourceManager\AzureResourceManager\Resources\Resources\Scaffolding\Node\WebRole\RoleSettings.xml" />
-                                        </Component>
-                                        <Component Id="cmpB374E9DE4DDE45B6101727176B2D94F5" Guid="*">
-                                            <File Id="fil698FB8BC92E7560EDE27D333E50A32AD" KeyPath="yes" Source="$(var.sourceDir)\ResourceManager\AzureResourceManager\Resources\Resources\Scaffolding\Node\WebRole\Scaffold.xml" />
-                                        </Component>
-                                        <Component Id="cmpF2F2131163EED2144D12272387E916C2" Guid="*">
-                                            <File Id="fil437F3C8D22728B4D67ADCC40850B2D91" KeyPath="yes" Source="$(var.sourceDir)\ResourceManager\AzureResourceManager\Resources\Resources\Scaffolding\Node\WebRole\server.js" />
-                                        </Component>
-                                        <Component Id="cmp029BEE4705D79EE0B7B4CB839039C206" Guid="*">
-                                            <File Id="filB75137DDD396EE9344C752E2BBA95676" KeyPath="yes" Source="$(var.sourceDir)\ResourceManager\AzureResourceManager\Resources\Resources\Scaffolding\Node\WebRole\startup.js" />
-                                        </Component>
-                                        <Component Id="cmpB1CECE8CF6D844E2B496BA964DDE0958" Guid="*">
-                                            <File Id="filBBC8D00E0B6B09112702B1296A9363A0" KeyPath="yes" Source="$(var.sourceDir)\ResourceManager\AzureResourceManager\Resources\Resources\Scaffolding\Node\WebRole\web.cloud.config" />
-                                        </Component>
-                                        <Component Id="cmp07CAB4B0066950F1FB3C96F33B72A6BF" Guid="*">
-                                            <File Id="fil2C03B9E2022F21E384BB35F40F4A3624" KeyPath="yes" Source="$(var.sourceDir)\ResourceManager\AzureResourceManager\Resources\Resources\Scaffolding\Node\WebRole\Web.config" />
-                                        </Component>
-                                        <Component Id="cmp52D035EC483D3AE3F9E8426E9EE8D48A" Guid="*">
-                                            <File Id="fil58A8E52B3E07ACE07A1BAF9E428CD475" KeyPath="yes" Source="$(var.sourceDir)\ResourceManager\AzureResourceManager\Resources\Resources\Scaffolding\Node\WebRole\WebRole.xml" />
-                                        </Component>
-                                        <Directory Id="dirF6BEA1F129E13076A935243B187D9390" Name="bin">
-                                            <Component Id="cmpB1753EA4AD6F6D443DA8C220BFAA8A02" Guid="*">
-                                                <File Id="fil10E1018A9CFD43659FB33EC917942C75" KeyPath="yes" Source="$(var.sourceDir)\ResourceManager\AzureResourceManager\Resources\Resources\Scaffolding\Node\WebRole\bin\ChangeConfig.ps1" />
-                                            </Component>
-                                            <Component Id="cmpA0BD21DD513491C8E4C3939C81D410C4" Guid="*">
-                                                <File Id="filF4EC294DFCB8D000899BB88F07321859" KeyPath="yes" Source="$(var.sourceDir)\ResourceManager\AzureResourceManager\Resources\Resources\Scaffolding\Node\WebRole\bin\download.ps1" />
-                                            </Component>
-                                            <Component Id="cmpB2EABF6FF54871E35AEBD721639532E4" Guid="*">
-                                                <File Id="filEC7EB1161DA0BC3FA1B34C199459F49A" KeyPath="yes" Source="$(var.sourceDir)\ResourceManager\AzureResourceManager\Resources\Resources\Scaffolding\Node\WebRole\bin\node.cmd" />
-                                            </Component>
-                                            <Component Id="cmp58A353829DD280AF11EFF2FA081B623A" Guid="*">
-                                                <File Id="filD173B216D61798649791DC5A54BB15AF" KeyPath="yes" Source="$(var.sourceDir)\ResourceManager\AzureResourceManager\Resources\Resources\Scaffolding\Node\WebRole\bin\setup_web.cmd" />
-                                            </Component>
-                                        </Directory>
-                                    </Directory>
-                                    <Directory Id="dir5748FA84C442CD180CCF1C7E6EE4B937" Name="Website">
-                                        <Component Id="cmp790BC7AC274F85DCF563D221ACD89D91" Guid="*">
-                                            <File Id="filDBCB56395C507F801AD6E396629FE804" KeyPath="yes" Source="$(var.sourceDir)\ResourceManager\AzureResourceManager\Resources\Resources\Scaffolding\Node\Website\.gitignore" />
-                                        </Component>
-                                        <Component Id="cmpB68EB26A94B53B2B42364C31D831B509" Guid="*">
-                                            <File Id="fil1104EBAD4CCE760C030053BE3191C156" KeyPath="yes" Source="$(var.sourceDir)\ResourceManager\AzureResourceManager\Resources\Resources\Scaffolding\Node\Website\iisnode.yml" />
-                                        </Component>
-                                    </Directory>
-                                    <Directory Id="dir8BF6D6A77F10DBB058B29592D7D36611" Name="WorkerRole">
-                                        <Component Id="cmpF38B140F95931F690C489EF10F265725" Guid="*">
-                                            <File Id="fil4B9C9880FF63B6320C26E2D5CAD16E93" KeyPath="yes" Source="$(var.sourceDir)\ResourceManager\AzureResourceManager\Resources\Resources\Scaffolding\Node\WorkerRole\download.ps1" />
-                                        </Component>
-                                        <Component Id="cmpC0D5D7DB83F2101EDE238F2434BC3F0C" Guid="*">
-                                            <File Id="fil07864CB54B63CCE08D00BF0287365A28" KeyPath="yes" Source="$(var.sourceDir)\ResourceManager\AzureResourceManager\Resources\Resources\Scaffolding\Node\WorkerRole\node.cmd" />
-                                        </Component>
-                                        <Component Id="cmp13DCC9567DA231597308F776951B1BAD" Guid="*">
-                                            <File Id="filFE63EAC9A2F2DF8142E930857F5268F0" KeyPath="yes" Source="$(var.sourceDir)\ResourceManager\AzureResourceManager\Resources\Resources\Scaffolding\Node\WorkerRole\RoleSettings.xml" />
-                                        </Component>
-                                        <Component Id="cmp22704B8350385B2B984CCCE9684743B0" Guid="*">
-                                            <File Id="fil91275B181270F3E8221E63B56F80C412" KeyPath="yes" Source="$(var.sourceDir)\ResourceManager\AzureResourceManager\Resources\Resources\Scaffolding\Node\WorkerRole\Scaffold.xml" />
-                                        </Component>
-                                        <Component Id="cmpE3D5B4DB6ABBBFA8640517EAFF0C1FCE" Guid="*">
-                                            <File Id="filF15A926368404E0925CEA6840EA2168A" KeyPath="yes" Source="$(var.sourceDir)\ResourceManager\AzureResourceManager\Resources\Resources\Scaffolding\Node\WorkerRole\server.js" />
-                                        </Component>
-                                        <Component Id="cmpEF5295A3F9139690A9770EBD087BE089" Guid="*">
-                                            <File Id="fil4C7B5969BF745CDA1F633B7DF00BECC4" KeyPath="yes" Source="$(var.sourceDir)\ResourceManager\AzureResourceManager\Resources\Resources\Scaffolding\Node\WorkerRole\setup_worker.cmd" />
-                                        </Component>
-                                        <Component Id="cmp501454201E4B410D1CE4E985AFFF4D2B" Guid="*">
-                                            <File Id="filEDA8B5A52E3EF4FF15D4B79DC2478C0B" KeyPath="yes" Source="$(var.sourceDir)\ResourceManager\AzureResourceManager\Resources\Resources\Scaffolding\Node\WorkerRole\startup.js" />
-                                        </Component>
-                                        <Component Id="cmpF2121C95A98865772EBF74F0A30DC896" Guid="*">
-                                            <File Id="fil6E02785D019CCBEDBD0BF3E41ABEACC0" KeyPath="yes" Source="$(var.sourceDir)\ResourceManager\AzureResourceManager\Resources\Resources\Scaffolding\Node\WorkerRole\WorkerRole.xml" />
-                                        </Component>
-                                    </Directory>
-                                </Directory>
-                                <Directory Id="dir88E3BBDD7A35A1196517DBECAD73C13A" Name="PHP">
-                                    <Directory Id="dir35C0D47D289579214D2878FE6457F2F5" Name="WebRole">
-                                        <Component Id="cmpE5EA6A6A3FEE4341D50561EED965EED2" Guid="*">
-                                            <File Id="filCC4417F65DAE3E303265C90CF477D9B3" KeyPath="yes" Source="$(var.sourceDir)\ResourceManager\AzureResourceManager\Resources\Resources\Scaffolding\PHP\WebRole\index.php" />
-                                        </Component>
-                                        <Component Id="cmpE4C76DC05742EA06F09D2223B937DEFA" Guid="*">
-                                            <File Id="fil9C04EF7600692B228ED127AA293C8503" KeyPath="yes" Source="$(var.sourceDir)\ResourceManager\AzureResourceManager\Resources\Resources\Scaffolding\PHP\WebRole\RoleSettings.xml" />
-                                        </Component>
-                                        <Component Id="cmp453A2BF2689A9A86584DAC16E9DFD28A" Guid="*">
-                                            <File Id="filFBA91F275FDC300BA7597D52AB83F536" KeyPath="yes" Source="$(var.sourceDir)\ResourceManager\AzureResourceManager\Resources\Resources\Scaffolding\PHP\WebRole\Scaffold.xml" />
-                                        </Component>
-                                        <Component Id="cmpA305C17E2F3EB782000BE7EF5F716CAF" Guid="*">
-                                            <File Id="filE0418BFF780802A6756BADA7C047944A" KeyPath="yes" Source="$(var.sourceDir)\ResourceManager\AzureResourceManager\Resources\Resources\Scaffolding\PHP\WebRole\web.cloud.config" />
-                                        </Component>
-                                        <Component Id="cmp6356312C25D9377D6AC5EC7E40612284" Guid="*">
-                                            <File Id="fil92F1E86BE47BB2D51722E8A05CD20806" KeyPath="yes" Source="$(var.sourceDir)\ResourceManager\AzureResourceManager\Resources\Resources\Scaffolding\PHP\WebRole\Web.config" />
-                                        </Component>
-                                        <Component Id="cmp6A3D487C726C7E8A3050D5962FFA987F" Guid="*">
-                                            <File Id="fil27A0AF58C97FC43248A510EBC071741C" KeyPath="yes" Source="$(var.sourceDir)\ResourceManager\AzureResourceManager\Resources\Resources\Scaffolding\PHP\WebRole\WebRole.xml" />
-                                        </Component>
-                                        <Directory Id="dir2059391CA500B0168EB50EC32A6A2E29" Name="bin">
-                                            <Component Id="cmpAC8E4434302A1F1CB3B09EF87699CDBD" Guid="*">
-                                                <File Id="fil0CCA827A9374C6F68435373ECDD34463" KeyPath="yes" Source="$(var.sourceDir)\ResourceManager\AzureResourceManager\Resources\Resources\Scaffolding\PHP\WebRole\bin\download.ps1" />
-                                            </Component>
-                                            <Component Id="cmp044BF0A4973D64DF1C04609AA9F0C9DE" Guid="*">
-                                                <File Id="fil183FD9FC300ACDEFFA91481AB853C269" KeyPath="yes" Source="$(var.sourceDir)\ResourceManager\AzureResourceManager\Resources\Resources\Scaffolding\PHP\WebRole\bin\php_entry.cmd" />
-                                            </Component>
-                                            <Component Id="cmpB94FD7537A07C530BE64CB02B0984742" Guid="*">
-                                                <File Id="fil3E92C86A3491E48189BF26D8964EAD9A" KeyPath="yes" Source="$(var.sourceDir)\ResourceManager\AzureResourceManager\Resources\Resources\Scaffolding\PHP\WebRole\bin\setup.cmd" />
-                                            </Component>
-                                            <Component Id="cmpAE7720DD0C6969320EFE9214F38C69C4" Guid="*">
-                                                <File Id="fil6531EFBB6A0BBAD96282443485288C57" KeyPath="yes" Source="$(var.sourceDir)\ResourceManager\AzureResourceManager\Resources\Resources\Scaffolding\PHP\WebRole\bin\setup.ps1" />
-                                            </Component>
-                                            <Component Id="cmp322BD5C18434F956ECE7B6B9D46C472F" Guid="*">
-                                                <File Id="fil938F9B4D6A79C88C1C6E1030A4B5918C" KeyPath="yes" Source="$(var.sourceDir)\ResourceManager\AzureResourceManager\Resources\Resources\Scaffolding\PHP\WebRole\bin\setup_web.cmd" />
-                                            </Component>
-                                        </Directory>
-                                    </Directory>
-                                    <Directory Id="dirE6E30DB8F4C6D52C77B5989AD252D406" Name="WorkerRole">
-                                        <Component Id="cmpC91D76F3BA8A01272DCF5B6A085F9F2C" Guid="*">
-                                            <File Id="fil791163ACA6D7E4677E7303C50F1F2142" KeyPath="yes" Source="$(var.sourceDir)\ResourceManager\AzureResourceManager\Resources\Resources\Scaffolding\PHP\WorkerRole\download.ps1" />
-                                        </Component>
-                                        <Component Id="cmpB46C3AAE5D02320548692A6C1BE03BD9" Guid="*">
-                                            <File Id="filBEB4B72960B1E095E43EFA4001DBA1BA" KeyPath="yes" Source="$(var.sourceDir)\ResourceManager\AzureResourceManager\Resources\Resources\Scaffolding\PHP\WorkerRole\index.php" />
-                                        </Component>
-                                        <Component Id="cmp00ABA29A2931CCBE40720C4D61B2885C" Guid="*">
-                                            <File Id="fil8E32FDC171F7A274D6953855A3B989A3" KeyPath="yes" Source="$(var.sourceDir)\ResourceManager\AzureResourceManager\Resources\Resources\Scaffolding\PHP\WorkerRole\php_entry.cmd" />
-                                        </Component>
-                                        <Component Id="cmp7B412EE3333F8E2A14B344F784DE1A1B" Guid="*">
-                                            <File Id="fil3C144D4F34FBDCFBAFADB9A6E461E1DB" KeyPath="yes" Source="$(var.sourceDir)\ResourceManager\AzureResourceManager\Resources\Resources\Scaffolding\PHP\WorkerRole\RoleSettings.xml" />
-                                        </Component>
-                                        <Component Id="cmp310244E0E23104E6521FF4BE1353F803" Guid="*">
-                                            <File Id="fil80471C9FB16C4D9CFF307AB9D120AE82" KeyPath="yes" Source="$(var.sourceDir)\ResourceManager\AzureResourceManager\Resources\Resources\Scaffolding\PHP\WorkerRole\Scaffold.xml" />
-                                        </Component>
-                                        <Component Id="cmp3F545C10870C570BFA2F36851BA89EC6" Guid="*">
-                                            <File Id="fil3A1351D54EB264FA46F1499B9AEA7447" KeyPath="yes" Source="$(var.sourceDir)\ResourceManager\AzureResourceManager\Resources\Resources\Scaffolding\PHP\WorkerRole\setup.cmd" />
-                                        </Component>
-                                        <Component Id="cmp614F071DAC11AC7BFA70E889FA1E4974" Guid="*">
-                                            <File Id="fil0C28CE31DD7AFEA400E6228AE7AE41D6" KeyPath="yes" Source="$(var.sourceDir)\ResourceManager\AzureResourceManager\Resources\Resources\Scaffolding\PHP\WorkerRole\setup.ps1" />
-                                        </Component>
-                                        <Component Id="cmpE44BE55BED7D4D9B9B15F837355F2F04" Guid="*">
-                                            <File Id="fil854F6DE1D3E5B99820FA6A42D62EF60D" KeyPath="yes" Source="$(var.sourceDir)\ResourceManager\AzureResourceManager\Resources\Resources\Scaffolding\PHP\WorkerRole\setup_worker.cmd" />
-                                        </Component>
-                                        <Component Id="cmp539B5035304ADD89CFC41E0685D816D1" Guid="*">
-                                            <File Id="filFAB2319BC9425D347B802E03621180C3" KeyPath="yes" Source="$(var.sourceDir)\ResourceManager\AzureResourceManager\Resources\Resources\Scaffolding\PHP\WorkerRole\WorkerRole.xml" />
-                                        </Component>
-                                    </Directory>
-                                </Directory>
-                                <Directory Id="dirCD7A55B30F269F4818731E47D1387B7C" Name="Python">
-                                    <Directory Id="dir3576E26A8009DB0CEAD150B19D1B6D3D" Name="WebRole">
-                                        <Component Id="cmp30C7BF98662C07241175660B8F343189" Guid="*">
-                                            <File Id="filE52574EF022E4426BB5CDB0FC255E25E" KeyPath="yes" Source="$(var.sourceDir)\ResourceManager\AzureResourceManager\Resources\Resources\Scaffolding\Python\WebRole\AzureSetup.cfg" />
-                                        </Component>
-                                        <Component Id="cmpB11C94D5078F591A580F62F93F9F4395" Guid="*">
-                                            <File Id="fil8454EF23638C068FF626055B6A3C54FB" KeyPath="yes" Source="$(var.sourceDir)\ResourceManager\AzureResourceManager\Resources\Resources\Scaffolding\Python\WebRole\Microsoft.PythonTools.AzureSetup.exe.config" />
-                                        </Component>
-                                        <Component Id="cmp104843337578FC6DC3DE0FA62134C281" Guid="*">
-                                            <File Id="filA53B75EBA0E243614222B9B36503B80C" KeyPath="yes" Source="$(var.sourceDir)\ResourceManager\AzureResourceManager\Resources\Resources\Scaffolding\Python\WebRole\Microsoft.PythonTools.AzureSetup.exe.content" />
-                                        </Component>
-                                        <Component Id="cmpAA80A5BCBA182B081A3CDD4D162AFBCE" Guid="*">
-                                            <File Id="filE60DB8DB0525B867480BAF2787889FAF" KeyPath="yes" Source="$(var.sourceDir)\ResourceManager\AzureResourceManager\Resources\Resources\Scaffolding\Python\WebRole\Microsoft.PythonTools.WebRole.dll.content" />
-                                        </Component>
-                                        <Component Id="cmp2B063367A65040B5F98311FF46FC782C" Guid="*">
-                                            <File Id="fil76FF303B395A6EB61FEA79B21A2F3C31" KeyPath="yes" Source="$(var.sourceDir)\ResourceManager\AzureResourceManager\Resources\Resources\Scaffolding\Python\WebRole\Microsoft.Web.Deployment.dll.content" />
-                                        </Component>
-                                        <Component Id="cmpB2242D1E6988E04AA20E12E84C1D9CE4" Guid="*">
-                                            <File Id="fil7D577C281E3653146780A0243E472A69" KeyPath="yes" Source="$(var.sourceDir)\ResourceManager\AzureResourceManager\Resources\Resources\Scaffolding\Python\WebRole\Microsoft.Web.PlatformInstaller.dll.content" />
-                                        </Component>
-                                        <Component Id="cmp6EFB5971BD83C1405D889E41A1BEB57C" Guid="*">
-                                            <File Id="fil2A1BE92DAF06F697FE545EAB35D2636D" KeyPath="yes" Source="$(var.sourceDir)\ResourceManager\AzureResourceManager\Resources\Resources\Scaffolding\Python\WebRole\Microsoft.Web.PlatformInstaller.UI.dll.content" />
-                                        </Component>
-                                        <Component Id="cmp9104604157342F037423F811ABD582E8" Guid="*">
-                                            <File Id="filC093D0C11FFB15DB222D6E32184B6ACF" KeyPath="yes" Source="$(var.sourceDir)\ResourceManager\AzureResourceManager\Resources\Resources\Scaffolding\Python\WebRole\RoleSettings.xml" />
-                                        </Component>
-                                        <Component Id="cmp7BE408D75CA8F2B2CDEAF255929FE2EF" Guid="*">
-                                            <File Id="fil7AD0DA06F05BB8046D3C6035607A558B" KeyPath="yes" Source="$(var.sourceDir)\ResourceManager\AzureResourceManager\Resources\Resources\Scaffolding\Python\WebRole\Scaffold.xml" />
-                                        </Component>
-                                        <Component Id="cmp2A58083C6F185BE56BCC8688D392E907" Guid="*">
-                                            <File Id="filB6249F21C670ECC8B0CD572F6D6A36BA" KeyPath="yes" Source="$(var.sourceDir)\ResourceManager\AzureResourceManager\Resources\Resources\Scaffolding\Python\WebRole\web.cloud.config" />
-                                        </Component>
-                                        <Component Id="cmpC884E8B9781D0DE0089CD1C66A4CEF85" Guid="*">
-                                            <File Id="filA968C4AD13080F99108DA3584AFA154D" KeyPath="yes" Source="$(var.sourceDir)\ResourceManager\AzureResourceManager\Resources\Resources\Scaffolding\Python\WebRole\Web.config" />
-                                        </Component>
-                                        <Component Id="cmpC3E2331327B8D33FC6F86BCC1950F10E" Guid="*">
-                                            <File Id="filA2998B6F7145D7657A88D1BC806C7C74" KeyPath="yes" Source="$(var.sourceDir)\ResourceManager\AzureResourceManager\Resources\Resources\Scaffolding\Python\WebRole\WebPICmdLine.exe.content" />
-                                        </Component>
-                                        <Component Id="cmpEA4C861BD1A9C124F411820A911CFB49" Guid="*">
-                                            <File Id="fil95F541610DFCF7D772D16DE5E14CE697" KeyPath="yes" Source="$(var.sourceDir)\ResourceManager\AzureResourceManager\Resources\Resources\Scaffolding\Python\WebRole\WebRole.xml" />
-                                        </Component>
-                                        <Component Id="cmpFA4AF7D01ABECBE566D92136AC8330F7" Guid="*">
-                                            <File Id="fil9A1F0CBECF96BA167691813B5A2E7171" KeyPath="yes" Source="$(var.sourceDir)\ResourceManager\AzureResourceManager\Resources\Resources\Scaffolding\Python\WebRole\wfastcgi.py" />
-                                        </Component>
-                                    </Directory>
-                                </Directory>
-                            </Directory>
-                        </Directory>
-=======
->>>>>>> 73981902
                     </Directory>
                     <Directory Id="dir70AE8239A404E2C5D5621DBCDA6733C9" Name="Sql">
                         <Component Id="cmp5746A3BAD258D8EA1473730146C01F1D" Guid="*">
@@ -1176,18 +848,6 @@
                         </Component>
                     </Directory>
                     <Directory Id="dirC50ADFE5CD118426F389B9B2CD995BF6" Name="Websites">
-<<<<<<< HEAD
-                        <Component Id="cmpD4892007320B9D766546FD21700D8151" Guid="*">
-                            <File Id="fil3567EE54BA9C348DBC2565846DCB91D3" KeyPath="yes" Source="$(var.sourceDir)\ResourceManager\AzureResourceManager\Websites\AutoMapper.dll" />
-                        </Component>
-                        <Component Id="cmpE6D3A3AA22E91184AEC9E2FF27EF9F3D" Guid="*">
-                            <File Id="fil867C56EBC1E5FFC31A30E755172C4510" KeyPath="yes" Source="$(var.sourceDir)\ResourceManager\AzureResourceManager\Websites\AutoMapper.Net4.dll" />
-                        </Component>
-                        <Component Id="cmp5A6BFB3FB8E16C75FF2BB8276848F357" Guid="*">
-                            <File Id="fil792D00D0B3526230BC1C323E6B094236" KeyPath="yes" Source="$(var.sourceDir)\ResourceManager\AzureResourceManager\Websites\Azure.psd1" />
-                        </Component>
-=======
->>>>>>> 73981902
                         <Component Id="cmpCB9C95BF2FE6D784EC47F78CEA8714FE" Guid="*">
                             <File Id="fil6C3554ACEEBC9EA8063C3E75065A9154" KeyPath="yes" Source="$(var.sourceDir)\ResourceManager\AzureResourceManager\Websites\Hyak.Common.dll" />
                         </Component>
@@ -1221,30 +881,12 @@
                         <Component Id="cmpCF437A6A7BBE0460DE705471CB8EB65D" Guid="*">
                             <File Id="fil6EE281F577D5A1F8A25309475F7CEFBA" KeyPath="yes" Source="$(var.sourceDir)\ResourceManager\AzureResourceManager\Websites\Microsoft.Azure.ResourceManager.dll" />
                         </Component>
-<<<<<<< HEAD
-                        <Component Id="cmp65015AD03D1FAC67DA1112877994EFB6" Guid="*">
-                            <File Id="fil4FF8D57A13D4B5970A4A72FE5C1CE12D" KeyPath="yes" Source="$(var.sourceDir)\ResourceManager\AzureResourceManager\Websites\Microsoft.Data.Edm.dll" />
-                        </Component>
-                        <Component Id="cmpCF7C6DA7D19AE0522BB4B6BF49A9DA09" Guid="*">
-                            <File Id="fil39368063B1D3D4FDF6B0EC13F221109F" KeyPath="yes" Source="$(var.sourceDir)\ResourceManager\AzureResourceManager\Websites\Microsoft.Data.OData.dll" />
-                        </Component>
-                        <Component Id="cmp05BCFB400BEB9DF7861FC7022A8367B8" Guid="*">
-                            <File Id="filFA368EA7A54338D83A927093DC279CBF" KeyPath="yes" Source="$(var.sourceDir)\ResourceManager\AzureResourceManager\Websites\Microsoft.Data.Services.Client.dll" />
-                        </Component>
-=======
->>>>>>> 73981902
                         <Component Id="cmp3A46C449133D07A3557D4548F68A1A1B" Guid="*">
                             <File Id="fil021CB40E47934AA2950F5F2A5D6C1BE8" KeyPath="yes" Source="$(var.sourceDir)\ResourceManager\AzureResourceManager\Websites\Microsoft.IdentityModel.Clients.ActiveDirectory.dll" />
                         </Component>
                         <Component Id="cmp0EEB8DE607E59C179657914DCEF23469" Guid="*">
                             <File Id="fil4475F13C7AED10EBEE47D448CD6CB8B3" KeyPath="yes" Source="$(var.sourceDir)\ResourceManager\AzureResourceManager\Websites\Microsoft.IdentityModel.Clients.ActiveDirectory.WindowsForms.dll" />
                         </Component>
-<<<<<<< HEAD
-                        <Component Id="cmp332D90D372744B2862842C4F76C3DBAE" Guid="*">
-                            <File Id="fil6322E0522990FBC669C260ACF80AC864" KeyPath="yes" Source="$(var.sourceDir)\ResourceManager\AzureResourceManager\Websites\Microsoft.ServiceBus.dll" />
-                        </Component>
-=======
->>>>>>> 73981902
                         <Component Id="cmpE9BDDA71266296FE7DD9684C915C537C" Guid="*">
                             <File Id="fil6AB5D2FE83B57870A6014ADF888E4555" KeyPath="yes" Source="$(var.sourceDir)\ResourceManager\AzureResourceManager\Websites\Microsoft.Threading.Tasks.dll" />
                         </Component>
@@ -1254,96 +896,18 @@
                         <Component Id="cmp4ABAE69FE7F32B747C276E27CBD08B11" Guid="*">
                             <File Id="fil7BEED5F0ECF67EEB1EDEC90A34ECB130" KeyPath="yes" Source="$(var.sourceDir)\ResourceManager\AzureResourceManager\Websites\Microsoft.Threading.Tasks.Extensions.dll" />
                         </Component>
-<<<<<<< HEAD
-                        <Component Id="cmpF8EA14BA1E3BB84E1E4733A52B9A6D7F" Guid="*">
-                            <File Id="fil12344F1475486BE5F8B4C993C7A37476" KeyPath="yes" Source="$(var.sourceDir)\ResourceManager\AzureResourceManager\Websites\Microsoft.WindowsAzure.Commands.CloudService.format.ps1xml" />
-                        </Component>
                         <Component Id="cmpD1207E6C71B252DEA35A0F21BD18C739" Guid="*">
                             <File Id="filAB602D03DC2C505D7E6A30F218B1E357" KeyPath="yes" Source="$(var.sourceDir)\ResourceManager\AzureResourceManager\Websites\Microsoft.WindowsAzure.Commands.Common.dll" />
                         </Component>
-                        <Component Id="cmp8A3D0E2C5770C8DC2D64C40C9BD55ABA" Guid="*">
-                            <File Id="filF6FA4E6D0EFA818974669E2883AEDFF2" KeyPath="yes" Source="$(var.sourceDir)\ResourceManager\AzureResourceManager\Websites\Microsoft.WindowsAzure.Commands.Common.Storage.dll" />
-                        </Component>
-                        <Component Id="cmp33940E74390667FC3162230F6F37F82A" Guid="*">
-                            <File Id="fil32D60DDB22DE3DBEEAED56D7BA6D438E" KeyPath="yes" Source="$(var.sourceDir)\ResourceManager\AzureResourceManager\Websites\Microsoft.WindowsAzure.Commands.dll-Help.xml" />
-                        </Component>
-                        <Component Id="cmpD60C70898A7D64BB777ED0B58A3FFA47" Guid="*">
-                            <File Id="fil29F08A6C7385BDD824A8D610E06E82A7" KeyPath="yes" Source="$(var.sourceDir)\ResourceManager\AzureResourceManager\Websites\Microsoft.WindowsAzure.Commands.Profile.dll-Help.xml" />
-                        </Component>
-                        <Component Id="cmpD709147E811DDB105A42924D7446B001" Guid="*">
-                            <File Id="filD8B49A4F7D581A6CA00977161A6296ED" KeyPath="yes" Source="$(var.sourceDir)\ResourceManager\AzureResourceManager\Websites\Microsoft.WindowsAzure.Commands.Profile.format.ps1xml" />
-                        </Component>
-                        <Component Id="cmpCE80CEEF0CE7DD871B8DA72DA2221622" Guid="*">
-                            <File Id="filA340D9074286CACF589F56FDE4E811E5" KeyPath="yes" Source="$(var.sourceDir)\ResourceManager\AzureResourceManager\Websites\Microsoft.WindowsAzure.Commands.Scheduler.format.ps1xml" />
-                        </Component>
-                        <Component Id="cmpA027A6E6A0E8B5687D672C7751809211" Guid="*">
-                            <File Id="filD0BDB2D057FC75E1A4FD2FA31B6BD7B7" KeyPath="yes" Source="$(var.sourceDir)\ResourceManager\AzureResourceManager\Websites\Microsoft.WindowsAzure.Commands.ServiceBus.format.ps1xml" />
-                        </Component>
-                        <Component Id="cmp3AC78AE784A27D80045E426EB2E740BE" Guid="*">
-                            <File Id="filB3F1A9718A17841D45C566E7D07A1338" KeyPath="yes" Source="$(var.sourceDir)\ResourceManager\AzureResourceManager\Websites\Microsoft.WindowsAzure.Commands.Store.format.ps1xml" />
-                        </Component>
-                        <Component Id="cmp62A93F937DE4DECBB940BB3B5EA65169" Guid="*">
-                            <File Id="filB5D11D60ED2CC7D1053686FE3F5E3D81" KeyPath="yes" Source="$(var.sourceDir)\ResourceManager\AzureResourceManager\Websites\Microsoft.WindowsAzure.Commands.Utilities.dll" />
-                        </Component>
                         <Component Id="cmpF1C3AE30B7D2067AD8CC88BBEAB4E9D6" Guid="*">
                             <File Id="fil1E2F266347128635E44D533122EAB3B9" KeyPath="yes" Source="$(var.sourceDir)\ResourceManager\AzureResourceManager\Websites\Microsoft.WindowsAzure.Commands.WebSites.format.ps1xml" />
                         </Component>
-                        <Component Id="cmpA6F3415E8CA50AA3D76717F76E17D8CB" Guid="*">
-                            <File Id="fil12F7EB8CE12A3B50EDB89DFB48019F55" KeyPath="yes" Source="$(var.sourceDir)\ResourceManager\AzureResourceManager\Websites\Microsoft.WindowsAzure.Commands.WebSites.Types.ps1xml" />
-                        </Component>
-                        <Component Id="cmpD04EE00DC7394D767EA4047B0617A3F4" Guid="*">
-                            <File Id="filE84B1F75CCF896DFC6AEF1E9521B720F" KeyPath="yes" Source="$(var.sourceDir)\ResourceManager\AzureResourceManager\Websites\Microsoft.WindowsAzure.Management.Compute.dll" />
-                        </Component>
                         <Component Id="cmpEF310754D1C69EB41F0EA968BF00DBB9" Guid="*">
                             <File Id="fil375767A5125510DB24B62A452A56A6B1" KeyPath="yes" Source="$(var.sourceDir)\ResourceManager\AzureResourceManager\Websites\Microsoft.WindowsAzure.Management.dll" />
                         </Component>
-                        <Component Id="cmp698CC64BD00F14A35803B49B870FE22A" Guid="*">
-                            <File Id="fil2A6053F4A3B09CD58EF21CB899BFDD29" KeyPath="yes" Source="$(var.sourceDir)\ResourceManager\AzureResourceManager\Websites\Microsoft.WindowsAzure.Management.MediaServices.dll" />
-                        </Component>
-                        <Component Id="cmp360970780F26201ECE53FAA58B17EE60" Guid="*">
-                            <File Id="fil79DC07F464CF7A7B981E12955175ECD8" KeyPath="yes" Source="$(var.sourceDir)\ResourceManager\AzureResourceManager\Websites\Microsoft.WindowsAzure.Management.Network.dll" />
-                        </Component>
-                        <Component Id="cmp658D1F52390CF4B371A8CC5CEEB877C4" Guid="*">
-                            <File Id="filFA297185E2DD930E7591895AF1B4295A" KeyPath="yes" Source="$(var.sourceDir)\ResourceManager\AzureResourceManager\Websites\Microsoft.WindowsAzure.Management.Scheduler.dll" />
-                        </Component>
-                        <Component Id="cmp718708463082C13CF2E630328D55D29E" Guid="*">
-                            <File Id="filC697AB8202E7FDF819E3D89EC0DE7B2A" KeyPath="yes" Source="$(var.sourceDir)\ResourceManager\AzureResourceManager\Websites\Microsoft.WindowsAzure.Management.ServiceBus.dll" />
-                        </Component>
-                        <Component Id="cmp5EA7E0C80DDDBE8B9113D4DFEE5CA6C6" Guid="*">
-                            <File Id="filAFFE6E1DAF0238477E0FE98591AE8BCF" KeyPath="yes" Source="$(var.sourceDir)\ResourceManager\AzureResourceManager\Websites\Microsoft.WindowsAzure.Management.Storage.dll" />
-                        </Component>
-                        <Component Id="cmp4499C3C6A11B07B76EC834385DF6EC1A" Guid="*">
-                            <File Id="filF323A14D3307B7CA48C2D587FB546397" KeyPath="yes" Source="$(var.sourceDir)\ResourceManager\AzureResourceManager\Websites\Microsoft.WindowsAzure.Management.Store.dll" />
-                        </Component>
-                        <Component Id="cmp08C5C03CB64244814BA42F9363290061" Guid="*">
-                            <File Id="filE3BD01F93E77DF04F847505BA9D769BA" KeyPath="yes" Source="$(var.sourceDir)\ResourceManager\AzureResourceManager\Websites\Microsoft.WindowsAzure.Management.WebSites.dll" />
-                        </Component>
-                        <Component Id="cmp6C48AFC190FC12C27FF6FECB17D11C98" Guid="*">
-                            <File Id="fil492054E4A4D2DC5FDC1A4F4B01390C40" KeyPath="yes" Source="$(var.sourceDir)\ResourceManager\AzureResourceManager\Websites\Microsoft.WindowsAzure.Storage.dll" />
-                        </Component>
                         <Component Id="cmp4DA3B101B35F9FABD0EC784559AC44A2" Guid="*">
                             <File Id="filC3A5D2133C37B5039EDB68C498FDEC52" KeyPath="yes" Source="$(var.sourceDir)\ResourceManager\AzureResourceManager\Websites\Newtonsoft.Json.dll" />
                         </Component>
-                        <Component Id="cmpE122A91E433516C921CD752F313AD9CE" Guid="*">
-                            <File Id="fil67A50156AF1A7F8B46C8D9156D9034F8" KeyPath="yes" Source="$(var.sourceDir)\ResourceManager\AzureResourceManager\Websites\ServiceManagementStartup.ps1" />
-                        </Component>
-                        <Component Id="cmpACBD9FDEEB84DE1D4BD79AD0036FEDEE" Guid="*">
-                            <File Id="filAB1581F88D755F206F0968BED965D122" KeyPath="yes" Source="$(var.sourceDir)\ResourceManager\AzureResourceManager\Websites\ShortcutStartup.ps1" />
-                        </Component>
-=======
-                        <Component Id="cmpD1207E6C71B252DEA35A0F21BD18C739" Guid="*">
-                            <File Id="filAB602D03DC2C505D7E6A30F218B1E357" KeyPath="yes" Source="$(var.sourceDir)\ResourceManager\AzureResourceManager\Websites\Microsoft.WindowsAzure.Commands.Common.dll" />
-                        </Component>
-                        <Component Id="cmpF1C3AE30B7D2067AD8CC88BBEAB4E9D6" Guid="*">
-                            <File Id="fil1E2F266347128635E44D533122EAB3B9" KeyPath="yes" Source="$(var.sourceDir)\ResourceManager\AzureResourceManager\Websites\Microsoft.WindowsAzure.Commands.WebSites.format.ps1xml" />
-                        </Component>
-                        <Component Id="cmpEF310754D1C69EB41F0EA968BF00DBB9" Guid="*">
-                            <File Id="fil375767A5125510DB24B62A452A56A6B1" KeyPath="yes" Source="$(var.sourceDir)\ResourceManager\AzureResourceManager\Websites\Microsoft.WindowsAzure.Management.dll" />
-                        </Component>
-                        <Component Id="cmp4DA3B101B35F9FABD0EC784559AC44A2" Guid="*">
-                            <File Id="filC3A5D2133C37B5039EDB68C498FDEC52" KeyPath="yes" Source="$(var.sourceDir)\ResourceManager\AzureResourceManager\Websites\Newtonsoft.Json.dll" />
-                        </Component>
->>>>>>> 73981902
                         <Component Id="cmpFE7DE66BD1CE262C145D66A0E7250779" Guid="*">
                             <File Id="filEE6152978C4CBCBFB0A89480C49B738B" KeyPath="yes" Source="$(var.sourceDir)\ResourceManager\AzureResourceManager\Websites\System.Net.Http.Extensions.dll" />
                         </Component>
@@ -1353,271 +917,6 @@
                         <Component Id="cmp0F820EB6FA3680A0C874FB8D22CA3F0C" Guid="*">
                             <File Id="filC0A4ED6AAB3A74F69C5F183FDDD570CE" KeyPath="yes" Source="$(var.sourceDir)\ResourceManager\AzureResourceManager\Websites\System.Net.Http.Primitives.dll" />
                         </Component>
-<<<<<<< HEAD
-                        <Component Id="cmpCF8114D880BFF4074B4D2D223093C607" Guid="*">
-                            <File Id="fil45593045B93AB4286D7902D268833390" KeyPath="yes" Source="$(var.sourceDir)\ResourceManager\AzureResourceManager\Websites\System.Spatial.dll" />
-                        </Component>
-                        <Directory Id="dir600D8CC5362BE972A9EF4CCCAE76E33E" Name="Resources">
-                            <Directory Id="dir207D4A5848432A81BF940F14BC8E2243" Name="Scaffolding">
-                                <Directory Id="dir8A188B42A255E97AEAA08A7C9DC0CC1B" Name="General">
-                                    <Component Id="cmp3DDB4802599E4778358EA6F58483866E" Guid="*">
-                                        <File Id="fil75F501F38D8560EE094C39A172C746FE" KeyPath="yes" Source="$(var.sourceDir)\ResourceManager\AzureResourceManager\Websites\Resources\Scaffolding\General\deploymentSettings.json" />
-                                    </Component>
-                                    <Component Id="cmp3E775F612E4F311FC9A757EF564FC8EB" Guid="*">
-                                        <File Id="fil01BCC94994F1D4D6ACA217797531E0B8" KeyPath="yes" Source="$(var.sourceDir)\ResourceManager\AzureResourceManager\Websites\Resources\Scaffolding\General\Scaffold.xml" />
-                                    </Component>
-                                    <Component Id="cmpBA137EB628F1560A6DA674F00CF7EF20" Guid="*">
-                                        <File Id="filADFB499D47055DE9CD0DC521BDE7D266" KeyPath="yes" Source="$(var.sourceDir)\ResourceManager\AzureResourceManager\Websites\Resources\Scaffolding\General\ServiceConfiguration.Cloud.cscfg" />
-                                    </Component>
-                                    <Component Id="cmp8CB87F37B874B87C3F7E0AC716CE6744" Guid="*">
-                                        <File Id="fil978A0466ADD50496FB210D09E7EEB667" KeyPath="yes" Source="$(var.sourceDir)\ResourceManager\AzureResourceManager\Websites\Resources\Scaffolding\General\ServiceConfiguration.Local.cscfg" />
-                                    </Component>
-                                    <Component Id="cmpDF28B7141E14B3C5E437C2B089E75449" Guid="*">
-                                        <File Id="fil47B3CAB1C51B6CDED717D77097E4172D" KeyPath="yes" Source="$(var.sourceDir)\ResourceManager\AzureResourceManager\Websites\Resources\Scaffolding\General\ServiceDefinition.csdef" />
-                                    </Component>
-                                    <Directory Id="dir8115AEA8CED36956616A22F68FA2FA82" Name="WebRole">
-                                        <Component Id="cmp978508096EAA67C510DD0502496EF23A" Guid="*">
-                                            <File Id="fil7CB590A4372F9F8BADEB364C39458689" KeyPath="yes" Source="$(var.sourceDir)\ResourceManager\AzureResourceManager\Websites\Resources\Scaffolding\General\WebRole\RoleSettings.xml" />
-                                        </Component>
-                                        <Component Id="cmpDC201EAB18AE06A9C087369A844F3B16" Guid="*">
-                                            <File Id="fil8B5002EA1FB5FBB67D5BE56D2C8C0834" KeyPath="yes" Source="$(var.sourceDir)\ResourceManager\AzureResourceManager\Websites\Resources\Scaffolding\General\WebRole\Scaffold.xml" />
-                                        </Component>
-                                        <Component Id="cmp3290EB7A95D38F5059B7E4E868E534DF" Guid="*">
-                                            <File Id="filB16C58FF06AD3F888AED071A694DC591" KeyPath="yes" Source="$(var.sourceDir)\ResourceManager\AzureResourceManager\Websites\Resources\Scaffolding\General\WebRole\startup.cmd" />
-                                        </Component>
-                                        <Component Id="cmp74E0D228F782CB46B07EA318CD235973" Guid="*">
-                                            <File Id="fil3CB88D25C02201FEF44B808FE2662AB2" KeyPath="yes" Source="$(var.sourceDir)\ResourceManager\AzureResourceManager\Websites\Resources\Scaffolding\General\WebRole\Web.cloud.config" />
-                                        </Component>
-                                        <Component Id="cmp3197691E499034ECE4F186292F649564" Guid="*">
-                                            <File Id="fil47E902BF8C2D382EB6DB44712615B079" KeyPath="yes" Source="$(var.sourceDir)\ResourceManager\AzureResourceManager\Websites\Resources\Scaffolding\General\WebRole\Web.config" />
-                                        </Component>
-                                        <Component Id="cmpBF0CB965107ADEEE0605FF7DEB5F78E3" Guid="*">
-                                            <File Id="filAFC1AF2E5188990F2A55761FAAFF63B0" KeyPath="yes" Source="$(var.sourceDir)\ResourceManager\AzureResourceManager\Websites\Resources\Scaffolding\General\WebRole\WebRole.xml" />
-                                        </Component>
-                                        <Directory Id="dir701EF51D7470A6E354A170A47860F3DE" Name="bin">
-                                            <Component Id="cmp3FBB30B6049EB7E139531B2C81574BFB" Guid="*">
-                                                <File Id="fil70893FB29233F068EA74BFC97BA8A679" KeyPath="yes" Source="$(var.sourceDir)\ResourceManager\AzureResourceManager\Websites\Resources\Scaffolding\General\WebRole\bin\download.ps1" />
-                                            </Component>
-                                            <Component Id="cmp149B882A40DA552168C2AD78E19A2B0F" Guid="*">
-                                                <File Id="fil2E005FAEF07214A3F7CA1A5EC6147B36" KeyPath="yes" Source="$(var.sourceDir)\ResourceManager\AzureResourceManager\Websites\Resources\Scaffolding\General\WebRole\bin\setup_web.cmd" />
-                                            </Component>
-                                        </Directory>
-                                    </Directory>
-                                    <Directory Id="dir7B3A57A748D0E8F7E19572B97F91E295" Name="WorkerRole">
-                                        <Component Id="cmp5BD6D29E4CED56038A4D937F82566435" Guid="*">
-                                            <File Id="fil90E9CB4CD563C3ECF1B0E499F920AD99" KeyPath="yes" Source="$(var.sourceDir)\ResourceManager\AzureResourceManager\Websites\Resources\Scaffolding\General\WorkerRole\download.ps1" />
-                                        </Component>
-                                        <Component Id="cmp024368C827B50C7F9E1AE8906C5D4DC4" Guid="*">
-                                            <File Id="fil6DE8226BCC71BCA8985C24D42F31E7D9" KeyPath="yes" Source="$(var.sourceDir)\ResourceManager\AzureResourceManager\Websites\Resources\Scaffolding\General\WorkerRole\RoleSettings.xml" />
-                                        </Component>
-                                        <Component Id="cmpED9BA77561C97A253C5BEDCFE7B5BC90" Guid="*">
-                                            <File Id="filE7882FD092BDF0617B9F12E3C7E914C6" KeyPath="yes" Source="$(var.sourceDir)\ResourceManager\AzureResourceManager\Websites\Resources\Scaffolding\General\WorkerRole\Scaffold.xml" />
-                                        </Component>
-                                        <Component Id="cmp886540D05DA121582FC997A17CCE552C" Guid="*">
-                                            <File Id="fil84BDF1583ADB806321E7AC4CF84659BE" KeyPath="yes" Source="$(var.sourceDir)\ResourceManager\AzureResourceManager\Websites\Resources\Scaffolding\General\WorkerRole\setup_worker.cmd" />
-                                        </Component>
-                                        <Component Id="cmp650CFD5A5C860A0670675D359FB9CD78" Guid="*">
-                                            <File Id="fil64D3967BC521CC550221664EF7736A89" KeyPath="yes" Source="$(var.sourceDir)\ResourceManager\AzureResourceManager\Websites\Resources\Scaffolding\General\WorkerRole\startup.cmd" />
-                                        </Component>
-                                        <Component Id="cmpBB3B3F2E4ACC6A98A2B4A0F13F7B2868" Guid="*">
-                                            <File Id="filC796C404F022C848505EA9B67D60D73D" KeyPath="yes" Source="$(var.sourceDir)\ResourceManager\AzureResourceManager\Websites\Resources\Scaffolding\General\WorkerRole\worker.cmd" />
-                                        </Component>
-                                        <Component Id="cmpDDFBA1BC65CC1FE92E308321DCC0AE2A" Guid="*">
-                                            <File Id="fil4D5B67FCC7A93EC56C35C917065558DA" KeyPath="yes" Source="$(var.sourceDir)\ResourceManager\AzureResourceManager\Websites\Resources\Scaffolding\General\WorkerRole\WorkerRole.xml" />
-                                        </Component>
-                                    </Directory>
-                                </Directory>
-                                <Directory Id="dir24E9004D78171AA8E5A9DA5DC49C8B7F" Name="Node">
-                                    <Directory Id="dir6F8F1B624FBF114965CA35854DFA1EF0" Name="WebRole">
-                                        <Component Id="cmpF4E815672F82CB1F541F8C46E00C5489" Guid="*">
-                                            <File Id="filC85F6E37EDB49988FFC8E2BDE069A586" KeyPath="yes" Source="$(var.sourceDir)\ResourceManager\AzureResourceManager\Websites\Resources\Scaffolding\Node\WebRole\RoleSettings.xml" />
-                                        </Component>
-                                        <Component Id="cmp997340F8112DB182B40D7CD719B432AD" Guid="*">
-                                            <File Id="fil2B8B8E13CE264364817CD7B783300123" KeyPath="yes" Source="$(var.sourceDir)\ResourceManager\AzureResourceManager\Websites\Resources\Scaffolding\Node\WebRole\Scaffold.xml" />
-                                        </Component>
-                                        <Component Id="cmpBF13D4E65F53A4511C2BF4837399F2F0" Guid="*">
-                                            <File Id="filC3E7B4835615D3A1E6ADA0C918C1D7D8" KeyPath="yes" Source="$(var.sourceDir)\ResourceManager\AzureResourceManager\Websites\Resources\Scaffolding\Node\WebRole\server.js" />
-                                        </Component>
-                                        <Component Id="cmp5866AD16C5F40D475D90FA40112E828E" Guid="*">
-                                            <File Id="fil51406079A65C7BED784A2B8D78FBAF3A" KeyPath="yes" Source="$(var.sourceDir)\ResourceManager\AzureResourceManager\Websites\Resources\Scaffolding\Node\WebRole\startup.js" />
-                                        </Component>
-                                        <Component Id="cmpD2F0825869A81328B6C9AC8399F8FE35" Guid="*">
-                                            <File Id="filD10FD0589DCB0011B03851199A6FF7D6" KeyPath="yes" Source="$(var.sourceDir)\ResourceManager\AzureResourceManager\Websites\Resources\Scaffolding\Node\WebRole\web.cloud.config" />
-                                        </Component>
-                                        <Component Id="cmpF44B87D43BC2225CF9D6AAF781127F23" Guid="*">
-                                            <File Id="fil87CC194CDA5D09BA5F672FD9DD3C55EF" KeyPath="yes" Source="$(var.sourceDir)\ResourceManager\AzureResourceManager\Websites\Resources\Scaffolding\Node\WebRole\Web.config" />
-                                        </Component>
-                                        <Component Id="cmp28F19E68AA2F4720DC535DDCBA66DFB9" Guid="*">
-                                            <File Id="filEF09E540DDDF2A1A56F27847D2433743" KeyPath="yes" Source="$(var.sourceDir)\ResourceManager\AzureResourceManager\Websites\Resources\Scaffolding\Node\WebRole\WebRole.xml" />
-                                        </Component>
-                                        <Directory Id="dir9DA110A628B1DEACDF6F8EFF94EDFE90" Name="bin">
-                                            <Component Id="cmpE427200DE7A25DB5FD4BD905B89AEBAD" Guid="*">
-                                                <File Id="fil1E1AB7E53A2A0141DC003DD9F0DFFF50" KeyPath="yes" Source="$(var.sourceDir)\ResourceManager\AzureResourceManager\Websites\Resources\Scaffolding\Node\WebRole\bin\ChangeConfig.ps1" />
-                                            </Component>
-                                            <Component Id="cmpC01733F62C40AECEDF7CEEF8D6FCA264" Guid="*">
-                                                <File Id="fil974DF445FD9331FF30AF2644A205342F" KeyPath="yes" Source="$(var.sourceDir)\ResourceManager\AzureResourceManager\Websites\Resources\Scaffolding\Node\WebRole\bin\download.ps1" />
-                                            </Component>
-                                            <Component Id="cmp1329C5CEAC2F93E9C8E2A3680EC847A3" Guid="*">
-                                                <File Id="filB37000875D1FE8D503C65B8FFD4DF2F2" KeyPath="yes" Source="$(var.sourceDir)\ResourceManager\AzureResourceManager\Websites\Resources\Scaffolding\Node\WebRole\bin\node.cmd" />
-                                            </Component>
-                                            <Component Id="cmpA608731BEE61B4744F2446699AE28DD1" Guid="*">
-                                                <File Id="filB1DDA3230EB7E416B95457338E13F717" KeyPath="yes" Source="$(var.sourceDir)\ResourceManager\AzureResourceManager\Websites\Resources\Scaffolding\Node\WebRole\bin\setup_web.cmd" />
-                                            </Component>
-                                        </Directory>
-                                    </Directory>
-                                    <Directory Id="dirF94B282DB1DCB0EC60545C0860D6293D" Name="Website">
-                                        <Component Id="cmpC70A1C0A823E0FE50B867E1D0B8CDA21" Guid="*">
-                                            <File Id="fil2266E1F954C11350B5577C003D285451" KeyPath="yes" Source="$(var.sourceDir)\ResourceManager\AzureResourceManager\Websites\Resources\Scaffolding\Node\Website\.gitignore" />
-                                        </Component>
-                                        <Component Id="cmpF71C2A6B04428F5CFBA1F3554FC9F053" Guid="*">
-                                            <File Id="filAE0F21062BA01BCB24A2112CF56D4C8C" KeyPath="yes" Source="$(var.sourceDir)\ResourceManager\AzureResourceManager\Websites\Resources\Scaffolding\Node\Website\iisnode.yml" />
-                                        </Component>
-                                    </Directory>
-                                    <Directory Id="dir242F2ACCE88F6DBE719B9F5910FD2F94" Name="WorkerRole">
-                                        <Component Id="cmpF203EA30FE2803625369BF949D391770" Guid="*">
-                                            <File Id="fil09BAFBCF348F88790298B2C53D3F8221" KeyPath="yes" Source="$(var.sourceDir)\ResourceManager\AzureResourceManager\Websites\Resources\Scaffolding\Node\WorkerRole\download.ps1" />
-                                        </Component>
-                                        <Component Id="cmp3ABB1781056B48A7C2470CA35097A553" Guid="*">
-                                            <File Id="fil97CEBF1A2D78CEF14F7DFF0564BF14DF" KeyPath="yes" Source="$(var.sourceDir)\ResourceManager\AzureResourceManager\Websites\Resources\Scaffolding\Node\WorkerRole\node.cmd" />
-                                        </Component>
-                                        <Component Id="cmpE62B95318EE7589EBC1A8C55F29A3C09" Guid="*">
-                                            <File Id="fil88021EAFD5245D96B6AF64478791B2E2" KeyPath="yes" Source="$(var.sourceDir)\ResourceManager\AzureResourceManager\Websites\Resources\Scaffolding\Node\WorkerRole\RoleSettings.xml" />
-                                        </Component>
-                                        <Component Id="cmp75235393B13B2E1C74A6D824C036065A" Guid="*">
-                                            <File Id="filF19F3E7CF441AAF79151DB8DE7C73E55" KeyPath="yes" Source="$(var.sourceDir)\ResourceManager\AzureResourceManager\Websites\Resources\Scaffolding\Node\WorkerRole\Scaffold.xml" />
-                                        </Component>
-                                        <Component Id="cmp95A27D4ACFF9F80FE1A7A933DB7663C4" Guid="*">
-                                            <File Id="filF57CB34B830DCCA5D812B47366F7586C" KeyPath="yes" Source="$(var.sourceDir)\ResourceManager\AzureResourceManager\Websites\Resources\Scaffolding\Node\WorkerRole\server.js" />
-                                        </Component>
-                                        <Component Id="cmp0F6E36CFA87AB86AF914A81DB632A0D3" Guid="*">
-                                            <File Id="fil1D45C08D51EA7EF0F3AE82C6FC1F486D" KeyPath="yes" Source="$(var.sourceDir)\ResourceManager\AzureResourceManager\Websites\Resources\Scaffolding\Node\WorkerRole\setup_worker.cmd" />
-                                        </Component>
-                                        <Component Id="cmp9EBE5CE0572B50DD1258057F4412D8CF" Guid="*">
-                                            <File Id="fil7204392637C18C6247BA13DA2471460B" KeyPath="yes" Source="$(var.sourceDir)\ResourceManager\AzureResourceManager\Websites\Resources\Scaffolding\Node\WorkerRole\startup.js" />
-                                        </Component>
-                                        <Component Id="cmp5A21AF8388C4B946576779AC3A8FE19D" Guid="*">
-                                            <File Id="fil6DDD41723A55D639866C03BADBC80001" KeyPath="yes" Source="$(var.sourceDir)\ResourceManager\AzureResourceManager\Websites\Resources\Scaffolding\Node\WorkerRole\WorkerRole.xml" />
-                                        </Component>
-                                    </Directory>
-                                </Directory>
-                                <Directory Id="dir4516378B41C5E962BBC4E8408140B126" Name="PHP">
-                                    <Directory Id="dir97974BF92BB602103B3DBAA97B37138B" Name="WebRole">
-                                        <Component Id="cmp5BCB859F994D69D5610370518614B95E" Guid="*">
-                                            <File Id="fil69E7879128A3523B913CCFDFB3AC4FE6" KeyPath="yes" Source="$(var.sourceDir)\ResourceManager\AzureResourceManager\Websites\Resources\Scaffolding\PHP\WebRole\index.php" />
-                                        </Component>
-                                        <Component Id="cmp825D47BE07CC2D1E615972EB7F4DBA9A" Guid="*">
-                                            <File Id="filFD9D878112D0893831C31E8A96074EAD" KeyPath="yes" Source="$(var.sourceDir)\ResourceManager\AzureResourceManager\Websites\Resources\Scaffolding\PHP\WebRole\RoleSettings.xml" />
-                                        </Component>
-                                        <Component Id="cmpE1652D38646B0219E2DD8C9FAD3D3A22" Guid="*">
-                                            <File Id="fil50B1C6BB0FCAAFA7AB2F3CDC0C8D28E7" KeyPath="yes" Source="$(var.sourceDir)\ResourceManager\AzureResourceManager\Websites\Resources\Scaffolding\PHP\WebRole\Scaffold.xml" />
-                                        </Component>
-                                        <Component Id="cmp225E1B28C3F7C49F235A2A90A8031490" Guid="*">
-                                            <File Id="filBEF2C75976AE32AACF85975C49B5BD66" KeyPath="yes" Source="$(var.sourceDir)\ResourceManager\AzureResourceManager\Websites\Resources\Scaffolding\PHP\WebRole\web.cloud.config" />
-                                        </Component>
-                                        <Component Id="cmp1F3E025F1851F7E066D1BB5402495E09" Guid="*">
-                                            <File Id="fil7DA8EBEFB6DE915D2E4EF523F3C874F5" KeyPath="yes" Source="$(var.sourceDir)\ResourceManager\AzureResourceManager\Websites\Resources\Scaffolding\PHP\WebRole\Web.config" />
-                                        </Component>
-                                        <Component Id="cmpDF2E781656F5C71DD57624DBE3A1B554" Guid="*">
-                                            <File Id="filEEECBC1BA6BF168A74C5ECE9F2068A02" KeyPath="yes" Source="$(var.sourceDir)\ResourceManager\AzureResourceManager\Websites\Resources\Scaffolding\PHP\WebRole\WebRole.xml" />
-                                        </Component>
-                                        <Directory Id="dirAA0AE9E7B84D6FCAAE94FFEE38481116" Name="bin">
-                                            <Component Id="cmp32BE71FDF44DACE879F316A83805E2CC" Guid="*">
-                                                <File Id="filFB93FCF146708E4E2F25CF8834A2ECE7" KeyPath="yes" Source="$(var.sourceDir)\ResourceManager\AzureResourceManager\Websites\Resources\Scaffolding\PHP\WebRole\bin\download.ps1" />
-                                            </Component>
-                                            <Component Id="cmp988CAFB6901E366566D45D59C8B9E231" Guid="*">
-                                                <File Id="filFEC26D739CD3C8AA13AE9E553AAF4DD8" KeyPath="yes" Source="$(var.sourceDir)\ResourceManager\AzureResourceManager\Websites\Resources\Scaffolding\PHP\WebRole\bin\php_entry.cmd" />
-                                            </Component>
-                                            <Component Id="cmp7B09B4134249A0DAA95FBA799A7E91B0" Guid="*">
-                                                <File Id="fil368BB4BEAD7E75C00AA188AAC0219BCB" KeyPath="yes" Source="$(var.sourceDir)\ResourceManager\AzureResourceManager\Websites\Resources\Scaffolding\PHP\WebRole\bin\setup.cmd" />
-                                            </Component>
-                                            <Component Id="cmp9D3D057D5B4E874A6F5C5534AD6BE8CB" Guid="*">
-                                                <File Id="fil66B4810F4F713A66564FA1CDB5AAA2C1" KeyPath="yes" Source="$(var.sourceDir)\ResourceManager\AzureResourceManager\Websites\Resources\Scaffolding\PHP\WebRole\bin\setup.ps1" />
-                                            </Component>
-                                            <Component Id="cmpCF2DC7DA609133398F0494010E9689CB" Guid="*">
-                                                <File Id="filE7728E48E53127AE317013082A3A7D72" KeyPath="yes" Source="$(var.sourceDir)\ResourceManager\AzureResourceManager\Websites\Resources\Scaffolding\PHP\WebRole\bin\setup_web.cmd" />
-                                            </Component>
-                                        </Directory>
-                                    </Directory>
-                                    <Directory Id="dirFA7A00150071DFB5AA24AB3C77AFCE3A" Name="WorkerRole">
-                                        <Component Id="cmp16D3B3E703E216EFC63A66CB2C3D253C" Guid="*">
-                                            <File Id="fil3ACCD693A5AACE7B26D5095EC5F42771" KeyPath="yes" Source="$(var.sourceDir)\ResourceManager\AzureResourceManager\Websites\Resources\Scaffolding\PHP\WorkerRole\download.ps1" />
-                                        </Component>
-                                        <Component Id="cmp63D7F6EA9C3885BB9F01DB3155F4152C" Guid="*">
-                                            <File Id="fil102EB1FBA756BAB4C6E228C8E5016969" KeyPath="yes" Source="$(var.sourceDir)\ResourceManager\AzureResourceManager\Websites\Resources\Scaffolding\PHP\WorkerRole\index.php" />
-                                        </Component>
-                                        <Component Id="cmp68044C0BCC18738D9BE1C88FAD8B2ED6" Guid="*">
-                                            <File Id="filDEFC7C1F6AB99F6457E71F00091E9462" KeyPath="yes" Source="$(var.sourceDir)\ResourceManager\AzureResourceManager\Websites\Resources\Scaffolding\PHP\WorkerRole\php_entry.cmd" />
-                                        </Component>
-                                        <Component Id="cmp1889927390C53EBEFDAE324E539D4349" Guid="*">
-                                            <File Id="fil2382BC1DE622309269B18915BB7EB9FE" KeyPath="yes" Source="$(var.sourceDir)\ResourceManager\AzureResourceManager\Websites\Resources\Scaffolding\PHP\WorkerRole\RoleSettings.xml" />
-                                        </Component>
-                                        <Component Id="cmp6484C4BBFD08BB45212B4B4EEE29764C" Guid="*">
-                                            <File Id="filDC3E5E132A113F67EADCDA5C7CE80162" KeyPath="yes" Source="$(var.sourceDir)\ResourceManager\AzureResourceManager\Websites\Resources\Scaffolding\PHP\WorkerRole\Scaffold.xml" />
-                                        </Component>
-                                        <Component Id="cmp086D83E7976A4E2D99DAFE544B916C44" Guid="*">
-                                            <File Id="fil71D060BF103701C6E090641E043A0E85" KeyPath="yes" Source="$(var.sourceDir)\ResourceManager\AzureResourceManager\Websites\Resources\Scaffolding\PHP\WorkerRole\setup.cmd" />
-                                        </Component>
-                                        <Component Id="cmp3860C787A36321A7F3AE75D59A30C8DE" Guid="*">
-                                            <File Id="fil43482F6276A6280AA1188E00C487319F" KeyPath="yes" Source="$(var.sourceDir)\ResourceManager\AzureResourceManager\Websites\Resources\Scaffolding\PHP\WorkerRole\setup.ps1" />
-                                        </Component>
-                                        <Component Id="cmp1336C57A608352A8825FBEFBB7881C6B" Guid="*">
-                                            <File Id="filC25F3F6210296BAC8CF1FB3A90AF27EE" KeyPath="yes" Source="$(var.sourceDir)\ResourceManager\AzureResourceManager\Websites\Resources\Scaffolding\PHP\WorkerRole\setup_worker.cmd" />
-                                        </Component>
-                                        <Component Id="cmp44FFAF65B3533C62D6E9AB19238DE7F9" Guid="*">
-                                            <File Id="filA35C417E78F569D192EABD4CC5C8D7D7" KeyPath="yes" Source="$(var.sourceDir)\ResourceManager\AzureResourceManager\Websites\Resources\Scaffolding\PHP\WorkerRole\WorkerRole.xml" />
-                                        </Component>
-                                    </Directory>
-                                </Directory>
-                                <Directory Id="dir95E3C79A0453AD17F8A3CC89B036B569" Name="Python">
-                                    <Directory Id="dirE5FE84574B02048B336B4B73E8752589" Name="WebRole">
-                                        <Component Id="cmp6346DFD4FFA5B459AD9997EA3FE83D32" Guid="*">
-                                            <File Id="fil6B96759DE783742B0F3F045A31E6B8DF" KeyPath="yes" Source="$(var.sourceDir)\ResourceManager\AzureResourceManager\Websites\Resources\Scaffolding\Python\WebRole\AzureSetup.cfg" />
-                                        </Component>
-                                        <Component Id="cmpDC83E5A46541CF344C4827D15B766420" Guid="*">
-                                            <File Id="fil46386FF5B99026CA1AF8C3D2F2E42168" KeyPath="yes" Source="$(var.sourceDir)\ResourceManager\AzureResourceManager\Websites\Resources\Scaffolding\Python\WebRole\Microsoft.PythonTools.AzureSetup.exe.config" />
-                                        </Component>
-                                        <Component Id="cmp3D8FE6757DF626AAC8E4ECC57025F405" Guid="*">
-                                            <File Id="fil7B8AAB948BD2B7734D2E31AB7AF82F63" KeyPath="yes" Source="$(var.sourceDir)\ResourceManager\AzureResourceManager\Websites\Resources\Scaffolding\Python\WebRole\Microsoft.PythonTools.AzureSetup.exe.content" />
-                                        </Component>
-                                        <Component Id="cmp01ABAC18EAB0B2710A83194E188141CF" Guid="*">
-                                            <File Id="fil516AFB5C83B3427D2367F556B981AC87" KeyPath="yes" Source="$(var.sourceDir)\ResourceManager\AzureResourceManager\Websites\Resources\Scaffolding\Python\WebRole\Microsoft.PythonTools.WebRole.dll.content" />
-                                        </Component>
-                                        <Component Id="cmp8DC65F7059490A2E8AE2DC8CC4E7DB3F" Guid="*">
-                                            <File Id="filE74D586B5DF582A030116307F5A5C3C6" KeyPath="yes" Source="$(var.sourceDir)\ResourceManager\AzureResourceManager\Websites\Resources\Scaffolding\Python\WebRole\Microsoft.Web.Deployment.dll.content" />
-                                        </Component>
-                                        <Component Id="cmpB76166C57500EC1AF54713A098BBD287" Guid="*">
-                                            <File Id="fil60735007C0A9BC11FCF73AF2E1DE3AAA" KeyPath="yes" Source="$(var.sourceDir)\ResourceManager\AzureResourceManager\Websites\Resources\Scaffolding\Python\WebRole\Microsoft.Web.PlatformInstaller.dll.content" />
-                                        </Component>
-                                        <Component Id="cmp55B30017A11CB0BCEC4216E9B8BD05C1" Guid="*">
-                                            <File Id="fil5D52F2420065DBFC5DD165A618719839" KeyPath="yes" Source="$(var.sourceDir)\ResourceManager\AzureResourceManager\Websites\Resources\Scaffolding\Python\WebRole\Microsoft.Web.PlatformInstaller.UI.dll.content" />
-                                        </Component>
-                                        <Component Id="cmp05CC156A6B89CDA5C36052655E8A8964" Guid="*">
-                                            <File Id="filD4E92F35807164A575BE37FCBD145004" KeyPath="yes" Source="$(var.sourceDir)\ResourceManager\AzureResourceManager\Websites\Resources\Scaffolding\Python\WebRole\RoleSettings.xml" />
-                                        </Component>
-                                        <Component Id="cmpED7047EBB0D5B2703C4876DAA124BD76" Guid="*">
-                                            <File Id="fil006B675EAED796A0AAD2866503A8D383" KeyPath="yes" Source="$(var.sourceDir)\ResourceManager\AzureResourceManager\Websites\Resources\Scaffolding\Python\WebRole\Scaffold.xml" />
-                                        </Component>
-                                        <Component Id="cmp6FF2372150C07AC4496A8C90AABC6350" Guid="*">
-                                            <File Id="filBC1ACC1D9195084B4A685093F46D4C8C" KeyPath="yes" Source="$(var.sourceDir)\ResourceManager\AzureResourceManager\Websites\Resources\Scaffolding\Python\WebRole\web.cloud.config" />
-                                        </Component>
-                                        <Component Id="cmp9235BB8537228C1314B970DD4D5F2D73" Guid="*">
-                                            <File Id="filCC42CD65B1AFF687D9F366887D5F6E4E" KeyPath="yes" Source="$(var.sourceDir)\ResourceManager\AzureResourceManager\Websites\Resources\Scaffolding\Python\WebRole\Web.config" />
-                                        </Component>
-                                        <Component Id="cmp9EDB61B80DA66D6B50F89D0B7002F1FA" Guid="*">
-                                            <File Id="filDDC0B4AEB2021765DE1C41E28CA8EC55" KeyPath="yes" Source="$(var.sourceDir)\ResourceManager\AzureResourceManager\Websites\Resources\Scaffolding\Python\WebRole\WebPICmdLine.exe.content" />
-                                        </Component>
-                                        <Component Id="cmp860C7D46CB8899F1A1C97C082A6B4246" Guid="*">
-                                            <File Id="filEEB6EACAFD17F3D2F70EA20C4269AA4F" KeyPath="yes" Source="$(var.sourceDir)\ResourceManager\AzureResourceManager\Websites\Resources\Scaffolding\Python\WebRole\WebRole.xml" />
-                                        </Component>
-                                        <Component Id="cmp7C6C6E2F8303DBD29B1703409054561E" Guid="*">
-                                            <File Id="fil98D4CA2061CBC4A5D27FC638C32FBDE5" KeyPath="yes" Source="$(var.sourceDir)\ResourceManager\AzureResourceManager\Websites\Resources\Scaffolding\Python\WebRole\wfastcgi.py" />
-                                        </Component>
-                                    </Directory>
-                                </Directory>
-                            </Directory>
-                        </Directory>
-=======
->>>>>>> 73981902
                     </Directory>
                 </Directory>
             </Directory>
@@ -2424,6 +1723,9 @@
                         </Component>
                         <Component Id="cmpBE209ED6509A7E857FD9F9078051DC6A" Guid="*">
                             <File Id="fil96FD7FA0CBEE96E0C0239408CD5651A9" KeyPath="yes" Source="$(var.sourceDir)\ServiceManagement\Azure\RecoveryServices\Microsoft.WindowsAzure.Common.NetFramework.dll" />
+                        </Component>
+                        <Component Id="cmpD7A9F76B2346156CA8F83F41A302B714" Guid="*">
+                            <File Id="fil0218D7505353104A9DB742A55A839351" KeyPath="yes" Source="$(var.sourceDir)\ServiceManagement\Azure\RecoveryServices\Microsoft.WindowsAzure.Management.dll" />
                         </Component>
                         <Component Id="cmp4D3E383B38EF4392E70E981B7CA033D7" Guid="*">
                             <File Id="fil3D6B846AC421D38C5A9CB40A58B058B6" KeyPath="yes" Source="$(var.sourceDir)\ServiceManagement\Azure\RecoveryServices\Microsoft.WindowsAzure.Management.SiteRecovery.dll" />
@@ -3482,10 +2784,7 @@
             <ComponentRef Id="cmp3720A4CCA2E5F4D2EC35291198D4BEE3" />
             <ComponentRef Id="cmpB6D50CCF3757EBDA9602AA570BCE0D1E" />
             <ComponentRef Id="cmp04F046DCD3C191FC98D9F1338855F823" />
-<<<<<<< HEAD
-=======
             <ComponentRef Id="cmp3B09E1BDCA0B52F9EA656CCC45BD9719" />
->>>>>>> 73981902
             <ComponentRef Id="cmp2591E42374FAC2E1ECB763DEBCAD6CA6" />
             <ComponentRef Id="cmp32AF78F6912DCA522A0FFAC8FD603B2F" />
             <ComponentRef Id="cmp27231928A2D67FBC8D981AB504BD21F1" />
@@ -3543,9 +2842,6 @@
             <ComponentRef Id="cmp0E413D6D37193329AE9010F9FA2890C5" />
             <ComponentRef Id="cmpB0B297F0299FD28B4E6A8D7DD9C09488" />
             <ComponentRef Id="cmp5213FD510F56FD8BB9F7937D8F0F4B7E" />
-            <ComponentRef Id="cmp9F7FF28B251BC1B972FE3881AA4923DC" />
-            <ComponentRef Id="cmp5AD16BC119CB68D434C0438493948926" />
-            <ComponentRef Id="cmp7A2FF52FA7E04F521C9201BAB967B314" />
             <ComponentRef Id="cmp647C05D40FC63AFB623D0FB38EFC4C83" />
             <ComponentRef Id="cmpD3996833EE0ED6DF85A62755BA364799" />
             <ComponentRef Id="cmp52B4C6C34E55FFC84846006FBFF66323" />
@@ -3593,127 +2889,28 @@
             <ComponentRef Id="cmpABB2FE63524DC4243E6F2FCDF24C7D5D" />
             <ComponentRef Id="cmp3F61F18D6C072A4C001EB2E9AC4DA285" />
             <ComponentRef Id="cmpE7396D3C1C29168AEE4870C9146437BD" />
-            <ComponentRef Id="cmp854FF9843BAC6AD706AFEE6D09B21BA5" />
             <ComponentRef Id="cmpEFA6723DE788649C36CFD4875ED618EA" />
             <ComponentRef Id="cmp460A69220930FF8C24C3EF4152E98389" />
             <ComponentRef Id="cmp7ED34ED999B020C904F2E11980F66271" />
-            <ComponentRef Id="cmp849456AD1104598311055530D2B95230" />
             <ComponentRef Id="cmp84FB5F55BE1B4F7124AE57985266903C" />
-            <ComponentRef Id="cmp4A7E8E25FD9EE05EBA98CB9C16A4DD96" />
-            <ComponentRef Id="cmp02F183CF0B002150285EF5D77C4EDDE4" />
             <ComponentRef Id="cmp26F4066347E6CA1B1E70CEA8367A2F06" />
             <ComponentRef Id="cmpDE2CAD173015DC031FE311F1E2471EA6" />
             <ComponentRef Id="cmpFC3EB6ABEC249B231E7692A65B39E121" />
-            <ComponentRef Id="cmp669D96E48EE429DB34B9F17EBA512641" />
-            <ComponentRef Id="cmp1BE699FAF1CEB3C6ACF692858011936E" />
-            <ComponentRef Id="cmp2C9F9DF1C2AA4B39E594B467869B2083" />
             <ComponentRef Id="cmp41DD99937FCAACD05C1E4E7BE3A04532" />
             <ComponentRef Id="cmp324B90D4B088D87E4F11B86F299C1C4A" />
-<<<<<<< HEAD
-            <ComponentRef Id="cmpCA7BF5AAB3AFCDA1C1B1A5260F8496C6" />
-            <ComponentRef Id="cmpC5EDAFBD54A26120BADCFFA83EFE4D8D" />
-            <ComponentRef Id="cmp18FF8679059FB2D8E3C22595D778357E" />
-            <ComponentRef Id="cmpA2D0B95472DAC9EEDEC0CC473F3138B6" />
-            <ComponentRef Id="cmp820458093C358621EA214A7362ACCE1D" />
-            <ComponentRef Id="cmp7B2F7EF50672D3BAAF58960B5F9128FA" />
-=======
             <ComponentRef Id="cmpC5EDAFBD54A26120BADCFFA83EFE4D8D" />
             <ComponentRef Id="cmpA2D0B95472DAC9EEDEC0CC473F3138B6" />
             <ComponentRef Id="cmp820458093C358621EA214A7362ACCE1D" />
->>>>>>> 73981902
             <ComponentRef Id="cmpE231A51CC41F80C051BC0663E08339BC" />
             <ComponentRef Id="cmp0308F0BCCC45D37858315B38CEC3127D" />
-            <ComponentRef Id="cmp94EFCC723C164952C12CB1DD187C6E28" />
             <ComponentRef Id="cmpF750706356EAB58C8C81ED96B57288C8" />
-            <ComponentRef Id="cmp7B2E8D6BD35AFD18EA6CED8D05825E36" />
             <ComponentRef Id="cmp32A0C53BFC04028B9D6A48690191D6B3" />
-            <ComponentRef Id="cmpBF8CBE87620E1F1D0A933C3E398F6B0C" />
             <ComponentRef Id="cmp607260D321DBB6DC85249332ACCCDF1E" />
             <ComponentRef Id="cmp81ACE07255D539B22EAAE5C07BF9C6B7" />
-            <ComponentRef Id="cmp5F81EC706B06717E9DAFC45A86CF68D8" />
-            <ComponentRef Id="cmpBF2327A08A654A66C92E2B11A5BC129F" />
             <ComponentRef Id="cmp5B024A4E29BF400F1ED3DE2CE1F2E0DD" />
             <ComponentRef Id="cmp997A920A652163E94E56A412D2BEC28C" />
             <ComponentRef Id="cmp353F25E254A7722E3CADF046790D3C4D" />
             <ComponentRef Id="cmpCADE67F2ED98E9D37A3889AE074E65ED" />
-<<<<<<< HEAD
-            <ComponentRef Id="cmp0946F69E913D2119F885FBB2A2F3A28A" />
-            <ComponentRef Id="cmp164F05F72F1E9B9ADF0FA72288798BDA" />
-            <ComponentRef Id="cmpD5F7EAC57562D1BA49958F4C653F43BB" />
-            <ComponentRef Id="cmp83BCDD9443952D39A645A9CF5AC68455" />
-            <ComponentRef Id="cmp6C2D4ABF0F510D09BC13E350E5D3A589" />
-            <ComponentRef Id="cmp758554B8E9918E5AF4C40148D1FF9CEF" />
-            <ComponentRef Id="cmpF4F80DFA71F998A83663CB3A2F0FCF06" />
-            <ComponentRef Id="cmpE3E5535B9A507C6425E7115B017A960A" />
-            <ComponentRef Id="cmpEF4D754F695C15F3B8E9F6F7A0087CED" />
-            <ComponentRef Id="cmp4F960A390560E2EB6CCA1D68282ABB79" />
-            <ComponentRef Id="cmpDFA2E64B627D671CDE61F2B1CE8A49B4" />
-            <ComponentRef Id="cmp988CADDAFFDE27B4A8793192F8F32758" />
-            <ComponentRef Id="cmpA26FB6DD8D49881826CF91DCC9625141" />
-            <ComponentRef Id="cmp985B357A80742CE1208447D611FAD30B" />
-            <ComponentRef Id="cmpE65A17FB2633FFB64BFBF8E02219CCF1" />
-            <ComponentRef Id="cmpB68BA9A8B038875CD140624C7B8A7A35" />
-            <ComponentRef Id="cmpE008BB6E29A27F6D0A914D5865F32CE8" />
-            <ComponentRef Id="cmp2FAFDEA8097AB72C78086A47556D8824" />
-            <ComponentRef Id="cmp8E36603109B93005529062DD8F1D7E17" />
-            <ComponentRef Id="cmp93CA901471E69BD3D64F9833515FB07F" />
-            <ComponentRef Id="cmp5131B171ECE1E22B7AA8B8EED379A310" />
-            <ComponentRef Id="cmpB374E9DE4DDE45B6101727176B2D94F5" />
-            <ComponentRef Id="cmpF2F2131163EED2144D12272387E916C2" />
-            <ComponentRef Id="cmp029BEE4705D79EE0B7B4CB839039C206" />
-            <ComponentRef Id="cmpB1CECE8CF6D844E2B496BA964DDE0958" />
-            <ComponentRef Id="cmp07CAB4B0066950F1FB3C96F33B72A6BF" />
-            <ComponentRef Id="cmp52D035EC483D3AE3F9E8426E9EE8D48A" />
-            <ComponentRef Id="cmpB1753EA4AD6F6D443DA8C220BFAA8A02" />
-            <ComponentRef Id="cmpA0BD21DD513491C8E4C3939C81D410C4" />
-            <ComponentRef Id="cmpB2EABF6FF54871E35AEBD721639532E4" />
-            <ComponentRef Id="cmp58A353829DD280AF11EFF2FA081B623A" />
-            <ComponentRef Id="cmp790BC7AC274F85DCF563D221ACD89D91" />
-            <ComponentRef Id="cmpB68EB26A94B53B2B42364C31D831B509" />
-            <ComponentRef Id="cmpF38B140F95931F690C489EF10F265725" />
-            <ComponentRef Id="cmpC0D5D7DB83F2101EDE238F2434BC3F0C" />
-            <ComponentRef Id="cmp13DCC9567DA231597308F776951B1BAD" />
-            <ComponentRef Id="cmp22704B8350385B2B984CCCE9684743B0" />
-            <ComponentRef Id="cmpE3D5B4DB6ABBBFA8640517EAFF0C1FCE" />
-            <ComponentRef Id="cmpEF5295A3F9139690A9770EBD087BE089" />
-            <ComponentRef Id="cmp501454201E4B410D1CE4E985AFFF4D2B" />
-            <ComponentRef Id="cmpF2121C95A98865772EBF74F0A30DC896" />
-            <ComponentRef Id="cmpE5EA6A6A3FEE4341D50561EED965EED2" />
-            <ComponentRef Id="cmpE4C76DC05742EA06F09D2223B937DEFA" />
-            <ComponentRef Id="cmp453A2BF2689A9A86584DAC16E9DFD28A" />
-            <ComponentRef Id="cmpA305C17E2F3EB782000BE7EF5F716CAF" />
-            <ComponentRef Id="cmp6356312C25D9377D6AC5EC7E40612284" />
-            <ComponentRef Id="cmp6A3D487C726C7E8A3050D5962FFA987F" />
-            <ComponentRef Id="cmpAC8E4434302A1F1CB3B09EF87699CDBD" />
-            <ComponentRef Id="cmp044BF0A4973D64DF1C04609AA9F0C9DE" />
-            <ComponentRef Id="cmpB94FD7537A07C530BE64CB02B0984742" />
-            <ComponentRef Id="cmpAE7720DD0C6969320EFE9214F38C69C4" />
-            <ComponentRef Id="cmp322BD5C18434F956ECE7B6B9D46C472F" />
-            <ComponentRef Id="cmpC91D76F3BA8A01272DCF5B6A085F9F2C" />
-            <ComponentRef Id="cmpB46C3AAE5D02320548692A6C1BE03BD9" />
-            <ComponentRef Id="cmp00ABA29A2931CCBE40720C4D61B2885C" />
-            <ComponentRef Id="cmp7B412EE3333F8E2A14B344F784DE1A1B" />
-            <ComponentRef Id="cmp310244E0E23104E6521FF4BE1353F803" />
-            <ComponentRef Id="cmp3F545C10870C570BFA2F36851BA89EC6" />
-            <ComponentRef Id="cmp614F071DAC11AC7BFA70E889FA1E4974" />
-            <ComponentRef Id="cmpE44BE55BED7D4D9B9B15F837355F2F04" />
-            <ComponentRef Id="cmp539B5035304ADD89CFC41E0685D816D1" />
-            <ComponentRef Id="cmp30C7BF98662C07241175660B8F343189" />
-            <ComponentRef Id="cmpB11C94D5078F591A580F62F93F9F4395" />
-            <ComponentRef Id="cmp104843337578FC6DC3DE0FA62134C281" />
-            <ComponentRef Id="cmpAA80A5BCBA182B081A3CDD4D162AFBCE" />
-            <ComponentRef Id="cmp2B063367A65040B5F98311FF46FC782C" />
-            <ComponentRef Id="cmpB2242D1E6988E04AA20E12E84C1D9CE4" />
-            <ComponentRef Id="cmp6EFB5971BD83C1405D889E41A1BEB57C" />
-            <ComponentRef Id="cmp9104604157342F037423F811ABD582E8" />
-            <ComponentRef Id="cmp7BE408D75CA8F2B2CDEAF255929FE2EF" />
-            <ComponentRef Id="cmp2A58083C6F185BE56BCC8688D392E907" />
-            <ComponentRef Id="cmpC884E8B9781D0DE0089CD1C66A4CEF85" />
-            <ComponentRef Id="cmpC3E2331327B8D33FC6F86BCC1950F10E" />
-            <ComponentRef Id="cmpEA4C861BD1A9C124F411820A911CFB49" />
-            <ComponentRef Id="cmpFA4AF7D01ABECBE566D92136AC8330F7" />
-=======
->>>>>>> 73981902
             <ComponentRef Id="cmp5746A3BAD258D8EA1473730146C01F1D" />
             <ComponentRef Id="cmp56F52674BB946225BB64533814DCF37F" />
             <ComponentRef Id="cmp499092B04619C0EDE4686B78E1128605" />
@@ -3795,12 +2992,6 @@
             <ComponentRef Id="cmp73F733B6769D6142F627750A4BF8A304" />
             <ComponentRef Id="cmp1B114EC22E279C9430B23AB28AEE58EC" />
             <ComponentRef Id="cmp82A0A44868270FCB8A12BD4E0346621F" />
-<<<<<<< HEAD
-            <ComponentRef Id="cmpD4892007320B9D766546FD21700D8151" />
-            <ComponentRef Id="cmpE6D3A3AA22E91184AEC9E2FF27EF9F3D" />
-            <ComponentRef Id="cmp5A6BFB3FB8E16C75FF2BB8276848F357" />
-=======
->>>>>>> 73981902
             <ComponentRef Id="cmpCB9C95BF2FE6D784EC47F78CEA8714FE" />
             <ComponentRef Id="cmpAA3B522375D7F8190EF55B87EB1EB8D4" />
             <ComponentRef Id="cmp1A3E551E9A3F632A9FF29E4347C0E07F" />
@@ -3812,121 +3003,6 @@
             <ComponentRef Id="cmp201C54171A3BD519AA9BD7BB900E4096" />
             <ComponentRef Id="cmpE3E6C196CDEA9C3D16246435777124FA" />
             <ComponentRef Id="cmpCF437A6A7BBE0460DE705471CB8EB65D" />
-<<<<<<< HEAD
-            <ComponentRef Id="cmp65015AD03D1FAC67DA1112877994EFB6" />
-            <ComponentRef Id="cmpCF7C6DA7D19AE0522BB4B6BF49A9DA09" />
-            <ComponentRef Id="cmp05BCFB400BEB9DF7861FC7022A8367B8" />
-            <ComponentRef Id="cmp3A46C449133D07A3557D4548F68A1A1B" />
-            <ComponentRef Id="cmp0EEB8DE607E59C179657914DCEF23469" />
-            <ComponentRef Id="cmp332D90D372744B2862842C4F76C3DBAE" />
-            <ComponentRef Id="cmpE9BDDA71266296FE7DD9684C915C537C" />
-            <ComponentRef Id="cmpFFFCD58A5DB0E19A9E2609FBE2410C09" />
-            <ComponentRef Id="cmp4ABAE69FE7F32B747C276E27CBD08B11" />
-            <ComponentRef Id="cmpF8EA14BA1E3BB84E1E4733A52B9A6D7F" />
-            <ComponentRef Id="cmpD1207E6C71B252DEA35A0F21BD18C739" />
-            <ComponentRef Id="cmp8A3D0E2C5770C8DC2D64C40C9BD55ABA" />
-            <ComponentRef Id="cmp33940E74390667FC3162230F6F37F82A" />
-            <ComponentRef Id="cmpD60C70898A7D64BB777ED0B58A3FFA47" />
-            <ComponentRef Id="cmpD709147E811DDB105A42924D7446B001" />
-            <ComponentRef Id="cmpCE80CEEF0CE7DD871B8DA72DA2221622" />
-            <ComponentRef Id="cmpA027A6E6A0E8B5687D672C7751809211" />
-            <ComponentRef Id="cmp3AC78AE784A27D80045E426EB2E740BE" />
-            <ComponentRef Id="cmp62A93F937DE4DECBB940BB3B5EA65169" />
-            <ComponentRef Id="cmpF1C3AE30B7D2067AD8CC88BBEAB4E9D6" />
-            <ComponentRef Id="cmpA6F3415E8CA50AA3D76717F76E17D8CB" />
-            <ComponentRef Id="cmpD04EE00DC7394D767EA4047B0617A3F4" />
-            <ComponentRef Id="cmpEF310754D1C69EB41F0EA968BF00DBB9" />
-            <ComponentRef Id="cmp698CC64BD00F14A35803B49B870FE22A" />
-            <ComponentRef Id="cmp360970780F26201ECE53FAA58B17EE60" />
-            <ComponentRef Id="cmp658D1F52390CF4B371A8CC5CEEB877C4" />
-            <ComponentRef Id="cmp718708463082C13CF2E630328D55D29E" />
-            <ComponentRef Id="cmp5EA7E0C80DDDBE8B9113D4DFEE5CA6C6" />
-            <ComponentRef Id="cmp4499C3C6A11B07B76EC834385DF6EC1A" />
-            <ComponentRef Id="cmp08C5C03CB64244814BA42F9363290061" />
-            <ComponentRef Id="cmp6C48AFC190FC12C27FF6FECB17D11C98" />
-            <ComponentRef Id="cmp4DA3B101B35F9FABD0EC784559AC44A2" />
-            <ComponentRef Id="cmpE122A91E433516C921CD752F313AD9CE" />
-            <ComponentRef Id="cmpACBD9FDEEB84DE1D4BD79AD0036FEDEE" />
-            <ComponentRef Id="cmpFE7DE66BD1CE262C145D66A0E7250779" />
-            <ComponentRef Id="cmp151EB3269F28F00EB83778675AD2C3BA" />
-            <ComponentRef Id="cmp0F820EB6FA3680A0C874FB8D22CA3F0C" />
-            <ComponentRef Id="cmpCF8114D880BFF4074B4D2D223093C607" />
-            <ComponentRef Id="cmp3DDB4802599E4778358EA6F58483866E" />
-            <ComponentRef Id="cmp3E775F612E4F311FC9A757EF564FC8EB" />
-            <ComponentRef Id="cmpBA137EB628F1560A6DA674F00CF7EF20" />
-            <ComponentRef Id="cmp8CB87F37B874B87C3F7E0AC716CE6744" />
-            <ComponentRef Id="cmpDF28B7141E14B3C5E437C2B089E75449" />
-            <ComponentRef Id="cmp978508096EAA67C510DD0502496EF23A" />
-            <ComponentRef Id="cmpDC201EAB18AE06A9C087369A844F3B16" />
-            <ComponentRef Id="cmp3290EB7A95D38F5059B7E4E868E534DF" />
-            <ComponentRef Id="cmp74E0D228F782CB46B07EA318CD235973" />
-            <ComponentRef Id="cmp3197691E499034ECE4F186292F649564" />
-            <ComponentRef Id="cmpBF0CB965107ADEEE0605FF7DEB5F78E3" />
-            <ComponentRef Id="cmp3FBB30B6049EB7E139531B2C81574BFB" />
-            <ComponentRef Id="cmp149B882A40DA552168C2AD78E19A2B0F" />
-            <ComponentRef Id="cmp5BD6D29E4CED56038A4D937F82566435" />
-            <ComponentRef Id="cmp024368C827B50C7F9E1AE8906C5D4DC4" />
-            <ComponentRef Id="cmpED9BA77561C97A253C5BEDCFE7B5BC90" />
-            <ComponentRef Id="cmp886540D05DA121582FC997A17CCE552C" />
-            <ComponentRef Id="cmp650CFD5A5C860A0670675D359FB9CD78" />
-            <ComponentRef Id="cmpBB3B3F2E4ACC6A98A2B4A0F13F7B2868" />
-            <ComponentRef Id="cmpDDFBA1BC65CC1FE92E308321DCC0AE2A" />
-            <ComponentRef Id="cmpF4E815672F82CB1F541F8C46E00C5489" />
-            <ComponentRef Id="cmp997340F8112DB182B40D7CD719B432AD" />
-            <ComponentRef Id="cmpBF13D4E65F53A4511C2BF4837399F2F0" />
-            <ComponentRef Id="cmp5866AD16C5F40D475D90FA40112E828E" />
-            <ComponentRef Id="cmpD2F0825869A81328B6C9AC8399F8FE35" />
-            <ComponentRef Id="cmpF44B87D43BC2225CF9D6AAF781127F23" />
-            <ComponentRef Id="cmp28F19E68AA2F4720DC535DDCBA66DFB9" />
-            <ComponentRef Id="cmpE427200DE7A25DB5FD4BD905B89AEBAD" />
-            <ComponentRef Id="cmpC01733F62C40AECEDF7CEEF8D6FCA264" />
-            <ComponentRef Id="cmp1329C5CEAC2F93E9C8E2A3680EC847A3" />
-            <ComponentRef Id="cmpA608731BEE61B4744F2446699AE28DD1" />
-            <ComponentRef Id="cmpC70A1C0A823E0FE50B867E1D0B8CDA21" />
-            <ComponentRef Id="cmpF71C2A6B04428F5CFBA1F3554FC9F053" />
-            <ComponentRef Id="cmpF203EA30FE2803625369BF949D391770" />
-            <ComponentRef Id="cmp3ABB1781056B48A7C2470CA35097A553" />
-            <ComponentRef Id="cmpE62B95318EE7589EBC1A8C55F29A3C09" />
-            <ComponentRef Id="cmp75235393B13B2E1C74A6D824C036065A" />
-            <ComponentRef Id="cmp95A27D4ACFF9F80FE1A7A933DB7663C4" />
-            <ComponentRef Id="cmp0F6E36CFA87AB86AF914A81DB632A0D3" />
-            <ComponentRef Id="cmp9EBE5CE0572B50DD1258057F4412D8CF" />
-            <ComponentRef Id="cmp5A21AF8388C4B946576779AC3A8FE19D" />
-            <ComponentRef Id="cmp5BCB859F994D69D5610370518614B95E" />
-            <ComponentRef Id="cmp825D47BE07CC2D1E615972EB7F4DBA9A" />
-            <ComponentRef Id="cmpE1652D38646B0219E2DD8C9FAD3D3A22" />
-            <ComponentRef Id="cmp225E1B28C3F7C49F235A2A90A8031490" />
-            <ComponentRef Id="cmp1F3E025F1851F7E066D1BB5402495E09" />
-            <ComponentRef Id="cmpDF2E781656F5C71DD57624DBE3A1B554" />
-            <ComponentRef Id="cmp32BE71FDF44DACE879F316A83805E2CC" />
-            <ComponentRef Id="cmp988CAFB6901E366566D45D59C8B9E231" />
-            <ComponentRef Id="cmp7B09B4134249A0DAA95FBA799A7E91B0" />
-            <ComponentRef Id="cmp9D3D057D5B4E874A6F5C5534AD6BE8CB" />
-            <ComponentRef Id="cmpCF2DC7DA609133398F0494010E9689CB" />
-            <ComponentRef Id="cmp16D3B3E703E216EFC63A66CB2C3D253C" />
-            <ComponentRef Id="cmp63D7F6EA9C3885BB9F01DB3155F4152C" />
-            <ComponentRef Id="cmp68044C0BCC18738D9BE1C88FAD8B2ED6" />
-            <ComponentRef Id="cmp1889927390C53EBEFDAE324E539D4349" />
-            <ComponentRef Id="cmp6484C4BBFD08BB45212B4B4EEE29764C" />
-            <ComponentRef Id="cmp086D83E7976A4E2D99DAFE544B916C44" />
-            <ComponentRef Id="cmp3860C787A36321A7F3AE75D59A30C8DE" />
-            <ComponentRef Id="cmp1336C57A608352A8825FBEFBB7881C6B" />
-            <ComponentRef Id="cmp44FFAF65B3533C62D6E9AB19238DE7F9" />
-            <ComponentRef Id="cmp6346DFD4FFA5B459AD9997EA3FE83D32" />
-            <ComponentRef Id="cmpDC83E5A46541CF344C4827D15B766420" />
-            <ComponentRef Id="cmp3D8FE6757DF626AAC8E4ECC57025F405" />
-            <ComponentRef Id="cmp01ABAC18EAB0B2710A83194E188141CF" />
-            <ComponentRef Id="cmp8DC65F7059490A2E8AE2DC8CC4E7DB3F" />
-            <ComponentRef Id="cmpB76166C57500EC1AF54713A098BBD287" />
-            <ComponentRef Id="cmp55B30017A11CB0BCEC4216E9B8BD05C1" />
-            <ComponentRef Id="cmp05CC156A6B89CDA5C36052655E8A8964" />
-            <ComponentRef Id="cmpED7047EBB0D5B2703C4876DAA124BD76" />
-            <ComponentRef Id="cmp6FF2372150C07AC4496A8C90AABC6350" />
-            <ComponentRef Id="cmp9235BB8537228C1314B970DD4D5F2D73" />
-            <ComponentRef Id="cmp9EDB61B80DA66D6B50F89D0B7002F1FA" />
-            <ComponentRef Id="cmp860C7D46CB8899F1A1C97C082A6B4246" />
-            <ComponentRef Id="cmp7C6C6E2F8303DBD29B1703409054561E" />
-=======
             <ComponentRef Id="cmp3A46C449133D07A3557D4548F68A1A1B" />
             <ComponentRef Id="cmp0EEB8DE607E59C179657914DCEF23469" />
             <ComponentRef Id="cmpE9BDDA71266296FE7DD9684C915C537C" />
@@ -3939,7 +3015,6 @@
             <ComponentRef Id="cmpFE7DE66BD1CE262C145D66A0E7250779" />
             <ComponentRef Id="cmp151EB3269F28F00EB83778675AD2C3BA" />
             <ComponentRef Id="cmp0F820EB6FA3680A0C874FB8D22CA3F0C" />
->>>>>>> 73981902
             <ComponentRef Id="cmp5DFC4ECCB8BBF842D8069F3036386B84" />
             <ComponentRef Id="cmp215D8C03C711DF4FF42B3D06ED14C790" />
             <ComponentRef Id="cmp2885A72095CC4D23D58804836236D163" />
@@ -4203,6 +3278,7 @@
             <ComponentRef Id="cmp8CDB44BA783FF24C94CDFC5D12066BB1" />
             <ComponentRef Id="cmpA0A697DEB7822A0EC30F3D359EE930A6" />
             <ComponentRef Id="cmpBE209ED6509A7E857FD9F9078051DC6A" />
+            <ComponentRef Id="cmpD7A9F76B2346156CA8F83F41A302B714" />
             <ComponentRef Id="cmp4D3E383B38EF4392E70E981B7CA033D7" />
             <ComponentRef Id="cmp50D44814DFFEA762A53D9DEDCE48F689" />
             <ComponentRef Id="cmp439E7C155DEEFC3877653E4ED11F66AC" />
