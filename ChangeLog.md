--- conflicted
+++ resolved
@@ -1,5 +1,4 @@
-<<<<<<< HEAD
-﻿##2016.03.08 version 1.3.0
+##2016.03.08 version 1.3.0
 * Azure LogicApp: New cmdlets for managing LogicApps  
   * Get-AzureLogicAppAccessKey
   * Get-AzureLogicApp
@@ -13,10 +12,9 @@
   * Set-AzureLogicAppAccessKey
   * Set-AzureLogicApp
   * Stop-AzureLogicAppRun
-=======
+
 ## 2016.02.04 version 1.2.1
 * Fix installer issue - remove PSGallery modules on install
->>>>>>> f4cc6e39
 
 ## 2016.02.03 version 1.2.0
 * Azure RemoteApp: 
