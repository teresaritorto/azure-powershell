--- conflicted
+++ resolved
@@ -199,12 +199,7 @@
   <!-- Run checkin tests for each pull request -->
   <Target Name="Test" DependsOnTargets="BuildDebug;BeforeRunTests">
     <Message Importance="high" Text="Running check in tests..." />
-<<<<<<< HEAD
-    <CallTarget Targets="InvokeXUnit; TestHDInsight; TestServiceManagement; TestServiceManagementExtensions; TestSqlDatabase; TestStorage;  TestDSCExtension_x64; ComputeTests"/>
-=======
-    <CallTarget Targets="InvokeXUnit"/>
->>>>>>> f62827b2
-  </Target>
+    <CallTarget Targets="InvokeXUnit"/>  </Target>
   
   <!-- Run Full switch with scenario tests -->
   <Target
