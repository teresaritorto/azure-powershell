{
    "tool": "Credential Scanner",
    "suppressions": [
    {
      "file": "\\documentation\\development-docs\\azure-powershell-developer-guide.md",
      "_justification": "Documentation with non-live passwords in sample connection strings"
    },
    {
      "file": "\\src\\ResourceManager\\Compute\\Commands.Compute.Test\\Templates\\tstorgnztn-validator.pem",
      "_justification": "Legitimate test certificate file"
    },
    {
      "file": "\\src\\ResourceManager\\KeyVault\\Commands.KeyVault.Test\\Scripts\\bvtdata\\pfxtest.pfx",
      "_justification": "Legitimate test certificate file"
    },
    {
      "file": "\\src\\ResourceManager\\KeyVault\\Commands.KeyVault.Test\\Resources\\pshtest.pfx",
      "_justification": "Legitimate test certificate file"
    },
    {
      "file": "\\src\\ResourceManager\\KeyVault\\Commands.KeyVault.Test\\Scripts\\commondata\\importpfx01.pfx",
      "_justification": "Legitimate test certificate file"
    },
    {
      "file": "\\src\\ResourceManager\\KeyVault\\Commands.KeyVault.Test\\Scripts\\proddata\\pfxtest.pfx",
      "_justification": "Legitimate test certificate file"
    },
    {
      "file": "\\src\\ResourceManager\\KeyVault\\Commands.KeyVault.Test\\Scripts\\proddata\\pfxtest1024.pfx",
      "_justification": "Legitimate test certificate file"
    },
    {
      "file": "\\src\\ResourceManager\\KeyVault\\Commands.KeyVault.Test\\Scripts\\bvtdata\\pfxtest1024.pfx",
      "_justification": "Legitimate test certificate file"
    },
    {
      "file": "\\src\\ResourceManager\\Network\\Commands.Network.Test\\ScenarioTests\\Data\\ApplicationGatewaySslCert1.pfx",
      "_justification": "Legitimate test certificate file"
    },
    {
      "file": "\\src\\ResourceManager\\Network\\Commands.Network.Test\\ScenarioTests\\Data\\ApplicationGatewaySslCert2.pfx",
      "_justification": "Legitimate test certificate file"
    },
    {
      "file": "\\src\\ServiceManagement\\Common\\Commands.ScenarioTest\\Resources\\ChefExtension\\tstorgnztn-validator.pem",
      "_justification": "Legitimate test certificate file"
    },
    {
      "file": "\\src\\ServiceManagement\\Compute\\Commands.ServiceManagement.Test\\Resources\\rdpcert.pfx",
      "_justification": "Legitimate test certificate file"
    },
    {
      "file": "\\src\\ServiceManagement\\Sql\\Commands.SqlDatabase.Test\\Resources\\PowershellTestSSLCert.pfx",
      "_justification": "Legitimate test certificate file"
    },
    {
      "file": "\\src\\ServiceManagement\\Sql\\Commands.SqlDatabase.Test\\Resources\\PowershellTestClientCert.pfx",
      "_justification": "Legitimate test certificate file"
    },
    {
      "file": "\\src\\ResourceManager\\ApiManagement\\Commands.ApiManagement.Test\\testcertificate.pfx",
      "_justification": "Legitimate test certificate file"
    },
    {
      "file": "\\src\\ResourceManager\\ApiManagement\\Commands.SMAPI.Test\\Resources\\testcertificate.pfx",
      "_justification": "Legitimate test certificate file"
    },
    {
      "file": "\\src\\Common\\Commands.Common.Authentication.Test\\Resources\\ValidProfile3.PublishSettings",
      "_justification": "Legitimate test publishsettings file"
    },
    {
      "file": "\\src\\Common\\Commands.Common.Authentication.Test\\Resources\\ValidProfile2.PublishSettings",
      "_justification": "Legitimate test publishsettings file"
    },
    {
      "file": "\\src\\Common\\Commands.Common.Authentication.Test\\Resources\\ValidProfileChinaOld.PublishSettings",
      "_justification": "Legitimate test publishsettings file"
    },
    {
      "file": "\\src\\Common\\Commands.Common.Authentication.Test\\Resources\\Azure.publishsettings",
      "_justification": "Legitimate test publishsettings file"
    },
    {
      "file": "\\src\\Common\\Commands.Common.Authentication.Test\\Resources\\ValidProfileChina.PublishSettings",
      "_justification": "Legitimate test publishsettings file"
    },
    {
      "file": "\\src\\Common\\Commands.Common.Authentication.Test\\Resources\\ValidProfile.PublishSettings",
      "_justification": "Legitimate test publishsettings file"
    },
    {
      "file": "\\src\\ServiceManagement\\Common\\Commands.Common.Test\\Resources\\ValidProfile.PublishSettings",
      "_justification": "Legitimate test publishsettings file"
    },
    {
      "file": "\\src\\ServiceManagement\\Common\\Commands.Common.Test\\Resources\\ValidProfileChinaOld.PublishSettings",
      "_justification": "Legitimate test publishsettings file"
    },
    {
      "file": "\\src\\ServiceManagement\\Common\\Commands.Common.Test\\Resources\\Azure.publishsettings",
      "_justification": "Legitimate test publishsettings file"
    },
    {
      "file": "\\src\\ServiceManagement\\Common\\Commands.Common.Test\\Resources\\ValidProfileChina.PublishSettings",
      "_justification": "Legitimate test publishsettings file"
    },
    {
      "file": "\\src\\ServiceManagement\\Common\\Commands.Common.Test\\Resources\\ValidProfile2.PublishSettings",
      "_justification": "Legitimate test publishsettings file"
    },
    {
      "file": "\\src\\ServiceManagement\\Common\\Commands.Common.Test\\Resources\\ValidProfile3.PublishSettings",
      "_justification": "Legitimate test publishsettings file"
    },
    {
      "file": "\\src\\ServiceManagement\\Common\\Commands.ScenarioTest\\Resources\\tipsf003.publishsettings",
      "_justification": "Legitimate test publishsettings file"
    },
    {
      "file": "\\src\\ServiceManagement\\Common\\Commands.ScenarioTest\\Resources\\tipsf001.publishsettings",
      "_justification": "Legitimate test publishsettings file"
    },
    {
      "file": "\\src\\ServiceManagement\\Common\\Commands.ScenarioTest\\Resources\\tipsf002.publishsettings",
      "_justification": "Legitimate test publishsettings file"
    },
    {
      "file": "\\src\\ResourceManager\\Compute\\Stack\\Commands.Compute.Test\\Templates\\tstorgnztn-validator.pem",
      "_justification": "Legitimate test certificate file"
    },
    {
      "file": "\\src\\ResourceManager\\EventHub\\Commands.EventHub.Test\\SessionRecords\\Microsoft.Azure.Commands.EventHub.Test.ScenarioTests.DRConfigurationTests\\DRConfigurationsCURD.json",
      "_justification": "Legitimate test session record, rules are deleted"
    },
    {
      "file": "\\src\\ResourceManager\\EventHub\\Commands.EventHub.Test\\SessionRecords\\Microsoft.Azure.Commands.EventHub.Test.ScenarioTests.DRConfigurationTests\\DRConfigurationsCURDAlternateName.json",
      "_justification": "Legitimate test session record, rules are deleted"
    },
    {
      "file": "\\src\\ResourceManager\\EventHub\\Commands.EventHub.Test\\SessionRecords\\Microsoft.Azure.Commands.EventHub.Test.ScenarioTests.EventHubsTests\\EventHubsAuthorizationRulesCRUD.json",
      "_justification": "Legitimate test session record, rules are deleted"
    },
    {
      "file": "\\src\\ResourceManager\\EventHub\\Commands.EventHub.Test\\SessionRecords\\Microsoft.Azure.Commands.EventHub.Test.ScenarioTests.NamespaceTests\\NamespaceAuthorizationRulesCRUD.json",
      "_justification": "Legitimate test session record, rules are deleted"
    },
    {
      "file": "\\src\\ResourceManager\\ServiceBus\\Commands.ServiceBus.Test\\SessionRecords\\Microsoft.Azure.Commands.ServiceBus.Test.ScenarioTests.ServiceBusDRConfigurationTests\\ServiceBusDRConfigurationsCURD.json",
      "_justification": "Legitimate test session record, rules are deleted"
    },
    {
      "file": "\\src\\ResourceManager\\ServiceBus\\Commands.ServiceBus.Test\\SessionRecords\\Microsoft.Azure.Commands.ServiceBus.Test.ScenarioTests.ServiceBusQueueTests\\ServiceBusQueueAuth_CURD.json",
      "_justification": "Legitimate test session record, rules are deleted"
    },
    {
      "file": "\\src\\ResourceManager\\ServiceBus\\Commands.ServiceBus.Test\\SessionRecords\\Microsoft.Azure.Commands.ServiceBus.Test.ScenarioTests.ServiceBusServiceTests\\ServiceBusNameSpaceAuth_CURD_Tests.json",
      "_justification": "Legitimate test session record, rules are deleted"
    },
    {
      "file": "\\src\\ResourceManager\\ServiceBus\\Commands.ServiceBus.Test\\SessionRecords\\Microsoft.Azure.Commands.ServiceBus.Test.ScenarioTests.ServiceBusTopicTests\\ServiceBusTopicAuth_CURD.json",
      "_justification": "Legitimate test session record, rules are deleted"
    },
    {
      "file": "\\src\\ServiceManagement\\Services\\Commands.Test.Utilities\\Resources\\ValidProfile3.PublishSettings",
      "_justification": "Legitimate test publishsettings file"
    },
    {
      "file": "\\src\\ServiceManagement\\Services\\Commands.Test.Utilities\\Resources\\ValidProfile2.PublishSettings",
      "_justification": "Legitimate test publishsettings file"
    },
    {
      "file": "\\src\\ServiceManagement\\Services\\Commands.Test.Utilities\\Resources\\ValidProfile.PublishSettings",
      "_justification": "Legitimate test publishsettings file"
    },
    {
      "file": "\\src\\ServiceManagement\\Services\\Commands.Test.Utilities\\Resources\\Azure.publishsettings",
      "_justification": "Legitimate test publishsettings file"
    },
    {
      "file": "\\src\\ServiceManagement\\Services\\Commands.Test.Utilities\\Resources\\ValidProfileChina.PublishSettings",
      "_justification": "Legitimate test publishsettings file"
    },
    {
      "file": "\\src\\ResourceManager\\Network\\Commands.Network.Test\\SessionRecords\\Commands.Network.Test.ScenarioTests.ApplicationGatewayTests\\TestApplicationGatewayCRUD2.json",
      "_justification": "Legitimate test session record"
    },
    {
      "file": "\\src\\ResourceManager\\Network\\Commands.Network.Test\\SessionRecords\\Commands.Network.Test.ScenarioTests.ApplicationGatewayTests\\TestApplicationGatewayCRUD2.json",
      "_justification": "Legitimate test session record"
    },
    {
      "file": "\\src\\ResourceManager\\Network\\Commands.Network.Test\\SessionRecords\\Commands.Network.Test.ScenarioTests.NetworkWatcherAPITests\\TestTroubleshoot.json",
      "_justification": "Legitimate test session record, resources are deleted"
    },
    {
      "file": "\\src\\ResourceManager\\RedisCache\\Commands.RedisCache.Test\\SessionRecords\\Microsoft.Azure.Commands.RedisCache.Test.ScenarioTests.RedisCacheTests\\TestFirewallRule.json",
      "_justification": "Legitimate test session record, keys are deleted"
    },
    {
      "file": "\\src\\ResourceManager\\RedisCache\\Commands.RedisCache.Test\\SessionRecords\\Microsoft.Azure.Commands.RedisCache.Test.ScenarioTests.RedisCacheTests\\TestGeoReplication.json",
      "_justification": "Legitimate test session record, keys are deleted"
    },
    {
      "file": "\\src\\ResourceManager\\RedisCache\\Commands.RedisCache.Test\\SessionRecords\\Microsoft.Azure.Commands.RedisCache.Test.ScenarioTests.RedisCacheTests\\TestDiagnosticOperations.json",
      "_justification": "Legitimate test session record, keys are deleted"
    },
    {
      "file": "\\src\\ResourceManager\\RedisCache\\Commands.RedisCache.Test\\SessionRecords\\Microsoft.Azure.Commands.RedisCache.Test.ScenarioTests.RedisCacheTests\\TestImportExportReboot.json",
      "_justification": "Legitimate test session record, keys are deleted"
    },
    {
      "file": "\\src\\ResourceManager\\RedisCache\\Commands.RedisCache.Test\\SessionRecords\\Microsoft.Azure.Commands.RedisCache.Test.ScenarioTests.RedisCacheTests\\TestRedisCache.json",
      "_justification": "Legitimate test session record, keys are deleted"
    },
    {
      "file": "\\src\\ResourceManager\\RedisCache\\Commands.RedisCache.Test\\SessionRecords\\Microsoft.Azure.Commands.RedisCache.Test.ScenarioTests.RedisCacheTests\\TestRedisCacheClustering.json",
      "_justification": "Legitimate test session record, keys are deleted"
    },
    {
      "file": "\\src\\ResourceManager\\RedisCache\\Commands.RedisCache.Test\\SessionRecords\\Microsoft.Azure.Commands.RedisCache.Test.ScenarioTests.RedisCacheTests\\TestRedisCachePatchSchedules.json",
      "_justification": "Legitimate test session record, keys are deleted"
    },
    {
      "file": "\\src\\ResourceManager\\RedisCache\\Commands.RedisCache.Test\\SessionRecords\\Microsoft.Azure.Commands.RedisCache.Test.ScenarioTests.RedisCacheTests\\TestRedisCachePipeline.json",
      "_justification": "Legitimate test session record, keys are deleted"
    },
    {
      "file": "\\src\\ResourceManager\\RedisCache\\Commands.RedisCache.Test\\SessionRecords\\Microsoft.Azure.Commands.RedisCache.Test.ScenarioTests.RedisCacheTests\\TestZones.json",
      "_justification": "Legitimate test session record, keys are deleted"
    },
    {
      "file": "\\src\\StackAdmin\\Resources\\Commands.Resources.Test\\SessionRecords\\Microsoft.Azure.Commands.Resources.Test.ScenarioTests.ManagedApplicationTests\\TestManagedApplicationCRUD.json",
      "_justification": "Legitimate test session record"
    },
    {
      "file": "\\src\\StackAdmin\\Resources\\Commands.Resources.Test\\SessionRecords\\Microsoft.Azure.Commands.Resources.Test.ScenarioTests.ManagedApplicationDefinitionTests\\TestManagedApplicationDefinitionCRUD.json",
      "_justification": "Legitimate test session record"
    },
    {
      "file": "\\src\\StackAdmin\\Resources\\Commands.Resources.Test\\Models.ResourceGroups\\ResourceClientTests.cs",
      "_justification": "False positive, just a mention of the literal key"
    },
    {
      "file": "\\src\\ResourceManager\\Storage\\Commands.Management.Storage.Test\\SessionRecords\\Microsoft.Azure.Commands.Management.Storage.Test.ScenarioTests.StorageAccountTests\\TestPipingSetStorageAccount.json",
      "_justification": "Legitimate test session record, keys are deleted"
    },
    {
      "file": "\\src\\ResourceManager\\Storage\\Commands.Management.Storage.Test\\SessionRecords\\Microsoft.Azure.Commands.Management.Storage.Test.ScenarioTests.StorageAccountTests\\TestPipingGetAccountToGetKey.json",
      "_justification": "Legitimate test session record, keys are deleted"
    },
    {
      "file": "\\src\\ResourceManager\\Storage\\Commands.Management.Storage.Test\\SessionRecords\\Microsoft.Azure.Commands.Management.Storage.Test.ScenarioTests.StorageAccountTests\\TestGetAzureStorageAccountKey.json",
      "_justification": "Legitimate test session record, keys are deleted"
    },
    {
      "file": "\\src\\ResourceManager\\Storage\\Commands.Management.Storage.Test\\SessionRecords\\Microsoft.Azure.Commands.Management.Storage.Test.ScenarioTests.StorageAccountTests\\TestNewAzureStorageAccountKey.json",
      "_justification": "Legitimate test session record, keys are deleted"
    },
    {
      "file": "\\src\\ResourceManager\\Storage\\Commands.Management.Storage.Test\\SessionRecords\\Microsoft.Azure.Commands.Management.Storage.Test.ScenarioTests.StorageAccountTests\\TestNewAzureStorageAccountKey.json",
      "_justification": "Legitimate test session record, keys are deleted"
    },
    {
      "file": "\\src\\ResourceManager\\Storage\\Commands.Management.Storage.Test\\SessionRecords\\Microsoft.Azure.Commands.Management.Storage.Test.ScenarioTests.StorageAccountTests\\TestNewAzureStorageAccountKey.json",
      "_justification": "Legitimate test session record, keys are deleted"
    },
    {
      "file": "\\src\\ResourceManager\\Storage\\Commands.Management.Storage.Test\\SessionRecords\\Microsoft.Azure.Commands.Management.Storage.Test.ScenarioTests.StorageAccountTests\\TestNewAzureStorageAccountKey.json",
      "_justification": "Legitimate test session record, keys are deleted"
    },
    {
      "file": "\\src\\ResourceManager\\Storage\\Commands.Management.Storage.Test\\SessionRecords\\Microsoft.Azure.Commands.Management.Storage.Test.ScenarioTests.StorageAccountTests\\TestNewAzureStorageAccountKey.json",
      "_justification": "Legitimate test session record, keys are deleted"
    },
    {
      "file": "\\src\\ResourceManager\\Storage\\Commands.Management.Storage.Test\\SessionRecords\\Microsoft.Azure.Commands.Management.Storage.Test.ScenarioTests.StorageAccountTests\\TestSetCurrentStorageAccount.json",
      "_justification": "Legitimate test session record, keys are deleted"
    },
    {
      "file": "\\src\\ResourceManager\\Storage\\Commands.Management.Storage.Test\\SessionRecords\\Microsoft.Azure.Commands.Management.Storage.Test.ScenarioTests.StorageAccountTests\\TestStorageAccount.json",
      "_justification": "Legitimate test session record, keys are deleted"
    },
    {
      "file": "\\src\\ResourceManager\\Storage\\Commands.Management.Storage.Test\\SessionRecords\\Microsoft.Azure.Commands.Management.Storage.Test.ScenarioTests.StorageAccountTests\\TestStorageAccount.json",
      "_justification": "Legitimate test session record, keys are deleted"
    },
    {
      "file": "\\src\\ResourceManager\\Storage\\Commands.Management.Storage.Test\\SessionRecords\\Microsoft.Azure.Commands.Management.Storage.Test.ScenarioTests.StorageAccountTests\\TestStorageAccount.json",
      "_justification": "Legitimate test session record, keys are deleted"
    },
    {
      "file": "\\src\\ResourceManager\\Storage\\Commands.Management.Storage.Test\\SessionRecords\\Microsoft.Azure.Commands.Management.Storage.Test.ScenarioTests.StorageAccountTests\\TestStorageAccount.json",
      "_justification": "Legitimate test session record, keys are deleted"
    },
    {
      "file": "\\src\\ResourceManager\\Storage\\Commands.Management.Storage.Test\\SessionRecords\\Microsoft.Azure.Commands.Management.Storage.Test.ScenarioTests.StorageAccountTests\\TestStorageAccount.json",
      "_justification": "Legitimate test session record, keys are deleted"
    },
    {
      "file": "\\src\\ResourceManager\\Sql\\Commands.Sql.Test\\SessionRecords\\Microsoft.Azure.Commands.Sql.Test.ScenarioTests.AuditingTests\\TestAuditingDatabaseDisableEnableKeepProperties.json",
      "_justification": "Legitimate test session record"
    },
    {
      "file": "\\src\\ResourceManager\\Sql\\Commands.Sql.Test\\SessionRecords\\Microsoft.Azure.Commands.Sql.Test.ScenarioTests.AuditingTests\\TestAuditingDatabaseRetentionKeepProperties.json",
      "_justification": "Legitimate test session record"
    },
    {
      "file": "\\src\\ResourceManager\\Sql\\Commands.Sql.Test\\SessionRecords\\Microsoft.Azure.Commands.Sql.Test.ScenarioTests.AuditingTests\\TestAuditingDatabaseStorageKeyRotation.json",
      "_justification": "Legitimate test session record"
    },
    {
      "file": "\\src\\ResourceManager\\Sql\\Commands.Sql.Test\\SessionRecords\\Microsoft.Azure.Commands.Sql.Test.ScenarioTests.AuditingTests\\TestAuditingDatabaseUpdatePolicyKeepPreviousStorage.json",
      "_justification": "Legitimate test session record"
    },
    {
      "file": "\\src\\ResourceManager\\Sql\\Commands.Sql.Test\\SessionRecords\\Microsoft.Azure.Commands.Sql.Test.ScenarioTests.AuditingTests\\TestAuditingDatabaseUpdatePolicyWithEventTypes.json",
      "_justification": "Legitimate test session record"
    },
    {
      "file": "\\src\\ResourceManager\\Sql\\Commands.Sql.Test\\SessionRecords\\Microsoft.Azure.Commands.Sql.Test.ScenarioTests.AuditingTests\\TestAuditingDatabaseUpdatePolicyWithEventTypeShortcuts.json",
      "_justification": "Legitimate test session record"
    },
    {
      "file": "\\src\\ResourceManager\\Sql\\Commands.Sql.Test\\SessionRecords\\Microsoft.Azure.Commands.Sql.Test.ScenarioTests.AuditingTests\\TestAuditingDatabaseUpdatePolicyWithRetention.json",
      "_justification": "Legitimate test session record"
    },
    {
      "file": "\\src\\ResourceManager\\Sql\\Commands.Sql.Test\\SessionRecords\\Microsoft.Azure.Commands.Sql.Test.ScenarioTests.AuditingTests\\TestAuditingDatabaseUpdatePolicyWithSameNameStorageOnDifferentRegion.json",
      "_justification": "Legitimate test session record"
    },
    {
      "file": "\\src\\ResourceManager\\Sql\\Commands.Sql.Test\\SessionRecords\\Microsoft.Azure.Commands.Sql.Test.ScenarioTests.AuditingTests\\TestAuditingDatabaseUpdatePolicyWithStorage.json",
      "_justification": "Legitimate test session record"
    },
    {
      "file": "\\src\\ResourceManager\\Sql\\Commands.Sql.Test\\SessionRecords\\Microsoft.Azure.Commands.Sql.Test.ScenarioTests.AuditingTests\\TestAuditingDisableDatabaseAuditing.json",
      "_justification": "Legitimate test session record"
    },
    {
      "file": "\\src\\ResourceManager\\Sql\\Commands.Sql.Test\\SessionRecords\\Microsoft.Azure.Commands.Sql.Test.ScenarioTests.AuditingTests\\TestAuditingDisableServerAuditing.json",
      "_justification": "Legitimate test session record"
    },
    {
      "file": "\\src\\ResourceManager\\Sql\\Commands.Sql.Test\\SessionRecords\\Microsoft.Azure.Commands.Sql.Test.ScenarioTests.AuditingTests\\TestAuditingServerDisableEnableKeepProperties.json",
      "_justification": "Legitimate test session record"
    },
    {
      "file": "\\src\\ResourceManager\\Sql\\Commands.Sql.Test\\SessionRecords\\Microsoft.Azure.Commands.Sql.Test.ScenarioTests.AuditingTests\\TestAuditingServerRetentionKeepProperties.json",
      "_justification": "Legitimate test session record"
    },
    {
      "file": "\\src\\ResourceManager\\Sql\\Commands.Sql.Test\\SessionRecords\\Microsoft.Azure.Commands.Sql.Test.ScenarioTests.AuditingTests\\TestAuditingServerStorageKeyRotation.json",
      "_justification": "Legitimate test session record"
    },
    {
      "file": "\\src\\ResourceManager\\Sql\\Commands.Sql.Test\\SessionRecords\\Microsoft.Azure.Commands.Sql.Test.ScenarioTests.AuditingTests\\TestAuditingServerUpdatePolicyKeepPreviousStorage.json",
      "_justification": "Legitimate test session record"
    },
    {
      "file": "\\src\\ResourceManager\\Sql\\Commands.Sql.Test\\SessionRecords\\Microsoft.Azure.Commands.Sql.Test.ScenarioTests.AuditingTests\\TestAuditingServerUpdatePolicyWithEventTypes.json",
      "_justification": "Legitimate test session record"
    },
    {
      "file": "\\src\\ResourceManager\\Sql\\Commands.Sql.Test\\SessionRecords\\Microsoft.Azure.Commands.Sql.Test.ScenarioTests.AuditingTests\\TestAuditingServerUpdatePolicyWithEventTypeShortcuts.json",
      "_justification": "Legitimate test session record"
    },
    {
      "file": "\\src\\ResourceManager\\Sql\\Commands.Sql.Test\\SessionRecords\\Microsoft.Azure.Commands.Sql.Test.ScenarioTests.AuditingTests\\TestAuditingServerUpdatePolicyWithRetention.json",
      "_justification": "Legitimate test session record"
    },
    {
      "file": "\\src\\ResourceManager\\Sql\\Commands.Sql.Test\\SessionRecords\\Microsoft.Azure.Commands.Sql.Test.ScenarioTests.AuditingTests\\TestAuditingServerUpdatePolicyWithStorage.json",
      "_justification": "Legitimate test session record"
    },
    {
      "file": "\\src\\ResourceManager\\Sql\\Commands.Sql.Test\\SessionRecords\\Microsoft.Azure.Commands.Sql.Test.ScenarioTests.AuditingTests\\TestAuditingUseServerDefault.json",
      "_justification": "Legitimate test session record"
    },
    {
      "file": "\\src\\ResourceManager\\Sql\\Commands.Sql.Test\\SessionRecords\\Microsoft.Azure.Commands.Sql.Test.ScenarioTests.AuditingTests\\TestBlobAuditingOnDatabase.json",
      "_justification": "Legitimate test session record"
    },
    {
      "file": "\\src\\ResourceManager\\Sql\\Commands.Sql.Test\\SessionRecords\\Microsoft.Azure.Commands.Sql.Test.ScenarioTests.AuditingTests\\TestBlobAuditingOnServer.json",
      "_justification": "Legitimate test session record"
    },
    {
      "file": "\\src\\ResourceManager\\Sql\\Commands.Sql.Test\\SessionRecords\\Microsoft.Azure.Commands.Sql.Test.ScenarioTests.AuditingTests\\TestBlobAuditingWithAuditActionGroups.json",
      "_justification": "Legitimate test session record"
    },
    {
      "file": "\\src\\ResourceManager\\Sql\\Commands.Sql.Test\\SessionRecords\\Microsoft.Azure.Commands.Sql.Test.ScenarioTests.AuditingTests\\TestDatatabaseAuditingTypeMigration.json",
      "_justification": "Legitimate test session record"
    },
    {
      "file": "\\src\\ResourceManager\\Sql\\Commands.Sql.Test\\SessionRecords\\Microsoft.Azure.Commands.Sql.Test.ScenarioTests.AuditingTests\\TestServerAuditingTypeMigration.json",
      "_justification": "Legitimate test session record"
    },
    {
      "file": "\\src\\ResourceManager\\Sql\\Commands.Sql.Test\\SessionRecords\\Microsoft.Azure.Commands.Sql.Test.ScenarioTests.BlobAuditingTests\\TestBlobAuditingDatabaseRetentionKeepProperties.json",
      "_justification": "Legitimate test session record"
    },
    {
      "file": "\\src\\ResourceManager\\Sql\\Commands.Sql.Test\\SessionRecords\\Microsoft.Azure.Commands.Sql.Test.ScenarioTests.BlobAuditingTests\\TestBlobAuditingDatabaseStorageKeyRotation.json",
      "_justification": "Legitimate test session record"
    },
    {
      "file": "\\src\\ResourceManager\\Sql\\Commands.Sql.Test\\SessionRecords\\Microsoft.Azure.Commands.Sql.Test.ScenarioTests.BlobAuditingTests\\TestBlobAuditingDatabaseUpdatePolicyKeepPreviousStorage.json",
      "_justification": "Legitimate test session record"
    },
    {
      "file": "\\src\\ResourceManager\\Sql\\Commands.Sql.Test\\SessionRecords\\Microsoft.Azure.Commands.Sql.Test.ScenarioTests.BlobAuditingTests\\TestBlobAuditingDatabaseUpdatePolicyWithSameNameStorageOnDifferentRegion.json",
      "_justification": "Legitimate test session record"
    },
    {
      "file": "\\src\\ResourceManager\\Sql\\Commands.Sql.Test\\SessionRecords\\Microsoft.Azure.Commands.Sql.Test.ScenarioTests.BlobAuditingTests\\TestBlobAuditingDatabaseUpdatePolicyWithStorage.json",
      "_justification": "Legitimate test session record"
    },
    {
      "file": "\\src\\ResourceManager\\Sql\\Commands.Sql.Test\\SessionRecords\\Microsoft.Azure.Commands.Sql.Test.ScenarioTests.BlobAuditingTests\\TestBlobAuditingDisableDatabaseAuditing.json",
      "_justification": "Legitimate test session record"
    },
    {
      "file": "\\src\\ResourceManager\\Sql\\Commands.Sql.Test\\SessionRecords\\Microsoft.Azure.Commands.Sql.Test.ScenarioTests.BlobAuditingTests\\TestBlobAuditingDisableServerAuditing.json",
      "_justification": "Legitimate test session record"
    },
    {
      "file": "\\src\\ResourceManager\\Sql\\Commands.Sql.Test\\SessionRecords\\Microsoft.Azure.Commands.Sql.Test.ScenarioTests.BlobAuditingTests\\TestBlobAuditingOnDatabase.json",
      "_justification": "Legitimate test session record"
    },
    {
      "file": "\\src\\ResourceManager\\Sql\\Commands.Sql.Test\\SessionRecords\\Microsoft.Azure.Commands.Sql.Test.ScenarioTests.BlobAuditingTests\\TestBlobAuditingOnServer.json",
      "_justification": "Legitimate test session record"
    },
    {
      "file": "\\src\\ResourceManager\\Sql\\Commands.Sql.Test\\SessionRecords\\Microsoft.Azure.Commands.Sql.Test.ScenarioTests.BlobAuditingTests\\TestBlobAuditingServerRetentionKeepProperties.json",
      "_justification": "Legitimate test session record"
    },
    {
      "file": "\\src\\ResourceManager\\Sql\\Commands.Sql.Test\\SessionRecords\\Microsoft.Azure.Commands.Sql.Test.ScenarioTests.BlobAuditingTests\\TestBlobAuditingServerStorageKeyRotation.json",
      "_justification": "Legitimate test session record"
    },
    {
      "file": "\\src\\ResourceManager\\Sql\\Commands.Sql.Test\\SessionRecords\\Microsoft.Azure.Commands.Sql.Test.ScenarioTests.BlobAuditingTests\\TestBlobAuditingServerUpdatePolicyKeepPreviousStorage.json",
      "_justification": "Legitimate test session record"
    },
    {
      "file": "\\src\\ResourceManager\\Sql\\Commands.Sql.Test\\SessionRecords\\Microsoft.Azure.Commands.Sql.Test.ScenarioTests.BlobAuditingTests\\TestBlobAuditingServerUpdatePolicyWithStorage.json",
      "_justification": "Legitimate test session record"
    },
    {
      "file": "\\src\\ResourceManager\\Sql\\Commands.Sql.Test\\SessionRecords\\Microsoft.Azure.Commands.Sql.Test.ScenarioTests.BlobAuditingTests\\TestBlobAuditingWithAuditActionGroups.json",
      "_justification": "Legitimate test session record"
    },
    {
      "file": "\\src\\ResourceManager\\Sql\\Commands.Sql.Test\\SessionRecords\\Microsoft.Azure.Commands.Sql.Test.ScenarioTests.BlobAuditingTests\\TestDeprecatedDatabaseAuditingCmdletToBlobAuditingNewCmdlet.json",
      "_justification": "Legitimate test session record"
    },
    {
      "file": "\\src\\ResourceManager\\Sql\\Commands.Sql.Test\\SessionRecords\\Microsoft.Azure.Commands.Sql.Test.ScenarioTests.BlobAuditingTests\\TestDeprecatedServerAuditingCmdletToBlobAuditingNewCmdlet.json",
      "_justification": "Legitimate test session record"
    },
    {
      "file": "\\src\\ResourceManager\\Sql\\Commands.Sql.Test\\SessionRecords\\Microsoft.Azure.Commands.Sql.Test.ScenarioTests.BlobAuditingTests\\TestExtendedAuditingOnDatabase.json",
      "_justification": "Legitimate test session record"
    },
    {
      "file": "\\src\\ResourceManager\\Sql\\Commands.Sql.Test\\SessionRecords\\Microsoft.Azure.Commands.Sql.Test.ScenarioTests.BlobAuditingTests\\TestExtendedAuditingOnServer.json",
      "_justification": "Legitimate test session record"
    },
    {
      "file": "\\src\\ResourceManager\\Sql\\Commands.Sql.Test\\SessionRecords\\Microsoft.Azure.Commands.Sql.Test.ScenarioTests.ThreatDetectionTests\\DisablingThreatDetection.json",
      "_justification": "Legitimate test session record"
    },
    {
      "file": "\\src\\ResourceManager\\Sql\\Commands.Sql.Test\\SessionRecords\\Microsoft.Azure.Commands.Sql.Test.ScenarioTests.ThreatDetectionTests\\ThreatDetectionDatabaseUpdatePolicy.json",
      "_justification": "Legitimate test session record"
    },
    {
      "file": "\\src\\ResourceManager\\Sql\\Commands.Sql.Test\\SessionRecords\\Microsoft.Azure.Commands.Sql.Test.ScenarioTests.ThreatDetectionTests\\ThreatDetectionServerUpdatePolicy.json",
      "_justification": "Legitimate test session record"
    },
    {
      "file": "src\\StackAdmin\\Compute\\Commands.Compute.Test\\ScenarioTests\\DiagnosticsExtensionTests.ps1",
      "_justification": "Legitimate test session record"
    },
    {
      "file": "src\\StackAdmin\\Compute\\Commands.Compute.Test\\SessionRecords\\Microsoft.Azure.Commands.Compute.Test.ScenarioTests.AEMExtensionTests\\TestAEMExtensionAdvancedLinuxMD_DSeries.json",
      "_justification": "Legitimate test session record"
    },
    {
      "file": "src\\StackAdmin\\Compute\\Commands.Compute.Test\\SessionRecords\\Microsoft.Azure.Commands.Compute.Test.ScenarioTests.AEMExtensionTests\\TestAEMExtensionAdvancedLinux.json",
      "_justification": "Legitimate test session record"
    },
    {
      "file": "src\\StackAdmin\\Compute\\Commands.Compute.Test\\SessionRecords\\Microsoft.Azure.Commands.Compute.Test.ScenarioTests.AEMExtensionTests\\TestAEMExtensionAdvancedLinux.json",
      "_justification": "Legitimate test session record"
    },
    {
      "file": "src\\StackAdmin\\Compute\\Commands.Compute.Test\\SessionRecords\\Microsoft.Azure.Commands.Compute.Test.ScenarioTests.AEMExtensionTests\\TestAEMExtensionAdvancedLinuxMD.json",
      "_justification": "Legitimate test session record"
    },
    {
      "file": "src\\StackAdmin\\Compute\\Commands.Compute.Test\\SessionRecords\\Microsoft.Azure.Commands.Compute.Test.ScenarioTests.AEMExtensionTests\\TestAEMExtensionAdvancedLinuxMD_ESeries.json",
      "_justification": "Legitimate test session record"
    },
    {
      "file": "src\\StackAdmin\\Compute\\Commands.Compute.Test\\SessionRecords\\Microsoft.Azure.Commands.Compute.Test.ScenarioTests.AEMExtensionTests\\TestAEMExtensionAdvancedLinuxWAD.json",
      "_justification": "Legitimate test session record"
    },
    {
      "file": "src\\StackAdmin\\Compute\\Commands.Compute.Test\\SessionRecords\\Microsoft.Azure.Commands.Compute.Test.ScenarioTests.AEMExtensionTests\\TestAEMExtensionAdvancedLinuxWAD.json",
      "_justification": "Legitimate test session record"
    },
    {
      "file": "src\\StackAdmin\\Compute\\Commands.Compute.Test\\SessionRecords\\Microsoft.Azure.Commands.Compute.Test.ScenarioTests.AEMExtensionTests\\TestAEMExtensionAdvancedLinuxWAD.json",
      "_justification": "Legitimate test session record"
    },
    {
      "file": "src\\StackAdmin\\Compute\\Commands.Compute.Test\\SessionRecords\\Microsoft.Azure.Commands.Compute.Test.ScenarioTests.AEMExtensionTests\\TestAEMExtensionAdvancedWindows.json",
      "_justification": "Legitimate test session record"
    },
    {
      "file": "src\\StackAdmin\\Compute\\Commands.Compute.Test\\SessionRecords\\Microsoft.Azure.Commands.Compute.Test.ScenarioTests.AEMExtensionTests\\TestAEMExtensionAdvancedWindows.json",
      "_justification": "Legitimate test session record"
    },
    {
      "file": "src\\StackAdmin\\Compute\\Commands.Compute.Test\\SessionRecords\\Microsoft.Azure.Commands.Compute.Test.ScenarioTests.AEMExtensionTests\\TestAEMExtensionAdvancedWindowsMD.json",
      "_justification": "Legitimate test session record"
    },
    {
      "file": "src\\StackAdmin\\Compute\\Commands.Compute.Test\\SessionRecords\\Microsoft.Azure.Commands.Compute.Test.ScenarioTests.AEMExtensionTests\\TestAEMExtensionAdvancedWindowsWAD.json",
      "_justification": "Legitimate test session record"
    },
    {
      "file": "src\\StackAdmin\\Compute\\Commands.Compute.Test\\SessionRecords\\Microsoft.Azure.Commands.Compute.Test.ScenarioTests.AEMExtensionTests\\TestAEMExtensionAdvancedWindowsWAD.json",
      "_justification": "Legitimate test session record"
    },
    {
      "file": "src\\StackAdmin\\Compute\\Commands.Compute.Test\\SessionRecords\\Microsoft.Azure.Commands.Compute.Test.ScenarioTests.AEMExtensionTests\\TestAEMExtensionAdvancedWindowsWAD.json",
      "_justification": "Legitimate test session record"
    },
    {
      "file": "src\\StackAdmin\\Compute\\Commands.Compute.Test\\SessionRecords\\Microsoft.Azure.Commands.Compute.Test.ScenarioTests.AEMExtensionTests\\TestAEMExtensionAdvancedWindowsWAD.json",
      "_justification": "Legitimate test session record"
    },
    {
      "file": "src\\StackAdmin\\Compute\\Commands.Compute.Test\\SessionRecords\\Microsoft.Azure.Commands.Compute.Test.ScenarioTests.AEMExtensionTests\\TestAEMExtensionBasicLinux.json",
      "_justification": "Legitimate test session record"
    },
    {
      "file": "src\\StackAdmin\\Compute\\Commands.Compute.Test\\SessionRecords\\Microsoft.Azure.Commands.Compute.Test.ScenarioTests.AEMExtensionTests\\TestAEMExtensionBasicLinux.json",
      "_justification": "Legitimate test session record"
    },
    {
      "file": "src\\StackAdmin\\Compute\\Commands.Compute.Test\\SessionRecords\\Microsoft.Azure.Commands.Compute.Test.ScenarioTests.AEMExtensionTests\\TestAEMExtensionBasicLinuxWAD.json",
      "_justification": "Legitimate test session record"
    },
    {
      "file": "src\\StackAdmin\\Compute\\Commands.Compute.Test\\SessionRecords\\Microsoft.Azure.Commands.Compute.Test.ScenarioTests.AEMExtensionTests\\TestAEMExtensionBasicLinuxWAD.json",
      "_justification": "Legitimate test session record"
    },
    {
      "file": "src\\StackAdmin\\Compute\\Commands.Compute.Test\\SessionRecords\\Microsoft.Azure.Commands.Compute.Test.ScenarioTests.AEMExtensionTests\\TestAEMExtensionBasicWindows.json",
      "_justification": "Legitimate test session record"
    },
    {
      "file": "src\\StackAdmin\\Compute\\Commands.Compute.Test\\SessionRecords\\Microsoft.Azure.Commands.Compute.Test.ScenarioTests.AEMExtensionTests\\TestAEMExtensionBasicWindows.json",
      "_justification": "Legitimate test session record"
    },
    {
      "file": "src\\StackAdmin\\Compute\\Commands.Compute.Test\\SessionRecords\\Microsoft.Azure.Commands.Compute.Test.ScenarioTests.AEMExtensionTests\\TestAEMExtensionAdvancedWindowsWAD.json",
      "_justification": "Legitimate test session record"
    },
    {
      "file": "src\\StackAdmin\\Compute\\Commands.Compute.Test\\SessionRecords\\Microsoft.Azure.Commands.Compute.Test.ScenarioTests.AddVhdTests\\TestAddVhd.json",
      "_justification": "Legitimate test session record"
    },
    {
      "file": "src\\StackAdmin\\Compute\\Commands.Compute.Test\\SessionRecords\\Microsoft.Azure.Commands.Compute.Test.ScenarioTests.AddVhdTests\\TestAddVhd.json",
      "_justification": "Legitimate test session record"
    },
    {
      "file": "src\\StackAdmin\\Compute\\Commands.Compute.Test\\SessionRecords\\Microsoft.Azure.Commands.Compute.Test.ScenarioTests.AddVhdTests\\TestAddVhd.json",
      "_justification": "Legitimate test session record"
    },
    {
      "file": "src\\StackAdmin\\Compute\\Commands.Compute.Test\\SessionRecords\\Microsoft.Azure.Commands.Compute.Test.ScenarioTests.AddVhdTests\\TestAddVhd.json",
      "_justification": "Legitimate test session record"
    },
    {
      "file": "src\\StackAdmin\\Compute\\Commands.Compute.Test\\SessionRecords\\Microsoft.Azure.Commands.Compute.Test.ScenarioTests.AddVhdTests\\TestAddVhd.json",
      "_justification": "Legitimate test session record"
    },
    {
      "file": "src\\StackAdmin\\Compute\\Commands.Compute.Test\\SessionRecords\\Microsoft.Azure.Commands.Compute.Test.ScenarioTests.AddVhdTests\\TestAddVhd.json",
      "_justification": "Legitimate test session record"
    },
    {
      "file": "src\\StackAdmin\\Compute\\Commands.Compute.Test\\SessionRecords\\Microsoft.Azure.Commands.Compute.Test.ScenarioTests.AEMExtensionTests\\TestAEMExtensionAdvancedLinuxWAD.json",
      "_justification": "Legitimate test session record"
    },
    {
      "file": "src\\StackAdmin\\Compute\\Commands.Compute.Test\\SessionRecords\\Microsoft.Azure.Commands.Compute.Test.ScenarioTests.AddVhdTests\\TestAddVhd.json",
      "_justification": "Legitimate test session record"
    },
    {
      "file": "src\\StackAdmin\\Compute\\Commands.Compute.Test\\SessionRecords\\Microsoft.Azure.Commands.Compute.Test.ScenarioTests.AddVhdTests\\TestAddVhd.json",
      "_justification": "Legitimate test session record"
    },
    {
      "file": "src\\StackAdmin\\Compute\\Commands.Compute.Test\\SessionRecords\\Microsoft.Azure.Commands.Compute.Test.ScenarioTests.AddVhdTests\\TestAddVhd.json",
      "_justification": "Legitimate test session record"
    },
    {
      "file": "src\\StackAdmin\\Compute\\Commands.Compute.Test\\SessionRecords\\Microsoft.Azure.Commands.Compute.Test.ScenarioTests.AddVhdTests\\TestAddVhd.json",
      "_justification": "Legitimate test session record"
    },
    {
      "file": "src\\StackAdmin\\Compute\\Commands.Compute.Test\\SessionRecords\\Microsoft.Azure.Commands.Compute.Test.ScenarioTests.AddVhdTests\\TestAddVhd.json",
      "_justification": "Legitimate test session record"
    },
    {
      "file": "src\\StackAdmin\\Compute\\Commands.Compute.Test\\SessionRecords\\Microsoft.Azure.Commands.Compute.Test.ScenarioTests.AddVhdTests\\TestAddVhd.json",
      "_justification": "Legitimate test session record"
    },
    {
      "file": "src\\StackAdmin\\Compute\\Commands.Compute.Test\\SessionRecords\\Microsoft.Azure.Commands.Compute.Test.ScenarioTests.AddVhdTests\\TestAddVhd.json",
      "_justification": "Legitimate test session record"
    },
    {
      "file": "src\\StackAdmin\\Compute\\Commands.Compute.Test\\SessionRecords\\Microsoft.Azure.Commands.Compute.Test.ScenarioTests.AEMExtensionTests\\TestAEMExtensionBasicLinux.json",
      "_justification": "Legitimate test session record"
    },
    {
      "file": "src\\StackAdmin\\Compute\\Commands.Compute.Test\\SessionRecords\\Microsoft.Azure.Commands.Compute.Test.ScenarioTests.AEMExtensionTests\\TestAEMExtensionBasicWindowsWAD.json",
      "_justification": "Legitimate test session record"
    },
    {
      "file": "src\\StackAdmin\\Compute\\Commands.Compute.Test\\SessionRecords\\Microsoft.Azure.Commands.Compute.Test.ScenarioTests.AEMExtensionTests\\TestAEMExtensionBasicWindowsWAD.json",
      "_justification": "Legitimate test session record"
    },
    {
      "file": "src\\StackAdmin\\Compute\\Commands.Compute.Test\\SessionRecords\\Microsoft.Azure.Commands.Compute.Test.ScenarioTests.AEMExtensionTests\\TestAEMExtensionBasicWindowsWAD.json",
      "_justification": "Legitimate test session record"
    },
    {
      "file": "src\\StackAdmin\\Compute\\Commands.Compute.Test\\SessionRecords\\Microsoft.Azure.Commands.Compute.Test.ScenarioTests.AEMExtensionTests\\TestAEMExtensionBasicWindows.json",
      "_justification": "Legitimate test session record"
    },
    {
      "file": "src\\StackAdmin\\Compute\\Commands.Compute.Test\\SessionRecords\\Microsoft.Azure.Commands.Compute.Test.ScenarioTests.AEMExtensionTests\\TestAEMExtensionAdvancedLinuxWAD.json",
      "_justification": "Legitimate test session record"
    },
    {
      "file": "src\\StackAdmin\\Compute\\Commands.Compute.Test\\SessionRecords\\Microsoft.Azure.Commands.Compute.Test.ScenarioTests.AEMExtensionTests\\TestAEMExtensionBasicLinuxWAD.json",
      "_justification": "Legitimate test session record"
    },
    {
      "file": "src\\StackAdmin\\Compute\\Commands.Compute.Test\\SessionRecords\\Microsoft.Azure.Commands.Compute.Test.ScenarioTests.DiagnosticsExtensionTests\\TestDiagnosticsExtensionBasic.json",
      "_justification": "Legitimate test session record"
    },
    {
      "file": "src\\StackAdmin\\Compute\\Commands.Compute.Test\\SessionRecords\\Microsoft.Azure.Commands.Compute.Test.ScenarioTests.AEMExtensionTests\\TestAEMExtensionBasicWindowsWAD.json",
      "_justification": "Legitimate test session record"
    },
    {
      "file": "src\\StackAdmin\\Compute\\Commands.Compute.Test\\SessionRecords\\Microsoft.Azure.Commands.Compute.Test.ScenarioTests.DiagnosticsExtensionTests\\TestDiagnosticsExtensionCantListSepcifyStorageAccountKey.json",
      "_justification": "Legitimate test session record"
    },
    {
      "file": "src\\StackAdmin\\Compute\\Commands.Compute.Test\\SessionRecords\\Microsoft.Azure.Commands.Compute.Test.ScenarioTests.DiagnosticsExtensionTests\\TestDiagnosticsExtensionBasic.json",
      "_justification": "Legitimate test session record"
    },
    {
      "file": "src\\StackAdmin\\Compute\\Commands.Compute.Test\\SessionRecords\\Microsoft.Azure.Commands.Compute.Test.ScenarioTests.DiskRPTests\\TestDisk.json",
      "_justification": "Legitimate test session record"
    },
    {
      "file": "src\\StackAdmin\\Compute\\Commands.Compute.Test\\SessionRecords\\Microsoft.Azure.Commands.Compute.Test.ScenarioTests.DiskRPTests\\TestDisk.json",
      "_justification": "Legitimate test session record"
    },
    {
      "file": "src\\StackAdmin\\Compute\\Commands.Compute.Test\\SessionRecords\\Microsoft.Azure.Commands.Compute.Test.ScenarioTests.DiagnosticsExtensionTests\\TestDiagnosticsExtensionSupportJsonConfig.json",
      "_justification": "Legitimate test session record"
    },
    {
      "file": "src\\StackAdmin\\Compute\\Commands.Compute.Test\\SessionRecords\\Microsoft.Azure.Commands.Compute.Test.ScenarioTests.DiagnosticsExtensionTests\\TestDiagnosticsExtensionSepcifyStorageAccountName.json",
      "_justification": "Legitimate test session record"
    },
    {
      "file": "src\\StackAdmin\\Compute\\Commands.Compute.Test\\SessionRecords\\Microsoft.Azure.Commands.Compute.Test.ScenarioTests.DiagnosticsExtensionTests\\TestDiagnosticsExtensionSupportJsonConfig.json",
      "_justification": "Legitimate test session record"
    },
    {
      "file": "src\\StackAdmin\\Compute\\Commands.Compute.Test\\SessionRecords\\Microsoft.Azure.Commands.Compute.Test.ScenarioTests.DiagnosticsExtensionTests\\TestDiagnosticsExtensionSepcifyStorageAccountName.json",
      "_justification": "Legitimate test session record"
    },
    {
      "file": "src\\StackAdmin\\Compute\\Commands.Compute.Test\\SessionRecords\\Microsoft.Azure.Commands.Compute.Test.ScenarioTests.DiagnosticsExtensionTests\\TestVmssDiagnosticsExtension.json",
      "_justification": "Legitimate test session record"
    },
    {
      "file": "src\\StackAdmin\\Compute\\Commands.Compute.Test\\SessionRecords\\Microsoft.Azure.Commands.Compute.Test.ScenarioTests.DiagnosticsExtensionTests\\TestVmssDiagnosticsExtension.json",
      "_justification": "Legitimate test session record"
    },
    {
      "file": "src\\StackAdmin\\Compute\\Commands.Compute.Test\\SessionRecords\\Microsoft.Azure.Commands.Compute.Test.ScenarioTests.DiagnosticsExtensionTests\\TestDiagnosticsExtensionBasic.json",
      "_justification": "Legitimate test session record"
    },
    {
      "file": "src\\StackAdmin\\Compute\\Commands.Compute.Test\\SessionRecords\\Microsoft.Azure.Commands.Compute.Test.ScenarioTests.DiskRPTests\\TestSnapshot.json",
      "_justification": "Legitimate test session record"
    },
    {
      "file": "src\\StackAdmin\\Compute\\Commands.Compute.Test\\SessionRecords\\Microsoft.Azure.Commands.Compute.Test.ScenarioTests.DiskRPTests\\TestSnapshot.json",
      "_justification": "Legitimate test session record"
    },
    {
      "file": "src\\StackAdmin\\Compute\\Commands.Compute.Test\\SessionRecords\\Microsoft.Azure.Commands.Compute.Test.ScenarioTests.AEMExtensionTests\\TestAEMExtensionBasicLinuxWAD.json",
      "_justification": "Legitimate test session record"
    },
    {
      "file": "src\\StackAdmin\\Compute\\Commands.Compute.Test\\SessionRecords\\Microsoft.Azure.Commands.Compute.Test.ScenarioTests.DiagnosticsExtensionTests\\TestDiagnosticsExtensionSepcifyStorageAccountName.json",
      "_justification": "Legitimate test session record"
    },
    {
      "file": "src\\StackAdmin\\Compute\\Commands.Compute.Test\\SessionRecords\\Microsoft.Azure.Commands.Compute.Test.ScenarioTests.DiagnosticsExtensionTests\\TestDiagnosticsExtensionSupportJsonConfig.json",
      "_justification": "Legitimate test session record"
    },
    {
      "file": "src\\StackAdmin\\Compute\\Commands.Compute.Test\\SessionRecords\\Microsoft.Azure.Commands.Compute.Test.ScenarioTests.VirtualMachineBootDiagnosticsTests\\TestVirtualMachineBootDiagnostics.json",
      "_justification": "Legitimate test session record"
    },
    {
      "file": "src\\StackAdmin\\Compute\\Commands.Compute.Test\\SessionRecords\\Microsoft.Azure.Commands.Compute.Test.ScenarioTests.VirtualMachineBootDiagnosticsTests\\TestVirtualMachineBootDiagnostics.json",
      "_justification": "Legitimate test session record"
    },
    {
      "file": "src\\StackAdmin\\Compute\\Commands.Compute.Test\\SessionRecords\\Microsoft.Azure.Commands.Compute.Test.ScenarioTests.SqlIaaSExtensionTests\\TestSqlIaaSExtensionWith2016Image.json",
      "_justification": "Legitimate test session record"
    },
    {
      "file": "src\\StackAdmin\\Compute\\Commands.Compute.Test\\SessionRecords\\Microsoft.Azure.Commands.Compute.Test.ScenarioTests.VirtualMachineExtensionTests\\TestVirtualMachineADDomainExtensionDomainJoin.json",
      "_justification": "Legitimate test session record"
    },
    {
      "file": "src\\StackAdmin\\Compute\\Commands.Compute.Test\\SessionRecords\\Microsoft.Azure.Commands.Compute.Test.ScenarioTests.VirtualMachineExtensionTests\\TestVirtualMachineAccessExtension.json",
      "_justification": "Legitimate test session record"
    },
    {
      "file": "src\\StackAdmin\\Compute\\Commands.Compute.Test\\SessionRecords\\Microsoft.Azure.Commands.Compute.Test.ScenarioTests.VirtualMachineExtensionTests\\TestVirtualMachineADDomainExtension.json",
      "_justification": "Legitimate test session record"
    },
    {
      "file": "src\\StackAdmin\\Compute\\Commands.Compute.Test\\SessionRecords\\Microsoft.Azure.Commands.Compute.Test.ScenarioTests.VirtualMachineExtensionTests\\TestVirtualMachineBginfoExtension.json",
      "_justification": "Legitimate test session record"
    },
    {
      "file": "src\\StackAdmin\\Compute\\Commands.Compute.Test\\SessionRecords\\Microsoft.Azure.Commands.Compute.Test.ScenarioTests.VirtualMachineExtensionTests\\TestVirtualMachineCustomScriptExtension.json",
      "_justification": "Legitimate test session record"
    },
    {
      "file": "src\\StackAdmin\\Compute\\Commands.Compute.Test\\SessionRecords\\Microsoft.Azure.Commands.Compute.Test.ScenarioTests.VirtualMachineExtensionTests\\TestVirtualMachineCustomScriptExtensionFileUri.json",
      "_justification": "Legitimate test session record"
    },
    {
      "file": "src\\StackAdmin\\Compute\\Commands.Compute.Test\\SessionRecords\\Microsoft.Azure.Commands.Compute.Test.ScenarioTests.VirtualMachineExtensionTests\\TestVirtualMachineCustomScriptExtensionSecureExecution.json",
      "_justification": "Legitimate test session record"
    },
    {
      "file": "src\\StackAdmin\\Compute\\Commands.Compute.Test\\SessionRecords\\Microsoft.Azure.Commands.Compute.Test.ScenarioTests.VirtualMachineExtensionTests\\TestVirtualMachineCustomScriptExtensionWrongStorage.json",
      "_justification": "Legitimate test session record"
    },
    {
      "file": "src\\StackAdmin\\Compute\\Commands.Compute.Test\\SessionRecords\\Microsoft.Azure.Commands.Compute.Test.ScenarioTests.VirtualMachineExtensionTests\\TestVirtualMachineCustomScriptExtensionFileUri.json",
      "_justification": "Legitimate test session record"
    },
    {
      "file": "src\\StackAdmin\\Compute\\Commands.Compute.Test\\SessionRecords\\Microsoft.Azure.Commands.Compute.Test.ScenarioTests.VirtualMachineExtensionTests\\TestVirtualMachineCustomScriptExtensionFileUri.json",
      "_justification": "Legitimate test session record"
    },
    {
      "file": "src\\StackAdmin\\Compute\\Commands.Compute.Test\\SessionRecords\\Microsoft.Azure.Commands.Compute.Test.ScenarioTests.VirtualMachineExtensionTests\\TestVirtualMachineExtension.json",
      "_justification": "Legitimate test session record"
    },
    {
      "file": "src\\StackAdmin\\Compute\\Commands.Compute.Test\\SessionRecords\\Microsoft.Azure.Commands.Compute.Test.ScenarioTests.VirtualMachineExtensionTests\\TestVirtualMachineCustomScriptExtensionFileUri.json",
      "_justification": "Legitimate test session record"
    },
    {
      "file": "src\\StackAdmin\\Compute\\Commands.Compute.Test\\SessionRecords\\Microsoft.Azure.Commands.Compute.Test.ScenarioTests.VirtualMachineExtensionTests\\TestVirtualMachineCustomScriptExtensionFileUri.json",
      "_justification": "Legitimate test session record"
    },
    {
      "file": "src\\StackAdmin\\Compute\\Commands.Compute.Test\\SessionRecords\\Microsoft.Azure.Commands.Compute.Test.ScenarioTests.VirtualMachineExtensionTests\\TestVirtualMachineExtensionWithSwitch.json",
      "_justification": "Legitimate test session record"
    },
    {
      "file": "src\\StackAdmin\\Compute\\Commands.Compute.Test\\SessionRecords\\Microsoft.Azure.Commands.Compute.Test.ScenarioTests.VirtualMachineExtensionTests\\TestVirtualMachineCustomScriptExtensionFileUri.json",
      "_justification": "Legitimate test session record"
    },
    {
      "file": "src\\StackAdmin\\Compute\\Commands.Compute.Test\\SessionRecords\\Microsoft.Azure.Commands.Compute.Test.ScenarioTests.VirtualMachineExtensionTests\\TestVirtualMachineExtensionUsingHashTable.json",
      "_justification": "Legitimate test session record"
    },
    {
      "file": "src\\StackAdmin\\Compute\\Commands.Compute.Test\\Templates\\tstorgnztn-validator.pem",
      "_justification": "Legitimate test session record"
    },
    {
      "file": "\\src\\StackAdmin\\Network\\Commands.Network.Test\\ScenarioTests\\ApplicationGatewayTests.ps1",
      "_justification": "No secrets, use of test password"
    },
    {
      "file": "\\src\\StackAdmin\\Network\\Commands.Network.Test\\ScenarioTests\\VirtualNetworkGatewayTests.ps1",
      "_justification": "No secrets, use of test password"
    },
    {
      "file": "\\src\\StackAdmin\\Network\\Commands.Network.Test\\SessionRecords\\Commands.Network.Test.ScenarioTests.ApplicationGatewayTests\\TestApplicationGatewayCRUD2.json",
      "_justification": "Legitimate test session record"
    },
    {
      "file": "\\src\\StackAdmin\\Network\\Commands.Network.Test\\SessionRecords\\Commands.Network.Test.ScenarioTests.NetworkWatcherAPITests\\TestTroubleshoot.json",
      "_justification": "Legitimate test session record"
    },
    {
      "file": "\\src\\StackAdmin\\Network\\Commands.Network.Test\\SessionRecords\\Commands.Network.Test.ScenarioTests.VirtualNetworkTests\\TestResourceNavigationLinksOnSubnetCRUD.json",
      "_justification": "Legitimate test session record"
    },
    {
      "file": "\\src\\StackAdmin\\Network\\Commands.Network.Test\\SessionRecords\\Commands.Network.Test.ScenarioTests.VirtualNetworkGatewayTests\\TestVirtualNetworkGatewayP2SVpnProfile.json",
      "_justification": "Legitimate test session record"
    },
    {
      "file": "src\\StackAdmin\\Azs.Backup.Admin\\Tests\\src\\Common.ps1",
      "_justification": "randomly generated base64 encoding."
    },
    {
      "file": "\\src\\ResourceManager\\SignalR\\Commands.SignalR.Test\\SessionRecords\\Microsoft.Azure.Commands.SignalR.Test.ScenarioTests.AzureRmSignalRTests\\TestAzureRmSignalR.json",
      "_justification": "Legitimate test session record"
    },
    {
      "file": "\\src\\ResourceManager\\SignalR\\Commands.SignalR.Test\\SessionRecords\\Microsoft.Azure.Commands.SignalR.Test.ScenarioTests.AzureRmSignalRTests\\TestAzureRmSignalRWithDefaultArgs.json",
      "_justification": "Legitimate test session record"
    },
    {
      "file": "\\src\\StackAdmin\\Network\\Commands.Network.Test\\SessionRecords\\Commands.Network.Test.ScenarioTests.NetworkWatcherAPITests\\TestTroubleshoot.json",
      "_justification": "Legitimate test session record"
    },
    {
      "file": "\\src\\ResourceManager\\Websites\\Commands.Websites.Test\\SessionRecords\\Microsoft.Azure.Commands.Websites.Test.ScenarioTests.WebAppBackupRestoreTests\\TestCreateNewWebAppBackupPiping.json",
      "_justification": "Legitimate test session record, keys are deleted"
    },
    {
      "file": "\\src\\ResourceManager\\Websites\\Commands.Websites.Test\\SessionRecords\\Microsoft.Azure.Commands.Websites.Test.ScenarioTests.WebAppBackupRestoreTests\\TestCreateNewWebAppBackup.json",
      "_justification": "Legitimate test session record, keys are deleted"
    },
    {
      "file": "\\src\\ResourceManager\\Websites\\Commands.Websites.Test\\SessionRecords\\Microsoft.Azure.Commands.Websites.Test.ScenarioTests.WebAppBackupRestoreTests\\TestGetWebAppBackup.json",
      "_justification": "Legitimate test session record, keys are deleted"
    },
    {
      "file": "\\src\\ResourceManager\\Websites\\Commands.Websites.Test\\SessionRecords\\Microsoft.Azure.Commands.Websites.Test.ScenarioTests.WebAppBackupRestoreTests\\TestEditAndGetWebAppBackupConfiguration.json",
      "_justification": "Legitimate test session record, keys are deleted"
    },
    {
      "file": "\\src\\ResourceManager\\Websites\\Commands.Websites.Test\\SessionRecords\\Microsoft.Azure.Commands.Websites.Test.ScenarioTests.WebAppBackupRestoreTests\\TestEditAndGetWebAppBackupConfigurationPiping.json",
      "_justification": "Legitimate test session record, keys are deleted"
    },
    {
      "file": "\\src\\ResourceManager\\Websites\\Commands.Websites.Test\\SessionRecords\\Microsoft.Azure.Commands.Websites.Test.ScenarioTests.WebAppBackupRestoreTests\\TestCreateNewWebAppBackupPiping.json",
      "_justification": "Legitimate test session record, keys are deleted"
    },
    {
      "file": "\\src\\ResourceManager\\Websites\\Commands.Websites.Test\\SessionRecords\\Microsoft.Azure.Commands.Websites.Test.ScenarioTests.WebAppBackupRestoreTests\\TestCreateNewWebAppBackupPiping.json",
      "_justification": "Legitimate test session record, keys are deleted"
    },
    {
      "file": "\\src\\ResourceManager\\Websites\\Commands.Websites.Test\\SessionRecords\\Microsoft.Azure.Commands.Websites.Test.ScenarioTests.WebAppBackupRestoreTests\\TestCreateNewWebAppBackup.json",
      "_justification": "Legitimate test session record, keys are deleted"
    },
    {
      "file": "\\src\\ResourceManager\\Websites\\Commands.Websites.Test\\SessionRecords\\Microsoft.Azure.Commands.Websites.Test.ScenarioTests.WebAppBackupRestoreTests\\TestGetWebAppBackup.json",
      "_justification": "Legitimate test session record, keys are deleted"
    },
    {
      "file": "\\src\\ResourceManager\\Websites\\Commands.Websites.Test\\SessionRecords\\Microsoft.Azure.Commands.Websites.Test.ScenarioTests.WebAppBackupRestoreTests\\TestEditAndGetWebAppBackupConfiguration.json",
      "_justification": "Legitimate test session record, keys are deleted"
    },
    {
      "file": "\\src\\ResourceManager\\Websites\\Commands.Websites.Test\\SessionRecords\\Microsoft.Azure.Commands.Websites.Test.ScenarioTests.WebAppBackupRestoreTests\\TestEditAndGetWebAppBackupConfigurationPiping.json",
      "_justification": "Legitimate test session record, keys are deleted"
    },
    {
      "file": "\\src\\ResourceManager\\Websites\\Commands.Websites.Test\\SessionRecords\\Microsoft.Azure.Commands.Websites.Test.ScenarioTests.WebAppBackupRestoreTests\\TestCreateNewWebAppBackupPiping.json",
      "_justification": "Legitimate test session record, keys are deleted"
    },
    {
      "file": "\\src\\ResourceManager\\Websites\\Commands.Websites.Test\\SessionRecords\\Microsoft.Azure.Commands.Websites.Test.ScenarioTests.WebAppBackupRestoreTests\\TestGetWebAppBackupList.json",
      "_justification": "Legitimate test session record, keys are deleted"
    },
    {
      "file": "\\src\\ResourceManager\\ApplicationInsights\\Commands.ApplicationInsights.Test\\SessionRecords\\Microsoft.Azure.Commands.ApplicationInsights.Test.ScenarioTests.PricingAndDailyCapTests\\TestGetAppInsightsDailyCap.json",
      "_justification": "Legitimate test session record"
    },
    {
      "file": "\\src\\ResourceManager\\ApplicationInsights\\Commands.ApplicationInsights.Test\\SessionRecords\\Microsoft.Azure.Commands.ApplicationInsights.Test.ScenarioTests.PricingAndDailyCapTests\\TestSetAppInsightsDailyCap.json",
      "_justification": "Legitimate test session record"
    },
    {
      "file": "\\src\\ServiceManagement\\Automation\\Commands.Automation\\Microsoft.WindowsAzure.Commands.Automation.dll-help.xml",
      "_justification": "Module example help information using fake passwords"
    },
    {
      "file": "\\src\\ResourceManager\\Sql\\Commands.Sql.Test\\SessionRecords\\Microsoft.Azure.Commands.Sql.Test.ScenarioTests.VulnerabilityAssessmentTests\\VulnerabilityAssessmentBaselineTest.json",
      "_justification": "Legitimate test session record - the resources are bing deleted after the test run in Record mode."
    },
    {
      "file": "\\src\\ResourceManager\\Sql\\Commands.Sql.Test\\SessionRecords\\Microsoft.Azure.Commands.Sql.Test.ScenarioTests.VulnerabilityAssessmentTests\\VulnerabilityAssessmentScanConvertTest.json",
      "_justification": "Legitimate test session record - the resources are bing deleted after the test run in Record mode."
    },
    {
      "file": "\\src\\ResourceManager\\Sql\\Commands.Sql.Test\\SessionRecords\\Microsoft.Azure.Commands.Sql.Test.ScenarioTests.VulnerabilityAssessmentTests\\VulnerabilityAssessmentScanRecordGetListTest.json",
      "_justification": "Legitimate test session record - the resources are bing deleted after the test run in Record mode."
    },
    {
      "file": "\\src\\ResourceManager\\Sql\\Commands.Sql.Test\\SessionRecords\\Microsoft.Azure.Commands.Sql.Test.ScenarioTests.VulnerabilityAssessmentTests\\VulnerabilityAssessmentSettingsTest.json",
      "_justification": "Legitimate test session record - the resources are bing deleted after the test run in Record mode."
    },
    {
      "file": "\\src\\ResourceManager\\Network\\Commands.Network.Test\\ScenarioTests\\Data\\auth-cert.pfx",
      "_justification": "Legitimate test certificate file"
    },
    {
      "file": "\\src\\ResourceManager\\Relay\\Commands.Relay.Test\\ScenarioTests\\RelayAuthorizationRulesTests.ps1",
      "_justification": "The Authorization rule is deleted Rule is"
    },
    {
      "file": "src\\ResourceManager\\Relay\\Commands.Relay.Test\\SessionRecords\\Microsoft.Azure.Commands.Relay.Test.ScenarioTests.RelayAuthorizationRulesTests\\RelayAuthorizationRulesTestsCRUD.json",
      "_justification": "Legitimate test session record"
    },
    {
      "file": "\\src\\ServiceManagement\\Services\\Commands.Test\\Profile\\ProfileCmdltsTests.cs",
      "_justification": "Mocked credential"
    },
    {
      "file": "src\\ResourceManager\\Automation\\Commands.Automation.Test\\ScenarioTests\\SourceControlTests.ps1",
      "_justification": "Legitimate personal access tokens. After recording the tests, the tokens were revoked"
    },
    {
      "file": "src\\ServiceManagement\\Services\\Commands.Test\\Profile\\ProfileCmdltsTests.cs",
      "_justification": "Sample certificate only used in tests"
    },
    {
      "file": "src\\ServiceManagement\\Sql\\Commands.SqlDatabase.Test\\UnitTests\\UnitTestHelper.cs",
      "_justification": "Mocked test credentials"
    },
    {
      "file": "src\\ResourceManager\\Resources\\Commands.Resources\\ActiveDirectory\\Models\\ParameterSet.cs",
      "_justification": "Flagged secrets are names of parameter sets."
    },
    {
      "file": "\\src\\ResourceManager\\AzureBatch\\Commands.Batch.Test\\SessionRecords\\Microsoft.Azure.Commands.Batch.Test.ScenarioTests.BatchApplicationPackageTests\\TestUpdateApplicationPackage.json",
      "hash": "7h1ZK3B30ya9x6svYsY3oaw3Je4LbyRpfSI/5qclGXM=",
      "_justification": "Expired test session storage SAS"
    },
    {
      "file": "\\src\\ResourceManager\\AzureBatch\\Commands.Batch.Test\\SessionRecords\\Microsoft.Azure.Commands.Batch.Test.ScenarioTests.BatchApplicationPackageTests\\TestUpdateApplicationPackage.json",
      "hash": "b3IzFl8cz1vV/KM+AGc0K0gx+2DWAGQpn3D9WWEuhTQ=",
      "_justification": "Expired test session storage SAS"
    },
    {
      "file": "\\src\\ResourceManager\\AzureBatch\\Commands.Batch.Test\\SessionRecords\\Microsoft.Azure.Commands.Batch.Test.ScenarioTests.BatchApplicationPackageTests\\TestCreatePoolWithApplicationPackage.json",
      "hash": "vs94ueh47ZpMVtcUc7DB198Pd1mzjmjIco3n8eFkCCc=",
      "_justification": "Expired test session storage SAS"
    },
    {
      "file": "\\src\\ResourceManager\\AzureBatch\\Commands.Batch.Test\\SessionRecords\\Microsoft.Azure.Commands.Batch.Test.ScenarioTests.BatchApplicationPackageTests\\TestCreatePoolWithApplicationPackage.json",
      "hash": "LiJDVOUTh4oKiEX0lxrrlRX+W6XwSu+ghid0WgeU/mo=",
      "_justification": "Expired test session storage SAS"
    },
    {
      "file": "\\src\\ResourceManager\\AzureBatch\\Commands.Batch.Test\\SessionRecords\\Microsoft.Azure.Commands.Batch.Test.ScenarioTests.BatchApplicationPackageTests\\TestUploadApplicationPackage.json",
      "hash": "N6I3bzY5IuAF72bjVLz9I1aI3VRzwkUGW7EgBvgw7u0=",
      "_justification": "Expired test session storage SAS"
    },
    {
      "file": "\\src\\ResourceManager\\AzureBatch\\Commands.Batch.Test\\SessionRecords\\Microsoft.Azure.Commands.Batch.Test.ScenarioTests.BatchApplicationPackageTests\\TestUploadApplicationPackage.json",
      "hash": "N6I3bzY5IuAF72bjVLz9I1aI3VRzwkUGW7EgBvgw7u0=",
      "_justification": "Expired test session storage SAS"
    },
    {
      "file": "\\src\\ResourceManager\\AzureBatch\\Commands.Batch.Test\\SessionRecords\\Microsoft.Azure.Commands.Batch.Test.ScenarioTests.BatchApplicationPackageTests\\TestUpdatePoolWithApplicationPackage.json",
      "hash": "JrpBaBulKXHy4+GiNC9bcdEgs0IyteZBrol/WgUQV/c=",
      "_justification": "Expired test session storage SAS"
    },
    {
      "file": "\\src\\ResourceManager\\AzureBatch\\Commands.Batch.Test\\SessionRecords\\Microsoft.Azure.Commands.Batch.Test.ScenarioTests.BatchApplicationPackageTests\\TestUpdatePoolWithApplicationPackage.json",
      "hash": "SB0xdyGO1L0ed4yxyqzld6xXQfTuM3czfp05Si3bAzw=",
      "_justification": "Expired test session storage SAS"
    },
    {
      "file": "\\src\\ResourceManager\\DataFactoryV2\\Commands.DataFactories\\help\\New-AzDataFactoryEncryptValue.md",
      "_justification": "Fake password"
    },
    {
      "file": "\\src\\ResourceManager\\Network\\Commands.Network.Test\\SessionRecords\\Commands.Network.Test.ScenarioTests.VirtualNetworkGatewayTests\\TestVirtualNetworkGatewayP2SAndSKU.json",
      "_justification": "Test resource is deleted"
    },
    {
      "file": "\\src\\ResourceManager\\LogicApp\\Commands.LogicApp.Test\\SessionRecords\\Microsoft.Azure.Commands.LogicApp.Test.ScenarioTests.WorkflowTests\\TestCreateAndGetLogicAppUsingDefinitionWithActions.json",
      "_justification": "Test resource is deleted"
    },
    {
      "file": "\\src\\ResourceManager\\AzureBatch\\Commands.Batch\\help\\New-AzBatchTask.md",
      "hash": "9DiQS2GhPQXk8u3D2jadP/YcW2ZysE6slHg0yDqxByg=",
      "_justification": "Markdown example and not a real credential"
    },
    {
<<<<<<< HEAD
      "file": "\\src\\Automation\\Automation.Test\\ScenarioTests\\SourceControlTests.ps1",
      "_justification": "Test resource is deleted"
    },
    {
      "file": "\\src\\Batch\\Batch.Test\\ScenarioTests\\ComputeNodeUserTests.ps1",
      "_justification": "Test resource is deleted"
    },
    {
      "file": "\\src\\HDInsight\\HDInsight.Test\\ScenarioTests\\HDInsightConfigurationTests.ps1",
      "_justification": "Test resource is deleted"
    },
    {
      "file": "\\src\\KeyVault\\KeyVault.Test\\Scripts\\VaultCertificateTests.ps1",
      "_justification": "Resource creation is mocked"
    },
    {
      "file": "\\src\\Relay\\Relay.Test\\ScenarioTests\\RelayAuthorizationRulesTests.ps1",
      "_justification": "Test resource is deleted"
    },
	  {
=======
      "file": "\\src\\Accounts\\Authentication.Test\\Resources\\ValidProfile.PublishSettings",
      "_justification": "Faked credentials"
    },
    {
      "file": "\\src\\Accounts\\Authentication.Test\\Resources\\ValidProfile2.PublishSettings",
      "_justification": "Faked credentials"
    },
    {
      "file": "\\src\\Accounts\\Authentication.Test\\Resources\\Azure.PublishSettings",
      "_justification": "Faked credentials"
    },
    {
      "file": "\\src\\Accounts\\Authentication.Test\\Resources\\ValidProfileChina.PublishSettings",
      "_justification": "Faked credentials"
    },
    {
      "file": "\\src\\Accounts\\Authentication.Test\\Resources\\ValidProfile3.PublishSettings",
      "_justification": "Faked credentials"
    },
    {
      "file": "\\src\\Accounts\\Authentication.Test\\Resources\\ValidProfileChinaOld.PublishSettings",
      "_justification": "Faked credentials"
    },
	 {
>>>>>>> ed953c2b
      "file": "\\src\\IotHub\\IotHub.Test\\ScenarioTests\\IotHubRoutingTests.ps1",
      "_justification": "Mocked test resource. The resources are being deleted after the test run in Record mode."
    }
  ]
}<|MERGE_RESOLUTION|>--- conflicted
+++ resolved
@@ -1019,7 +1019,6 @@
       "_justification": "Markdown example and not a real credential"
     },
     {
-<<<<<<< HEAD
       "file": "\\src\\Automation\\Automation.Test\\ScenarioTests\\SourceControlTests.ps1",
       "_justification": "Test resource is deleted"
     },
@@ -1040,7 +1039,6 @@
       "_justification": "Test resource is deleted"
     },
 	  {
-=======
       "file": "\\src\\Accounts\\Authentication.Test\\Resources\\ValidProfile.PublishSettings",
       "_justification": "Faked credentials"
     },
@@ -1064,8 +1062,7 @@
       "file": "\\src\\Accounts\\Authentication.Test\\Resources\\ValidProfileChinaOld.PublishSettings",
       "_justification": "Faked credentials"
     },
-	 {
->>>>>>> ed953c2b
+	  {
       "file": "\\src\\IotHub\\IotHub.Test\\ScenarioTests\\IotHubRoutingTests.ps1",
       "_justification": "Mocked test resource. The resources are being deleted after the test run in Record mode."
     }
