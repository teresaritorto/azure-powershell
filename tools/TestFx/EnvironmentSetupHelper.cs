﻿// ----------------------------------------------------------------------------------
//
// Copyright Microsoft Corporation
// Licensed under the Apache License, Version 2.0 (the "License");
// you may not use this file except in compliance with the License.
// You may obtain a copy of the License at
// http://www.apache.org/licenses/LICENSE-2.0
// Unless required by applicable law or agreed to in writing, software
// distributed under the License is distributed on an "AS IS" BASIS,
// WITHOUT WARRANTIES OR CONDITIONS OF ANY KIND, either express or implied.
// See the License for the specific language governing permissions and
// limitations under the License.
// ----------------------------------------------------------------------------------

using Microsoft.Azure.Commands.Common.Authentication;
using Microsoft.Azure.Commands.Common.Authentication.Abstractions;
using Microsoft.Azure.Commands.Common.Authentication.Models;
using Microsoft.Azure.Commands.Common.Authentication.Properties;
using Microsoft.Azure.Commands.TestFx.Mocks;
using Microsoft.Azure.ServiceManagement.Common.Models;
using Microsoft.Rest.ClientRuntime.Azure.TestFramework;
using Microsoft.WindowsAzure.Commands.Common;
using Microsoft.WindowsAzure.Commands.Utilities.Common;
using System;
using System.Collections.Generic;
using System.Collections.ObjectModel;
using System.Diagnostics;
using System.IO;
using System.Linq;
using System.Management.Automation;
using System.Net.Http;
using System.Reflection;
using System.Runtime.InteropServices;
using System.Text;
using System.Threading;

namespace Microsoft.Azure.Commands.TestFx
{
    public class EnvironmentSetupHelper
    {
        private const string TestFxEnvironmentName = "testfx-environment";

        private const string TestFxSubscriptionName = "testfx-subscription";

        private static string PackageDirectoryFromCommon { get; } = GetConfigDirectory();

        public static string PackageDirectory { get; }  = GetConfigDirectory();

        public static string StackDirectory { get; }  = GetConfigDirectory("Stack");

        public static string RmDirectory { get; }  = GetRMModuleDirectory();

        public static string StackRmDirectory { get; }  = GetRMModuleDirectory("Stack");

        public static string StorageDirectory { get; } = GetStorageDirectory();

        public static string StackStorageDirectory { get; } = GetStorageDirectory("Stack");

        protected List<string> modules;

        public XunitTracingInterceptor TracingInterceptor { get; set; }

        public EnvironmentSetupHelper()
        {
            var module = GetModuleManifest(RmDirectory, "Az.Accounts");
            if (string.IsNullOrWhiteSpace(module))
            {
                throw new InvalidOperationException("Could not find Accounts module");
            }

            LogIfNotNull($"Accounts Module path: {module}");
            RMProfileModule = module;
            module = GetModuleManifest(RmDirectory, "Az.Resources");
            LogIfNotNull($"Resources Module path: {module}");
            RMResourceModule = module;
            module = GetModuleManifest(RmDirectory, "Az.Insights");
            LogIfNotNull($"Insights Module path: {module}");
            RMInsightsModule = module;
            module = GetModuleManifest(RmDirectory, "Az.Storage");
            LogIfNotNull($"Storage Module path: {module}");
            RMStorageModule = module;
            module = GetModuleManifest(RmDirectory, "Az.OperationalInsights");
            LogIfNotNull($"OperationalInsights Module path: {module}");
            RMOperationalInsightsModule = module;
            module = GetModuleManifest(RmDirectory, "Az.Network");
            LogIfNotNull($"Network Module path: {module}");
            RMNetworkModule = module;
            module = GetModuleManifest(RmDirectory, "Az.KeyVault");
            LogIfNotNull($"KeyVault Module path: {module}");
            RMKeyVaultModule = module;
            module = GetModuleManifest(RmDirectory, "Az.EventHub");
            LogIfNotNull($"EventHub Module path: {module}");
            RMEventHubModule = module;
            module = GetModuleManifest(RmDirectory, "Az.Monitor");
            LogIfNotNull($"Monitor Module path: {module}");
            RMMonitorModule = module;
            module = GetModuleManifest(StackRmDirectory, "Az.Accounts");
            LogIfNotNull($"Stack Accounts Module path: {module}");
            StackRMProfileModule = module;
            module = GetModuleManifest(StackRmDirectory, "Az.Resources");
            LogIfNotNull($"Stack Resources Module path: {module}");
            StackRMResourceModule = module;
            module = GetModuleManifest(StackRmDirectory, "Az.Storage");
            LogIfNotNull($"Stack Storage Module path: {module}");
            StackRMStorageModule = module;

            if (File.Exists(Path.Combine(Environment.GetFolderPath(Environment.SpecialFolder.UserProfile), Resources.AzureDirectoryName, "testcredentials.json")))
            {
                SetEnvironmentVariableFromCredentialFile();
            }
        }

        public string RMProfileModule { get; private set; }

        public string RMResourceModule { get; private set; }

        public string RMInsightsModule { get; private set; }

        public string RMStorageModule { get; private set; }

        public string RMOperationalInsightsModule { get; private set; }

        public string RMEventHubModule { get; private set; }

        public string RMMonitorModule { get; private set; }

        public string RMNetworkModule { get; private set; }

        public string StackRMProfileModule { get; private set; }

        public string StackRMResourceModule { get; private set; }

        public string StackRMStorageModule { get; private set; }

        public string RMKeyVaultModule { get; private set; }

        private void LogIfNotNull(string message)
        {
            if (TracingInterceptor != null)
            {
                TracingInterceptor.Information($"[EnvironmentSetupHelper]: {message}");
            }
        }

        private static string ProbeForSrcDirectory()
        {
            string directoryPath = "..";
            while(Directory.Exists(directoryPath) && !Directory.Exists(Path.Combine(directoryPath, "src")))
            {
                directoryPath = Path.Combine(directoryPath, "..");
            }

            string result = Directory.Exists(directoryPath) ? Path.GetFullPath(Path.Combine(directoryPath, "src")) : null;
            return result;
        }

        private static string GetConfigDirectory(string targetDirectory = "artifacts")
        {
            string result = null;
            var directoryPath = Path.Combine(ProbeForSrcDirectory(), "..");
            if (Directory.Exists(directoryPath))
            {
                var baseDirectory = Path.Combine(directoryPath, targetDirectory);
                if (Directory.Exists(baseDirectory))
                {
                    result = Directory.EnumerateDirectories(baseDirectory).FirstOrDefault(
                        (dir) => ! string.IsNullOrWhiteSpace(dir)
                        && (dir.EndsWith("Debug", StringComparison.OrdinalIgnoreCase)
                        || dir.EndsWith("Release", StringComparison.OrdinalIgnoreCase)));
                    if (result != null)
                    {
                        result = Path.GetFullPath(result);
                    }
                }
            }

            return result;
        }

        private static string GetRMModuleDirectory(string targetDirectory = "artifacts")
        {
            string configDirectory = GetConfigDirectory(targetDirectory);
            return (string.IsNullOrEmpty(configDirectory)) ? null : configDirectory;
        }

        private static string GetStorageDirectory(string targetDirectory = "artifacts")
        {
            string configDirectory = GetConfigDirectory(targetDirectory);
            return (string.IsNullOrEmpty(configDirectory)) ? null : Path.Combine(configDirectory, "Storage");
        }

        private static string GetModuleManifest(string baseDirectory, string desktopModuleName)
        {
            if (string.IsNullOrWhiteSpace(baseDirectory) || string.IsNullOrWhiteSpace(desktopModuleName))
            {
                return null;
            }

            return Path.Combine(baseDirectory, desktopModuleName.Replace("AzureRM", "Az"), $"{desktopModuleName.Replace("AzureRM", "Az")}.psd1");
        }

        /// <summary>
        /// For backwards compatibility - return the path to an RM module manifest
        /// </summary>
        /// <param name="moduleName">The name of the module</param>
        /// <returns>The path to the module directory</returns>
        public string GetRMModulePath(string moduleName)
        {
            if (string.IsNullOrWhiteSpace(RmDirectory))
            {
                throw new InvalidOperationException("No ResourceManager Modules Directory found in build. Please build the modules before running tests.");
            }

            if (string.IsNullOrWhiteSpace(moduleName))
            {
                throw new ArgumentNullException(nameof(moduleName));
            }

            var moduleDirectory = moduleName.Replace(".psd1", "");
            return GetModuleManifest(RmDirectory, moduleDirectory);
        }

        /// <summary>
        /// For backwards compatibility - return the path to an RM module manifest for AzureStack
        /// </summary>
        /// <param name="moduleName">The name of the module</param>
        /// <returns>The path to the module directory</returns>
        public string GetStackRMModulePath(string moduleName)
        {
            if (string.IsNullOrWhiteSpace(StackRmDirectory))
            {
                throw new InvalidOperationException("No ResourceManager Modules Directory for Azure Stack found in build. Please build the modules before running tests.");
            }

            if (string.IsNullOrWhiteSpace(moduleName))
            {
                throw new ArgumentNullException(nameof(moduleName));
            }

            var moduleDirectory = moduleName.Replace(".psd1", "");
            return GetModuleManifest(StackRmDirectory, moduleDirectory);
        }

        public void SetupEnvironment(AzureModule mode)
        {
            SetupAzureEnvironmentFromEnvironmentVariables(mode);
        }

        public void SetEnvironmentVariableFromCredentialFile()
        {
            var filePath = Path.Combine(Environment.GetFolderPath(Environment.SpecialFolder.UserProfile), Resources.AzureDirectoryName, "testcredentials.json");
            Dictionary<string, object> testSettings;
            using (StreamReader r = new StreamReader(filePath))
            {
                string json = r.ReadToEnd();
                testSettings = JsonUtilities.DeserializeJson(json);
            }

            StringBuilder formattedConnectionString = new StringBuilder();
            formattedConnectionString.Append($"Environment={testSettings["Environment"]};SubscriptionId={testSettings["SubscriptionId"]};TenantId={testSettings["TenantId"]};HttpRecorderMode={testSettings["HttpRecorderMode"]};");

            if (testSettings.ContainsKey("UserId"))
            {
                formattedConnectionString.Append($"UserId={testSettings["UserId"]};");
            }

            if (testSettings.ContainsKey("ServicePrincipal"))
            {
                formattedConnectionString.Append($"ServicePrincipal={testSettings["ServicePrincipal"]};");
                formattedConnectionString.Append($"ServicePrincipalSecret={testSettings["ServicePrincipalSecret"]};");
            }

            if (testSettings.ContainsKey("ResourceManagementUri"))
            {
                formattedConnectionString.Append($"ResourceManagementUri={testSettings["ResourceManagementUri"]};");
            }

            if (testSettings.ContainsKey("ServiceManagementUri"))
            {
                formattedConnectionString.Append($"ServiceManagementUri={testSettings["ServiceManagementUri"]};");
            }

            if (testSettings.ContainsKey("AADAuthUri"))
            {
                formattedConnectionString.Append($"AADAuthUri={testSettings["AADAuthUri"]};");
            }

            if (testSettings.ContainsKey("GraphUri"))
            {
                formattedConnectionString.Append($"GraphUri={testSettings["GraphUri"]};");
            }

            if (testSettings.ContainsKey("AADTokenAudienceUri"))
            {
                formattedConnectionString.Append($"AADTokenAudienceUri={testSettings["AADTokenAudienceUri"]};");
            }

            if (testSettings.ContainsKey($"GraphTokenAudienceUri"))
            {
                formattedConnectionString.Append($"GraphTokenAudienceUri={testSettings["GraphTokenAudienceUri"]};");
            }

            if (testSettings.ContainsKey("IbizaPortalUri"))
            {
                formattedConnectionString.Append($"IbizaPortalUri={testSettings["IbizaPortalUri"]};");
            }

            if (testSettings.ContainsKey("RdfePortalUri"))
            {
                formattedConnectionString.Append($"RdfePortalUri={testSettings["RdfePortalUri"]};");
            }

            if (testSettings.ContainsKey("GalleryUri"))
            {
                formattedConnectionString.Append($"GalleryUri={testSettings["GalleryUri"]};");
            }

            if (testSettings.ContainsKey("DataLakeStoreServiceUri"))
            {
                formattedConnectionString.Append($"DataLakeStoreServiceUri={testSettings["DataLakeStoreServiceUri"]};");
            }

            if (testSettings.ContainsKey("DataLakeAnalyticsJobAndCatalogServiceUri"))
            {
                formattedConnectionString.Append($"DataLakeAnalyticsJobAndCatalogServiceUri={testSettings["DataLakeAnalyticsJobAndCatalogServiceUri"]};");
            }

            Environment.SetEnvironmentVariable(ConnectionStringKeys.TestCSMOrgIdConnectionStringKey, formattedConnectionString.ToString());
            Environment.SetEnvironmentVariable(ConnectionStringKeys.AZURE_TEST_MODE_ENVKEY, testSettings["HttpRecorderMode"].ToString());
        }

        public void SetupAzureEnvironmentFromEnvironmentVariables(AzureModule mode)
        {
            TestEnvironment currentEnvironment;
            if (mode == AzureModule.AzureResourceManager)
            {
                currentEnvironment = TestEnvironmentFactory.BuildTestFxEnvironment();
            }
            else
            {
                throw new NotSupportedException("RDFE environment is not supported in .Net Core");
            }

            SetAuthenticationFactory(currentEnvironment);

            AzureEnvironment testEnvironment = new AzureEnvironment
            {
                Name = TestFxEnvironmentName,
                ActiveDirectoryAuthority = currentEnvironment.Endpoints.AADAuthUri.AbsoluteUri,
                ActiveDirectoryServiceEndpointResourceId = currentEnvironment.Endpoints.AADTokenAudienceUri.AbsoluteUri,
                GraphUrl = currentEnvironment.Endpoints.GraphUri.AbsoluteUri,
                GraphEndpointResourceId = currentEnvironment.Endpoints.GraphTokenAudienceUri.AbsoluteUri,
                ResourceManagerUrl = currentEnvironment.Endpoints.ResourceManagementUri.AbsoluteUri,
                ServiceManagementUrl = currentEnvironment.Endpoints.ServiceManagementUri.AbsoluteUri,
                GalleryUrl = currentEnvironment.Endpoints.GalleryUri?.AbsoluteUri,
                AzureDataLakeAnalyticsCatalogAndJobEndpointSuffix = currentEnvironment.Endpoints.DataLakeAnalyticsJobAndCatalogServiceUri.OriginalString.Replace("https://", ""),
                AzureDataLakeStoreFileSystemEndpointSuffix = currentEnvironment.Endpoints.DataLakeStoreServiceUri.OriginalString.Replace("https://", ""),
                StorageEndpointSuffix = AzureEnvironmentConstants.AzureStorageEndpointSuffix,
                AzureKeyVaultDnsSuffix = AzureEnvironmentConstants.AzureKeyVaultDnsSuffix,
                AzureKeyVaultServiceEndpointResourceId = AzureEnvironmentConstants.AzureKeyVaultServiceEndpointResourceId
            };
            testEnvironment.ExtendedProperties.SetProperty(AzureEnvironment.ExtendedEndpoint.MicrosoftGraphUrl, currentEnvironment.Endpoints.GraphUri.AbsoluteUri);
            testEnvironment.ExtendedProperties.SetProperty(AzureEnvironment.ExtendedEndpoint.MicrosoftGraphEndpointResourceId, currentEnvironment.Endpoints.GraphUri.AbsoluteUri);
            testEnvironment.ExtendedProperties.SetProperty(AzureEnvironment.ExtendedEndpoint.AzureAttestationServiceEndpointSuffix, AzureEnvironmentConstants.AzureAttestationServiceEndpointSuffix);
            testEnvironment.ExtendedProperties.SetProperty(AzureEnvironment.ExtendedEndpoint.AzureAttestationServiceEndpointResourceId, AzureEnvironmentConstants.AzureAttestationServiceEndpointResourceId);
            testEnvironment.ExtendedProperties.SetProperty(AzureEnvironment.ExtendedEndpoint.AzureSynapseAnalyticsEndpointSuffix, AzureEnvironmentConstants.AzureSynapseAnalyticsEndpointSuffix);
            testEnvironment.ExtendedProperties.SetProperty(AzureEnvironment.ExtendedEndpoint.AzureSynapseAnalyticsEndpointResourceId, AzureEnvironmentConstants.AzureSynapseAnalyticsEndpointResourceId);
            testEnvironment.ExtendedProperties.SetProperty(AzureEnvironment.ExtendedEndpoint.OperationalInsightsEndpoint, AzureEnvironmentConstants.AzureOperationalInsightsEndpoint);
            testEnvironment.ExtendedProperties.SetProperty(AzureEnvironment.ExtendedEndpoint.OperationalInsightsEndpointResourceId, AzureEnvironmentConstants.AzureOperationalInsightsEndpointResourceId);
            if (!AzureRmProfileProvider.Instance.GetProfile<AzureRmProfile>().EnvironmentTable.ContainsKey(TestFxEnvironmentName))
            {
                AzureRmProfileProvider.Instance.GetProfile<AzureRmProfile>().EnvironmentTable[TestFxEnvironmentName] = testEnvironment;
            }

            AzureSubscription testSubscription = new AzureSubscription();
            if (!string.IsNullOrEmpty(currentEnvironment.SubscriptionId))
            {
                testSubscription.Id = currentEnvironment.SubscriptionId;
                testSubscription.Name = TestFxSubscriptionName;
                testSubscription.SetEnvironment(TestFxEnvironmentName);
                testSubscription.SetTenant(currentEnvironment.TenantId);
                testSubscription.SetAccount(currentEnvironment.UserId);
                testSubscription.SetDefault();
                testSubscription.SetStorageAccount(Environment.GetEnvironmentVariable("AZURE_STORAGE_ACCOUNT"));
            }

            AzureTenant testTenant = new AzureTenant();
            if (!string.IsNullOrEmpty(currentEnvironment.TenantId))
            {
                testTenant.Id = currentEnvironment.TenantId;
            }

            AzureAccount testAccount = new AzureAccount();
            if (!string.IsNullOrEmpty(currentEnvironment.UserId))
            {
                testAccount.Id = currentEnvironment.UserId;
                testAccount.Type = AzureAccount.AccountType.User;
            }
            else if (!string.IsNullOrEmpty(currentEnvironment.ServicePrincipalClientId) && !string.IsNullOrEmpty(currentEnvironment.ServicePrincipalSecret))
            {
                testAccount.Id = currentEnvironment.ServicePrincipalClientId;
                testAccount.Type = AzureAccount.AccountType.ServicePrincipal;
            }

            testAccount.SetAccessToken(string.Empty);
            testAccount.SetSubscriptions(currentEnvironment.SubscriptionId);
            testAccount.SetTenants(currentEnvironment.TenantId);

            //AzureRmProfileProvider.Instance.Profile = new AzureRmProfile(Path.Combine(AzureSession.Instance.ProfileDirectory, AzureSession.Instance.ProfileFile));
            AzureRmProfileProvider.Instance.Profile.DefaultContext = new AzureContext(testSubscription, testAccount, testEnvironment, testTenant);
        }

        private void SetAuthenticationFactory(TestEnvironment environment)
        {
            if (environment.IsRunningMocked)
            {
                var httpMessage = new HttpRequestMessage();
                environment.TokenInfo[TokenAudience.Management]
                    .ProcessHttpRequestAsync(httpMessage, CancellationToken.None)
                    .ConfigureAwait(false)
                    .GetAwaiter()
                    .GetResult();

                AzureSession.Instance.AuthenticationFactory = new MockTokenAuthenticationFactory(environment.UserId, httpMessage.Headers.Authorization.Parameter);
            }
        }

        public void SetupModules(AzureModule mode, params string[] modules)
        {
            this.modules = new List<string>();
            if (mode == AzureModule.AzureProfile)
            {
                this.modules.Add(Path.Combine(PackageDirectory, @"ServiceManagement\Azure\Azure.psd1"));
                this.modules.Add(Path.Combine(PackageDirectory, @"AzureRM.Accounts\AzureRM.Accounts.psd1"));
                this.modules.Add(Path.Combine(PackageDirectory, @"AzureRM.Resources\AzureRM.Resources.psd1"));
                this.modules.Add(Path.Combine(PackageDirectory, @"AzureRM.Resources\AzureRM.Tags.psd1"));
            }
            else if (mode == AzureModule.AzureServiceManagement)
            {
                this.modules.Add(Path.Combine(PackageDirectory, @"ServiceManagement\Azure\Azure.psd1"));
            }

            this.modules.Add("Assert.ps1");
            this.modules.Add("Common.ps1");
            this.modules.AddRange(modules);
        }

        public void SetupModulesFromCommon(AzureModule mode, params string[] modules)
        {
            this.modules = new List<string>();
            if (mode == AzureModule.AzureProfile)
            {
                this.modules.Add(Path.Combine(PackageDirectoryFromCommon, @"ServiceManagement\Azure\Azure.psd1"));
                this.modules.Add(Path.Combine(PackageDirectoryFromCommon, @"AzureRM.Accounts\AzureRM.Accounts.psd1"));
                this.modules.Add(Path.Combine(PackageDirectoryFromCommon, @"AzureRM.Resources\AzureRM.Resources.psd1"));
                this.modules.Add(Path.Combine(PackageDirectoryFromCommon, @"AzureRM.Resources\AzureRM.Tags.psd1"));
            }
            else if (mode == AzureModule.AzureServiceManagement)
            {
                this.modules.Add(Path.Combine(PackageDirectoryFromCommon, @"ServiceManagement\Azure\Azure.psd1"));
            }
            else if (mode == AzureModule.AzureResourceManager)
            {
                this.modules.Add(Path.Combine(PackageDirectoryFromCommon, @"AzureRM.Accounts\AzureRM.Accounts.psd1"));
                this.modules.Add(Path.Combine(PackageDirectoryFromCommon, @"AzureRM.Resources\AzureRM.Resources.psd1"));
                this.modules.Add(Path.Combine(PackageDirectoryFromCommon, @"AzureRM.Resources\AzureRM.Tags.psd1"));
            }
            else
            {
                throw new ArgumentException("Unknown command type for testing");
            }
            this.modules.Add("Assert.ps1");
            this.modules.Add("Common.ps1");
            this.modules.AddRange(modules);
        }

        public void SetupModules(params string[] modules)
        {
            this.modules = new List<string> {"Assert.ps1", "Common.ps1"};
            this.modules.AddRange(modules);
        }

        public virtual Collection<PSObject> RunPowerShellTest(params string[] scripts)
        {
            using var powershell = System.Management.Automation.PowerShell.Create(RunspaceMode.NewRunspace);
            SetupPowerShellModules(powershell);

            Collection<PSObject> output = null;
            foreach (var script in scripts)
            {
                TracingInterceptor?.Information(script);
                powershell.AddScript(script);
            }
            
            try
            {
                string testName = string.Join("+", scripts);
                Console.WriteLine($"Executing test {testName}");

                var watch = Stopwatch.StartNew();
                output = powershell.Invoke();
                watch.Stop();

                if (watch.ElapsedMilliseconds < 5000)
                {
                    Console.WriteLine($"INFO : Test {testName} completed in {watch.ElapsedMilliseconds}ms");
                }
                else
                {
                    Console.WriteLine($"##[warning]WARNING : Test {testName} completed in {watch.ElapsedMilliseconds}ms");
                }
<<<<<<< HEAD
              
=======

                if(powershell.Streams.Warning.Count > 0)
                {
                    foreach (var warning in powershell.Streams.Warning)
                    {
                        Console.WriteLine($"##[warning]WARNING : {warning.Message}");
                    }
                }

>>>>>>> 275a27f7
                if (powershell.Streams.Error.Count > 0)
                {
                    throw new RuntimeException($"Test failed due to a non-empty error stream. First error: {PowerShellExtensions.FormatErrorRecord(powershell.Streams.Error[0])}{(powershell.Streams.Error.Count > 0 ? "Check the error stream in the test log for additional errors." : "")}");
                }

                return output;
            }
            catch (Exception psException)
            {
                powershell.LogPowerShellException(psException, TracingInterceptor);
                powershell.LogPowerShellResults(output, TracingInterceptor);
                TracingInterceptor?.Flush();
                throw;
            }
            finally
            {
                powershell.Streams.Error.Clear();
            }
        }

        private void SetupPowerShellModules(System.Management.Automation.PowerShell powershell)
        {
            if (RuntimeInformation.IsOSPlatform(OSPlatform.Windows))
            {
                powershell.AddScript("Set-ExecutionPolicy Unrestricted -Scope Process -ErrorAction Ignore");
            }
            powershell.AddScript("$Error.clear()");
            powershell.AddScript($"Write-Debug \"current directory: {AppDomain.CurrentDomain.BaseDirectory}\"");
            powershell.AddScript($"Write-Debug \"current executing assembly: {Path.GetDirectoryName(Assembly.GetExecutingAssembly().Location)}\"");
            powershell.AddScript($"cd \"{AppDomain.CurrentDomain.BaseDirectory}\"");

            foreach (var moduleName in modules)
            {
                powershell.AddScript($"Import-Module \"{moduleName.AsAbsoluteLocation()}\"");
                if (moduleName.EndsWith(".psd1"))
                {
                    var moduleShortName = moduleName.Split(new string[] { @"\" }, StringSplitOptions.None).Last().Split(new string[] { @"/" }, StringSplitOptions.None).Last();
                    powershell.AddScript("Enable-AzureRmAlias -Module " + moduleShortName[..^5]);
                    if (moduleShortName.Equals("Az.Storage.psd1") && modules.Any(s => s.EndsWith("AzureRM.Storage.ps1")))
                    {
                        powershell.AddScript("Get-Alias | Where-Object {$_.Name -like '*-AzureRmStorage*'} | ForEach-Object { Remove-Item \"alias:\\$_\" }");
                    }
                }
            }

            powershell.AddScript("Disable-AzDataCollection -ErrorAction Ignore");
            powershell.AddScript($"Set-Location \"{AppDomain.CurrentDomain.BaseDirectory}\"");
            powershell.AddScript($"$TestOutputRoot='{AppDomain.CurrentDomain.BaseDirectory}'");
            powershell.AddScript("$VerbosePreference='Continue'");
            powershell.AddScript("$DebugPreference='Continue'");
            powershell.AddScript("$ErrorActionPreference='Stop'");
            powershell.AddScript("Write-Debug \"AZURE_TEST_MODE = $env:AZURE_TEST_MODE\"");
        }
    }
}<|MERGE_RESOLUTION|>--- conflicted
+++ resolved
@@ -509,19 +509,6 @@
                 {
                     Console.WriteLine($"##[warning]WARNING : Test {testName} completed in {watch.ElapsedMilliseconds}ms");
                 }
-<<<<<<< HEAD
-              
-=======
-
-                if(powershell.Streams.Warning.Count > 0)
-                {
-                    foreach (var warning in powershell.Streams.Warning)
-                    {
-                        Console.WriteLine($"##[warning]WARNING : {warning.Message}");
-                    }
-                }
-
->>>>>>> 275a27f7
                 if (powershell.Streams.Error.Count > 0)
                 {
                     throw new RuntimeException($"Test failed due to a non-empty error stream. First error: {PowerShellExtensions.FormatErrorRecord(powershell.Streams.Error[0])}{(powershell.Streams.Error.Count > 0 ? "Check the error stream in the test log for additional errors." : "")}");
