--- conflicted
+++ resolved
@@ -7,51 +7,6 @@
     <PackageReference Include="Microsoft.Rest.ClientRuntime.Azure" Version="3.3.18">
       <PrivateAssets Condition="'$(HideReferenceDependencies)' == 'true'">All</PrivateAssets>
     </PackageReference>
-<<<<<<< HEAD
-    <PackageReference Include="Microsoft.Azure.PowerShell.Aks" Version="1.0.219-preview">
-      <PrivateAssets Condition="'$(HideReferenceDependencies)' == 'true'">All</PrivateAssets>
-    </PackageReference>
-    <PackageReference Include="Microsoft.Azure.PowerShell.Authentication" Version="1.0.219-preview">
-      <PrivateAssets Condition="'$(HideReferenceDependencies)' == 'true'">All</PrivateAssets>
-    </PackageReference>
-    <PackageReference Include="Microsoft.Azure.PowerShell.Authentication.Abstractions" Version="1.0.219-preview">
-      <PrivateAssets Condition="'$(HideReferenceDependencies)' == 'true'">All</PrivateAssets>
-    </PackageReference>
-    <PackageReference Include="Microsoft.Azure.PowerShell.Authentication.ResourceManager" Version="1.0.219-preview">
-      <PrivateAssets Condition="'$(HideReferenceDependencies)' == 'true'">All</PrivateAssets>
-    </PackageReference>
-    <PackageReference Include="Microsoft.Azure.PowerShell.Authorization" Version="1.0.219-preview">
-      <PrivateAssets Condition="'$(HideReferenceDependencies)' == 'true'">All</PrivateAssets>
-    </PackageReference>
-    <PackageReference Include="Microsoft.Azure.PowerShell.Common" Version="1.0.219-preview">
-      <PrivateAssets Condition="'$(HideReferenceDependencies)' == 'true'">All</PrivateAssets>
-    </PackageReference>
-    <PackageReference Include="Microsoft.Azure.PowerShell.Compute" Version="1.0.219-preview">
-      <PrivateAssets Condition="'$(HideReferenceDependencies)' == 'true'">All</PrivateAssets>
-    </PackageReference>
-    <PackageReference Include="Microsoft.Azure.PowerShell.Graph.Rbac" Version="1.0.219-preview">
-      <PrivateAssets Condition="'$(HideReferenceDependencies)' == 'true'">All</PrivateAssets>
-    </PackageReference>
-    <PackageReference Include="Microsoft.Azure.PowerShell.KeyVault" Version="1.0.219-preview">
-      <PrivateAssets Condition="'$(HideReferenceDependencies)' == 'true'">All</PrivateAssets>
-    </PackageReference>
-    <PackageReference Include="Microsoft.Azure.PowerShell.Network" Version="1.0.219-preview">
-      <PrivateAssets Condition="'$(HideReferenceDependencies)' == 'true'">All</PrivateAssets>
-    </PackageReference>
-    <PackageReference Include="Microsoft.Azure.PowerShell.ResourceManager" Version="1.0.219-preview">
-      <PrivateAssets Condition="'$(HideReferenceDependencies)' == 'true'">All</PrivateAssets>
-    </PackageReference>
-    <PackageReference Include="Microsoft.Azure.PowerShell.Storage" Version="1.0.219-preview">
-      <PrivateAssets Condition="'$(HideReferenceDependencies)' == 'true'">All</PrivateAssets>
-    </PackageReference>
-    <PackageReference Include="Microsoft.Azure.PowerShell.Storage.Management" Version="1.0.219-preview">
-      <PrivateAssets Condition="'$(HideReferenceDependencies)' == 'true'">All</PrivateAssets>
-    </PackageReference>
-    <PackageReference Include="Microsoft.Azure.PowerShell.Strategies" Version="1.0.219-preview">
-      <PrivateAssets Condition="'$(HideReferenceDependencies)' == 'true'">All</PrivateAssets>
-    </PackageReference>
-    <PackageReference Include="Microsoft.Azure.PowerShell.Websites" Version="1.0.219-preview">
-=======
     <PackageReference Include="Microsoft.Azure.PowerShell.Aks" Version="1.1.8-preview">
       <PrivateAssets Condition="'$(HideReferenceDependencies)' == 'true'">All</PrivateAssets>
     </PackageReference>
@@ -95,7 +50,6 @@
       <PrivateAssets Condition="'$(HideReferenceDependencies)' == 'true'">All</PrivateAssets>
     </PackageReference>
     <PackageReference Include="Microsoft.Azure.PowerShell.Websites" Version="1.1.8-preview">
->>>>>>> a9676294
       <PrivateAssets Condition="'$(HideReferenceDependencies)' == 'true'">All</PrivateAssets>
     </PackageReference>
   </ItemGroup>
@@ -112,11 +66,7 @@
     <PackageReference Include="PowerShellStandard.Library" Version="5.1.0-preview-06" PrivateAssets="All" />
   </ItemGroup>
   <PropertyGroup>
-<<<<<<< HEAD
-    <StorageToolsPath>$(NugetPackageRoot)microsoft.azure.powershell.storage\1.0.219-preview\tools\</StorageToolsPath>
-=======
     <StorageToolsPath>$(NugetPackageRoot)microsoft.azure.powershell.storage\1.1.8-preview\tools\</StorageToolsPath>
->>>>>>> a9676294
   </PropertyGroup>
   <ItemGroup Condition="'$(OmitJsonPackage)' != 'true'">
     <PackageReference Include="Newtonsoft.Json" Version="10.0.3">
