--- conflicted
+++ resolved
@@ -12,11 +12,7 @@
 RootModule = '.\AzureRM.psm1'
 
 # Version number of this module.
-<<<<<<< HEAD
-ModuleVersion = '3.5.0'
-=======
 ModuleVersion = '3.6.0'
->>>>>>> f0e975aa
 
 # Supported PSEditions
 # CompatiblePSEditions = @()
@@ -55,51 +51,6 @@
 # ProcessorArchitecture = ''
 
 # Modules that must be imported into the global environment prior to importing this module
-<<<<<<< HEAD
-RequiredModules = @(@{ModuleName = 'AzureRM.Profile'; RequiredVersion = '2.5.0'; }, 
-               @{ModuleName = 'Azure.Storage'; RequiredVersion = '2.5.0'; }, 
-               @{ModuleName = 'AzureRM.AnalysisServices'; RequiredVersion = '0.0.3'}, 
-               @{ModuleName = 'Azure.AnalysisServices'; RequiredVersion = '0.0.1'}, 
-               @{ModuleName = 'AzureRM.ApiManagement'; RequiredVersion = '3.3.0'; }, 
-               @{ModuleName = 'AzureRM.Automation'; RequiredVersion = '2.5.0'; }, 
-               @{ModuleName = 'AzureRM.Backup'; RequiredVersion = '2.5.0'; }, 
-               @{ModuleName = 'AzureRM.Batch'; RequiredVersion = '2.5.0'; }, 
-               @{ModuleName = 'AzureRM.Cdn'; RequiredVersion = '2.5.0'; }, 
-               @{ModuleName = 'AzureRM.CognitiveServices'; RequiredVersion = '0.4.3'; }, 
-               @{ModuleName = 'AzureRM.Compute'; RequiredVersion = '2.6.0'; }, 
-               @{ModuleName = 'AzureRM.DataFactories'; RequiredVersion = '2.5.0'; }, 
-               @{ModuleName = 'AzureRM.DataLakeAnalytics'; RequiredVersion = '2.5.0'; }, 
-               @{ModuleName = 'AzureRM.DataLakeStore'; RequiredVersion = '3.3.0'; }, 
-               @{ModuleName = 'AzureRM.DevTestLabs'; RequiredVersion = '2.5.0'; }, 
-               @{ModuleName = 'AzureRM.Dns'; RequiredVersion = '2.5.0'; }, 
-               @{ModuleName = 'AzureRM.EventHub'; RequiredVersion = '0.0.2'; }, 
-               @{ModuleName = 'AzureRM.HDInsight'; RequiredVersion = '2.5.0'; }, 
-               @{ModuleName = 'AzureRM.Insights'; RequiredVersion = '2.5.0'; }, 
-               @{ModuleName = 'AzureRM.IoTHub'; RequiredVersion = '1.1.0'; }, 
-               @{ModuleName = 'AzureRM.KeyVault'; RequiredVersion = '2.5.0'; }, 
-               @{ModuleName = 'AzureRM.LogicApp'; RequiredVersion = '2.5.0'; }, 
-               @{ModuleName = 'AzureRM.MachineLearning'; RequiredVersion = '0.11.3'; }, 
-               @{ModuleName = 'AzureRM.Media'; RequiredVersion = '0.3.3'; }, 
-               @{ModuleName = 'AzureRM.Network'; RequiredVersion = '3.4.0'; }, 
-               @{ModuleName = 'AzureRM.NotificationHubs'; RequiredVersion = '2.5.0'; }, 
-               @{ModuleName = 'AzureRM.OperationalInsights'; RequiredVersion = '2.5.0'; }, 
-               @{ModuleName = 'AzureRM.PowerBIEmbedded'; RequiredVersion = '2.5.0'; }, 
-               @{ModuleName = 'AzureRM.RecoveryServices'; RequiredVersion = '2.5.0'; }, 
-               @{ModuleName = 'AzureRM.RecoveryServices.Backup'; RequiredVersion = '2.5.0'; }, 
-               @{ModuleName = 'AzureRM.RedisCache'; RequiredVersion = '2.5.0'; }, 
-               @{ModuleName = 'AzureRM.Resources'; RequiredVersion = '3.5.0'; }, 
-               @{ModuleName = 'AzureRM.Scheduler'; RequiredVersion = '0.11.3'; }, 
-               @{ModuleName = 'AzureRM.ServerManagement'; RequiredVersion = '2.5.0'; }, 
-               @{ModuleName = 'AzureRM.ServiceBus'; RequiredVersion = '0.0.2'; }, 
-               @{ModuleName = 'AzureRM.SiteRecovery'; RequiredVersion = '3.4.0'; }, 
-               @{ModuleName = 'AzureRM.Sql'; RequiredVersion = '2.5.0'; }, 
-               @{ModuleName = 'AzureRM.Storage'; RequiredVersion = '2.5.0'; }, 
-               @{ModuleName = 'AzureRM.StreamAnalytics'; RequiredVersion = '2.5.0'; }, 
-               @{ModuleName = 'AzureRM.Tags'; RequiredVersion = '2.5.0'; }, 
-               @{ModuleName = 'AzureRM.TrafficManager'; RequiredVersion = '2.5.0'; }, 
-               @{ModuleName = 'AzureRM.UsageAggregates'; RequiredVersion = '2.5.0'; }, 
-               @{ModuleName = 'AzureRM.Websites'; RequiredVersion = '2.5.0'; })
-=======
 RequiredModules = @(@{ModuleName = 'AzureRM.Profile'; RequiredVersion = '2.6.0'; }, 
                @{ModuleName = 'Azure.Storage'; RequiredVersion = '2.6.0'; }, 
                @{ModuleName = 'AzureRM.AnalysisServices'; RequiredVersion = '0.0.4'}, 
@@ -143,7 +94,6 @@
                @{ModuleName = 'AzureRM.TrafficManager'; RequiredVersion = '2.6.0'; }, 
                @{ModuleName = 'AzureRM.UsageAggregates'; RequiredVersion = '2.6.0'; }, 
                @{ModuleName = 'AzureRM.Websites'; RequiredVersion = '2.6.0'; })
->>>>>>> f0e975aa
 
 # Assemblies that must be loaded prior to importing this module
 # RequiredAssemblies = @()
