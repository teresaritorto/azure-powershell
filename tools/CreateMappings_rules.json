--- conflicted
+++ resolved
@@ -925,16 +925,16 @@
     "alias": "Terraform"
   },
   {
-<<<<<<< HEAD
     "alias": "ArcGateway",
     "module": "ArcGateway"
   },
   {
     "module": "HealthDataAIServices",
     "alias": "HealthDataAIServices"
-=======
+  },
+  {
     "alias": "Mdp",
     "module": "Mdp"
->>>>>>> 633f953f
+  }
   }
 ]