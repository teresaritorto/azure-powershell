#
# Module manifest for module 'PSGet_Az'
#
# Generated by: Microsoft Corporation
#
# Generated on: 5/15/2019
#

@{

# Script module or binary module file associated with this manifest.
# RootModule = ''

# Version number of this module.
ModuleVersion = '2.1.0'

# Supported PSEditions
CompatiblePSEditions = 'Core', 'Desktop'

# ID used to uniquely identify this module
GUID = 'd48d710e-85cb-46a1-990f-22dae76f6b5f'

# Author of this module
Author = 'Microsoft Corporation'

# Company or vendor of this module
CompanyName = 'Microsoft Corporation'

# Copyright statement for this module
Copyright = 'Microsoft Corporation. All rights reserved.'

# Description of the functionality provided by this module
Description = 'Microsoft Azure PowerShell - Cmdlets to manage resources in Azure. This module is compatible with WindowsPowerShell and PowerShell Core.

For more information about the Az module, please visit the following: https://docs.microsoft.com/en-us/powershell/azure/'

# Minimum version of the PowerShell engine required by this module
PowerShellVersion = '5.1'

# Name of the PowerShell host required by this module
# PowerShellHostName = ''

# Minimum version of the PowerShell host required by this module
# PowerShellHostVersion = ''

# Minimum version of Microsoft .NET Framework required by this module. This prerequisite is valid for the PowerShell Desktop edition only.
DotNetFrameworkVersion = '4.7.2'

# Minimum version of the common language runtime (CLR) required by this module. This prerequisite is valid for the PowerShell Desktop edition only.
# CLRVersion = ''

# Processor architecture (None, X86, Amd64) required by this module
# ProcessorArchitecture = ''

# Modules that must be imported into the global environment prior to importing this module
RequiredModules = @(@{ModuleName = 'Az.Accounts'; ModuleVersion = '1.5.2'; }, 
               @{ModuleName = 'Az.Aks'; RequiredVersion = '1.0.1'; }, 
               @{ModuleName = 'Az.AnalysisServices'; RequiredVersion = '1.1.0'; }, 
               @{ModuleName = 'Az.ApiManagement'; RequiredVersion = '1.1.0'; }, 
               @{ModuleName = 'Az.ApplicationInsights'; RequiredVersion = '1.0.0'; }, 
               @{ModuleName = 'Az.Automation'; RequiredVersion = '1.2.2'; }, 
               @{ModuleName = 'Az.Batch'; RequiredVersion = '1.1.0'; }, 
               @{ModuleName = 'Az.Billing'; RequiredVersion = '1.0.0'; }, 
               @{ModuleName = 'Az.Cdn'; RequiredVersion = '1.2.0'; }, 
               @{ModuleName = 'Az.CognitiveServices'; RequiredVersion = '1.1.1'; }, 
               @{ModuleName = 'Az.Compute'; RequiredVersion = '2.1.0'; }, 
               @{ModuleName = 'Az.ContainerInstance'; RequiredVersion = '1.0.1'; }, 
               @{ModuleName = 'Az.ContainerRegistry'; RequiredVersion = '1.0.1'; }, 
               @{ModuleName = 'Az.DataFactory'; RequiredVersion = '1.1.1'; }, 
               @{ModuleName = 'Az.DataLakeAnalytics'; RequiredVersion = '1.0.0'; }, 
               @{ModuleName = 'Az.DataLakeStore'; RequiredVersion = '1.2.1'; }, 
               @{ModuleName = 'Az.DeploymentManager'; RequiredVersion = '1.0.0'; }, 
               @{ModuleName = 'Az.DevTestLabs'; RequiredVersion = '1.0.0'; }, 
               @{ModuleName = 'Az.Dns'; RequiredVersion = '1.1.0'; }, 
               @{ModuleName = 'Az.EventGrid'; RequiredVersion = '1.1.1'; }, 
               @{ModuleName = 'Az.EventHub'; RequiredVersion = '1.1.0'; }, 
               @{ModuleName = 'Az.FrontDoor'; RequiredVersion = '1.0.0'; }, 
               @{ModuleName = 'Az.HDInsight'; RequiredVersion = '2.0.0'; }, 
               @{ModuleName = 'Az.IotHub'; RequiredVersion = '1.1.0'; }, 
               @{ModuleName = 'Az.KeyVault'; RequiredVersion = '1.2.0'; }, 
               @{ModuleName = 'Az.LogicApp'; RequiredVersion = '1.2.1'; }, 
               @{ModuleName = 'Az.MachineLearning'; RequiredVersion = '1.1.0'; }, 
               @{ModuleName = 'Az.MarketplaceOrdering'; RequiredVersion = '1.0.0'; }, 
               @{ModuleName = 'Az.Media'; RequiredVersion = '1.1.0'; }, 
               @{ModuleName = 'Az.Monitor'; RequiredVersion = '1.2.1'; }, 
               @{ModuleName = 'Az.Network'; RequiredVersion = '1.8.1'; }, 
               @{ModuleName = 'Az.NotificationHubs'; RequiredVersion = '1.1.0'; }, 
               @{ModuleName = 'Az.PolicyInsights'; RequiredVersion = '1.1.0'; }, 
               @{ModuleName = 'Az.OperationalInsights'; RequiredVersion = '1.2.0'; }, 
               @{ModuleName = 'Az.PowerBIEmbedded'; RequiredVersion = '1.1.0'; }, 
               @{ModuleName = 'Az.RecoveryServices'; RequiredVersion = '1.4.0'; }, 
               @{ModuleName = 'Az.RedisCache'; RequiredVersion = '1.1.0'; }, 
               @{ModuleName = 'Az.Relay'; RequiredVersion = '1.0.1'; }, 
               @{ModuleName = 'Az.Resources'; RequiredVersion = '1.4.0'; }, 
               @{ModuleName = 'Az.ServiceBus'; RequiredVersion = '1.1.0'; }, 
               @{ModuleName = 'Az.ServiceFabric'; RequiredVersion = '1.0.1'; }, 
               @{ModuleName = 'Az.SignalR'; RequiredVersion = '1.0.2'; }, 
<<<<<<< HEAD
               @{ModuleName = 'Az.Sql'; RequiredVersion = '1.9.0'; }, 
#               @{ModuleName = 'Az.Storage'; RequiredVersion = '1.0.0'; },  # Storage removed to support preview
=======
               @{ModuleName = 'Az.Sql'; RequiredVersion = '1.10.0'; }, 
               @{ModuleName = 'Az.Storage'; RequiredVersion = '1.3.0'; }, 
>>>>>>> 8b32e086
               @{ModuleName = 'Az.StreamAnalytics'; RequiredVersion = '1.0.0'; }, 
               @{ModuleName = 'Az.TrafficManager'; RequiredVersion = '1.0.1'; }, 
               @{ModuleName = 'Az.Websites'; RequiredVersion = '1.2.1'; })

# Assemblies that must be loaded prior to importing this module
# RequiredAssemblies = @()

# Script files (.ps1) that are run in the caller's environment prior to importing this module.
# ScriptsToProcess = @()

# Type files (.ps1xml) to be loaded when importing this module
# TypesToProcess = @()

# Format files (.ps1xml) to be loaded when importing this module
# FormatsToProcess = @()

# Modules to import as nested modules of the module specified in RootModule/ModuleToProcess
# NestedModules = @()

# Functions to export from this module, for best performance, do not use wildcards and do not delete the entry, use an empty array if there are no functions to export.
FunctionsToExport = @()

# Cmdlets to export from this module, for best performance, do not use wildcards and do not delete the entry, use an empty array if there are no cmdlets to export.
CmdletsToExport = @()

# Variables to export from this module
# VariablesToExport = @()

# Aliases to export from this module, for best performance, do not use wildcards and do not delete the entry, use an empty array if there are no aliases to export.
AliasesToExport = @()

# DSC resources to export from this module
# DscResourcesToExport = @()

# List of all modules packaged with this module
# ModuleList = @()

# List of all files packaged with this module
# FileList = @()

# Private data to pass to the module specified in RootModule/ModuleToProcess. This may also contain a PSData hashtable with additional module metadata used by PowerShell.
PrivateData = @{

    PSData = @{

        # Tags applied to this module. These help with module discovery in online galleries.
        Tags = 'Azure','ARM','ResourceManager','Linux','AzureAutomationNotSupported'

        # A URL to the license for this module.
        LicenseUri = 'https://aka.ms/azps-license'

        # A URL to the main website for this project.
        ProjectUri = 'https://github.com/Azure/azure-powershell'

        # A URL to an icon representing this module.
        # IconUri = ''

        # ReleaseNotes of this module
        ReleaseNotes = '2.1.0 - May 2019
Az.ApiManagement
* Created new Cmdlets for managing diagnostics at the global and API Scope
    - **Get-AzApiManagementDiagnostic** - Get the diagnostics configured a global or api Scope
    - **New-AzApiManagementDiagnostic** - Create new diagnostics at the global scope or api Scope
    - **New-AzApiManagementHttpMessageDiagnostic** - Create diagnostic setting for which Headers to log and the size of Body Bytes
    - **New-AzApiManagementPipelineDiagnosticSetting** - Create Diagnostic settings for incoming/outgoing HTTP messages to the Gateway.
    - **New-AzApiManagementSamplingSetting** - Create Sampling Setting  for the requests/response for a diagnostic
    - **Remove-AzApiManagementDiagnostic** - Remove a diagnostic entity at global or api scope
    - **Set-AzApiManagementDiagnostic** - Update a diagnostic Entity at global or api scope
* Created new Cmdlets for managing Cache in ApiManagement service
    - **Get-AzApiManagementCache** - Get the details of the Cache specified by identifier or all caches
    - **New-AzApiManagementCache** - Create a new ''default'' Cache or Cache in a particular azure ''region''
    - **Remove-AzApiManagementCache** - Remove a cache
    - **Update-AzApiManagementCache** - Update a cache
* Created new Cmdlets for managing API Schema
    - **New-AzApiManagementSchema** - Create a new Schema for an API
    - **Get-AzApiManagementSchema** - Get the schemas configured in the API
    - **Remove-AzApiManagementSchema** - Remove the schema configured in the API
    - **Set-AzApiManagementSchema** - Update the schema configured in the API
* Created new Cmdlet for generating a User Token. 
    - **New-AzApiManagementUserToken** - Generate a new User Token valid for 8 hours by default.Token for the ''GIT'' user can be generated using this cmdlet./
* Created a new cmdlet to retrieving the Network Status
    - **Get-AzApiManagementNetworkStatus** - Get the Network status connectivity of resources on which API Management service depends on. This is useful when deploying ApiManagement service into a Virtual Network and validing whether any of the dependencies are broken.
* Updated cmdlet **New-AzApiManagement** to manage ApiManagement service 
    - Added support for the new ''Consumption'' SKU
    - Added support to turn the ''EnableClientCertificate'' flag on for ''Consumption'' SKU
    - The new cmdlet **New-AzApiManagementSslSetting** allows configuring ''TLS/SSL'' setting on the ''Backend'' and ''Frontend''. This can also be used to configure ''Ciphers'' like ''3DES'' and ''ServerProtocols'' like ''Http2'' on the ''Frontend'' of an ApiManagement service.
    - Added support for configuring the ''DeveloperPortal'' hostname on ApiManagement service.
* Updated cmdlets **Get-AzApiManagementSsoToken** to take ''PsApiManagement'' object as input
* Updated the cmdlet to display Error Messages inline 
     > PS D:\github\azure-powershell> Set-AzApiManagementPolicy -Context  -PolicyFilePath C:\wrongpolicy.xml -ApiId httpbin
     >   Set-AzApiManagementPolicy : 
     Error Code: ValidationError
     Error Message: One or more fields contain incorrect values:
     Error Details:
        [Code=ValidationError, Message=Error in element ''log-to-eventhub'' on line 3, column 10: Logger not found, Target=log-to-eventhub]
* Updated cmdlet **Export-AzApiManagementApi** to export APIs in ''OpenApi 3.0'' format
* Updated cmdlet **Import-AzApiManagementApi**
    - To import Api from ''OpenApi 3.0'' document specification
    - To override the ''PsApiManagementSchema'' property specified in any (''Swagger'', ''Wadl'', ''Wsdl'', ''OpenApi'') document.
    - To override the ''ServiceUrl'' property specified in any document.
* Updated cmdlet **Get-AzApiManagementPolicy** to return policy in Non-Xml escaped ''format'' using ''rawxml''
* Updated cmdlet **Set-AzApiManagementPolicy** to accept policy in Non-Xml escaped ''format'' using ''rawxml'' and Xml escaped using ''xml''
* Updated cmdlet **New-AzApiManagementApi** 
    - To configure API with ''OpenId'' authorization server.
    - To create an API in an ''ApiVersionSet''
    - To clone an API using ''SourceApiId'' and ''SourceApiRevision''.
    - Ability to configure ''SubscriptionRequired'' at the Api scope. 
* Updated cmdlet **Set-AzApiManagementApi**
    - To configure API with ''OpenId'' authorization server.
    - To updated an API into an ''ApiVersionSet''    
    - Ability to configure ''SubscriptionRequired'' at the Api scope. 
* Updated cmdlet **New-AzApiManagementRevision**
    - To clone (copy tags, products, operations and policies) an existing revision using ''SourceApiRevision''. The new Revision assumes the ''ApiId'' of the parent.
    - To provide an ''ApiRevisionDescription''
    - To override the ''ServiceUrl'' when cloning an API.
* Updated cmdlet **New-AzApiManagementIdentityProvider**
    - To configure ''AAD'' or ''AADB2C'' with an ''Authority''
    - To setup ''SignupPolicy'', ''SigninPolicy'', ''ProfileEditingPolicy'' and ''PasswordResetPolicy''
* Updated cmdlet **New-AzApiManagementSubscription**
    - To account for the new SubscriptonModel using ''Scope'' and ''UserId''
    - To account for the old subscription model using ''ProductId'' and ''UserId''
    - Add support to enable ''AllowTracing'' at the subscription level.
* Updated cmdlet **Set-AzApiManagementSubscription**
    - To account for the new SubscriptonModel using ''Scope'' and ''UserId''
    - To account for the old subscription model using ''ProductId'' and ''UserId''
    - Add support to enable ''AllowTracing'' at the subscription level.
* Updated following cmdlets to accept ''ResourceId'' as input
    - ''New-AzApiManagementContext''
        > New-AzApiManagementContext -ResourceId /subscriptions/subid/resourceGroups/rgName/providers/Microsoft.ApiManagement/service/contoso
    - ''Get-AzApiManagementApiRelease''
        > Get-AzApiManagementApiRelease -ResourceId /subscriptions/subid/resourceGroups/rgName/providers/Microsoft.ApiManagement/service/contoso/apis/echo-api/releases/releaseId
    - ''Get-AzApiManagementApiVersionSet''
        > Get-AzApiManagementApiVersionSet -ResourceId /subscriptions/subid/resourceGroups/rgName/providers/Microsoft.ApiManagement/service/constoso/apiversionsets/pathversionset
    - ''Get-AzApiManagementAuthorizationServer''
    - ''Get-AzApiManagementBackend''
        > Get-AzApiManagementBackend -ResourceId /subscriptions/subid/resourceGroups/rgName/providers/Microsoft.ApiManagement/service/contoso/backends/servicefabric
    - ''Get-AzApiManagementCertificate'' 
    - ''Remove-AzApiManagementApiVersionSet''
    - ''Remove-AzApiManagementSubscription''

Az.Automation
* Updated Get-AzAutomationJobOutputRecord to handle JSON and Text record values.
    - Fix for issue https://github.com/Azure/azure-powershell/issues/7977
    - Fix for issue https://github.com/Azure/azure-powershell/issues/8600
* Changed behavior for Start-AzAutomationDscCompilationJob to just start the job instead of waiting for its completion.
    * Fix for issue https://github.com/Azure/azure-powershell/issues/8347
* Fix for Get-AzAutomationDscNode when using -Name returns all node. Now it returns matching node only.

Az.Compute
* Add ProtectFromScaleIn and ProtectFromScaleSetAction parameters to Update-AzVmssVM cmdlet.
* New-AzVM wimple parameter set now uses by default an available location if ''East US'' is not supported

Az.DataLakeStore
* Update the ADLS sdk to use httpclient, integrate dataplane testing with azure framework

Az.Monitor
* Fixed incorrect parameter names in help examples

Az.Network
* Add DisableBgpRoutePropagation flag to Effective Route Table output
    - Updated cmdlet:
        - Get-AzEffectiveRouteTable
* Fix double dash in New-AzApplicationGatewayTrustedRootCertificate documentation

Az.Resources
* Add new cmdlet Get-AzureRmDenyAssignment for retrieving deny assignments

Az.Sql
* Rename Advanced Threat Protection cmdlets to Advanced Data Security and enable Vulnerability Assessment by default
'

        # Prerelease string of this module
        # Prerelease = ''

        # Flag to indicate whether the module requires explicit user acceptance for install/update
        # RequireLicenseAcceptance = $false

        # External dependent modules of this module
        # ExternalModuleDependencies = @()

    } # End of PSData hashtable

 } # End of PrivateData hashtable

# HelpInfo URI of this module
# HelpInfoURI = ''

# Default prefix for commands exported from this module. Override the default prefix using Import-Module -Prefix.
# DefaultCommandPrefix = ''

}
<|MERGE_RESOLUTION|>--- conflicted
+++ resolved
@@ -95,13 +95,8 @@
                @{ModuleName = 'Az.ServiceBus'; RequiredVersion = '1.1.0'; }, 
                @{ModuleName = 'Az.ServiceFabric'; RequiredVersion = '1.0.1'; }, 
                @{ModuleName = 'Az.SignalR'; RequiredVersion = '1.0.2'; }, 
-<<<<<<< HEAD
-               @{ModuleName = 'Az.Sql'; RequiredVersion = '1.9.0'; }, 
+               @{ModuleName = 'Az.Sql'; RequiredVersion = '1.10.0'; }, 
 #               @{ModuleName = 'Az.Storage'; RequiredVersion = '1.0.0'; },  # Storage removed to support preview
-=======
-               @{ModuleName = 'Az.Sql'; RequiredVersion = '1.10.0'; }, 
-               @{ModuleName = 'Az.Storage'; RequiredVersion = '1.3.0'; }, 
->>>>>>> 8b32e086
                @{ModuleName = 'Az.StreamAnalytics'; RequiredVersion = '1.0.0'; }, 
                @{ModuleName = 'Az.TrafficManager'; RequiredVersion = '1.0.1'; }, 
                @{ModuleName = 'Az.Websites'; RequiredVersion = '1.2.1'; })
