--- conflicted
+++ resolved
@@ -95,17 +95,10 @@
                @{ModuleName = 'Az.Relay'; RequiredVersion = '1.0.2'; }, 
                @{ModuleName = 'Az.Resources'; RequiredVersion = '1.7.0'; }, 
                @{ModuleName = 'Az.ServiceBus'; RequiredVersion = '1.4.0'; }, 
-<<<<<<< HEAD
-               @{ModuleName = 'Az.ServiceFabric'; RequiredVersion = '1.1.2'; }, 
-               @{ModuleName = 'Az.SignalR'; RequiredVersion = '1.0.3'; }, 
-               @{ModuleName = 'Az.Sql'; RequiredVersion = '1.14.1'; }, 
-#               @{ModuleName = 'Az.Storage'; RequiredVersion = '1.0.0'; },  # Storage removed to support preview
-=======
                @{ModuleName = 'Az.ServiceFabric'; RequiredVersion = '1.2.0'; }, 
                @{ModuleName = 'Az.SignalR'; RequiredVersion = '1.1.0'; }, 
                @{ModuleName = 'Az.Sql'; RequiredVersion = '1.14.2'; }, 
-               @{ModuleName = 'Az.Storage'; RequiredVersion = '1.7.0'; }, 
->>>>>>> af608e6a
+#               @{ModuleName = 'Az.Storage'; RequiredVersion = '1.0.0'; },  # Storage removed to support preview
                @{ModuleName = 'Az.StorageSync'; RequiredVersion = '1.2.0'; }, 
                @{ModuleName = 'Az.StreamAnalytics'; RequiredVersion = '1.0.0'; }, 
                @{ModuleName = 'Az.TrafficManager'; RequiredVersion = '1.0.2'; }, 
