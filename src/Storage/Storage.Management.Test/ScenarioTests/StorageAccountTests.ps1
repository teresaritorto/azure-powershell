﻿# ----------------------------------------------------------------------------------
#
# Copyright Microsoft Corporation
# Licensed under the Apache License, Version 2.0 (the "License");
# you may not use this file except in compliance with the License.
# You may obtain a copy of the License at
# http://www.apache.org/licenses/LICENSE-2.0
# Unless required by applicable law or agreed to in writing, software
# distributed under the License is distributed on an "AS IS" BASIS,
# WITHOUT WARRANTIES OR CONDITIONS OF ANY KIND, either express or implied.
# See the License for the specific language governing permissions and
# limitations under the License.
# ----------------------------------------------------------------------------------

<#
.SYNOPSIS
Test StorageAccount
.DESCRIPTION
SmokeTest
#>
function Test-StorageAccount
{
    # Setup
    $rgname = Get-StorageManagementTestResourceName;

    try
    {
        # Test
        $stoname = 'sto' + $rgname;
        $stotype = 'Standard_GRS';
        $loc = Get-ProviderLocation ResourceManagement;
        $kind = 'BlobStorage'
        $accessTier = 'Cool'

        Write-Verbose "RGName: $rgname | Loc: $loc"
        New-AzResourceGroup -Name $rgname -Location $loc;
		
        $job = New-AzStorageAccount -ResourceGroupName $rgname -Name $stoname -Location $loc -Type $stotype -Kind $kind -AccessTier $accessTier -AsJob
        $job | Wait-Job
        $stos = Get-AzStorageAccount -ResourceGroupName $rgname;

        Retry-IfException { $global:sto = Get-AzStorageAccount -ResourceGroupName $rgname  -Name $stoname; }
        Assert-AreEqual $stoname $sto.StorageAccountName;
        Assert-AreEqual $stotype $sto.Sku.Name;
        Assert-AreEqual $loc.ToLower().Replace(" ", "") $sto.Location;
        Assert-AreEqual $kind $sto.Kind;
        Assert-AreEqual $accessTier $sto.AccessTier;

        $stotype = 'Standard_LRS';
        $accessTier = 'Hot'
        # TODO: Still need to do retry for Set-, even after Get- returns it.
        Retry-IfException { $global:sto = Set-AzStorageAccount -ResourceGroupName $rgname -Name $stoname -Type $stotype -AccessTier $accessTier -Force }
        $sto = Get-AzStorageAccount -ResourceGroupName $rgname  -Name $stoname;
        Assert-AreEqual $stoname $sto.StorageAccountName;
        Assert-AreEqual $stotype $sto.Sku.Name;
        Assert-AreEqual $loc.ToLower().Replace(" ", "") $sto.Location;
        Assert-AreEqual $kind $sto.Kind;
        Assert-AreEqual $accessTier $sto.AccessTier;
    
        $stotype = 'Standard_RAGRS';
        $accessTier = 'Cool'
        Set-AzStorageAccount -ResourceGroupName $rgname -Name $stoname -Type $stotype -AccessTier $accessTier -Force
        
        $sto = Get-AzStorageAccount -ResourceGroupName $rgname  -Name $stoname;
        Assert-AreEqual $stoname $sto.StorageAccountName;
        Assert-AreEqual $stotype $sto.Sku.Name;
        Assert-AreEqual $loc.ToLower().Replace(" ", "") $sto.Location;
        Assert-AreEqual $kind $sto.Kind;
        Assert-AreEqual $accessTier $sto.AccessTier;

        $stotype = 'Standard_GRS';
        Set-AzStorageAccount -ResourceGroupName $rgname -Name $stoname -Type $stotype
        
        $sto = Get-AzStorageAccount -ResourceGroupName $rgname  -Name $stoname;
        Assert-AreEqual $stoname $sto.StorageAccountName;
        Assert-AreEqual $stotype $sto.Sku.Name;
        Assert-AreEqual $loc.ToLower().Replace(" ", "") $sto.Location;
        Assert-AreEqual $kind $sto.Kind;
        Assert-AreEqual $accessTier $sto.AccessTier;

        $stokey1 = Get-AzStorageAccountKey -ResourceGroupName $rgname -Name $stoname;

        New-AzStorageAccountKey -ResourceGroupName $rgname -Name $stoname -KeyName key1;
        
        $stokey2 = Get-AzStorageAccountKey -ResourceGroupName $rgname -Name $stoname;
        Assert-AreNotEqual $stokey1[0].Value $stokey2[0].Value;
        Assert-AreEqual $stokey2[1].Value $stokey1[1].Value;

        New-AzStorageAccountKey -ResourceGroupName $rgname -Name $stoname -KeyName key2;

        $stokey3 = Get-AzStorageAccountKey -ResourceGroupName $rgname -Name $stoname;
        Assert-AreNotEqual $stokey1[0].Value $stokey2[0].Value;
        Assert-AreEqual $stokey3[0].Value $stokey2[0].Value;
        Assert-AreNotEqual $stokey2[1].Value $stokey3[1].Value;

        Remove-AzStorageAccount -Force -ResourceGroupName $rgname -Name $stoname;
    }
    finally
    {
        # Cleanup
        Clean-ResourceGroup $rgname
    }
}

<#
.SYNOPSIS
Test New-AzStorageAccount
.DESCRIPTION
Smoke[Broken]Test
#>
function Test-NewAzureStorageAccount
{
    # Setup
    $rgname = Get-StorageManagementTestResourceName;

    try
    {
        # Test
        $stoname = 'sto' + $rgname;
        $stotype = 'Standard_LRS';
        $kind = 'StorageV2'

        $loc = Get-ProviderLocation ResourceManagement;
        New-AzResourceGroup -Name $rgname -Location $loc;
		
        New-AzStorageAccount -ResourceGroupName $rgname -Name $stoname -Location $loc -Type $stotype -Kind $kind;
        $sto = Get-AzStorageAccount -ResourceGroupName $rgname  -Name $stoname;
        Assert-AreEqual $stoname $sto.StorageAccountName;
        Assert-AreEqual $stotype $sto.Sku.Name;
        Assert-AreEqual $loc.ToLower().Replace(" ", "") $sto.Location;
        Assert-AreEqual $kind $sto.Kind;
        Assert-NotNull  $sto.PrimaryEndpoints.Web 
        
        Retry-IfException { Remove-AzStorageAccount -Force -ResourceGroupName $rgname -Name $stoname; }
    }
    finally
    {
        # Cleanup
        Clean-ResourceGroup $rgname
    }
}

<#
.SYNOPSIS
Test Get-AzStorageAccount
.DESCRIPTION
SmokeTest
#>
function Test-GetAzureStorageAccount
{
    # Setup
    $rgname = Get-StorageManagementTestResourceName;

    try
    {
        # Test
        $stoname = 'sto' + $rgname;
        $stotype = 'Standard_GRS';
        $loc = Get-ProviderLocation ResourceManagement;
        $kind = 'StorageV2'

        New-AzResourceGroup -Name $rgname -Location $loc;
        Write-Output ("Resource Group created")
		
        New-AzStorageAccount -ResourceGroupName $rgname -Name $stoname -Location $loc -Type $stotype ;

        Retry-IfException { $global:sto = Get-AzStorageAccount -ResourceGroupName $rgname -Name $stoname; }
        Assert-AreEqual $stoname $sto.StorageAccountName;
        Assert-AreEqual $stotype $sto.Sku.Name;
        Assert-AreEqual $loc.ToLower().Replace(" ", "") $sto.Location;
        Assert-AreEqual $kind $sto.Kind;
        Assert-AreEqual $false $sto.EnableHttpsTrafficOnly;

        $stos = Get-AzStorageAccount -ResourceGroupName $rgname;
        Assert-AreEqual $stoname $stos[0].StorageAccountName;
        Assert-AreEqual $stotype $stos[0].Sku.Name;
        Assert-AreEqual $loc.ToLower().Replace(" ", "") $stos[0].Location;
        Assert-AreEqual $kind $sto.Kind;
        Assert-AreEqual $false $sto.EnableHttpsTrafficOnly;

        Remove-AzStorageAccount -Force -ResourceGroupName $rgname -Name $stoname;
    }
    finally
    {
        # Cleanup
        Clean-ResourceGroup $rgname
    }
}

<#
.SYNOPSIS
Test Set-AzStorageAccount
.DESCRIPTION
SmokeTest
#>
function Test-SetAzureStorageAccount
{
    # Setup
    $rgname = Get-StorageManagementTestResourceName;

    try
    {
        # Test
        $stoname = 'sto' + $rgname;
        $stotype = 'Standard_GRS';
        $loc = Get-ProviderLocation ResourceManagement;
        $kind = 'Storage'

        New-AzResourceGroup -Name $rgname -Location $loc;
        New-AzStorageAccount -ResourceGroupName $rgname -Name $stoname -Location $loc -Type $stotype -Kind $kind -EnableHttpsTrafficOnly $true  -EnableHierarchicalNamespace $true;

        Retry-IfException { $global:sto = Get-AzStorageAccount -ResourceGroupName $rgname -Name $stoname; }
        Assert-AreEqual $stoname $sto.StorageAccountName;
        Assert-AreEqual $stotype $sto.Sku.Name;
        Assert-AreEqual $loc.ToLower().Replace(" ", "") $sto.Location;
        Assert-AreEqual $kind $sto.Kind;
        Assert-AreEqual $true $sto.EnableHttpsTrafficOnly;
        Assert-AreEqual $true $sto.EnableHierarchicalNamespace;
        
        $stos = Get-AzStorageAccount -ResourceGroupName $rgname;
        Assert-AreEqual $stoname $stos[0].StorageAccountName;
        Assert-AreEqual $stotype $stos[0].Sku.Name;
        Assert-AreEqual $loc.ToLower().Replace(" ", "") $stos[0].Location;
        Assert-AreEqual $kind $sto.Kind;
        Assert-AreEqual $true $sto.EnableHttpsTrafficOnly;
        Assert-AreEqual $true $sto.EnableHierarchicalNamespace;

        $stotype = 'Standard_LRS';
        # TODO: Still need to do retry for Set-, even after Get- returns it.
        Retry-IfException { Set-AzStorageAccount -ResourceGroupName $rgname -Name $stoname -Type $stotype -EnableHttpsTrafficOnly $false }
        $stotype = 'Standard_RAGRS';
        $sto = Set-AzStorageAccount -ResourceGroupName $rgname -Name $stoname -Type $stotype;
        Assert-AreEqual $true $sto.EnableHierarchicalNamespace;

        $sto = Get-AzStorageAccount -ResourceGroupName $rgname -Name $stoname;
        Assert-AreEqual $stoname $sto.StorageAccountName;
        Assert-AreEqual $stotype $sto.Sku.Name;
        Assert-AreEqual $loc.ToLower().Replace(" ", "") $sto.Location;
        Assert-AreEqual $kind $sto.Kind;
        Assert-AreEqual $false $sto.EnableHttpsTrafficOnly;
        Assert-AreEqual $true $sto.EnableHierarchicalNamespace;

        Remove-AzStorageAccount -Force -ResourceGroupName $rgname -Name $stoname;
    }
    finally
    {
        # Cleanup
        Clean-ResourceGroup $rgname
    }
}

<#
.SYNOPSIS
Test Remove-AzStorageAccount -Force
.DESCRIPTION
SmokeTest
#>
function Test-RemoveAzureStorageAccount
{
    # Setup
    $rgname = Get-StorageManagementTestResourceName;

    try
    {
        # Test
        $stoname = 'sto' + $rgname;
        $stotype = 'Standard_GRS';
        $loc = Get-ProviderLocation ResourceManagement;

        New-AzResourceGroup -Name $rgname -Location $loc;
		
        $loc = Get-ProviderLocation_Stage;
        New-AzStorageAccount -ResourceGroupName $rgname -Name $stoname -Location $loc -Type $stotype;
        
        Retry-IfException { Remove-AzStorageAccount -Force -ResourceGroupName $rgname -Name $stoname; }
    }
    finally
    {
        # Cleanup
        Clean-ResourceGroup $rgname
    }
}

<#
.SYNOPSIS
Test New-AzStorageAccountEncryptionKeySource
#>
function Test-SetAzureRmStorageAccountKeySource
{
    # Setup
    $rgname = Get-StorageManagementTestResourceName;

    try
    {
        # Test
        $stoname = 'sto' + $rgname;
        $stotype = 'Standard_GRS';
        $loc = Get-ProviderLocation ResourceManagement;

        New-AzResourceGroup -Name $rgname -Location $loc;

        New-AzStorageAccount -ResourceGroupName $rgname -Name $stoname -Location $loc -Type $stotype;
        
        $sto = Set-AzStorageAccount -ResourceGroupName $rgname -Name $stoname -StorageEncryption
        Assert-AreEqual $stoname $sto.StorageAccountName;
        Assert-AreEqual $stotype $sto.Sku.Name;
        Assert-AreEqual $loc.ToLower().Replace(" ", "") $sto.Location;
        Assert-AreEqual $true $sto.Encryption.Services.Blob.Enabled
        Assert-AreEqual $true $sto.Encryption.Services.File.Enabled
        Assert-AreEqual Microsoft.Storage $sto.Encryption.KeySource;
        Assert-AreEqual $null $sto.Encryption.Keyvaultproperties.Keyname;
        Assert-AreEqual $null $sto.Encryption.Keyvaultproperties.KeyVersion;
        Assert-AreEqual $null $sto.Encryption.Keyvaultproperties.KeyVaultUri;
        
        $sto = Set-AzStorageAccount -ResourceGroupName $rgname -Name $stoname -StorageEncryption -AssignIdentity
        Assert-AreEqual $stoname $sto.StorageAccountName;
        Assert-AreEqual $stotype $sto.Sku.Name;
        Assert-AreEqual $loc.ToLower().Replace(" ", "") $sto.Location;
        Assert-AreNotEqual SystemAssigned $sto.Identity.Type
        Assert-AreEqual $true $sto.Encryption.Services.Blob.Enabled
        Assert-AreEqual $true $sto.Encryption.Services.File.Enabled
        Assert-AreEqual Microsoft.Storage $sto.Encryption.KeySource;
        Assert-AreEqual $null $sto.Encryption.Keyvaultproperties.Keyname;
        Assert-AreEqual $null $sto.Encryption.Keyvaultproperties.KeyVersion;
        Assert-AreEqual $null $sto.Encryption.Keyvaultproperties.KeyVaultUri;
        
        Remove-AzStorageAccount -Force -ResourceGroupName $rgname -Name $stoname; 
    }
    finally
    {
        # Cleanup
        Clean-ResourceGroup $rgname
    }
}

<#
.SYNOPSIS
Test Get-AzStorageAccountKey
#>
function Test-GetAzureStorageAccountKey
{
    # Setup
    $rgname = Get-StorageManagementTestResourceName;

    try
    {
        # Test
        $stoname = 'sto' + $rgname;
        $stotype = 'Standard_GRS';
        $loc = Get-ProviderLocation ResourceManagement;

        New-AzResourceGroup -Name $rgname -Location $loc;
		
        $loc = Get-ProviderLocation_Stage;
        New-AzStorageAccount -ResourceGroupName $rgname -Name $stoname -Location $loc -Type $stotype;
        
        Retry-IfException { $global:stokeys = Get-AzStorageAccountKey -ResourceGroupName $rgname -Name $stoname; }
        Assert-AreNotEqual $stokeys[1].Value $stokeys[0].Value;

        Remove-AzStorageAccount -Force -ResourceGroupName $rgname -Name $stoname;
    }
    finally
    {
        # Cleanup
        Clean-ResourceGroup $rgname
    }
}

<#
.SYNOPSIS
Test New-AzStorageAccountKey
#>
function Test-NewAzureStorageAccountKey
{
    # Setup
    $rgname = Get-StorageManagementTestResourceName;

    try
    {
        # Test
        $stoname = 'sto' + $rgname;
        $stotype = 'Standard_GRS';
        $loc = Get-ProviderLocation ResourceManagement;

        New-AzResourceGroup -Name $rgname -Location $loc;
		
        $loc = Get-ProviderLocation_Stage;
        New-AzStorageAccount -ResourceGroupName $rgname -Name $stoname -Location $loc -Type $stotype;
        
        Retry-IfException { $global:stokey1 = Get-AzStorageAccountKey -ResourceGroupName $rgname -Name $stoname; }

        New-AzStorageAccountKey -ResourceGroupName $rgname -Name $stoname -KeyName key1;

        $stokey2 = Get-AzStorageAccountKey -ResourceGroupName $rgname -Name $stoname;
        Assert-AreNotEqual $stokey1[0].Value $stokey2[0].Value;
        Assert-AreEqual $stokey1[1].Value $stokey2[1].Value;

        New-AzStorageAccountKey -ResourceGroupName $rgname -Name $stoname -KeyName key2;

        $stokey3 = Get-AzStorageAccountKey -ResourceGroupName $rgname -Name $stoname;
        Assert-AreNotEqual $stokey1[0].Value $stokey2[0].Value;
        Assert-AreEqual $stokey2[0].Value $stokey3[0].Value;
        Assert-AreNotEqual $stokey2[1].Value $stokey3[1].Value;

        Remove-AzStorageAccount -Force -ResourceGroupName $rgname -Name $stoname;
    }
    finally
    {
        # Cleanup
        Clean-ResourceGroup $rgname
    }
}

<#
.SYNOPSIS
Test Get-AzStorageAccount | Get-AzStorageAccountKey 
#>
function Test-PipingGetAccountToGetKey
{
    # Setup
    $rgname = Get-StorageManagementTestResourceName;

    try
    {
        # Test
        $stoname = 'sto' + $rgname;
        $stotype = 'Standard_GRS';
        $loc = Get-ProviderLocation ResourceManagement;

        New-AzResourceGroup -Name $rgname -Location $loc;
		
        $loc = Get-ProviderLocation_Stage;
        New-AzStorageAccount -ResourceGroupName $rgname -Name $stoname -Location $loc -Type $stotype;

        Retry-IfException { $global:stokeys = Get-AzStorageAccount -ResourceGroupName $rgname -Name $stoname | Get-AzStorageAccountKey -ResourceGroupName $rgname; }
        Assert-AreNotEqual $stokeys[0].Value $stokeys[1].Value;

        Remove-AzStorageAccount -Force -ResourceGroupName $rgname -Name $stoname;
    }
    finally
    {
        # Cleanup
        Clean-ResourceGroup $rgname
    }
}

<#
.SYNOPSIS
Test Get-AzStorageAccount | Set-AzCurrentStorageAccount
.DESCRIPTION
SmokeTest
#>
function Test-PipingToSetAzureRmCurrentStorageAccount
{
 # Setup
    $rgname = Get-StorageManagementTestResourceName

    try
    {
        # Test
        $stoname = 'sto' + $rgname
        $stotype = 'Standard_GRS'
        $loc = Get-ProviderLocation ResourceManagement

        New-AzResourceGroup -Name $rgname -Location $loc;

        $loc = Get-ProviderLocation_Stage;
        New-AzStorageAccount -ResourceGroupName $rgname -Name $stoname -Location $loc -Type $stotype
        Retry-IfException { $global:sto = Get-AzStorageAccount -ResourceGroupName $rgname  -Name $stoname }
        $global:sto | Set-AzCurrentStorageAccount
        $context = Get-AzContext
        $sub = New-Object -TypeName Microsoft.Azure.Commands.Profile.Models.PSAzureSubscription -ArgumentList $context.Subscription
        Assert-AreEqual $stoname $sub.CurrentStorageAccountName
        $global:sto | Remove-AzStorageAccount -Force
    }
    finally
    {
        # Cleanup
        Clean-ResourceGroup $rgname
    }
}

<#
.SYNOPSIS
Test Set-AzCurrentStorageAccount with RG and storage account name parameters
.DESCRIPTION
SmokeTest
#>
function Test-SetAzureRmCurrentStorageAccount
{
 # Setup
    $rgname = Get-StorageManagementTestResourceName

    try
    {
        # Test
        $stoname = 'sto' + $rgname
        $stotype = 'Standard_GRS'
        $loc = Get-ProviderLocation ResourceManagement

        New-AzResourceGroup -Name $rgname -Location $loc;
		
        $loc = Get-ProviderLocation_Stage;
        New-AzStorageAccount -ResourceGroupName $rgname -Name $stoname -Location $loc -Type $stotype
        Retry-IfException { $global:sto = Get-AzStorageAccount -ResourceGroupName $rgname  -Name $stoname }
        Set-AzCurrentStorageAccount -ResourceGroupName $rgname -StorageAccountName $stoname
        $context = Get-AzContext
        Assert-AreEqual $stoname $context.Subscription.CurrentStorageAccountName
        $global:sto | Remove-AzStorageAccount -Force
    }
    finally
    {
        # Cleanup
        Clean-ResourceGroup $rgname
    }
}

<#
.SYNOPSIS
Test Revoke-AzStorageAccountUserDelegationKeys
.DESCRIPTION
SmokeTest
#>
function Test-RevokeAzStorageAccountUserDelegationKeys
{
 # Setup
    $rgname = Get-StorageManagementTestResourceName

    try
    {
        # Test
        $stoname = 'sto' + $rgname
        $stotype = 'Standard_LRS'
        $loc = Get-ProviderLocation ResourceManagement

        New-AzResourceGroup -Name $rgname -Location $loc
        New-AzStorageAccount -ResourceGroupName $rgname -Name $stoname -Location $loc -Type $stotype
		
		# revoke with storage account name and resoruce group name
		Revoke-AzStorageAccountUserDelegationKeys -ResourceGroupName $rgname  -Name $stoname

		# revoke with pipeline
        Retry-IfException { $global:sto = Get-AzStorageAccount -ResourceGroupName $rgname  -Name $stoname }
        $global:sto | Revoke-AzStorageAccountUserDelegationKeys
    }
    finally
    {
        # Cleanup
        Clean-ResourceGroup $rgname
    }
}

<#
.SYNOPSIS
Test NetworkRule
#>
function Test-NetworkRule
{
    # Setup
    $rgname = Get-StorageManagementTestResourceName;

    try
    {
        # Test
        $stoname = 'sto' + $rgname;
        $stotype = 'Standard_LRS';
        $loc = Get-ProviderLocation ResourceManagement;
        $ip1 = "20.11.0.0/16";
        $ip2 = "10.0.0.0/7";
        $ip3 = "11.1.1.0/24";
        $ip4 = "28.0.2.0/19";

        New-AzResourceGroup -Name $rgname -Location $loc;
        
        $global:sto = New-AzStorageAccount -ResourceGroupName $rgname -Name $stoname -Location $loc -Type $stotype -NetworkRuleSet (@{bypass="Logging,Metrics,AzureServices";
            ipRules=(@{IPAddressOrRange="$ip1";Action="allow"},
            @{IPAddressOrRange="$ip2";Action="allow"});
            defaultAction="Deny"}) 

        $stoacl = (Get-AzStorageAccount -ResourceGroupName $rgname -Name $stoname).NetworkRuleSet
        Assert-AreEqual 7 $stoacl.Bypass;
        Assert-AreEqual Deny $stoacl.DefaultAction;
        Assert-AreEqual 2 $stoacl.IpRules.Count
        Assert-AreEqual $ip1 $stoacl.IpRules[0].IPAddressOrRange;
        Assert-AreEqual $ip2 $stoacl.IpRules[1].IPAddressOrRange;
        Assert-AreEqual 0 $stoacl.VirtualNetworkRules.Count

        $sto | Update-AzStorageAccountNetworkRuleSet -verbose -Bypass AzureServices,Metrics -DefaultAction Allow -IpRule (@{IPAddressOrRange="$ip3";Action="allow"},@{IPAddressOrRange="$ip4";Action="allow"})
        $stoacl = $sto | Get-AzStorageAccountNetworkRuleSet
        $stoacliprule = $stoacl.IpRules
        Assert-AreEqual 6 $stoacl.Bypass;
        Assert-AreEqual Allow $stoacl.DefaultAction;
        Assert-AreEqual 2 $stoacl.IpRules.Count
        Assert-AreEqual $ip3 $stoacl.IpRules[0].IPAddressOrRange;
        Assert-AreEqual $ip4 $stoacl.IpRules[1].IPAddressOrRange;
        Assert-AreEqual 0 $stoacl.VirtualNetworkRules.Count

        $job = Remove-AzStorageAccountNetworkRule -ResourceGroupName $rgname -Name $stoname -IPAddressOrRange "$ip3" -AsJob
        $job | Wait-Job
        $stoacl = Get-AzStorageAccountNetworkRuleSet -ResourceGroupName $rgname -Name $stoname
        Assert-AreEqual 6 $stoacl.Bypass;
        Assert-AreEqual Allow $stoacl.DefaultAction;
        Assert-AreEqual 1 $stoacl.IpRules.Count
        Assert-AreEqual $ip4 $stoacl.IpRules[0].IPAddressOrRange;
        Assert-AreEqual 0 $stoacl.VirtualNetworkRules.Count
        
        $job = Update-AzStorageAccountNetworkRuleSet -ResourceGroupName $rgname -Name $stoname -IpRule @() -DefaultAction Deny -Bypass None -AsJob
        $job | Wait-Job
        $stoacl = Get-AzStorageAccountNetworkRuleSet -ResourceGroupName $rgname -Name $stoname
        Assert-AreEqual 0 $stoacl.Bypass;
        Assert-AreEqual Deny $stoacl.DefaultAction;
        Assert-AreEqual 0 $stoacl.IpRules.Count
        Assert-AreEqual 0 $stoacl.VirtualNetworkRules.Count
        
        foreach($iprule in $stoacliprule) {
            $job = Add-AzStorageAccountNetworkRule -ResourceGroupName $rgname -Name $stoname -IpRule $iprule -AsJob
            $job | Wait-Job
        }

        $stoacl = Get-AzStorageAccountNetworkRuleSet -ResourceGroupName $rgname -Name $stoname
        Assert-AreEqual 0 $stoacl.Bypass;
        Assert-AreEqual Deny $stoacl.DefaultAction;
        Assert-AreEqual 2 $stoacl.IpRules.Count
        Assert-AreEqual $ip3 $stoacl.IpRules[0].IPAddressOrRange;
        Assert-AreEqual $ip4 $stoacl.IpRules[1].IPAddressOrRange;
        Assert-AreEqual 0 $stoacl.VirtualNetworkRules.Count
        
        $job = Set-AzStorageAccount -ResourceGroupName $rgname -Name $stoname -AsJob -NetworkRuleSet (@{bypass="AzureServices";
            ipRules=(@{IPAddressOrRange="$ip1";Action="allow"},
            @{IPAddressOrRange="$ip2";Action="allow"});
            defaultAction="Allow"}) 
        $job | Wait-Job

        $stoacl = Get-AzStorageAccountNetworkRuleSet -ResourceGroupName $rgname -Name $stoname
        Assert-AreEqual 4 $stoacl.Bypass;
        Assert-AreEqual Allow $stoacl.DefaultAction;
        Assert-AreEqual 2 $stoacl.IpRules.Count
        Assert-AreEqual $ip1 $stoacl.IpRules[0].IPAddressOrRange;
        Assert-AreEqual $ip2 $stoacl.IpRules[1].IPAddressOrRange;
        Assert-AreEqual 0 $stoacl.VirtualNetworkRules.Count

        $job = Remove-AzStorageAccount -Force -ResourceGroupName $rgname -Name $stoname -AsJob
        $job | Wait-Job
    }
    finally
    {
        # Cleanup
        Clean-ResourceGroup $rgname
    }
}

<#
.SYNOPSIS
Test SetAzureStorageAccount with Kind as StorageV2
.Description
AzureAutomationTest
#>
function Test-SetAzureStorageAccountStorageV2
{
    # Setup
    $rgname = Get-StorageManagementTestResourceName;

    try
    {
        # Test
        $stoname = 'sto' + $rgname;
        $stotype = 'Standard_GRS';
        $loc = Get-ProviderLocation ResourceManagement;
        $kind = 'Storage'

        New-AzResourceGroup -Name $rgname -Location $loc;
		
        New-AzStorageAccount -ResourceGroupName $rgname -Name $stoname -Location $loc -Type $stotype -Kind $kind;

        Retry-IfException { $global:sto = Get-AzStorageAccount -ResourceGroupName $rgname -Name $stoname; }
        Assert-AreEqual $stoname $sto.StorageAccountName;
        Assert-AreEqual $stotype $sto.Sku.Name;
        Assert-AreEqual $loc.ToLower().Replace(" ", "") $sto.Location;
        Assert-AreEqual $kind $sto.Kind;        
                    
        $kind = 'StorageV2'
        Set-AzStorageAccount -ResourceGroupName $rgname -Name $stoname -UpgradeToStorageV2;
        $sto = Get-AzStorageAccount -ResourceGroupName $rgname  -Name $stoname;
        Assert-AreEqual $stoname $sto.StorageAccountName;
        Assert-AreEqual $stotype $sto.Sku.Name;
        Assert-AreEqual $loc.ToLower().Replace(" ", "") $sto.Location;
        Assert-AreEqual $kind $sto.Kind;
        Assert-NotNull  $sto.PrimaryEndpoints.Web 

        Remove-AzStorageAccount -Force -ResourceGroupName $rgname -Name $stoname;
    }
    finally
    {
        # Cleanup
        Clean-ResourceGroup $rgname
    }
}

<#
.SYNOPSIS
Test GetAzureStorageUsage with current Location
.Description
AzureAutomationTest
#>
function Test-GetAzureStorageLocationUsage
{
        # Test
        $loc = Get-ProviderLocation_Stage ResourceManagement; 

        $usage = Get-AzStorageUsage -Location $loc
        Assert-AreNotEqual 0 $usage.Limit;
        Assert-AreNotEqual 0 $usage.CurrentValue;      
}

<#
.SYNOPSIS
Test New-AzStorageAccountFileStorage
.DESCRIPTION
Smoke[Broken]Test
#>
function Test-NewAzureStorageAccountFileStorage
{
    # Setup
    $rgname = Get-StorageManagementTestResourceName;

    try
    {
        # Test
        $stoname = 'sto' + $rgname;
        $stotype = 'Premium_LRS';
        $kind = 'FileStorage'

        $loc = Get-ProviderLocation ResourceManagement;
        New-AzResourceGroup -Name $rgname -Location $loc;
		
        New-AzStorageAccount -ResourceGroupName $rgname -Name $stoname -Location $loc -Type $stotype -Kind $kind;
        $sto = Get-AzStorageAccount -ResourceGroupName $rgname  -Name $stoname;
        Assert-AreEqual $stoname $sto.StorageAccountName;
        Assert-AreEqual $stotype $sto.Sku.Name;
        Assert-AreEqual $loc.ToLower().Replace(" ", "") $sto.Location;
        Assert-AreEqual $kind $sto.Kind; 
        
        Retry-IfException { Remove-AzStorageAccount -Force -ResourceGroupName $rgname -Name $stoname; }
    }
    finally
    {
        # Cleanup
        Clean-ResourceGroup $rgname
    }
}

<#
.SYNOPSIS
#>
function Test-NewAzureStorageAccountFileStorage
{
    # Setup
    $rgname = Get-StorageManagementTestResourceName;

    try
    {
        # Test
        $stoname = 'sto' + $rgname;
        $stotype = 'Premium_LRS';
        $kind = 'FileStorage'

        $loc = Get-ProviderLocation ResourceManagement;
        New-AzResourceGroup -Name $rgname -Location $loc;
		
        New-AzStorageAccount -ResourceGroupName $rgname -Name $stoname -Location $loc -Type $stotype -Kind $kind;
        $sto = Get-AzStorageAccount -ResourceGroupName $rgname  -Name $stoname;
        Assert-AreEqual $stoname $sto.StorageAccountName;
        Assert-AreEqual $stotype $sto.Sku.Name;
        Assert-AreEqual $loc.ToLower().Replace(" ", "") $sto.Location;
        Assert-AreEqual $kind $sto.Kind; 
        
        Retry-IfException { Remove-AzStorageAccount -Force -ResourceGroupName $rgname -Name $stoname; }
    }
    finally
    {
        # Cleanup
        Clean-ResourceGroup $rgname
    }
}

<#
.SYNOPSIS
Test New-AzStorageAccountBlockBlobStorage
.DESCRIPTION
Smoke[Broken]Test
#>
function Test-NewAzureStorageAccountBlockBlobStorage
{
    # Setup
    $rgname = Get-StorageManagementTestResourceName;

    try
    {
        # Test
        $stoname = 'sto' + $rgname;
        $stotype = 'Premium_LRS';
        $kind = 'BlockBlobStorage'

        $loc = Get-ProviderLocation ResourceManagement;
        New-AzResourceGroup -Name $rgname -Location $loc;
		
        New-AzStorageAccount -ResourceGroupName $rgname -Name $stoname -Location $loc -Type $stotype -Kind $kind;
        $sto = Get-AzStorageAccount -ResourceGroupName $rgname  -Name $stoname;
        Assert-AreEqual $stoname $sto.StorageAccountName;
        Assert-AreEqual $stotype $sto.Sku.Name;
        Assert-AreEqual $loc.ToLower().Replace(" ", "") $sto.Location;
        Assert-AreEqual $kind $sto.Kind; 
        
        Retry-IfException { Remove-AzStorageAccount -Force -ResourceGroupName $rgname -Name $stoname; }
    }
    finally
    {
        # Cleanup
        Clean-ResourceGroup $rgname
    }
}

<#
.SYNOPSIS
Test GetAzureStorageUsage with current Location
.Description
AzureAutomationTest
#>
function Test-GetAzureStorageLocationUsage
{
        # Test
        $loc = Get-ProviderLocation_Stage ResourceManagement; 

        $usage = Get-AzStorageUsage -Location $loc
        Assert-AreNotEqual 0 $usage.Limit;
        Assert-AreNotEqual 0 $usage.CurrentValue;      
}

<#
.SYNOPSIS
Test Invoke-AzStorageAccountFailover
.DESCRIPTION
Smoke[Broken]Test
#>
function Test-FailoverAzureStorageAccount
{
    # Setup
    $rgname = Get-StorageManagementTestResourceName;

    try
    {
        # Test
        $stoname = 'sto' + $rgname;
        $stotype = 'Standard_RAGRS';
        $kind = 'StorageV2'

        $loc = Get-ProviderLocation_Canary ResourceManagement;
        New-AzResourceGroup -Name $rgname -Location $loc;
		
        New-AzStorageAccount -ResourceGroupName $rgname -Name $stoname -Location $loc -Type $stotype -Kind $kind;
        $sto = Get-AzStorageAccount -ResourceGroupName $rgname  -Name $stoname;
        Assert-AreEqual $stoname $sto.StorageAccountName;
        Assert-AreEqual $stotype $sto.Sku.Name;
        Assert-AreEqual $loc.ToLower().Replace(" ", "") $sto.Location;
        Assert-AreEqual $kind $sto.Kind; 
		$seconcaryLocation = $sto.SecondaryLocation

		#Invoke Failover
		$job = Invoke-AzStorageAccountFailover -ResourceGroupName $rgname -Name $stoname -Force -AsJob
		$job | Wait-Job

        $sto = Get-AzStorageAccount -ResourceGroupName $rgname  -Name $stoname;
        Assert-AreEqual $seconcaryLocation $sto.PrimaryLocation;
        Assert-AreEqual 'Standard_LRS' $sto.Sku.Name;
        
        Retry-IfException { Remove-AzStorageAccount -Force -ResourceGroupName $rgname -Name $stoname; }
    }
    finally
    {
        # Cleanup
        Clean-ResourceGroup $rgname
    }
}

<#
.SYNOPSIS
Test Get-AzStorageAccount with -IncludeGeoReplicationStats
.DESCRIPTION
Smoke[Broken]Test
#>
function Test-GetAzureStorageAccountGeoReplicationStats
{
    # Setup
    $rgname = Get-StorageManagementTestResourceName;

    try
    {
        # Test
        $stoname = 'sto' + $rgname;
        $stotype = 'Standard_RAGRS';
        $kind = 'StorageV2'

        $loc = Get-ProviderLocation_Canary ResourceManagement;
        New-AzResourceGroup -Name $rgname -Location $loc;
		
        New-AzStorageAccount -ResourceGroupName $rgname -Name $stoname -Location $loc -Type $stotype -Kind $kind;
        $sto = Get-AzStorageAccount -ResourceGroupName $rgname  -Name $stoname -IncludeGeoReplicationStats;
        Assert-AreEqual $stoname $sto.StorageAccountName;
        Assert-AreEqual $stotype $sto.Sku.Name;
        Assert-AreEqual $loc.ToLower().Replace(" ", "") $sto.Location;
        Assert-AreEqual $kind $sto.Kind; 
        Assert-NotNull $sto.GeoReplicationStats.Status
        Assert-NotNull $sto.GeoReplicationStats.LastSyncTime
        
        Retry-IfException { Remove-AzStorageAccount -Force -ResourceGroupName $rgname -Name $stoname; }
        }
    finally
    {
        # Cleanup
        Clean-ResourceGroup $rgname
    }
}

<#
.SYNOPSIS
Test Get-AzStorageAccount | New/Set-AzStorageAccount
#>
function Test-PipingNewUpdateAccount
{
    # Setup
    $rgname = Get-StorageManagementTestResourceName;

    try
    {
        # Test
        $stoname = 'sto' + $rgname;
        $stoname2 = 'sto' + $rgname + '2';
        $stotype = 'Standard_GRS';
        $loc = Get-ProviderLocation ResourceManagement;

        New-AzResourceGroup -Name $rgname -Location $loc;

        $global:sto = New-AzStorageAccount -ResourceGroupName $rgname -Name $stoname -Location $loc -Type $stotype;

        Retry-IfException { $global:sto2 = Get-AzStorageAccount -ResourceGroupName $rgname -Name $stoname | New-AzStorageAccount -Name $stoname2 -skuName $stotype; }
        Assert-AreEqual $sto.ResourceGroupName $sto2.ResourceGroupName;
        Assert-AreEqual $sto.Location $sto2.Location;
        Assert-AreNotEqual $sto.StorageAccountName $sto2.StorageAccountName;
		
		Get-AzStorageAccount -ResourceGroupName $rgname -Name $stoname | set-AzStorageAccount -UpgradeToStorageV2
		$global:sto = $sto | set-AzStorageAccount -EnableHttpsTrafficOnly $true
        Assert-AreEqual 'StorageV2' $sto.Kind;
        Assert-AreEqual $true $sto.EnableHttpsTrafficOnly;

        Get-AzStorageAccount -ResourceGroupName $rgname -Name $stoname | Remove-AzStorageAccount -Force;
        $sto2 | Remove-AzStorageAccount -Force;
    }
    finally
    {
        # Cleanup
        Clean-ResourceGroup $rgname
    }
}



<#
.SYNOPSIS
Test NewSet-AzStorageAccountFileAADDS
.DESCRIPTION
Smoke[Broken]Test
#>
function Test-NewSetAzStorageAccountFileAADDS
{
    # Setup
    $rgname = Get-StorageManagementTestResourceName;

    try
    {
        # Test
        $stoname = 'sto' + $rgname;
        $stotype = 'Standard_LRS';
        $kind = 'StorageV2'

        $loc = Get-ProviderLocation ResourceManagement;
        New-AzureRmResourceGroup -Name $rgname -Location $loc;
        $loc = Get-ProviderLocation_Stage ResourceManagement;
		
        $sto = New-AzStorageAccount -ResourceGroupName $rgname -Name $stoname -Location $loc -Type $stotype -Kind $kind -EnableAzureActiveDirectoryDomainServicesForFile $true;
        Assert-AreEqual $stoname $sto.StorageAccountName;
        Assert-AreEqual $stotype $sto.Sku.Name;
        Assert-AreEqual $loc.ToLower().Replace(" ", "") $sto.Location;
        Assert-AreEqual $kind $sto.Kind; 
        Assert-AreEqual 'AADDS' $sto.AzureFilesIdentityBasedAuth.DirectoryServiceOptions; 	

        $sto = Get-AzStorageAccount -ResourceGroupName $rgname  -Name $stoname;
        Assert-AreEqual $stoname $sto.StorageAccountName;
        Assert-AreEqual $stotype $sto.Sku.Name;
        Assert-AreEqual $loc.ToLower().Replace(" ", "") $sto.Location;
        Assert-AreEqual $kind $sto.Kind; 
        Assert-AreEqual 'AADDS' $sto.AzureFilesIdentityBasedAuth.DirectoryServiceOptions; 		
		
		$sto = Set-AzStorageAccount -ResourceGroupName $rgname -Name $stoname -EnableAzureActiveDirectoryDomainServicesForFile $false
        Assert-AreEqual $stoname $sto.StorageAccountName;
        Assert-AreEqual $stotype $sto.Sku.Name;
        Assert-AreEqual $loc.ToLower().Replace(" ", "") $sto.Location;
        Assert-AreEqual $kind $sto.Kind; 
        Assert-AreEqual 'None' $sto.AzureFilesIdentityBasedAuth.DirectoryServiceOptions; 

        $sto = Get-AzStorageAccount -ResourceGroupName $rgname  -Name $stoname;
        Assert-AreEqual $stoname $sto.StorageAccountName;
        Assert-AreEqual $stotype $sto.Sku.Name;
        Assert-AreEqual $loc.ToLower().Replace(" ", "") $sto.Location;
        Assert-AreEqual $kind $sto.Kind; 
        Assert-AreEqual 'None' $sto.AzureFilesIdentityBasedAuth.DirectoryServiceOptions; 
        
        Retry-IfException { Remove-AzureRmStorageAccount -Force -ResourceGroupName $rgname -Name $stoname; }
    }
    finally
    {
        # Cleanup
        Clean-ResourceGroup $rgname
    }
}

<#
.SYNOPSIS
Test Set/Get/Remove-AzureStorageAccountManagementPolicy
.Description
AzureAutomationTest
#>
function Test-StorageAccountManagementPolicy
{
    # Setup
    $rgname = Get-StorageManagementTestResourceName;

    try
    {
        # Test
        $stoname = 'sto' + $rgname;
        $stotype = 'Standard_GRS';
        $loc = Get-ProviderLocation ResourceManagement;
        $kind = 'StorageV2'

        New-AzureRmResourceGroup -Name $rgname -Location $loc;

        $loc = Get-ProviderLocation_Stage;
        New-AzureRmStorageAccount -ResourceGroupName $rgname -Name $stoname -Location $loc -Type $stotype -Kind $kind;

        Retry-IfException { $global:sto = Get-AzureRmStorageAccount -ResourceGroupName $rgname -Name $stoname; }
        Assert-AreEqual $stoname $sto.StorageAccountName;
        Assert-AreEqual $stotype $sto.Sku.Name;
        Assert-AreEqual $loc.ToLower().Replace(" ", "") $sto.Location;
        Assert-AreEqual $kind $sto.Kind;        
                    
		# create Rule1
		$action1 = Add-AzStorageAccountManagementPolicyAction -BaseBlobAction Delete -daysAfterModificationGreaterThan 100
		$action1 = Add-AzStorageAccountManagementPolicyAction -InputObject $action1 -BaseBlobAction TierToArchive -daysAfterModificationGreaterThan 50
		$action1 = Add-AzStorageAccountManagementPolicyAction -InputObject $action1 -BaseBlobAction TierToCool -daysAfterModificationGreaterThan 30
		$action1 = Add-AzStorageAccountManagementPolicyAction -InputObject $action1 -SnapshotAction Delete -daysAfterCreationGreaterThan 100
		$filter1 = New-AzStorageAccountManagementPolicyFilter -PrefixMatch ab,cd
		$rule1 = New-AzStorageAccountManagementPolicyRule -Name Test -Action $action1 -Filter $filter1

		# create Rule2
		$action2 = Add-AzStorageAccountManagementPolicyAction -BaseBlobAction Delete -daysAfterModificationGreaterThan 100
		$filter2 = New-AzStorageAccountManagementPolicyFilter
		$rule2 = New-AzStorageAccountManagementPolicyRule -Name Test2 -Action $action2 -Filter $filter2 -Disabled

		# Set policy 
		$policy = Set-AzStorageAccountManagementPolicy -ResourceGroupName $rgname -StorageAccountName $stoname -Rule $rule1, $rule2
		Assert-AreEqual 2 $policy.Rules.Count
		Assert-AreEqual $rule1.Enabled $policy.Rules[0].Enabled
		Assert-AreEqual $rule1.Name $policy.Rules[0].Name
		Assert-AreEqual $rule1.Definition.Actions.BaseBlob.Delete.DaysAfterModificationGreaterThan $policy.Rules[0].Definition.Actions.BaseBlob.Delete.DaysAfterModificationGreaterThan
		Assert-AreEqual $rule1.Definition.Actions.BaseBlob.TierToArchive.DaysAfterModificationGreaterThan $policy.Rules[0].Definition.Actions.BaseBlob.TierToArchive.DaysAfterModificationGreaterThan
		Assert-AreEqual $rule1.Definition.Actions.BaseBlob.TierToCool.DaysAfterModificationGreaterThan $policy.Rules[0].Definition.Actions.BaseBlob.TierToCool.DaysAfterModificationGreaterThan
		Assert-AreEqual $rule1.Definition.Actions.Snapshot.Delete.DaysAfterCreationGreaterThan $policy.Rules[0].Definition.Actions.Snapshot.Delete.DaysAfterCreationGreaterThan
		Assert-AreEqual $rule1.Definition.Filters.BlobTypes[0] $policy.Rules[0].Definition.Filters.BlobTypes[0]
		Assert-AreEqual $rule1.Definition.Filters.PrefixMatch.Count $policy.Rules[0].Definition.Filters.PrefixMatch.Count
		Assert-AreEqual $rule1.Definition.Filters.PrefixMatch[0] $policy.Rules[0].Definition.Filters.PrefixMatch[0]
		Assert-AreEqual $rule1.Definition.Filters.PrefixMatch[1] $policy.Rules[0].Definition.Filters.PrefixMatch[1]		
		Assert-AreEqual $rule2.Enabled $policy.Rules[1].Enabled
		Assert-AreEqual $rule2.Name $policy.Rules[1].Name
		Assert-AreEqual $rule2.Definition.Actions.BaseBlob.Delete.DaysAfterModificationGreaterThan $policy.Rules[1].Definition.Actions.BaseBlob.Delete.DaysAfterModificationGreaterThan
		Assert-AreEqual $rule2.Definition.Actions.BaseBlob.TierToArchive $policy.Rules[1].Definition.Actions.BaseBlob.TierToArchive
		Assert-AreEqual $rule2.Definition.Actions.BaseBlob.TierToCool $policy.Rules[1].Definition.Actions.BaseBlob.TierToCool
		Assert-AreEqual $rule2.Definition.Actions.Snapshot $policy.Rules[1].Definition.Actions.Snapshot
		Assert-AreEqual $rule2.Definition.Filters.BlobTypes[0] $policy.Rules[1].Definition.Filters.BlobTypes[0]
		Assert-AreEqual $rule2.Definition.Filters.PrefixMatch $policy.Rules[1].Definition.Filters.PrefixMatch
		
		$policy = Get-AzStorageAccountManagementPolicy -ResourceGroupName $rgname -StorageAccountName $stoname
		Assert-AreEqual 2 $policy.Rules.Count
		Assert-AreEqual $rule1.Enabled $policy.Rules[0].Enabled
		Assert-AreEqual $rule1.Name $policy.Rules[0].Name
		Assert-AreEqual $rule1.Definition.Actions.BaseBlob.Delete.DaysAfterModificationGreaterThan $policy.Rules[0].Definition.Actions.BaseBlob.Delete.DaysAfterModificationGreaterThan
		Assert-AreEqual $rule1.Definition.Actions.BaseBlob.TierToArchive.DaysAfterModificationGreaterThan $policy.Rules[0].Definition.Actions.BaseBlob.TierToArchive.DaysAfterModificationGreaterThan
		Assert-AreEqual $rule1.Definition.Actions.BaseBlob.TierToCool.DaysAfterModificationGreaterThan $policy.Rules[0].Definition.Actions.BaseBlob.TierToCool.DaysAfterModificationGreaterThan
		Assert-AreEqual $rule1.Definition.Actions.Snapshot.Delete.DaysAfterCreationGreaterThan $policy.Rules[0].Definition.Actions.Snapshot.Delete.DaysAfterCreationGreaterThan
		Assert-AreEqual $rule1.Definition.Filters.BlobTypes[0] $policy.Rules[0].Definition.Filters.BlobTypes[0]
		Assert-AreEqual $rule1.Definition.Filters.PrefixMatch.Count $policy.Rules[0].Definition.Filters.PrefixMatch.Count
		Assert-AreEqual $rule1.Definition.Filters.PrefixMatch[0] $policy.Rules[0].Definition.Filters.PrefixMatch[0]
		Assert-AreEqual $rule1.Definition.Filters.PrefixMatch[1] $policy.Rules[0].Definition.Filters.PrefixMatch[1]		
		Assert-AreEqual $rule2.Enabled $policy.Rules[1].Enabled
		Assert-AreEqual $rule2.Name $policy.Rules[1].Name
		Assert-AreEqual $rule2.Definition.Actions.BaseBlob.Delete.DaysAfterModificationGreaterThan $policy.Rules[1].Definition.Actions.BaseBlob.Delete.DaysAfterModificationGreaterThan
		Assert-AreEqual $rule2.Definition.Actions.BaseBlob.TierToArchive $policy.Rules[1].Definition.Actions.BaseBlob.TierToArchive
		Assert-AreEqual $rule2.Definition.Actions.BaseBlob.TierToCool $policy.Rules[1].Definition.Actions.BaseBlob.TierToCool
		Assert-AreEqual $rule2.Definition.Actions.Snapshot $policy.Rules[1].Definition.Actions.Snapshot
		Assert-AreEqual $rule2.Definition.Filters.BlobTypes[0] $policy.Rules[1].Definition.Filters.BlobTypes[0]
		Assert-AreEqual $rule2.Definition.Filters.PrefixMatch $policy.Rules[1].Definition.Filters.PrefixMatch

		Remove-AzStorageAccountManagementPolicy -ResourceGroupName $rgname -StorageAccountName $stoname	
        
		$policy| Set-AzStorageAccountManagementPolicy -ResourceGroupName $rgname -StorageAccountName $stoname 

		$policy = Get-AzStorageAccountManagementPolicy -ResourceGroupName $rgname -StorageAccountName $stoname	
        Assert-AreEqual 2 $policy.Rules.Count
		Assert-AreEqual $rule1.Enabled $policy.Rules[0].Enabled
		Assert-AreEqual $rule1.Name $policy.Rules[0].Name
		Assert-AreEqual $rule1.Definition.Actions.BaseBlob.Delete.DaysAfterModificationGreaterThan $policy.Rules[0].Definition.Actions.BaseBlob.Delete.DaysAfterModificationGreaterThan
		Assert-AreEqual $rule1.Definition.Actions.BaseBlob.TierToArchive.DaysAfterModificationGreaterThan $policy.Rules[0].Definition.Actions.BaseBlob.TierToArchive.DaysAfterModificationGreaterThan
		Assert-AreEqual $rule1.Definition.Actions.BaseBlob.TierToCool.DaysAfterModificationGreaterThan $policy.Rules[0].Definition.Actions.BaseBlob.TierToCool.DaysAfterModificationGreaterThan
		Assert-AreEqual $rule1.Definition.Actions.Snapshot.Delete.DaysAfterCreationGreaterThan $policy.Rules[0].Definition.Actions.Snapshot.Delete.DaysAfterCreationGreaterThan
		Assert-AreEqual $rule1.Definition.Filters.BlobTypes[0] $policy.Rules[0].Definition.Filters.BlobTypes[0]
		Assert-AreEqual $rule1.Definition.Filters.PrefixMatch.Count $policy.Rules[0].Definition.Filters.PrefixMatch.Count
		Assert-AreEqual $rule1.Definition.Filters.PrefixMatch[0] $policy.Rules[0].Definition.Filters.PrefixMatch[0]
		Assert-AreEqual $rule1.Definition.Filters.PrefixMatch[1] $policy.Rules[0].Definition.Filters.PrefixMatch[1]		
		Assert-AreEqual $rule2.Enabled $policy.Rules[1].Enabled
		Assert-AreEqual $rule2.Name $policy.Rules[1].Name
		Assert-AreEqual $rule2.Definition.Actions.BaseBlob.Delete.DaysAfterModificationGreaterThan $policy.Rules[1].Definition.Actions.BaseBlob.Delete.DaysAfterModificationGreaterThan
		Assert-AreEqual $rule2.Definition.Actions.BaseBlob.TierToArchive $policy.Rules[1].Definition.Actions.BaseBlob.TierToArchive
		Assert-AreEqual $rule2.Definition.Actions.BaseBlob.TierToCool $policy.Rules[1].Definition.Actions.BaseBlob.TierToCool
		Assert-AreEqual $rule2.Definition.Actions.Snapshot $policy.Rules[1].Definition.Actions.Snapshot
		Assert-AreEqual $rule2.Definition.Filters.BlobTypes[0] $policy.Rules[1].Definition.Filters.BlobTypes[0]
		Assert-AreEqual $rule2.Definition.Filters.PrefixMatch $policy.Rules[1].Definition.Filters.PrefixMatch

		$policy| Remove-AzStorageAccountManagementPolicy

        Remove-AzStorageAccount -Force -ResourceGroupName $rgname -Name $stoname;
    }
    finally
    {
        # Cleanup
        Clean-ResourceGroup $rgname
    }
}

<<<<<<< HEAD
	<#
.SYNOPSIS
Test Test-NewSetAzureStorageAccount_GZRS
.DESCRIPTION
SmokeTest
#>
function Test-NewSetAzureStorageAccount_GZRS
{
    # Setup
    $rgname = Get-StorageManagementTestResourceName;

    try
    {
        # Test
        $stoname = 'sto' + $rgname;
        $stotype = 'Standard_GZRS';
        $loc = Get-ProviderLocation_Canary ResourceManagement;
        $kind = 'StorageV2'

        New-AzResourceGroup -Name $rgname -Location $loc;
        Write-Output ("Resource Group created")
		
        New-AzStorageAccount -ResourceGroupName $rgname -Name $stoname -Location $loc -SkuName $stotype ;

        Retry-IfException { $global:sto = Get-AzStorageAccount -ResourceGroupName $rgname -Name $stoname; }
        Assert-AreEqual $stoname $sto.StorageAccountName;
        Assert-AreEqual $stotype $sto.Sku.Name;
        Assert-AreEqual $loc.ToLower().Replace(" ", "") $sto.Location;
        Assert-AreEqual $kind $sto.Kind;
		
        $stotype = 'Standard_RAGZRS';
        Set-AzStorageAccount -ResourceGroupName $rgname -Name $stoname -SkuName $stotype ;
		
        Retry-IfException { $global:sto = Get-AzStorageAccount -ResourceGroupName $rgname -Name $stoname; }
        Assert-AreEqual $stoname $sto.StorageAccountName;
        Assert-AreEqual $stotype $sto.Sku.Name;
        Assert-AreEqual $loc.ToLower().Replace(" ", "") $sto.Location;
        Assert-AreEqual $kind $sto.Kind;

        Remove-AzStorageAccount -Force -ResourceGroupName $rgname -Name $stoname;
    }
    finally
    {
        # Cleanup
        Clean-ResourceGroup $rgname
    }
}

=======
>>>>>>> 1b43c409
<#
.SYNOPSIS
Test Test-NewSetAzureStorageAccount_LargeFileShare
.DESCRIPTION
SmokeTest
#>
function Test-NewSetAzureStorageAccount_LargeFileShare
{
    # Setup
    $rgname = Get-StorageManagementTestResourceName;

    try
    {
        # Test
        $stoname = 'sto' + $rgname;
        $stotype = 'Standard_LRS';
        $loc = Get-ProviderLocation_Canary ResourceManagement;
        $kind = 'StorageV2'

        New-AzResourceGroup -Name $rgname -Location $loc;
        Write-Output ("Resource Group created")
		
		# new account
        New-AzStorageAccount -ResourceGroupName $rgname -Name $stoname -Location $loc -SkuName $stotype -EnableLargeFileShare;

        Retry-IfException { $global:sto = Get-AzStorageAccount -ResourceGroupName $rgname -Name $stoname; }
        Assert-AreEqual $stoname $sto.StorageAccountName;
        Assert-AreEqual $stotype $sto.Sku.Name;
        Assert-AreEqual $loc.ToLower().Replace(" ", "") $sto.Location;
        Assert-AreEqual $kind $sto.Kind;
        Assert-AreEqual "Enabled" $sto.LargeFileSharesState;
		
		#update Account
        Set-AzStorageAccount -ResourceGroupName $rgname -Name $stoname -EnableLargeFileShare -SkuName $stotype -UpgradeToStorageV2;
		
        Retry-IfException { $global:sto = Get-AzStorageAccount -ResourceGroupName $rgname -Name $stoname; }
        Assert-AreEqual $stoname $sto.StorageAccountName;
        Assert-AreEqual $stotype $sto.Sku.Name;
        Assert-AreEqual $loc.ToLower().Replace(" ", "") $sto.Location;
        Assert-AreEqual $kind $sto.Kind;
        Assert-AreEqual "Enabled" $sto.LargeFileSharesState;

        Remove-AzStorageAccount -Force -ResourceGroupName $rgname -Name $stoname;
    }
    finally
    {
        # Cleanup
        Clean-ResourceGroup $rgname
    }
<<<<<<< HEAD
}

	<#
.SYNOPSIS
Test Test-NewAzureStorageAccount_RAGZRS
.DESCRIPTION
SmokeTest
#>
function Test-NewSetAzureStorageAccount_RAGZRS
{
    # Setup
    $rgname = Get-StorageManagementTestResourceName;

    try
    {
        # Test
        $stoname = 'sto' + $rgname;
        $stotype = 'Standard_RAGZRS';
        $loc = Get-ProviderLocation_Canary ResourceManagement;
        $kind = 'StorageV2'

        New-AzResourceGroup -Name $rgname -Location $loc;
        Write-Output ("Resource Group created")
		
        New-AzStorageAccount -ResourceGroupName $rgname -Name $stoname -Location $loc -SkuName $stotype ;

        Retry-IfException { $global:sto = Get-AzStorageAccount -ResourceGroupName $rgname -Name $stoname; }
        Assert-AreEqual $stoname $sto.StorageAccountName;
        Assert-AreEqual $stotype $sto.Sku.Name;
        Assert-AreEqual $loc.ToLower().Replace(" ", "") $sto.Location;
        Assert-AreEqual $kind $sto.Kind;
		
        $stotype = 'Standard_GZRS';
        Set-AzStorageAccount -ResourceGroupName $rgname -Name $stoname -SkuName $stotype ;
		
        Retry-IfException { $global:sto = Get-AzStorageAccount -ResourceGroupName $rgname -Name $stoname; }
        Assert-AreEqual $stoname $sto.StorageAccountName;
        Assert-AreEqual $stotype $sto.Sku.Name;
        Assert-AreEqual $loc.ToLower().Replace(" ", "") $sto.Location;
        Assert-AreEqual $kind $sto.Kind;

        Remove-AzStorageAccount -Force -ResourceGroupName $rgname -Name $stoname;
    }
    finally
    {
        # Cleanup
        Clean-ResourceGroup $rgname
    }
=======
>>>>>>> 1b43c409
}<|MERGE_RESOLUTION|>--- conflicted
+++ resolved
@@ -1145,7 +1145,6 @@
     }
 }
 
-<<<<<<< HEAD
 	<#
 .SYNOPSIS
 Test Test-NewSetAzureStorageAccount_GZRS
@@ -1194,8 +1193,54 @@
     }
 }
 
-=======
->>>>>>> 1b43c409
+	<#
+.SYNOPSIS
+Test Test-NewAzureStorageAccount_RAGZRS
+.DESCRIPTION
+SmokeTest
+#>
+function Test-NewSetAzureStorageAccount_RAGZRS
+{
+    # Setup
+    $rgname = Get-StorageManagementTestResourceName;
+
+    try
+    {
+        # Test
+        $stoname = 'sto' + $rgname;
+        $stotype = 'Standard_RAGZRS';
+        $loc = Get-ProviderLocation_Canary ResourceManagement;
+        $kind = 'StorageV2'
+
+        New-AzResourceGroup -Name $rgname -Location $loc;
+        Write-Output ("Resource Group created")
+		
+        New-AzStorageAccount -ResourceGroupName $rgname -Name $stoname -Location $loc -SkuName $stotype ;
+
+        Retry-IfException { $global:sto = Get-AzStorageAccount -ResourceGroupName $rgname -Name $stoname; }
+        Assert-AreEqual $stoname $sto.StorageAccountName;
+        Assert-AreEqual $stotype $sto.Sku.Name;
+        Assert-AreEqual $loc.ToLower().Replace(" ", "") $sto.Location;
+        Assert-AreEqual $kind $sto.Kind;
+		
+        $stotype = 'Standard_GZRS';
+        Set-AzStorageAccount -ResourceGroupName $rgname -Name $stoname -SkuName $stotype ;
+		
+        Retry-IfException { $global:sto = Get-AzStorageAccount -ResourceGroupName $rgname -Name $stoname; }
+        Assert-AreEqual $stoname $sto.StorageAccountName;
+        Assert-AreEqual $stotype $sto.Sku.Name;
+        Assert-AreEqual $loc.ToLower().Replace(" ", "") $sto.Location;
+        Assert-AreEqual $kind $sto.Kind;
+
+        Remove-AzStorageAccount -Force -ResourceGroupName $rgname -Name $stoname;
+    }
+    finally
+    {
+        # Cleanup
+        Clean-ResourceGroup $rgname
+    }
+}
+
 <#
 .SYNOPSIS
 Test Test-NewSetAzureStorageAccount_LargeFileShare
@@ -1245,55 +1290,4 @@
         # Cleanup
         Clean-ResourceGroup $rgname
     }
-<<<<<<< HEAD
-}
-
-	<#
-.SYNOPSIS
-Test Test-NewAzureStorageAccount_RAGZRS
-.DESCRIPTION
-SmokeTest
-#>
-function Test-NewSetAzureStorageAccount_RAGZRS
-{
-    # Setup
-    $rgname = Get-StorageManagementTestResourceName;
-
-    try
-    {
-        # Test
-        $stoname = 'sto' + $rgname;
-        $stotype = 'Standard_RAGZRS';
-        $loc = Get-ProviderLocation_Canary ResourceManagement;
-        $kind = 'StorageV2'
-
-        New-AzResourceGroup -Name $rgname -Location $loc;
-        Write-Output ("Resource Group created")
-		
-        New-AzStorageAccount -ResourceGroupName $rgname -Name $stoname -Location $loc -SkuName $stotype ;
-
-        Retry-IfException { $global:sto = Get-AzStorageAccount -ResourceGroupName $rgname -Name $stoname; }
-        Assert-AreEqual $stoname $sto.StorageAccountName;
-        Assert-AreEqual $stotype $sto.Sku.Name;
-        Assert-AreEqual $loc.ToLower().Replace(" ", "") $sto.Location;
-        Assert-AreEqual $kind $sto.Kind;
-		
-        $stotype = 'Standard_GZRS';
-        Set-AzStorageAccount -ResourceGroupName $rgname -Name $stoname -SkuName $stotype ;
-		
-        Retry-IfException { $global:sto = Get-AzStorageAccount -ResourceGroupName $rgname -Name $stoname; }
-        Assert-AreEqual $stoname $sto.StorageAccountName;
-        Assert-AreEqual $stotype $sto.Sku.Name;
-        Assert-AreEqual $loc.ToLower().Replace(" ", "") $sto.Location;
-        Assert-AreEqual $kind $sto.Kind;
-
-        Remove-AzStorageAccount -Force -ResourceGroupName $rgname -Name $stoname;
-    }
-    finally
-    {
-        # Cleanup
-        Clean-ResourceGroup $rgname
-    }
-=======
->>>>>>> 1b43c409
 }