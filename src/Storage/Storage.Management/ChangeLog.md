<!--
    Please leave this section at the top of the change log.

    Changes for the upcoming release should go under the section titled "Upcoming Release", and should adhere to the following format:

    ## Upcoming Release
    * Overview of change #1
        - Additional information about change #1
    * Overview of change #2
        - Additional information about change #2
        - Additional information about change #2
    * Overview of change #3
    * Overview of change #4
        - Additional information about change #4

    ## YYYY.MM.DD - Version X.Y.Z (Previous Release)
    * Overview of change #1
        - Additional information about change #1
-->
## Upcoming Release
<<<<<<< HEAD
* Update references in .psd1 to use relative path
=======
* Support generate Blob/Constainer Idenity based SAS token with Storage Context based on Oauth authentication
    - New-AzStorageContainerSASToken
    - New-AzStorageBlobSASToken
* Support revoke Storage Account User Delegation Keys, so all Idenity SAS tokens are revoked
    - Revoke-AzStorageAccountUserDelegationKeys

## Version 1.9.0
>>>>>>> e8f1c75e
* Support enable Large File share when create or update Storage account
    -  New-AzStorageAccount
    -  Set-AzStorageAccount
* When close/get File handle, skip check the input path is File directory or File, to avoid failure with object in DeletePending status
    -  Get-AzStorageFileHandle
    -  Close-AzStorageFileHandle

## Version 1.8.0
* Upgrade Storage Client Library to 11.1.0
* List containers with Management plane API, will list with NextPageLink
    -  Get-AzRmStorageContainer
* List Storage accounts from subscription, will list with NextPageLink
    -  Get-AzStorageAccount

## Version 1.7.0
* Updated example in reference documentation for `Get-AzStorageAccountKey`
* In upload/Downalod Azure File,support perserve the source File SMB properties (File Attributtes, File Creation Time, File Last Write Time) in the destination file
    -  Set-AzStorageFileContent
    -  Get-AzStorageFileContent
* Fix Upload block blob with properties/metadate fail on container enabled ImmutabilityPolicy.
    -  Set-AzStorageBlobContent
* Support manage Azure File shares with Management plane API
    -  New-AzRmStorageShare
    -  Get-AzRmStorageShare
    -  Update-AzRmStorageShare
    -  Remove-AzRmStorageShare

## Version 1.6.0
* Fixed miscellaneous typos across module
* Update help for Get/Close-AzStorageFileHandle, by add more scenarios to cmdlet examples and update parameter descriptions
* Support StandardBlobTier in upload blob and copy blob
    -  Set-AzStorageBlobContent
    -  Start-AzStorageBlobCopy
* Support Rehydrate Priority in copy blob
    -  Start-AzStorageBlobCopy

## Version 1.5.1
* Update example in reference documentation for `Get-AzStorageAccount` to use correct parameter name

## Version 1.5.0
* Change 2 parameters "-IndexDocument" and "-ErrorDocument404Path" from required to optional  in cmdlet:
    -  Enable-AzStorageStaticWebsite
* Update help of Get-AzStorageBlobContent by add an example
* Show more error information when cmdlet failed with StorageException 
* Support create or update Storage account with Azure Files AAD DS Authentication
    -  New-AzStorageAccount
    -  Set-AzStorageAccount
* Support list or close file handles of a file share, file directory or a file
    - Get-AzStorageFileHandle
    - Close-AzStorageFileHandle

## Version 1.4.0
* Support Kind FileStorage and SkuName Premium_ZRS when create Storage account
    - New-AzStorageAccount
* Clarified description of blob immutability cmdlet
    -  Remove-AzRmStorageContainerImmutabilityPolicy

## Version 1.3.0
* Upgrade to Storage Client Library 10.0.1 (the namespace of all objects from this SDK change from "Microsoft.WindowsAzure.Storage.*" to "Microsoft.Azure.Storage.*")
* Upgrade to Microsoft.Azure.Management.Storage 11.0.0, to support new API version 2019-04-01.
* The default Storage account Kind in Create Storage account change from 'Storage' to 'StorageV2'
    - New-AzStorageAccount
* Change the Storage account cmdlet output Sku.Name to be aligned with input SkuName by add '-', like "StandardLRS" change to "Standard_LRS"
    - New-AzStorageAccount
    - Get-AzStorageAccount
    - Set-AzStorageAccount

## Version 1.2.0
* Report detail error when create Storage context with parameter -UseConnectedAccount, but without login Azure account
    - New-AzStorageContext
* Support Manage Blob Service Properties of a specified Storage account with Management plane API
    - Update-AzStorageBlobServiceProperty
    - Get-AzStorageBlobServiceProperty
    - Enable-AzStorageBlobDeleteRetentionPolicy
    - Disable-AzStorageBlobDeleteRetentionPolicy
* -AsJob support for Blob and file upload and download cmdlets
    - Get-AzStorageBlobContent
    - Set-AzStorageBlobContent
    - Get-AzStorageFileContent
    - Set-AzStorageFileContent

## Version 1.1.0
* Support Get/Set/Remove Management Policy on a Storage account
    - Set-AzStorageAccountManagementPolicy
    - Get-AzStorageAccountManagementPolicy
    - Remove-AzStorageAccountManagementPolicy
    - Add-AzStorageAccountManagementPolicyAction
    - New-AzStorageAccountManagementPolicyFilter
    - New-AzStorageAccountManagementPolicyRule

## Version 1.0.4
* Upgrade to Storage Client Library 9.4.2 and Microsoft.Azure.Cosmos.Table 0.10.1-preview

## Version 1.0.3
* Support Kind BlockBlobStorage when create Storage account
       - New-AzStorageAccount

## Version 1.0.2
* Update incorrect online help URLs
* Give detail error message when get/set classic Logging/Metric on Premium Storage Account, since Premium Storage Account not supoort classic Logging/Metric.
    - Get/Set-AzStorageServiceLoggingProperty
    - Get/Set-AzStorageServiceMetricsProperty

## Version 1.0.1
* Set the StorageAccountName of Storage context as the real Storage Account Name, when it's created with Sas Token, OAuth or Anonymous
    - New-AzStorageContext
* Create Sas Token of Blob Snapshot Object with '-FullUri' parameter, fix the returned Uri to be the sanpshot Uri
    - New-AzStorageBlobSASToken

## Version 1.0.0
* General availability of `Az.Storage` module<|MERGE_RESOLUTION|>--- conflicted
+++ resolved
@@ -18,9 +18,7 @@
         - Additional information about change #1
 -->
 ## Upcoming Release
-<<<<<<< HEAD
 * Update references in .psd1 to use relative path
-=======
 * Support generate Blob/Constainer Idenity based SAS token with Storage Context based on Oauth authentication
     - New-AzStorageContainerSASToken
     - New-AzStorageBlobSASToken
@@ -28,7 +26,6 @@
     - Revoke-AzStorageAccountUserDelegationKeys
 
 ## Version 1.9.0
->>>>>>> e8f1c75e
 * Support enable Large File share when create or update Storage account
     -  New-AzStorageAccount
     -  Set-AzStorageAccount
