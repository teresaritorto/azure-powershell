--- conflicted
+++ resolved
@@ -56,9 +56,6 @@
 RequiredModules = @(@{ModuleName = 'Az.Accounts'; ModuleVersion = '1.4.0'; })
 
 # Assemblies that must be loaded prior to importing this module
-<<<<<<< HEAD
-RequiredAssemblies = '.\Microsoft.Azure.Management.Storage.dll'
-=======
 RequiredAssemblies = '.\Microsoft.Azure.Management.Storage.dll', 
                '.\Microsoft.Azure.Storage.Common.dll',
                '.\Microsoft.Azure.Storage.Blob.dll',
@@ -71,7 +68,6 @@
                '.\Microsoft.OData.Core.dll',
                '.\Microsoft.OData.Edm.dll',
                '.\Microsoft.Spatial.dll'
->>>>>>> 1c76c7e5
 
 # Script files (.ps1) that are run in the caller's environment prior to importing this module.
 # ScriptsToProcess = @()
