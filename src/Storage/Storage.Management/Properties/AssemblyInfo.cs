--- conflicted
+++ resolved
@@ -46,10 +46,5 @@
 // You can specify all the values or you can default the Build and Revision Numbers 
 // by using the '*' as shown below:
 
-<<<<<<< HEAD
-[assembly: AssemblyVersion("1.9.1")]
-[assembly: AssemblyFileVersion("1.9.1")]
-=======
 [assembly: AssemblyVersion("1.10.0")]
-[assembly: AssemblyFileVersion("1.10.0")]
->>>>>>> 0b9ba766
+[assembly: AssemblyFileVersion("1.10.0")]