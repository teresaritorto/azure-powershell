--- conflicted
+++ resolved
@@ -46,10 +46,5 @@
 // You can specify all the values or you can default the Build and Revision Numbers 
 // by using the '*' as shown below:
 
-<<<<<<< HEAD
-[assembly: AssemblyVersion("2.3.1")]
-[assembly: AssemblyFileVersion("2.3.1")]
-=======
 [assembly: AssemblyVersion("2.4.0")]
-[assembly: AssemblyFileVersion("2.4.0")]
->>>>>>> 526a74b4
+[assembly: AssemblyFileVersion("2.4.0")]