﻿// ----------------------------------------------------------------------------------
//
// Copyright Microsoft Corporation
// Licensed under the Apache License, Version 2.0 (the "License");
// you may not use this file except in compliance with the License.
// You may obtain a copy of the License at
// http://www.apache.org/licenses/LICENSE-2.0
// Unless required by applicable law or agreed to in writing, software
// distributed under the License is distributed on an "AS IS" BASIS,
// WITHOUT WARRANTIES OR CONDITIONS OF ANY KIND, either express or implied.
// See the License for the specific language governing permissions and
// limitations under the License.
// ----------------------------------------------------------------------------------

namespace Microsoft.WindowsAzure.Commands.Storage
{
    using Commands.Common.Storage.ResourceModel;
    using Microsoft.WindowsAzure.Commands.Common.Storage;
    using Microsoft.WindowsAzure.Commands.Storage.Common;
    using Microsoft.WindowsAzure.Commands.Storage.Model.Contract;
    using Microsoft.Azure.Storage;
    using Microsoft.Azure.Storage.Blob;
    using System;
    using System.Collections.Generic;
    using System.Globalization;
    using System.Threading.Tasks;
    using System.Collections;
    using Microsoft.Azure.Commands.Common.Authentication.Abstractions;
    using global::Azure.Storage.Blobs;
    using global::Azure.Storage.Files.DataLake;
    using global::Azure.Storage;
    using global::Azure;
    using global::Azure.Storage.Files.DataLake.Models;
<<<<<<< HEAD
    using Track2blobModel = global::Azure.Storage.Blobs.Models;
    using global::Azure.Storage.Blobs.Specialized;
=======
    using global::Azure.Core;
    using Microsoft.WindowsAzure.Commands.Common;
    using Track2blobModel = global::Azure.Storage.Blobs.Models;
    using global::Azure.Storage.Blobs.Specialized;
    using System.Management.Automation;
>>>>>>> 6aa258fe

    /// <summary>
    /// Base cmdlet for storage blob/container cmdlet
    /// </summary>
    public class StorageCloudBlobCmdletBase : StorageCloudCmdletBase<IStorageBlobManagement>
    {
        //[Parameter(HelpMessage = "Optional Query statement to apply to the Tags of the Blob. The blob request will fail when the blob tags not match the given tag conditions.", Mandatory = false)]
        //[ValidateNotNullOrEmpty]
        //public virtual string TagCondition { get; set; }        

        /// <summary>
        /// Initializes a new instance of the StorageCloudBlobCmdletBase class.
        /// </summary>
        public StorageCloudBlobCmdletBase()
            : this(null)
        {
        }

        /// <summary>
        /// Initializes a new instance of the StorageCloudBlobCmdletBase class.
        /// </summary>
        /// <param name="channel">IStorageBlobManagement channel</param>
        public StorageCloudBlobCmdletBase(IStorageBlobManagement channel)
        {
            Channel = channel;
        }

        /// <summary>
        /// Blob request options
        /// </summary>
        public BlobRequestOptions RequestOptions
        {
            get
            {
                return (BlobRequestOptions)GetRequestOptions(StorageServiceType.Blob);
            }
        }

        public BlobClientOptions ClientOptions
        {
            get
            {
                BlobClientOptions options = new BlobClientOptions();
                options.AddPolicy(new UserAgentPolicy(ApiConstants.UserAgentHeaderValue), HttpPipelinePosition.PerCall);
                return options;
            }
        }

        public global::Azure.Storage.Blobs.Models.BlobRequestConditions BlobRequestConditions
        {
            get
            {
                global::Azure.Storage.Blobs.Models.BlobRequestConditions requestConditions = new global::Azure.Storage.Blobs.Models.BlobRequestConditions();
                //if (this.TagCondition != null)
                //{
                //    requestConditions.TagConditions = this.TagCondition;
                //}
                return requestConditions;
            }
        }

        public global::Azure.Storage.Blobs.Models.PageBlobRequestConditions PageBlobRequestConditions
        {
            get
            {
                global::Azure.Storage.Blobs.Models.PageBlobRequestConditions requestConditions = new global::Azure.Storage.Blobs.Models.PageBlobRequestConditions();
                //if (this.TagCondition != null)
                //{
                //    requestConditions.TagConditions = this.TagCondition;
                //}
                return requestConditions;
            }
        }

        public global::Azure.Storage.Blobs.Models.AppendBlobRequestConditions AppendBlobRequestConditions
        {
            get
            {
                global::Azure.Storage.Blobs.Models.AppendBlobRequestConditions requestConditions = new global::Azure.Storage.Blobs.Models.AppendBlobRequestConditions();
                //if (this.TagCondition != null)
                //{
                //    requestConditions.TagConditions = this.TagCondition;
                //}
                return requestConditions;
            }
        }



        protected static CloudBlob GetBlobReferenceFromServerWithContainer(
            IStorageBlobManagement localChannel,
            CloudBlobContainer container,
            string blobName,
            AccessCondition accessCondition = null,
            BlobRequestOptions requestOptions = null,
            OperationContext operationContext = null,
            DateTimeOffset? snapshotTime = null)
        {
            return GetBlobReferenceWrapper(() =>
                {
                    try
                    {
                        return localChannel.GetBlobReferenceFromServer(container, blobName, accessCondition, requestOptions, operationContext, snapshotTime);
                    }
                    catch (InvalidOperationException)
                    {
                        return null;
                    }
                },
                blobName,
                container.Name);
        }

        protected static CloudBlob GetBlobSnapshotReferenceFromServerWithContainer(
            IStorageBlobManagement localChannel,
            CloudBlobContainer container,
            string blobName,
            DateTime SrcBlobSnapshotTime,
            AccessCondition accessCondition = null,
            BlobRequestOptions requestOptions = null,
            OperationContext operationContext = null)
        {
            return GetBlobReferenceWrapper(() =>
            {
                try
                {
                    return localChannel.GetBlobReferenceFromServer(container, blobName, accessCondition, requestOptions, operationContext);
                }
                catch (InvalidOperationException)
                {
                    return null;
                }
            },
                blobName,
                container.Name);
        }

        protected static CloudBlob GetBlobReferenceWrapper(Func<CloudBlob> getBlobReference, string blobName, string containerName)
        {
            CloudBlob blob = getBlobReference();

            if (null == blob)
            {
                throw new ResourceNotFoundException(String.Format(Resources.BlobNotFound, blobName, containerName));
            }

            return blob;
        }

        /// <summary>
        /// Make sure the pipeline blob is valid and already existing
        /// </summary>
        /// <param name="blob">CloudBlob object</param>
        internal void ValidatePipelineCloudBlob(CloudBlob blob)
        {
            if (null == blob)
            {
                throw new ArgumentException(String.Format(Resources.ObjectCannotBeNull, typeof(CloudBlob).Name));
            }

            if (!NameUtil.IsValidBlobName(blob.Name))
            {
                throw new ArgumentException(String.Format(Resources.InvalidBlobName, blob.Name));
            }

            ValidatePipelineCloudBlobContainer(blob.Container);
            //BlobRequestOptions requestOptions = RequestOptions;

            //if (!Channel.DoesBlobExist(blob, requestOptions, OperationContext))
            //{
            //    throw new ResourceNotFoundException(String.Format(Resources.BlobNotFound, blob.Name, blob.Container.Name));
            //}
        }

        /// <summary>
        /// Make sure the pipeline blob is valid and already existing
        /// </summary>
        /// <param name="blob">CloudBlob object</param>
        internal void ValidatePipelineCloudBlobTrack2(BlobBaseClient blob)
        {
            if (null == blob)
            {
                throw new ArgumentException(String.Format(Resources.ObjectCannotBeNull, typeof(CloudBlob).Name));
            }

            if (!NameUtil.IsValidBlobName(blob.Name))
            {
                throw new ArgumentException(String.Format(Resources.InvalidBlobName, blob.Name));
            }

            if (!NameUtil.IsValidContainerName(blob.BlobContainerName))
            {
                throw new ArgumentException(String.Format(Resources.InvalidContainerName, blob.BlobContainerName));
            }
        }

        /// <summary>
        /// Make sure the container is valid and already existing 
        /// </summary>
        /// <param name="container">A CloudBlobContainer object</param>
        internal void ValidatePipelineCloudBlobContainer(CloudBlobContainer container)
        {
            if (null == container)
            {
                throw new ArgumentException(String.Format(Resources.ObjectCannotBeNull, typeof(CloudBlobContainer).Name));
            }

            if (!NameUtil.IsValidContainerName(container.Name))
            {
                throw new ArgumentException(String.Format(Resources.InvalidContainerName, container.Name));
            }

            //BlobRequestOptions requestOptions = RequestOptions;

            //if (container.ServiceClient.Credentials.IsSharedKey 
            //    && !Channel.DoesContainerExist(container, requestOptions, OperationContext))
            //{
            //    throw new ResourceNotFoundException(String.Format(Resources.ContainerNotFound, container.Name));
            //}
        }

        /// <summary>
        /// Create blob client and storage service management channel if need to.
        /// </summary>
        /// <returns>IStorageManagement object</returns>
        protected override IStorageBlobManagement CreateChannel()
        {
            //Init storage blob management channel
            if (Channel == null || !ShareChannel)
            {
                Channel = new StorageBlobManagement(GetCmdletStorageContext());
            }

            return Channel;
        }

        /// <summary>
        /// Get a service channel object using specified storage account
        /// </summary>
        /// <param name="account">Cloud storage account object</param>
        /// <returns>IStorageBlobManagement channel object</returns>
        protected IStorageBlobManagement CreateChannel(AzureStorageContext context)
        {
            return new StorageBlobManagement(context);
        }

        /// <summary>
        /// whether the specified blob is a snapshot
        /// </summary>
        /// <param name="blob">CloudBlob object</param>
        /// <returns>true if the specified blob is snapshot, otherwise false</returns>
        internal bool IsSnapshot(CloudBlob blob)
        {
            return !string.IsNullOrEmpty(blob.Name) && blob.SnapshotTime != null;
        }

        /// <summary>
        /// Write CloudBlob to output using specified service channel
        /// </summary>
        /// <param name="blob">The output CloudBlob object</param>
        /// <param name="channel">IStorageBlobManagement channel object</param>
        internal void WriteCloudBlobObject(long taskId, IStorageBlobManagement channel, CloudBlob blob, BlobContinuationToken continuationToken = null)
        {
            AzureStorageBlob azureBlob = new AzureStorageBlob(blob, channel.StorageContext, ClientOptions);
            azureBlob.ContinuationToken = continuationToken;
            OutputStream.WriteObject(taskId, azureBlob);
        }

        /// <summary>
        /// Write a datalake gen2 file  to output
        /// </summary>
        internal void WriteDataLakeGen2Item(IStorageBlobManagement channel, DataLakeFileClient fileClient, long? taskId = null)
        {
            AzureDataLakeGen2Item azureDataLakeGen2Item = new AzureDataLakeGen2Item(fileClient);
            azureDataLakeGen2Item.Context = channel.StorageContext;
            if (taskId == null)
            {
                WriteObject(azureDataLakeGen2Item);
            }
            else
            {
                OutputStream.WriteObject(taskId.Value, azureDataLakeGen2Item);
            }
        }

        /// <summary>
        /// Write a datalake gen2 folder to output.
        /// </summary>
        internal void WriteDataLakeGen2Item(IStorageBlobManagement channel, DataLakeDirectoryClient dirClient)
        {
            AzureDataLakeGen2Item azureDataLakeGen2Item = new AzureDataLakeGen2Item(dirClient);
            azureDataLakeGen2Item.Context = channel.StorageContext;
            WriteObject(azureDataLakeGen2Item);
        }

        /// <summary>
        /// Write a datalake gen2 pathitem to output.
        /// </summary>
        internal void WriteDataLakeGen2Item(IStorageBlobManagement channel, PathItem item, DataLakeFileSystemClient fileSystem, string ContinuationToken = null, bool fetchProperties = false)
        {
            AzureDataLakeGen2Item azureDataLakeGen2Item = new AzureDataLakeGen2Item(item, fileSystem, fetchProperties);
            azureDataLakeGen2Item.Context = channel.StorageContext;
            azureDataLakeGen2Item.ContinuationToken = ContinuationToken;
            WriteObject(azureDataLakeGen2Item);
        }

        /// <summary>
        /// Write CloudBlob to output using specified service channel
        /// </summary>
        /// <param name="blob">The output CloudBlob object</param>
        /// <param name="channel">IStorageBlobManagement channel object</param>
        internal void WriteCloudContainerObject(long taskId, IStorageBlobManagement channel,
            CloudBlobContainer container, BlobContainerPermissions permissions, BlobContinuationToken continuationToken = null)
        {
            AzureStorageContainer azureContainer = new AzureStorageContainer(container, permissions);
            azureContainer.Context = channel.StorageContext;
            azureContainer.ContinuationToken = continuationToken;
            OutputStream.WriteObject(taskId, azureContainer);
        }

        protected void ValidateBlobType(CloudBlob blob)
        {
            if ((BlobType.BlockBlob != blob.BlobType)
                && (BlobType.PageBlob != blob.BlobType)
                && (BlobType.AppendBlob != blob.BlobType))
            {
                throw new InvalidOperationException(string.Format(
                    CultureInfo.CurrentCulture,
                    Resources.InvalidBlobType,
                    blob.BlobType,
                    blob.Name));
            }
        }

        protected void ValidateBlobTier(BlobType type, PremiumPageBlobTier? pageBlobTier = null, StandardBlobTier? standardBlobTier = null, RehydratePriority? rehydratePriority = null)
        {
            if ((pageBlobTier != null)
                && (type != BlobType.PageBlob))
            {
                throw new ArgumentOutOfRangeException("BlobType, PageBlobTier", String.Format("PremiumPageBlobTier can only be set to Page Blob. The Current BlobType is: {0}", type));
            }
            if ((standardBlobTier != null || rehydratePriority != null)
                && (type != BlobType.BlockBlob))
            {
                throw new ArgumentOutOfRangeException("BlobType, StandardBlobTier/RehydratePriority", String.Format("StandardBlobTier and RehydratePriority can only be set to Block Blob. The Current BlobType is: {0}", type));
            }
        }

        protected bool ContainerIsEmpty(CloudBlobContainer container)
        {
            try
            {
                BlobContinuationToken blobToken = new BlobContinuationToken();
                using (IEnumerator<IListBlobItem> listedBlobs = container
                    .ListBlobsSegmentedAsync("", true, BlobListingDetails.None, 1, blobToken, RequestOptions,
                        OperationContext).Result.Results.GetEnumerator())
                {
                    return !(listedBlobs.MoveNext() && listedBlobs.Current != null);
                }
            }
            catch (Exception)
            {
                return false;
            }
        }

        /// <summary>
        /// decide if a object represent a folder of datalake gen2
        /// </summary>
        /// <param name="fileProperties">the PathProperties of the datalakeGen2 Object</param>
        /// <returns>return true if it represent a folder of datalake gen2</returns>
        public static bool isDirectory(PathProperties fileProperties)
        {
            if (fileProperties.Metadata.Contains(new KeyValuePair<string, string>("hdi_isfolder", "true"))
                && fileProperties.ContentLength == 0)
            {
                return true;
            }
            return false;
        }

        /// <summary>
        /// get the CloudBlobContainer object by name if container exists
        /// </summary>
        /// <param name="containerName">container name</param>
        /// <returns>return CloudBlobContianer object if specified container exists, otherwise throw an exception</returns>
        internal async Task<CloudBlobContainer> GetCloudBlobContainerByName(IStorageBlobManagement localChannel, string containerName, bool skipCheckExists = false)
        {
            if (!NameUtil.IsValidContainerName(containerName))
            {
                throw new ArgumentException(String.Format(Resources.InvalidContainerName, containerName));
            }

            BlobRequestOptions requestOptions = RequestOptions;
            CloudBlobContainer container = localChannel.GetContainerReference(containerName);

            if (!skipCheckExists && container.ServiceClient.Credentials.IsSharedKey
                && !await localChannel.DoesContainerExistAsync(container, requestOptions, OperationContext, CmdletCancellationToken).ConfigureAwait(false))
            {
                throw new ArgumentException(String.Format(Resources.ContainerNotFound, containerName));
            }

            return container;
        }

        /// <summary>
        /// Get an Exist DataLakeGen2Item, return true is the item is a folder, return false if it's File
        /// </summary>
        /// <param name="container">the blob container</param>
        /// <param name="path">the path of the Items</param>
        /// <returns>return true if the item is a folder, else false</returns>
        public static bool GetExistDataLakeGen2Item(DataLakeFileSystemClient fileSystem, string path, out DataLakeFileClient fileClient, out DataLakeDirectoryClient dirClient)
        {
            try
            {
                if (string.IsNullOrEmpty(path))
                {
                    dirClient = fileSystem.GetDirectoryClient("");
                    fileClient = null;
                    return true;
                }

                fileClient = fileSystem.GetFileClient(path);
                PathProperties properties = fileClient.GetProperties().Value;
                if (isDirectory(properties))
                {
                    dirClient = fileSystem.GetDirectoryClient(path);
                    fileClient = null;
                    return true;
                }
                else
                {
                    dirClient = null;
                    return false;
                }
            }
            catch (RequestFailedException e) when (e.Status == 404)
            {
                // TODO: through exception that the item not exist
                throw new ArgumentException(string.Format("The Item in File System {0} on path {1} does not exist.", fileSystem.Name, path));
            }
        }

        //only support the common properties for DatalakeGen2File
        protected static Dictionary<string, Action<PathHttpHeaders, string>> validDatalakeGen2FileProperties =
            new Dictionary<string, Action<PathHttpHeaders, string>>(StringComparer.OrdinalIgnoreCase)
            {
                {"CacheControl", (p, v) => p.CacheControl = v},
                {"ContentDisposition", (p, v) => p.ContentDisposition = v},
                {"ContentEncoding", (p, v) => p.ContentEncoding = v},
                {"ContentLanguage", (p, v) => p.ContentLanguage = v},
                {"ContentMD5", (p, v) => p.ContentHash = Convert.FromBase64String(v)},
                {"ContentType", (p, v) => p.ContentType = v},
            };

        //only support the common properties for DatalakeGen2Folder
        protected static Dictionary<string, Action<PathHttpHeaders, string>> validDatalakeGen2FolderProperties =
            new Dictionary<string, Action<PathHttpHeaders, string>>(StringComparer.OrdinalIgnoreCase)
            {
                {"CacheControl", (p, v) => p.CacheControl = v},
                {"ContentDisposition", (p, v) => p.ContentDisposition = v},
                {"ContentEncoding", (p, v) => p.ContentEncoding = v},
                {"ContentLanguage", (p, v) => p.ContentLanguage = v},
            };

        /// <summary>
        /// Set properties to a datalake gen2 Datalakegen2Item
        /// </summary>
        /// <param name="item">datalake gen2 Datalakegen2Item</param>
        /// <param name="BlobProperties">properties to set</param>
        /// <param name="setToServer">True will set to server, false only set to the local Datalakegen2Item object</param>
        protected static PathHttpHeaders SetDatalakegen2ItemProperties(DataLakePathClient item, Hashtable BlobProperties, bool setToServer = true)
        {
            if (BlobProperties != null)
            {
                // Valid Blob Dir properties
                foreach (DictionaryEntry entry in BlobProperties)
                {
                    if (!validDatalakeGen2FileProperties.ContainsKey(entry.Key.ToString()))
                    {
                        throw new ArgumentException(String.Format("InvalidDataLakeFileProperties", entry.Key.ToString(), entry.Value.ToString()));
                    }
                }

                PathHttpHeaders headers = new PathHttpHeaders();
                foreach (DictionaryEntry entry in BlobProperties)
                {
                    string key = entry.Key.ToString();
                    string value = entry.Value.ToString();
                    Action<PathHttpHeaders, string> action = validDatalakeGen2FileProperties[key];

                    if (action != null)
                    {
                        action(headers, value);
                    }
                }
                if (setToServer && item != null)
                {
                    item.SetHttpHeaders(headers);
                }
                return headers;
            }
            else
            {
                return null;
            }
        }

        /// <summary>
        /// Set Metadata to a datalake gen2 item
        /// </summary>
        /// <param name="file">datalake gen2 item</param>
        /// <param name="Metadata">Metadata to set</param>
        /// <param name="setToServer">True will set to server, false only set to the local Datalakegen2Item object</param>
        protected static IDictionary<string, string> SetDatalakegen2ItemMetaData(DataLakePathClient item, Hashtable Metadata, bool setToServer = true)
        {
            if (Metadata != null)
            {
                IDictionary<string, string> metadata = GetUpdatedMetaData(Metadata, null);
                if (setToServer && item != null)
                {
                    item.SetMetadata(metadata);
                }
                return metadata;
            }
            else
            {
                return null;
            }
        }

        public static IDictionary<string, string> GetUpdatedMetaData(Hashtable Metadata, IDictionary<string, string> originalMetadata = null)
        {
            if (Metadata != null)
            {
                IDictionary<string, string> metadata;
                if (originalMetadata == null)
                {
                    metadata = new Dictionary<string, string>();
                }
                else
                {
                    metadata = originalMetadata;
                    metadata.Remove("hdi_isfolder");
                }
                foreach (DictionaryEntry entry in Metadata)
                {
                    string key = entry.Key.ToString();
                    string value = entry.Value.ToString();

                    if (metadata.ContainsKey(key))
                    {
                        metadata[key] = value;
                    }
                    else
                    {
                        metadata.Add(key, value);
                    }
                }
                return metadata;
            }
            else
            {
                return originalMetadata;
            }
        }

        /// <summary>
        /// Get Item string without SAS for confirmation string.
        /// </summary>
        /// <param name="item"></param>
        /// <returns></returns>
        protected static string GetDataLakeItemUriWithoutSas(DataLakePathClient item)
        {
            string uriString = item.Uri.ToString();
            int length = uriString.IndexOf("?");
            if (length < 0) // Not container "?"
            {
                return uriString;
            }
            else
            {
                return uriString.Substring(0, uriString.IndexOf("?"));
            }
        }

        /// <summary>
        /// get the DataLakeFileSystemClient object by name if DataLakeFileSystem exists
        /// </summary>
        /// <param name="fileSystemName">DataLakeFileSystem name</param>
        /// <returns>return DataLakeFileSystemClient object if specified DataLakeFileSystem exists, otherwise throw an exception</returns>
        internal DataLakeFileSystemClient GetFileSystemClientByName(IStorageBlobManagement localChannel, string fileSystemName, bool skipCheckExists = false)
        {
            if (!NameUtil.IsValidContainerName(fileSystemName))
            {
                throw new ArgumentException(String.Format(Resources.InvalidContainerName, fileSystemName));
            }

            Uri fileSystemUri = localChannel.StorageContext.StorageAccount.CreateCloudBlobClient().GetContainerReference(fileSystemName).Uri;
            DataLakeFileSystemClient fileSystem;

            if (localChannel.StorageContext.StorageAccount.Credentials.IsToken) //Oauth
            {
                fileSystem = new DataLakeFileSystemClient(fileSystemUri, localChannel.StorageContext.Track2OauthToken);
            }
            else if (localChannel.StorageContext.StorageAccount.Credentials.IsSAS) //SAS
            {
                fileSystem = new DataLakeFileSystemClient(new Uri (fileSystemUri.ToString() + localChannel.StorageContext.StorageAccount.Credentials.SASToken));
            }
            else if (localChannel.StorageContext.StorageAccount.Credentials.IsSharedKey) //Shared Key
            {
                fileSystem = new DataLakeFileSystemClient(fileSystemUri,
                     new StorageSharedKeyCredential(localChannel.StorageContext.StorageAccountName, localChannel.StorageContext.StorageAccount.Credentials.ExportBase64EncodedKey()));
            }
            else //Anonymous
            {
                fileSystem = new DataLakeFileSystemClient(fileSystemUri);
            }

            return fileSystem;
        }

        //only support the common blob properties for block blob and page blob
        //http://msdn.microsoft.com/en-us/library/windowsazure/ee691966.aspx
        protected static Dictionary<string, Action<BlobProperties, string>> validCloudBlobProperties =
            new Dictionary<string, Action<BlobProperties, string>>(StringComparer.OrdinalIgnoreCase)
            {
                {"CacheControl", (p, v) => p.CacheControl = v},
                {"ContentDisposition", (p, v) => p.ContentDisposition = v},
                {"ContentEncoding", (p, v) => p.ContentEncoding = v},
                {"ContentLanguage", (p, v) => p.ContentLanguage = v},
                {"ContentMD5", (p, v) => p.ContentMD5 = v},
                {"ContentType", (p, v) => p.ContentType = v},
            };

        /// <summary>
        /// check whether the blob properties is valid
        /// </summary>
        /// <param name="properties">Blob properties table</param>
        protected void ValidateBlobProperties(Hashtable properties)
        {
            if (properties == null)
            {
                return;
            }

            foreach (DictionaryEntry entry in properties)
            {
                if (!validCloudBlobProperties.ContainsKey(entry.Key.ToString()))
                {
                    throw new ArgumentException(String.Format(Resources.InvalidBlobProperties, entry.Key.ToString(), entry.Value.ToString()));
                }
            }
        }

        /// <summary>
        /// set blob properties to a blob object
        /// </summary>
        /// <param name="azureBlob">CloudBlob object</param>
        /// <param name="meta">blob properties hashtable</param>
        protected static void SetBlobProperties(CloudBlob blob, Hashtable properties)
        {
            if (properties == null)
            {
                return;
            }

            foreach (DictionaryEntry entry in properties)
            {
                string key = entry.Key.ToString();
                string value = entry.Value.ToString();
                Action<BlobProperties, string> action = validCloudBlobProperties[key];

                if (action != null)
                {
                    action(blob.Properties, value);
                }
            }
        }

        /// <summary>
        /// set blob metadata to a blob object
        /// </summary>
        /// <param name="azureBlob">CloudBlob object</param>
        /// <param name="meta">meta data hashtable</param>
        protected static void SetBlobMeta(CloudBlob blob, Hashtable meta)
        {
            if (meta == null)
            {
                return;
            }

            foreach (DictionaryEntry entry in meta)
            {
                string key = entry.Key.ToString();
                string value = entry.Value.ToString();

                if (blob.Metadata.ContainsKey(key))
                {
                    blob.Metadata[key] = value;
                }
                else
                {
                    blob.Metadata.Add(key, value);
                }
            }
        }

        /// <summary>
        /// CreateBlobPropertiesObject, which will be set to server
        /// </summary>
        /// <param name="BlobProperties">properties to set</param>
        protected static Track2blobModel.BlobHttpHeaders CreateBlobHttpHeaders(Hashtable BlobProperties)
        {
            if (BlobProperties != null)
            {
                // Valid Blob Dir properties
                foreach (DictionaryEntry entry in BlobProperties)
                {
                    if (!validDatalakeGen2FileProperties.ContainsKey(entry.Key.ToString()))
                    {
                        throw new ArgumentException(String.Format("InvalidDataLakeFileProperties", entry.Key.ToString(), entry.Value.ToString()));
                    }
                }

                Track2blobModel.BlobHttpHeaders headers = new Track2blobModel.BlobHttpHeaders();
                foreach (DictionaryEntry entry in BlobProperties)
                {
                    string key = entry.Key.ToString();
                    string value = entry.Value.ToString();
                    Action<Track2blobModel.BlobHttpHeaders, string> action = validBlobProperties_Track2[key];

                    if (action != null)
                    {
                        action(headers, value);
                    }
                }
                return headers;
            }
            else
            {
                return null;
            }
        }

        //only support the common properties for Blob
        protected static Dictionary<string, Action<Track2blobModel.BlobHttpHeaders, string>> validBlobProperties_Track2 =
            new Dictionary<string, Action<Track2blobModel.BlobHttpHeaders, string>>(StringComparer.OrdinalIgnoreCase)
            {
                {"CacheControl", (p, v) => p.CacheControl = v},
                {"ContentDisposition", (p, v) => p.ContentDisposition = v},
                {"ContentEncoding", (p, v) => p.ContentEncoding = v},
                {"ContentLanguage", (p, v) => p.ContentLanguage = v},
                {"ContentMD5", (p, v) => p.ContentHash = Convert.FromBase64String(v)},
                {"ContentType", (p, v) => p.ContentType = v},
            };

        //Update Blob Metadata
        protected static IDictionary<string, string> SetBlobMeta_Track2(IDictionary<string, string> originalMetaData, Hashtable meta)
        {
            if (meta == null)
            {
                return originalMetaData;
            }

            foreach (DictionaryEntry entry in meta)
            {
                string key = entry.Key.ToString();
                string value = entry.Value.ToString();

                if (originalMetaData.ContainsKey(key))
                {
                    originalMetaData[key] = value;
                }
                else
                {
                    originalMetaData.Add(key, value);
                }
            }
            return originalMetaData;
        }

        protected static Track2blobModel.AccessTier? GetAccessTier_Track2(StandardBlobTier? standardBlobTier, PremiumPageBlobTier? pageBlobTier)
        {
            if(standardBlobTier == null && pageBlobTier == null)
            {
                return null;
            }
            if (standardBlobTier != null)
            {
                switch (standardBlobTier.Value)
                {
                    case StandardBlobTier.Archive:
                        return Track2blobModel.AccessTier.Archive;
                    case StandardBlobTier.Cool:
                        return Track2blobModel.AccessTier.Cool;
                    case StandardBlobTier.Hot:
                        return Track2blobModel.AccessTier.Hot;
                    default:
                        return null;
                }
            }
            else //pageBlobTier != null
            {
                switch (pageBlobTier.Value)
                {
                    case PremiumPageBlobTier.P4:
                        return Track2blobModel.AccessTier.P4;
                    case PremiumPageBlobTier.P6:
                        return Track2blobModel.AccessTier.P6;
                    case PremiumPageBlobTier.P10:
                        return Track2blobModel.AccessTier.P10;
                    case PremiumPageBlobTier.P20:
                        return Track2blobModel.AccessTier.P20;
                    case PremiumPageBlobTier.P30:
                        return Track2blobModel.AccessTier.P30;
                    case PremiumPageBlobTier.P40:
                        return Track2blobModel.AccessTier.P40;
                    case PremiumPageBlobTier.P50:
                        return Track2blobModel.AccessTier.P50;
                    case PremiumPageBlobTier.P60:
                        return Track2blobModel.AccessTier.P60;
                    case PremiumPageBlobTier.P70:
                        return Track2blobModel.AccessTier.P70;
                    case PremiumPageBlobTier.P80:
                        return Track2blobModel.AccessTier.P80;
                    default:
                        return null;
                }
            }
        }

        // Convert Track1 Blob object to Track 2 blob Client
        public static BlobClient GetTrack2BlobClient(CloudBlob cloubBlob, AzureStorageContext context, BlobClientOptions options = null)
        {
            BlobClient blobClient;
            if (cloubBlob.ServiceClient.Credentials.IsToken) //Oauth
            {
                if (context == null)
                {
                    //TODO : Get Oauth context from current login user.
                    throw new System.Exception("Need Storage Context to convert Track1 Blob object in token credentail to Track2 Blob object.");
                }
                blobClient = new BlobClient(cloubBlob.SnapshotQualifiedUri, context.Track2OauthToken, options);

            }
            else if (cloubBlob.ServiceClient.Credentials.IsSAS) //SAS
            {
                string fullUri = cloubBlob.SnapshotQualifiedUri.ToString();
                if (cloubBlob.IsSnapshot)
                {
                    // Since snapshot URL already has '?', need remove '?' in the first char of sas
                    fullUri = fullUri + "&" + cloubBlob.ServiceClient.Credentials.SASToken.Substring(1);
                }
                else
                {
                    fullUri = fullUri + cloubBlob.ServiceClient.Credentials.SASToken;
                }
                blobClient = new BlobClient(new Uri(fullUri), options);
            }
            else if (cloubBlob.ServiceClient.Credentials.IsSharedKey) //Shared Key
            {
                blobClient = new BlobClient(cloubBlob.SnapshotQualifiedUri,
                    new StorageSharedKeyCredential(context.StorageAccountName, cloubBlob.ServiceClient.Credentials.ExportBase64EncodedKey()),
                    options);
            }
            else //Anonymous
            {
                blobClient = new BlobClient(cloubBlob.SnapshotQualifiedUri, options);
            }

            return blobClient;
        }

        // Convert Track1 Blob object to Track 2 page blob Client
        public static PageBlobClient GetTrack2PageBlobClient(CloudBlob cloubBlob, AzureStorageContext context, BlobClientOptions options = null)
        {
<<<<<<< HEAD
            PageBlobClient blobClient;
            if (cloubBlob.ServiceClient.Credentials.IsToken) //Oauth
            {
                if (context == null)
                {
                    //TODO : Get Oauth context from current login user.
                    throw new System.Exception("Need Storage Context to convert Track1 Blob object in token credentail to Track2 Blob object.");
                }
                blobClient = new PageBlobClient(cloubBlob.SnapshotQualifiedUri, context.Track2OauthToken, options);

            }
            else if (cloubBlob.ServiceClient.Credentials.IsSAS) //SAS
            {
                string fullUri = cloubBlob.SnapshotQualifiedUri.ToString();
                if (cloubBlob.IsSnapshot)
                {
                    // Since snapshot URL already has '?', need remove '?' in the first char of sas
                    fullUri = fullUri + "&" + cloubBlob.ServiceClient.Credentials.SASToken.Substring(1);
                }
                else
                {
                    fullUri = fullUri + cloubBlob.ServiceClient.Credentials.SASToken;
                }
                blobClient = new PageBlobClient(new Uri(fullUri), options);
            }
            else if (cloubBlob.ServiceClient.Credentials.IsSharedKey) //Shared Key
            {
                blobClient = new PageBlobClient(cloubBlob.SnapshotQualifiedUri,
                    new StorageSharedKeyCredential(context.StorageAccountName, cloubBlob.ServiceClient.Credentials.ExportBase64EncodedKey()),
                    options);
            }
            else //Anonymous
            {
                blobClient = new PageBlobClient(cloubBlob.SnapshotQualifiedUri, options);
            }

=======
            PageBlobClient blobClient = (PageBlobClient)Util.GetTrack2BlobClientWithType(
                AzureStorageBlob.GetTrack2BlobClient(cloubBlob, context, options),
                context,
                Track2blobModel.BlobType.Page,
                options);
>>>>>>> 6aa258fe
            return blobClient;
        }

        // Convert Track1 Blob object to Track 2 append blob Client
        public static AppendBlobClient GetTrack2AppendBlobClient(CloudBlob cloubBlob, AzureStorageContext context, BlobClientOptions options = null)
        {
<<<<<<< HEAD
            AppendBlobClient blobClient;
            if (cloubBlob.ServiceClient.Credentials.IsToken) //Oauth
            {
                if (context == null)
                {
                    //TODO : Get Oauth context from current login user.
                    throw new System.Exception("Need Storage Context to convert Track1 Blob object in token credentail to Track2 Blob object.");
                }
                blobClient = new AppendBlobClient(cloubBlob.SnapshotQualifiedUri, context.Track2OauthToken, options);

            }
            else if (cloubBlob.ServiceClient.Credentials.IsSAS) //SAS
            {
                string fullUri = cloubBlob.SnapshotQualifiedUri.ToString();
                if (cloubBlob.IsSnapshot)
                {
                    // Since snapshot URL already has '?', need remove '?' in the first char of sas
                    fullUri = fullUri + "&" + cloubBlob.ServiceClient.Credentials.SASToken.Substring(1);
                }
                else
                {
                    fullUri = fullUri + cloubBlob.ServiceClient.Credentials.SASToken;
                }
                blobClient = new AppendBlobClient(new Uri(fullUri), options);
            }
            else if (cloubBlob.ServiceClient.Credentials.IsSharedKey) //Shared Key
            {
                blobClient = new AppendBlobClient(cloubBlob.SnapshotQualifiedUri,
                    new StorageSharedKeyCredential(context.StorageAccountName, cloubBlob.ServiceClient.Credentials.ExportBase64EncodedKey()),
                    options);
            }
            else //Anonymous
            {
                blobClient = new AppendBlobClient(cloubBlob.SnapshotQualifiedUri, options);
            }

            return blobClient;
        }
=======
            AppendBlobClient blobClient = (AppendBlobClient)Util.GetTrack2BlobClientWithType(
               AzureStorageBlob.GetTrack2BlobClient(cloubBlob, context, options),
               context,
               Track2blobModel.BlobType.Append,
               options);
            return blobClient;
        }

        protected virtual bool UseTrack2SDK()
        {
            return false;
        }
>>>>>>> 6aa258fe
    }
}<|MERGE_RESOLUTION|>--- conflicted
+++ resolved
@@ -31,16 +31,11 @@
     using global::Azure.Storage;
     using global::Azure;
     using global::Azure.Storage.Files.DataLake.Models;
-<<<<<<< HEAD
-    using Track2blobModel = global::Azure.Storage.Blobs.Models;
-    using global::Azure.Storage.Blobs.Specialized;
-=======
     using global::Azure.Core;
     using Microsoft.WindowsAzure.Commands.Common;
     using Track2blobModel = global::Azure.Storage.Blobs.Models;
     using global::Azure.Storage.Blobs.Specialized;
     using System.Management.Automation;
->>>>>>> 6aa258fe
 
     /// <summary>
     /// Base cmdlet for storage blob/container cmdlet
@@ -918,96 +913,17 @@
         // Convert Track1 Blob object to Track 2 page blob Client
         public static PageBlobClient GetTrack2PageBlobClient(CloudBlob cloubBlob, AzureStorageContext context, BlobClientOptions options = null)
         {
-<<<<<<< HEAD
-            PageBlobClient blobClient;
-            if (cloubBlob.ServiceClient.Credentials.IsToken) //Oauth
-            {
-                if (context == null)
-                {
-                    //TODO : Get Oauth context from current login user.
-                    throw new System.Exception("Need Storage Context to convert Track1 Blob object in token credentail to Track2 Blob object.");
-                }
-                blobClient = new PageBlobClient(cloubBlob.SnapshotQualifiedUri, context.Track2OauthToken, options);
-
-            }
-            else if (cloubBlob.ServiceClient.Credentials.IsSAS) //SAS
-            {
-                string fullUri = cloubBlob.SnapshotQualifiedUri.ToString();
-                if (cloubBlob.IsSnapshot)
-                {
-                    // Since snapshot URL already has '?', need remove '?' in the first char of sas
-                    fullUri = fullUri + "&" + cloubBlob.ServiceClient.Credentials.SASToken.Substring(1);
-                }
-                else
-                {
-                    fullUri = fullUri + cloubBlob.ServiceClient.Credentials.SASToken;
-                }
-                blobClient = new PageBlobClient(new Uri(fullUri), options);
-            }
-            else if (cloubBlob.ServiceClient.Credentials.IsSharedKey) //Shared Key
-            {
-                blobClient = new PageBlobClient(cloubBlob.SnapshotQualifiedUri,
-                    new StorageSharedKeyCredential(context.StorageAccountName, cloubBlob.ServiceClient.Credentials.ExportBase64EncodedKey()),
-                    options);
-            }
-            else //Anonymous
-            {
-                blobClient = new PageBlobClient(cloubBlob.SnapshotQualifiedUri, options);
-            }
-
-=======
             PageBlobClient blobClient = (PageBlobClient)Util.GetTrack2BlobClientWithType(
                 AzureStorageBlob.GetTrack2BlobClient(cloubBlob, context, options),
                 context,
                 Track2blobModel.BlobType.Page,
                 options);
->>>>>>> 6aa258fe
             return blobClient;
         }
 
         // Convert Track1 Blob object to Track 2 append blob Client
         public static AppendBlobClient GetTrack2AppendBlobClient(CloudBlob cloubBlob, AzureStorageContext context, BlobClientOptions options = null)
         {
-<<<<<<< HEAD
-            AppendBlobClient blobClient;
-            if (cloubBlob.ServiceClient.Credentials.IsToken) //Oauth
-            {
-                if (context == null)
-                {
-                    //TODO : Get Oauth context from current login user.
-                    throw new System.Exception("Need Storage Context to convert Track1 Blob object in token credentail to Track2 Blob object.");
-                }
-                blobClient = new AppendBlobClient(cloubBlob.SnapshotQualifiedUri, context.Track2OauthToken, options);
-
-            }
-            else if (cloubBlob.ServiceClient.Credentials.IsSAS) //SAS
-            {
-                string fullUri = cloubBlob.SnapshotQualifiedUri.ToString();
-                if (cloubBlob.IsSnapshot)
-                {
-                    // Since snapshot URL already has '?', need remove '?' in the first char of sas
-                    fullUri = fullUri + "&" + cloubBlob.ServiceClient.Credentials.SASToken.Substring(1);
-                }
-                else
-                {
-                    fullUri = fullUri + cloubBlob.ServiceClient.Credentials.SASToken;
-                }
-                blobClient = new AppendBlobClient(new Uri(fullUri), options);
-            }
-            else if (cloubBlob.ServiceClient.Credentials.IsSharedKey) //Shared Key
-            {
-                blobClient = new AppendBlobClient(cloubBlob.SnapshotQualifiedUri,
-                    new StorageSharedKeyCredential(context.StorageAccountName, cloubBlob.ServiceClient.Credentials.ExportBase64EncodedKey()),
-                    options);
-            }
-            else //Anonymous
-            {
-                blobClient = new AppendBlobClient(cloubBlob.SnapshotQualifiedUri, options);
-            }
-
-            return blobClient;
-        }
-=======
             AppendBlobClient blobClient = (AppendBlobClient)Util.GetTrack2BlobClientWithType(
                AzureStorageBlob.GetTrack2BlobClient(cloubBlob, context, options),
                context,
@@ -1020,6 +936,5 @@
         {
             return false;
         }
->>>>>>> 6aa258fe
     }
 }