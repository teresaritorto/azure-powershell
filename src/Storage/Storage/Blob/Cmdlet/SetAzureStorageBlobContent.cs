--- conflicted
+++ resolved
@@ -375,11 +375,7 @@
                 Tuple<string, StorageBlob.CloudBlob> uploadRequest = UploadRequests.DequeueRequest();
                 IStorageBlobManagement localChannel = Channel;
                 Func<long, Task> taskGenerator;
-<<<<<<< HEAD
-                if (!UseTrack2SDK() && string.IsNullOrEmpty(this.EncryptionScope))
-=======
-                if (!UseTrack2Sdk())
->>>>>>> 744c4671
+                if (!UseTrack2Sdk() && string.IsNullOrEmpty(this.EncryptionScope))
                 {
                     //Upload with DMlib
                     taskGenerator = (taskId) => Upload2Blob(taskId, localChannel, uploadRequest.Item1, uploadRequest.Item2);
