<Project Sdk="Microsoft.NET.Sdk" ToolsVersion="Current">

  <PropertyGroup>
    <PsModuleName>Network</PsModuleName>
  </PropertyGroup>

  <Import Project="$(MSBuildThisFileDirectory)..\..\Az.props" />

  <PropertyGroup>
    <RootNamespace>$(LegacyAssemblyPrefix)$(PsModuleName)</RootNamespace>
    <ApplicationIcon />
    <Win32Resource />
  </PropertyGroup>

  <ItemGroup>
<<<<<<< HEAD
    <PackageReference Include="AutoMapper" Version="6.2.2" />
    <PackageReference Include="Microsoft.Azure.Management.Network" Version="25.0.0" />
=======
    <PackageReference Include="Microsoft.Azure.PowerShell.AutoMapper" Version="6.2.2" />
    <PackageReference Include="Microsoft.Azure.Management.Network" Version="24.0.0" />
>>>>>>> 58344d26
  </ItemGroup>

  <ItemGroup>
    <Compile Update="Properties\Resources.Designer.cs">
      <DesignTime>True</DesignTime>
      <AutoGen>True</AutoGen>
      <DependentUpon>Resources.resx</DependentUpon>
    </Compile>
  </ItemGroup>

  <ItemGroup>
    <EmbeddedResource Update="Properties\Resources.resx">
      <Generator>ResXFileCodeGenerator</Generator>
      <LastGenOutput>Resources.Designer.cs</LastGenOutput>
    </EmbeddedResource>
  </ItemGroup>
  
  <ItemGroup>
    <None Update="AzureRmNetworkStartup.ps1" CopyToOutputDirectory="PreserveNewest" />
  </ItemGroup>
  
  <ItemGroup>
    <Folder Include="Bastion\" />
    <Folder Include="Microsoft\Azure\Commands\Network\Models\" />
    <Folder Include="RouteServerPeer\" />
  </ItemGroup>

  <Import Project="$([MSBuild]::GetDirectoryNameOfFileAbove($(MSBuildThisFileDirectory).., build.proj))\src\Az.Post.props" />

</Project><|MERGE_RESOLUTION|>--- conflicted
+++ resolved
@@ -13,13 +13,8 @@
   </PropertyGroup>
 
   <ItemGroup>
-<<<<<<< HEAD
-    <PackageReference Include="AutoMapper" Version="6.2.2" />
     <PackageReference Include="Microsoft.Azure.Management.Network" Version="25.0.0" />
-=======
     <PackageReference Include="Microsoft.Azure.PowerShell.AutoMapper" Version="6.2.2" />
-    <PackageReference Include="Microsoft.Azure.Management.Network" Version="24.0.0" />
->>>>>>> 58344d26
   </ItemGroup>
 
   <ItemGroup>
