--- conflicted
+++ resolved
@@ -19,7 +19,6 @@
 --->
 
 ## Upcoming Release
-<<<<<<< HEAD
 * [Breaking Change] Updated below cmdlets to align resource virtual router and virtual hub
     - `New-AzVirtualRouter`: 
         - Added -HostedSubnet parameter to support IP configuration child resource
@@ -33,9 +32,7 @@
 * Added RemoteBgpCommunities property to the VirtualNetwork Peering Resource
 * Modified the warning message for `New-AzLoadBalancerFrontendIpConfig`, `New-AzPublicIpAddress` and `New-AzPublicIpPrefix`.
 * Added VpnGatewayIpConfigurations to `Get-AzVpnGateway` output
-=======
 * Bug fix for Set-AzApplicationGatewaySslCertificate (https://github.com/Azure/azure-powershell/issues/9488)
->>>>>>> 00bc26d7
 
 ## Version 3.3.0
 * Added support for AddressPrefixType parameter to `Remove-AzExpressRouteCircuitConnectionConfig`
