--- conflicted
+++ resolved
@@ -21,13 +21,10 @@
 * Add DisableBgpRoutePropagation flag to Effective Route Table output
     - Updated cmdlet:
         - Get-AzEffectiveRouteTable
-<<<<<<< HEAD
-* Fixed bug in New-AzApplicationGatewayPathRuleConfig that prevented the rewrite ruleset from being set.
-=======
 * Updated below commands for feature: UseLocalAzureIpAddress flag on VpnConnection
 	- Updated New-AzVpnConnection: Added optional parameter -UseLocalAzureIpAddress to indicate that local azure ip address should be used as source address while initiating connection.
 	- Updated Set-AzVpnConnection: Added optional parameter -UseLocalAzureIpAddress to indicate that local azure ip address should be used as source address while initiating connection.
->>>>>>> 6c8eb245
+* Fixed bug in New-AzApplicationGatewayPathRuleConfig that prevented the rewrite ruleset from being set.
 
 ## Version 1.8.0
 * Add support for Nat Gateway Resource
