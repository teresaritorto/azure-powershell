<!--
    Please leave this section at the top of the change log.

    Changes for the upcoming release should go under the section titled "Upcoming Release", and should adhere to the following format:

    ## Upcoming Release
    * Overview of change #1
        - Additional information about change #1
    * Overview of change #2
        - Additional information about change #2
        - Additional information about change #2
    * Overview of change #3
    * Overview of change #4
        - Additional information about change #4

    ## YYYY.MM.DD - Version X.Y.Z (Previous Release)
    * Overview of change #1
        - Additional information about change #1
--->

## Upcoming Release
<<<<<<< HEAD
* [Breaking Change] Updated below cmdlets to align resource virtual router and virtual hub
    - `New-AzVirtualRouter`: 
        - Added -HostedSubnet parameter to support IP configuration child resource
        - deleted -HostedGateway and -HostedGatewayId
    - `Get-AzVirtualRouter`:
        - Added subcription level parameter set
    - `Remove-AzVirtualRouter`
    - `Add-AzVirtualRouterPeer`
    - `Get-AzVirtualRouterPeer`
    - `Remove-AzVirtualRouterPeer`
* Added RemoteBgpCommunities property to the VirtualNetwork Peering Resource
=======

## Version 3.3.0
* Added support for AddressPrefixType parameter to `Remove-AzExpressRouteCircuitConnectionConfig`
* Added non-breaking changes: PeerAddressType functionality for Private Peering in `Remove-AzExpressRouteCircutPeeringConfig`.
* Code changed to ignore case for AddressPrefixType and PeerAddressType parameter.
* Modified the warning message for `New-AzLoadBalancerFrontendIpConfig`, `New-AzPublicIpAddress` and `New-AzPublicIpPrefix`.

## Version 3.2.0
>>>>>>> a3a5e56e
* Fixed parameters swap in VWan HubVnet connection
* Added new cmdlets for Azure Network Virtual Appliance Sites
    - `Get-AzVirtualApplianceSite`
    - `New-AzVirtualApplianceSite`
    - `Remove-AzVirtualApplianceSite`
    - `Update-AzVirtualApplianceSite`
    - `New-AzOffice365PolicyProperty`
* Added new cmdlets for Azure Network Virtual Appliance
    - `Get-AzNetworkVirtualAppliance`
    - `New-AzNetworkVirtualAppliance`
    - `Remove-AzNetworkVirtualAppliance`
    - `Update-AzNetworkVirtualAppliance`
    - `Get-AzNetworkVirtualApplianceSku`
    - `New-AzVirtualApplianceSkuProperty`
<<<<<<< HEAD
* Onboard Application Gateway to Private Link Common Cmdlets
* Onboard StorageSync to Private Link Common Cmdlets
* Add `AllowActiveFTP` parameter to `AzureFirewall`
=======
* Onboarded Application Gateway to Private Link Common Cmdlets
* Onboarded StorageSync to Private Link Common Cmdlets
* Onboarded SignalR to Private Link Common Cmdlets
>>>>>>> a3a5e56e

## Version 3.1.0
* Added support for AddressPrefixType parameter to `Remove-AzExpressRouteCircuitConnectionConfig`
* Added new cmdlets for Azure FirewallPolicy
    - `New-AzFirewallPolicyDnsSetting`
    - Support for Destination FQDN in Network Rules for Firewall Policy
* Added support for backend address pool operations
    - `New-AzLoadBalancerBackendAddressConfig`
    - `New-AzLoadBalancerBackendAddressPool`
    - `Set-AzLoadBalancerBackendAddressPool`
    - `Remove-AzLoadBalancerBackendAddressPool`
    - `Get-AzLoadBalancerBackendAddressPool`
* Added name validation for `New-AzIpGroup`
* Added new cmdlets for Azure FirewallPolicy
    - `New-AzFirewallPolicyThreatIntelWhitelist`
* Updated below commands for feature: Custom dns servers set/remove on VirtualWan P2SVpnGateway.
    - Updated New-AzP2sVpnGateway: Added optional parameter `-CustomDnsServer` for customers to specify their dns servers to set on P2SVpnGateway, which can be used by Point to site clients.
    - Updated Update-AzP2sVpnGateway: Added optional parameter `-CustomDnsServer` for customers to specify their dns servers to set on P2SVpnGateway, which can be used by Point to site clients.
* Updated `Update-AzVpnGateway`
    - Added optional parameter `-BgpPeeringAddress` for customers to specify their custom bgps to set on VpnGateway.
* Added new cmdlet to support resetting the routing state of a VirtualHub resource:
    - `Reset-AzHubRouter`
* Updated below things based on recent swagger change for Firewall Policy
    - Changes names for RuleGroup, RuleCollectionGroup and RuleType
    - Added support for Firewall Policy NAT Rule Collections to support multiple NAT Rule Collection
* [Breaking Change] Added mandatory parameter `SourceIpGroup` for `New-AzFirewallPolicyApplicationRule` and `New-AzFirewallPolicyNetworkRule`.
* [Breaking Change] Fixed `New-AzFirewallPolicyApplicationRule`, parameter `SourceAddress` to be mandatory.
* [Breaking Change] Fixed `New-AzFirewallPolicyApplicationRule`, parameter `SourceAddress` to be mandatory.
* [Breaking Change] Removed mandatory parameters: `TranslatedAddress`, `TranslatedPort` for `New-AzFirewallPolicyNatRuleCollection`.
* Added new cmdlets to support PrivateLink On Application Gateway
    - `New-AzApplicationGatewayPrivateLinkConfiguration`
    - `Get-AzApplicationGatewayPrivateLinkConfiguration`
    - `New-AzApplicationGatewayPrivateLinkConfiguration`
    - `Set-AzApplicationGatewayPrivateLinkConfiguration`
    - `Remove-AzApplicationGatewayPrivateLinkConfiguration`
    - `New-AzApplicationGatewayPrivateLinkIpConfiguration`
* Added new cmdlets for HubRouteTables child resource of VirtualHub.
    - `New-AzVHubRoute`
    - `New-AzVHubRouteTable`
    - `Get-AzVHubRouteTable`
    - `Update-AzVHubRouteTable`
    - `Remove-AzVHubRouteTable`
* Updated existing cmdlets to support optional RoutingConfiguration input parameter for custom routing in VirtualWan.
    - `New-AzExpressRouteConnection`
    - `Set-AzExpressRouteConnection`
    - `New-AzVirtualHubVnetConnection`
    - `Update-AzVirtualHubVnetConnection`
    - `New-AzVpnConnection`
    - `Update-AzVpnConnection`
    - `New-AzP2sVpnGateway`
    - `Update-AzP2sVpnGateway`

## Version 3.0.0
* Added breaking change attribute to notify that Zone default behaviour will be changed
    - `New-AzPublicIpAddress`
    - `New-AzPublicIpPrefix`
    - `New-AzLoadBalancerFrontendIpConfig`
* Added support for a new top level resource SecurityPartnerProvider
    - New cmdlets added:
        - New-AzSecurityPartnerProvider
        - Remove-AzSecurityPartnerProvider
        - Get-AzSecurityPartnerProvider
        - Set-AzSecurityPartnerProvider
* Added `RequiredZoneNames` on `PSPrivateLinkResource` and `GroupId` on `PSPrivateEndpointConnection`
* Fixed incorrect type of SuccessThresholdRoundTripTimeMs parameter for New-AzNetworkWatcherConnectionMonitorTestConfigurationObject
* Updated VirtualWan cmdlets to set default value of AllowVnetToVnetTraffic argument to True.
    - `New-AzVirtualWan`
    - `Update-AzVirtualWan`
* Added new cmdlets to support DNS zone group for private endpoint
    - `New-AzPrivateDnsZoneConfig`
    - `Get-AzPrivateDnsZoneGroup`
    - `New-AzPrivateDnsZoneGroup`
    - `Set-AzPrivateDnsZoneGroup`
    - `Remove-AzPrivateDnsZoneGroup`
* Add `DNSEnableProxy`, 'DNSRequireProxyForNetworkRules' and 'DNSServers' parameters to `AzureFirewall`
* Add `EnableDnsProxy`, 'DnsProxyNotRequiredForNetworkRule' and 'DnsServer' parameters to `AzureFirewall`
    - Updated cmdlet:
        - New-AzFirewall
* Add deprecation warning for `HubVnetConnection` parameter in following cmdlets
    - NewAzureRmVirtualHubCommand
    - UpdateAzureRmVirtualHubCommand
* Use HubVnetConnection create/update APIs instead of VirtualHub create/update APIs for following cmdlets
    - NewAzureRmVirtualHubCommand
    - UpdateAzureRmVirtualHubCommand
    - NewHubVirtualNetworkConnectionCommand
    - UpdateAzureRmHubVirtualNetworkConnectionCommand
    - RemoveHubVirtualNetworkConnectionCommand
* Deprecate `EnableInternetSecurity` switch parameter and instead introduce `EnableInternetSecurityFlag` boolean in
    - NewHubVirtualNetworkConnectionCommand.
    The flag is also made true by default for newly created connections.

## Version 2.5.0
* Updated cmdlets to enable connection on private IP for Virtual Network Gateway.
    - `New-AzVirtualNetworkGateway`
    - `Set-AzVirtualNetworkGateway`
    - `New-AzVirtualNetworkGatewayConnection`
    - `Set-AzVirtualNetworkGatewayConnection`
* Updated cmdlets to enable FQDN based LocalNetworkGateways and VpnSites
    - `New-AzLocalNetworkGateway`
    - `New-AzVpnSiteLink`
* Added support for IPv6 address family in ExpressRouteCircuitConnectionConfig (Global Reach)
    - Added `Set-AzExpressRouteCircuitConnectionConfig`
        - allows setting of all the existing properties including the IPv6CircuitConnectionProperties
    - Updated `Add-AzExpressRouteCircuitConnectionConfig`
        - Added another optional parameter AddressPrefixType to specify the address family of address prefix
* Updated cmdlets to enable setting of DPD Timeout on Virtual Network Gateway Connections.
    - New-AzVirtualNetworkGatewayConnection
    - Set-AzVirtualNetworkGatewayConnection
* Added resource type IpAllocation 
* Added properties to Subnet
    - Added property 'IpAllocations' as type of PSResourceId to PSIpAllocation
* Added properties to Virtual Network
    - Added property 'IpAllocations' as type of PSResourceId to PSIpAllocation
* Added support for IpAllocation resource
    - New cmdlet added:
        - Get-AzIpAllocation
        - New-AzIpAllocation
        - Remove-AzIpAllocation
        - Get-AzIpAllocation
    - Updated `New-AzVirtualNetwork`
        - Added another optional parameter IpAllocations to specify the IpAllocation
    - Updated `New-AzVirtualNetworkSubnetConfig`
        - Added another optional parameter IpAllocations to specify the IpAllocation
    - Updated `Set-AzVirtualNetworkSubnetConfig`
        - Added another optional parameter IpAllocations to specify the IpAllocation
    - Updated `Add-AzVirtualNetworkSubnetConfig`
        - Added another optional parameter IpAllocations to specify the IpAllocation

## Version 2.4.0
* Updated cmdlets to allow cross-tenant VirtualHubVnetConnections
    - `New-AzVirtualHubVnetConnection`
    - `Update-AzVirtualHubVnetConnection`
    - `New-AzVirtualHub`
    - `Update-AzVirtualHub`
* Removed Sql Management SDK dependency
* Added 'New-AzIpConfigurationBgpPeeringAddressObject'
* Updated 'Set-AzVirtualNetworkGateway' and 'New-AzVirtualNetworkGateway'

## Version 2.3.2
* Updated Sql Management SDK.
* Fixed a naming-difference issue in PrivateLinkServiceConnectionState class.
    - Mapping the field ActionsRequired to ActionRequired.
* Added PublicNetworkAccess to `New-AzSqlServer` and `Set-AzSqlServer`

## Version 2.3.1
* Added one extra parameter note for parameter `-EnableProxyProtocol` for `New-AzPrivateLinkService` cmdlet.
* Fixed FilterData example in Start-AzVirtualNetworkGatewayConnectionPacketCapture.md and Start-AzVirtualnetworkGatewayPacketCapture.md.
* Added Packet Capture example for capture all inner and outer packets in Start-AzVirtualNetworkGatewayConnectionPacketCapture.md and Start-AzVirtualnetworkGatewayPacketCapture.md.
* Supported Azure Firewall Policy on VNet Firewalls
    - No new cmdlets are added. Relaxing the restriction for firewall policy on VNet firewalls
* Added support to disconnect vpn connection in virtual network gateway and p2s vpn gateway
    - New cmdlets added:
        - Disconnect-AzVirtualNetworkGatewayVpnConnection
        - Disconnect-AzP2sVpnGatewayVpnConnection

## Version 2.3.0
* New example added to Set-AzNetworkWatcherConfigFlowLog.md to demonstrate Traffic Analytics disable scenario.
* Add support for assigning management IP configuration to Azure Firewall - a dedicated subnet and Public IP that the firewall will use for its management traffic
    - Updated New-AzFirewall cmdlet:
        - Added parameter -ManagementPublicIpAddress (not mandatory) which accepts a Public IP Address object
        - Added method SetManagementIpConfiguration on firewall object - requires a subnet and a Public IP address as input - subnet name must be "AzureFirewallManagementSubnet"
* Corrected Get-AzNetworkSecurityGroup examples to show examples for NSG's instead of network interfaces.
* Fixed typo in New-AzureRmVpnSite command that was preventing resource id completer from completing a parameter.
* Added support for Url Confiugration in Rewrite Rules Action Set in the Application Gateway
    - New cmdlets added:
        - New-AzApplicationGatewayRewriteRuleUrlConfiguration
    - Cmdlets updated with optional parameter - UrlConfiguration
        - New-AzApplicationGatewayRewriteRuleActionSet
* Add suppport for NetworkWatcher ConnectionMonitor version 2 resources

## Version 2.2.1
* Upgrade dependancy of Microsoft.Azure.Management.Sql from 1.36-preview to 1.37-preview

## Version 2.2.0
* Update references in .psd1 to use relative path
* Support for IpGroups in AzureFirewall Application,Nat & Network Rules.

## Version 2.1.0
* Change `Start-AzVirtualNetworkGatewayConnectionPacketCapture.md` and `Start-AzVirtualnetworkGatewayPacketCapture.md` FilterData option examples.
* Add `PrivateRange` parameter to `AzureFirewall`
    - Updated cmdlet:
        - New-AzFirewall

## Version 2.0.0
* Change all cmdlets for PrivateEndpointConnection to support generic service provider.
    - Updated cmdlet:
        - Approve-AzPrivateEndpointConnection
        - Deny-AzPrivateEndpointConnection
        - Get-AzPrivateEndpointConnection
        - Remove-AzPrivateEndpointConnection
        - Set-AzPrivateEndpointConnection
* Add new cmdlet for PrivateLinkResource and it also support generic service provider.
    - New cmdlet:
        - Get-AzPrivateLinkResource
* Add new fields and parameter for the feature Proxy Protocol V2.
    - Add property EnableProxyProtocol in PrivateLinkService
    - Add property LinkIdentifier in PrivateEndpointConnection
    - Updated New-AzPrivateLinkService to add a new optional parameter EnableProxyProtocol.
* Fix incorrect parameter description in `New-AzApplicationGatewaySku` reference documentation
* New cmdlets to support the azure firewall policy
* Add support for ThreatIntelWhitelist property for AzFirewall
    - New cmdlet added:
        - New-AzFirewallThreatIntelWhitelist
    - Cmdlets updated with optional parameters:
        - New-AzFirewall : added parameter ThreatIntelWhitelist
* Add support for child resource RouteTables of VirtualHub
    - New cmdlets added:
        - Add-AzVirtualHubRoute
        - Add-AzVirtualHubRouteTable
        - Get-AzVirtualHubRouteTable
        - Remove-AzVirtualHubRouteTable
        - Set-AzVirtualHub
* Add support for new properties Sku of VirtualHub and VirtualWANType of VirtualWan
    - Cmdlets updated with optional parameters:
        - New-AzVirtualHub : added parameter Sku
        - Update-AzVirtualHub : added parameter Sku
        - New-AzVirtualWan : added parameter VirtualWANType
        - Update-AzVirtualWan : added parameter VirtualWANType
* Add support for EnableInternetSecurity property for HubVnetConnection, VpnConnection and ExpressRouteConnection
    - New cmdlets added:
        - Update-AzureRmVirtualHubVnetConnection
    - Cmdlets updated with optional parameters:
        - New-AzureRmVirtualHubVnetConnection : added parameter EnableInternetSecurity
        - New-AzureRmVpnConnection : added parameter EnableInternetSecurity
        - Update-AzureRmVpnConnection : added parameter EnableInternetSecurity
        - New-AzureRmExpressRouteConnection : added parameter EnableInternetSecurity
        - Set-AzureRmExpressRouteConnection : added parameter EnableInternetSecurity
* Add support for Configuring TopLevel WebApplicationFirewall Policy
    - New cmdlets added:
        - New-AzApplicationGatewayFirewallPolicySetting
        - New-AzApplicationGatewayFirewallPolicyExclusion
        - New-AzApplicationGatewayFirewallPolicyManagedRuleGroupOverride
        - New-AzApplicationGatewayFirewallPolicyManagedRuleOverride
        - New-AzApplicationGatewayFirewallPolicyManagedRule
        - New-AzApplicationGatewayFirewallPolicyManagedRuleSet
    - Cmdlets updated with optional parameters:
        - New-AzApplicationGatewayFirewallPolicy : added parameter PolicySetting, ManagedRule
* Added support for Geo-Match operator on CustomRule
    - Added GeoMatch to the operator on the FirewallCondition
* Added support for perListener and perSite Firewall policy
    - Cmdlets updated with optional parameters:
        - New-AzApplicationGatewayHttpListener : added parameter FirewallPolicy, FirewallPolicyId
        - New-AzApplicationGatewayPathRuleConfig : added parameter FirewallPolicy, FirewallPolicyId
* Added support for perListener HostNames
    - Cmdlets updated with optional parameters:
        - New-AzApplicationGatewayHttpListener : added parameter HostNames
        - Add-AzApplicationGatewayHttpListener : added parameter HostNames
* Fix required subnet with name AzureBastionSubnet in `PSBastion` can be case insensitive
* Support for Destination FQDNs in Network Rules and Translated FQDN in NAT Rules for Azure Firewall
* Add support for top level resource RouteTables of IpGroup
    - New cmdlets added:
        - New-AzIpGroup
        - Remove-AzIpGroup
        - Get-AzIpGroup
        - Set-AzIpGroup
* Virtual Wan Point to site feature release.
  - Introduce new command lets for managing point to site VpnServerConfiguraiton resource
    - Get-AzVpnServerConfiguration
    - New-AzVpnServerConfiguration
    - Remove-AzVpnServerConfiguration
    - Update-AzVpnServerConfiguration
  - Introduce new command lets for managing P2SVpnGateway resource that will be used for Point to site connectivity from Virtual wan perspective
    - Get-AzP2sVpnGateway
    - Get-AzP2sVpnGatewayConnectionHealth
    - Get-AzP2sVpnGatewayDetailedConnectionHealth
    - New-AzP2sVpnGateway
    - Remove-AzP2sVpnGateway
    - Update-AzP2sVpnGateway
  - Introduce new command lets for VirtualWan resource to get all associated VpnServerConfigurations and download Wan level Point to site client profile.
    - Get-AzVirtualWanVpnServerConfiguration
    - Get-AzVirtualWanVpnServerConfigurationVpnProfile

## Version 1.15.0
* Add new cmdlet Get-AzAvailableServiceAlias which can be called to get the aliases that can be used for Service Endpoint Policies.
* Added support for the adding traffic selectors to Virtual Network Gateway Connections
    - New cmdlets added:
        - New-AzureRmTrafficSelectorPolicy
    - Cmdlets updated with optional parameter -TrafficSelectorPolicies
        -New-AzureRmVirtualNetworkGatewayConnection
        -Set-AzureRmVirtualNetworkGatewayConnection
* Add support for ESP and AH protocols in network security rule configurations
    - Updated cmdlets:
        - Add-AzNetworkSecurityRuleConfig
        - New-AzNetworkSecurityRuleConfig
        - Set-AzNetworkSecurityRuleConfig
* Improve handling of exceptions in Cortex cmdlets
* New Generations and SKUs for VirtualNetworkGateways
  - Introduce new Generations for VirtualNetworkGateways.
  - Introduce new high throughput SKUs for VirtualNetworkGateways.

## Version 1.14.0
* Fix incorrect example in `New-AzApplicationGateway` reference documentation
* Add note in `Get-AzNetworkWatcherPacketCapture` reference documentation about retrieving all properties for a packet capture
* Fixed example in `Test-AzNetworkWatcherIPFlow` reference documentation to correctly enumerate NICs
* Improved cloud exception parsing to display additional details if they are present
* Improved cloud exception parsing to handle additional type of SDK exception
* Fixed incorrect mapping of Security Rule models
* Added properties to network interface for private ip feature
    - Added property 'PrivateEndpoint' as type of PSResourceId to PSNetworkInterface
    - Added property 'PrivateLinkConnectionProperties' as type of PSIpConfigurationConnectivityInformation to PSNetworkInterfaceIPConfiguration
    - Added new model class PSIpConfigurationConnectivityInformation
* Added new ApplicationRuleProtocolType "mssql" for Azure Firewall resource
* MultiLink support in Virtual WAN
    - New cmdlets
        - New-AzVpnSiteLink
        - New-AzVpnSiteLinkConnection
    - Updated cmdlet:
        - New-VpnSite
        - Update-VpnSite
        - New-VpnConnection
        - Update-VpnConnection
* Fixed documents for some PowerShell examples to use Az cmdlets instead of AzureRM cmdlets

## Version 1.13.0
* Updated New-AzPrivateLinkServiceIpConfig
    - Deprecated the parameter 'PublicIpAddress' since this is never used in the server side.
    - Added one optional parameter 'Primary' that indicate the current ip configuration is primary one or not.
* Improved handling of request error exception from SDK
    -Fixes the issue that previously SDK exceptions aren't handled correctly which results in key error details not being displayed
* Fixed miscellaneous typos across module
* Adjusted validation logic for Ipv6 IP Prefix to check for correct IPv6 prefix length.
* Updated Get-AzVirtualNetworkSubnetConfig: Added parameter set to get by subnet resource id.
* Updated description of Location parameter for AzNetworkServiceTag

## Version 1.12.0
* Add support for private endpoint and private link service
    - New cmdlets
        - Set-AzPrivateEndpoint
        - Set-AzPrivateLinkService
        - Approve-AzPrivateEndpointConnection
        - Deny-AzPrivateEndpointConnection
        - Get-AzPrivateEndpointConnection
        - Remove-AzPrivateEndpointConnection
        - Test-AzPrivateLinkServiceVisibility
        - Get-AzAutoApprovedPrivateLinkService
* Updated below commands for feature: PrivateEndpointNetworkPolicies/PrivateLinkServiceNetworkPolicies flag on Subnet in Virtualnetwork
    - Updated New-AzVirtualNetworkSubnetConfig/Set-AzVirtualNetworkSubnetConfig/Add-AzVirtualNetworkSubnetConfig
        - Added optional parameter -PrivateEndpointNetworkPoliciesFlag to indicate that enable or disable apply network policies on pivate endpoint in this subnet.
        - Added optional parameter -PrivateLinkServiceNetworkPoliciesFlag to indicate that enable or disable apply network policies on private link service in this subnet.
* AzPrivateLinkService's cmdlet parameter `ServiceName` was renamed to `Name` with an alias `ServiceName` for backward compatibility
* Enable ICMP protocol for network security rule configurations
    - Updated cmdlets
        - Add-AzNetworkSecurityRuleConfig
        - New-AzNetworkSecurityRuleConfig
        - Set-AzNetworkSecurityRuleConfig
* Add ConnectionProtocolType (Ikev1/Ikev2) as a configurable parameter for New-AzVirtualNetworkGatewayConnection
* Add PrivateIpAddressVersion in LoadBalancerFrontendIpConfiguration
    - Updated cmdlet:
        - New-AzLoadBalancerFrontendIpConfig
        - Add-AzLoadBalancerFrontendIpConfig
        - Set-AzLoadBalancerFrontendIpConfig
* Application Gateway New-AzApplicationGatewayProbeConfig command update for supporting custom port in Probe
    - Updated New-AzApplicationGatewayProbeConfig: Added optional parameter Port which is used for probing backend server. This parameter is applicable for Standard_V2 and WAF_V2 SKU.


## Version 1.11.0
* Added `RoutingPreference` to public ip tags
* Improve examples for `Get-AzNetworkServiceTag` reference documentation

## Version 1.10.0
* Add support for Virtual Network Gateway Resource
    - New cmdlets
        - Get-AzVirtualNetworkGatewayVpnClientConnectionHealth
* Add AvailablePrivateEndpointType
    - New cmdlets
        - Get-AzAvailablePrivateEndpointType
* Add PrivatePrivateLinkService
    - New cmdlets
        - Get-AzPrivateLinkService
        - New-AzPrivateLinkService
        - Remove-AzPrivateLinkService
        - New-AzPrivateLinkServiceIpConfig
        - Set-AzPrivateEndpointConnection
* Add PrivateEndpoint
    - New cmdlets
        - Get-AzPrivateEndpoint
        - New-AzPrivateEndpoint
        - Remove-AzPrivateEndpoint
        - New-AzPrivateLinkServiceConnection
* Updated below commands for feature: UseLocalAzureIpAddress flag on VpnConnection
    - Updated New-AzVpnConnection: Added optional parameter -UseLocalAzureIpAddress to indicate that local azure ip address should be used as source address while initiating connection.
    - Updated Set-AzVpnConnection: Added optional parameter -UseLocalAzureIpAddress to indicate that local azure ip address should be used as source address while initiating connection.
* Added readonly field PeeredConnections in ExpressRoute peering.
* Added readonly field GlobalReachEnabled in ExpressRoute.
* Added breaking change attribute to call out deprecation of AllowGlobalReach field in ExpressRouteCircuit model
* Fixed Issue 8756 Error using TargetListenerID with AzApplicationGatewayRedirectConfiguration cmdlets
* Fixed bug in New-AzApplicationGatewayPathRuleConfig that prevented the rewrite ruleset from being set.
* Fixed displaying of VirtualNetworkTaps in NetworkInterfaceIpConfiguration
* Fixed Cortex Get cmdlets for list all part
* Fixed VirtualHub reference creation for ExpressRouteGateways, VpnGateway
* Added support for Availability Zones in AzureFirewall and NatGateway
* Added cmdlet Get-AzNetworkServiceTag
* Add support for multiple public IP addresses for Azure Firewall
    - Updated New-AzFirewall cmdlet:
        - Added parameter -PublicIpAddress which accepts one or more Public IP Address objects
        - Added parameter -VirtualNetwork which accepts a Virtual Network object
        - Added methods AddPublicIpAddress and RemovePublicIpAddress on firewall object - these accept a Public IP Address object as input
        - Deprecated parameters -PublicIpName and -VirtualNetworkName
* Updated below commands for feature: Set VpnClient AAD authentication options to Virtual network gateway resource.
    - Updated New-AzVirtualNetworkGateway: Added optional parameters AadTenantUri,AadAudienceId,AadIssuerUri to set VpnClient AAD authentication options on Gateway.
    - Updated Set-AzVirtualNetworkGateway: Added optional parameter AadTenantUri,AadAudienceId,AadIssuerUri to set VpnClient AAD authentication options on Gateway.
    - Updated Set-AzVirtualNetworkGateway: Added optional switch parameter RemoveAadAuthentication to remove VpnClient AAD authentication options from Gateway.

## Version 1.9.0
* Update ResourceId and InputObject for Nat Gateway
    - Add alias for ResourceId and InputObject
* Removed WAF RuleSetVersion validation

## Version 1.8.1
* Add DisableBgpRoutePropagation flag to Effective Route Table output
    - Updated cmdlet:
        - Get-AzEffectiveRouteTable
* Fix double dash in New-AzApplicationGatewayTrustedRootCertificate documentation

## Version 1.8.0
* Add support for Nat Gateway Resource
    - New cmdlets
        - New-AzNatGateway
        - Get-AzNatGateway
        - Set-AzNatGateway
        - Remove-AzNatGateway
   - Updated cmdlets
        - New-AzureVirtualNetworkSubnetConfigCommand
        - Add-AzureVirtualNetworkSubnetConfigCommand
* Updated below commands for feature: Custom routes set/remove on Brooklyn Gateway.
    - Updated New-AzVirtualNetworkGateway: Added optional parameter -CustomRoute to set the address prefixes as custom routes to set on Gateway.
    - Updated Set-AzVirtualNetworkGateway: Added optional parameter -CustomRoute to set the address prefixes as custom routes to set on Gateway.

## Version 1.7.0
* Updated cmdlets with plural nouns to singular, and deprecated plural names.
* Fix documentation for wildcards

## Version 1.6.0
* Add Alert action type for Azure Firewall Network and Application Rule Collections

* Added support for conditions in RewriteRules in the Application Gateway
    - New cmdlets added:
        - New-AzApplicationGatewayRewriteRuleCondition
    - Cmdlets updated with optional parameter - RuleSequence and Condition
        - New-AzApplicationGatewayRewriteRule

## Version 1.5.0
* Add Threat Intelligence support for Azure Firewall
* Add Application Gateway Firewall Policy top level resource and Custom Rules


## Version 1.4.0
* Add ResourceId parameter to Get-AzNetworkInterface
* Improved error handling for Get-AzVpnClientRevokedCertificate, Get-AzVpnClientRootCertificate
* Improved Subnet, Primary, PrivateIpAddressVersion parameters processing in
    - Add-AzNetworkInterfaceIpConfig
    - Set-AzNetworkInterfaceIpConfig

## Version 1.3.0
* Add wildcard support to Network cmdlets

## Version 1.2.1
* Update help example for Add-AzApplicationGatewayCustomError

## Version 1.2.0
* Added Cmdlets for Identity on Application Gateway.
    - New cmdlets added:
        - Set-AzApplicationGatewayIdentity
        - Get-AzApplicationGatewayIdentity
        - New-AzApplicationGatewayIdentity
        - Remove-AzApplicationGatewayIdentity
    - New-AzApplicationGateway cmdlet updated with optional parameter -Identity

## Version 1.1.0
* Update incorrect online help URLs

## Version 1.0.0
* Added support for the configuring RewriteRuleSets in the Application Gateway
    - New cmdlets added:
        - Add-AzureRmApplicationGatewayRewriteRuleSet
        - Get-AzureRmApplicationGatewayRewriteRuleSet
        - New-AzureRmApplicationGatewayRewriteRuleSet
        - Remove-AzureRmApplicationGatewayRewriteRuleSet
        - Set-AzureRmApplicationGatewayRewriteRuleSet
        - New-AzureRmApplicationGatewayRewriteRule
        - New-AzureRmApplicationGatewayRewriteRuleActionSet
        - New-AzureRmApplicationGatewayRewriteRuleHeaderConfiguration
    - Cmdlets updated with optional parameter -RewriteRuleSet
        - New-AzureRmApplicationGateway
        - New-AzureRmApplicationGatewayRequestRoutingRule
        - Add-AzureRmApplicationGatewayRequestRoutingRule
        - New-AzureRmApplicationGatewayPathRuleConfig
        - Add-AzureRmApplicationGatewayUrlPathMapConfig
        - New-AzureRmApplicationGatewayUrlPathMapConfig
* Removed deprecated -ResourceId parameter from Get-AzServiceEndpointPolicyDefinition
* Removed deprecated EnableVmProtection property from PSVirtualNetwork
* Removed deprecated Set-AzVirtualNetworkGatewayVpnClientConfig cmdlet
* Added KeyVault Support to Application Gateway using Identity.
    - Cmdlets updated with optonal parameter -KeyVaultSecretId, -KeyVaultSecret
        - Add-AzApplicationGatewaySslCertificate
        - New-AzApplicationGatewaySslCertificate
        - Set-AzApplicationGatewaySslCertificate
    - New-AzApplicationGateway cmdlet updated with optional parameter -UserAssignedIdentityId, -UserAssignedIdentity
* Add MaxCapacity property in ApplicationGatewayAutoscaleConfiguration
<|MERGE_RESOLUTION|>--- conflicted
+++ resolved
@@ -19,7 +19,6 @@
 --->
 
 ## Upcoming Release
-<<<<<<< HEAD
 * [Breaking Change] Updated below cmdlets to align resource virtual router and virtual hub
     - `New-AzVirtualRouter`: 
         - Added -HostedSubnet parameter to support IP configuration child resource
@@ -31,7 +30,6 @@
     - `Get-AzVirtualRouterPeer`
     - `Remove-AzVirtualRouterPeer`
 * Added RemoteBgpCommunities property to the VirtualNetwork Peering Resource
-=======
 
 ## Version 3.3.0
 * Added support for AddressPrefixType parameter to `Remove-AzExpressRouteCircuitConnectionConfig`
@@ -40,7 +38,6 @@
 * Modified the warning message for `New-AzLoadBalancerFrontendIpConfig`, `New-AzPublicIpAddress` and `New-AzPublicIpPrefix`.
 
 ## Version 3.2.0
->>>>>>> a3a5e56e
 * Fixed parameters swap in VWan HubVnet connection
 * Added new cmdlets for Azure Network Virtual Appliance Sites
     - `Get-AzVirtualApplianceSite`
@@ -55,15 +52,12 @@
     - `Update-AzNetworkVirtualAppliance`
     - `Get-AzNetworkVirtualApplianceSku`
     - `New-AzVirtualApplianceSkuProperty`
-<<<<<<< HEAD
 * Onboard Application Gateway to Private Link Common Cmdlets
 * Onboard StorageSync to Private Link Common Cmdlets
 * Add `AllowActiveFTP` parameter to `AzureFirewall`
-=======
 * Onboarded Application Gateway to Private Link Common Cmdlets
 * Onboarded StorageSync to Private Link Common Cmdlets
 * Onboarded SignalR to Private Link Common Cmdlets
->>>>>>> a3a5e56e
 
 ## Version 3.1.0
 * Added support for AddressPrefixType parameter to `Remove-AzExpressRouteCircuitConnectionConfig`
