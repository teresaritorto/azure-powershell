--- conflicted
+++ resolved
@@ -20,7 +20,6 @@
 
 ## Upcoming Release
 * Onboarded `Microsoft.VideoIndexer/accounts` to private link cmdlets
-<<<<<<< HEAD
 * Added support to create, get and delete Bastion shareable links
     - `New-AzBastionShareableLink`
     - `Get-AzBastionShareableLink`
@@ -34,12 +33,10 @@
 * Added support of `DestinationIPAddress` property in `New-AzPrivateLinkService` command
     - `LoadBalancerFrontendIpConfiguration` is not a mandatory parameter anymore.
     - The user can provide either `LoadBalancerFrontendIpConfiguration` or `DestinationIPAddress`.
-=======
 
 ## Version 7.8.1
 * Fixed secrets exposure in example documentation.
 * Onboarded `Microsoft.App/managedEnvironments` to private link cmdlets
->>>>>>> 4be031b9
 
 ## Version 7.8.0
 * Added new cmdlets to support Save & Commit (AzureFirewallPolicy draft)
