--- conflicted
+++ resolved
@@ -24,13 +24,10 @@
 * Updated below commands for feature: UseLocalAzureIpAddress flag on VpnConnection
 	- Updated New-AzVpnConnection: Added optional parameter -UseLocalAzureIpAddress to indicate that local azure ip address should be used as source address while initiating connection.
 	- Updated Set-AzVpnConnection: Added optional parameter -UseLocalAzureIpAddress to indicate that local azure ip address should be used as source address while initiating connection.
-<<<<<<< HEAD
-* Fixed Issue 8756 Error using TargetListenerID with AzApplicationGatewayRedirectConfiguration cmdlets
-=======
 * Added readonly field PeeredConnections in ExpressRoute peering.
 * Added readonly field GlobalReachEnabled in ExpressRoute.
 * Added breaking change attribute to call out deprecation of AllowGlobalReach field in ExpressRouteCircuit model
->>>>>>> 216ddbc3
+* Fixed Issue 8756 Error using TargetListenerID with AzApplicationGatewayRedirectConfiguration cmdlets
 
 ## Version 1.8.0
 * Add support for Nat Gateway Resource
