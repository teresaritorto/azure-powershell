﻿// ----------------------------------------------------------------------------------
//
// Copyright Microsoft Corporation
// Licensed under the Apache License, Version 2.0 (the "License");
// you may not use this file except in compliance with the License.
// You may obtain a copy of the License at
// http://www.apache.org/licenses/LICENSE-2.0
// Unless required by applicable law or agreed to in writing, software
// distributed under the License is distributed on an "AS IS" BASIS,
// WITHOUT WARRANTIES OR CONDITIONS OF ANY KIND, either express or implied.
// See the License for the specific language governing permissions and
// limitations under the License.
// ----------------------------------------------------------------------------------

using System;
using System.Linq;
using System.Collections;
using System.Collections.Generic;
using System.Management.Automation;
using Microsoft.Azure.Commands.Network.Models;
using Microsoft.Azure.Commands.ResourceManager.Common.Tags;
using Microsoft.Azure.Commands.ResourceManager.Common.ArgumentCompleters;
using Microsoft.Azure.Management.Internal.Resources.Utilities.Models;
using Microsoft.Azure.Management.Network;
using Microsoft.WindowsAzure.Commands.Utilities.Common;
using MNM = Microsoft.Azure.Management.Network.Models;

namespace Microsoft.Azure.Commands.Network
{
    [Cmdlet(VerbsCommon.Set, ResourceManager.Common.AzureRMConstants.AzureRMPrefix + "FirewallPolicy", SupportsShouldProcess = true, DefaultParameterSetName = SetByNameParameterSet), OutputType(typeof(PSAzureFirewallPolicy))]
    public class SetAzureFirewallPolicyCommand : AzureFirewallPolicyBaseCmdlet
    {

        private const string SetByNameParameterSet = "SetByNameParameterSet";
        private const string SetByInputObjectParameterSet = "SetByInputObjectParameterSet";
        private const string SetByResourceIdParameterSet = "SetByResourceIdParameterSet";

        [Alias("ResourceName")]
        [Parameter(
           Mandatory = true,
           ValueFromPipelineByPropertyName = true,
           HelpMessage = "The resource name.", ParameterSetName = SetByNameParameterSet)]
        [Parameter(Mandatory = false, ParameterSetName = SetByInputObjectParameterSet)]
        [ResourceNameCompleter("Microsoft.Network/azureFirewalls", "ResourceGroupName")]
        [ValidateNotNullOrEmpty]
        [SupportsWildcards]
        public virtual string Name { get; set; }

        [Parameter(
            Mandatory = true,
            ValueFromPipelineByPropertyName = true,
            HelpMessage = "The resource group name.", ParameterSetName = SetByNameParameterSet)]
        [ValidateNotNullOrEmpty]
        [SupportsWildcards]
        public virtual string ResourceGroupName { get; set; }

        [Parameter(
            Mandatory = true,
            ValueFromPipeline = true,
            HelpMessage = "The AzureFirewall Policy", ParameterSetName = SetByInputObjectParameterSet)]
        public PSAzureFirewallPolicy InputObject { get; set; }

        [Parameter(Mandatory = false, HelpMessage = "Run cmdlet in the background")]
        public SwitchParameter AsJob { get; set; }

        [Parameter(
                    Mandatory = true,
                    ValueFromPipelineByPropertyName = true,
                    HelpMessage = "The resource Id.", ParameterSetName = SetByResourceIdParameterSet)]
        [ValidateNotNullOrEmpty]
        [SupportsWildcards]
        public virtual string ResourceId { get; set; }

        [Parameter(
                    Mandatory = false,
                    ValueFromPipelineByPropertyName = true,
                    HelpMessage = "The operation mode for Threat Intelligence.")]
        [ValidateSet(
                    MNM.AzureFirewallThreatIntelMode.Alert,
                    MNM.AzureFirewallThreatIntelMode.Deny,
                    MNM.AzureFirewallThreatIntelMode.Off,
                    IgnoreCase = false)]
        public string ThreatIntelMode { get; set; }

        [Parameter(
            Mandatory = false,
            HelpMessage = "The whitelist for Threat Intelligence")]
        public PSAzureFirewallPolicyThreatIntelWhitelist ThreatIntelWhitelist { get; set; }

        [Parameter(
            Mandatory = false,
            ValueFromPipelineByPropertyName = true,
            HelpMessage = "The base policy to inherit from")]
        public string BasePolicy { get; set; }

        [Parameter(
            Mandatory = false,
            HelpMessage = "The DNS Setting")]
        public PSAzureFirewallPolicyDnsSettings DnsSetting { get; set; }

        [Parameter(
            Mandatory = false,
            HelpMessage = "The SQL related setting")]
        public PSAzureFirewallPolicySqlSetting SqlSetting { get; set; }

        [Parameter(
                    Mandatory = true,
                    ValueFromPipelineByPropertyName = true,
                    HelpMessage = "location.", ParameterSetName = SetByNameParameterSet)]
        [ValidateNotNullOrEmpty]
        [Parameter(Mandatory = true, ParameterSetName = SetByResourceIdParameterSet)]
        [Parameter(Mandatory = false, ParameterSetName = SetByInputObjectParameterSet)]
        public virtual string Location { get; set; }

        [Parameter(
                    Mandatory = false,
                    ValueFromPipelineByPropertyName = true,
                    HelpMessage = "A hashtable which represents resource tags.")]
        public Hashtable Tag { get; set; }

        [Parameter(
            Mandatory = false,
            HelpMessage = "The Intrusion Detection Setting")]
        [ValidateNotNull]
        public PSAzureFirewallPolicyIntrusionDetection IntrusionDetection { get; set; }

        [Parameter(
            Mandatory = false,
            HelpMessage = "Transport security name")]
        public string TransportSecurityName { get; set; }

        [Parameter(
            Mandatory = false,
            HelpMessage = "Secret Id of (base-64 encoded unencrypted pfx) 'Secret' or 'Certificate' object stored in KeyVault")]
        public string TransportSecurityKeyVaultSecretId { get; set; }

        [Parameter(
            Mandatory = false,
            HelpMessage = "Firewall policy sku tier")]
        [ValidateSet(
            MNM.FirewallPolicySkuTier.Standard,
            MNM.FirewallPolicySkuTier.Premium,
            MNM.FirewallPolicySkuTier.Basic,
            IgnoreCase = true)]
        public string SkuTier { get; set; }

        [Parameter(
            Mandatory = false,
            HelpMessage = "ResourceId of the user assigned identity to be assigned to Firewall Policy.")]
        [ValidateNotNullOrEmpty]
        [Alias("UserAssignedIdentity")]
        public string UserAssignedIdentityId { get; set; }

        [Parameter(
            Mandatory = false,
            HelpMessage = "Firewall Policy Identity to be assigned to Firewall Policy.")]
        [ValidateNotNullOrEmpty]
        public PSManagedServiceIdentity Identity { get; set; }

        [Parameter(
            Mandatory = false,
            HelpMessage = "The Private IP Range")]
        public string[] PrivateRange { get; set; }

       [Parameter(
            Mandatory = false,
            HelpMessage = "Explicit Proxy Settings in Firewall Policy.")]
        public PSAzureFirewallPolicyExplicitProxy ExplicitProxy { get; set; }

        [Parameter(
            Mandatory = false,
            HelpMessage = "The private IP addresses/IP ranges to which traffic will not be SNAT in Firewall Policy.")]
        public PSAzureFirewallPolicySNAT Snat { get; set; }

        private void AddPremiumProperties(PSAzureFirewallPolicy firewallPolicy)
        {
            firewallPolicy.Sku = new PSAzureFirewallPolicySku
            {
                Tier = this.SkuTier ?? MNM.FirewallPolicySkuTier.Standard
            };
            firewallPolicy.IntrusionDetection = this.IntrusionDetection;

            if (this.UserAssignedIdentityId != null)
            {
                firewallPolicy.Identity = new PSManagedServiceIdentity
                {
                    Type = MNM.ResourceIdentityType.UserAssigned,
                    UserAssignedIdentities = new Dictionary<string, PSManagedServiceIdentityUserAssignedIdentitiesValue>
                    {
                        { this.UserAssignedIdentityId, new PSManagedServiceIdentityUserAssignedIdentitiesValue() }
                    }
                };
            }
            else if (this.Identity != null)
            {
                firewallPolicy.Identity = this.Identity;
            }

            if (this.TransportSecurityKeyVaultSecretId != null)
            {
                if (this.TransportSecurityName == null)
                {
                    throw new ArgumentException("TransportSecurityName must be provided with TransportSecurityKeyVaultSecretId");
                }

                if (this.Identity == null && this.UserAssignedIdentityId == null)
                {
                    throw new ArgumentException("Identity must be provided with TransportSecurityKeyVaultSecretId");
                }

                firewallPolicy.TransportSecurity = new PSAzureFirewallPolicyTransportSecurity
                {
                    CertificateAuthority = new PSAzureFirewallPolicyTransportSecurityCertificateAuthority
                    {
                        Name = this.TransportSecurityName,
                        KeyVaultSecretId = this.TransportSecurityKeyVaultSecretId
                    }
                };
            }
        }

        public override void Execute()
        {
            base.Execute();

            if (this.IsParameterBound(c => c.ResourceId))
            {
                var resourceInfo = new ResourceIdentifier(ResourceId);
                ResourceGroupName = resourceInfo.ResourceGroupName;
                Name = resourceInfo.ResourceName;
            }
            else if (this.IsParameterBound(c => c.InputObject))
            {
                ResourceGroupName = InputObject.ResourceGroupName;
                Name = InputObject.Name;
            }

            if (!NetworkBaseCmdlet.IsResourcePresent(() => GetAzureFirewallPolicy(ResourceGroupName, Name)))
            {
                throw new ArgumentException(Microsoft.Azure.Commands.Network.Properties.Resources.ResourceNotFound);
            }

            if (this.IsParameterBound(c => c.InputObject))
            {
                this.Location = this.IsParameterBound(c => c.Location) ? Location : InputObject.Location;
                this.ThreatIntelMode = this.IsParameterBound(c => c.ThreatIntelMode) ? ThreatIntelMode : InputObject.ThreatIntelMode;
                this.ThreatIntelWhitelist = this.IsParameterBound(c => c.ThreatIntelWhitelist) ? ThreatIntelWhitelist : InputObject.ThreatIntelWhitelist;
                this.BasePolicy = this.IsParameterBound(c => c.BasePolicy) ? BasePolicy : (InputObject.BasePolicy != null ? InputObject.BasePolicy.Id : null);
                this.DnsSetting = this.IsParameterBound(c => c.DnsSetting) ? DnsSetting : (InputObject.DnsSettings != null ? InputObject.DnsSettings : null);
                this.SqlSetting = this.IsParameterBound(c => c.SqlSetting) ? SqlSetting : (InputObject.SqlSetting != null ? InputObject.SqlSetting : null);
                this.IntrusionDetection = this.IsParameterBound(c => c.IntrusionDetection) ? IntrusionDetection : (InputObject.IntrusionDetection != null ? InputObject.IntrusionDetection : null);
                this.TransportSecurityName = this.IsParameterBound(c => c.TransportSecurityName) ? TransportSecurityName : (InputObject.TransportSecurity?.CertificateAuthority != null ? InputObject.TransportSecurity.CertificateAuthority.Name : null);
                this.TransportSecurityKeyVaultSecretId = this.IsParameterBound(c => c.TransportSecurityKeyVaultSecretId) ? TransportSecurityKeyVaultSecretId : (InputObject.TransportSecurity?.CertificateAuthority != null ? InputObject.TransportSecurity.CertificateAuthority.KeyVaultSecretId : null);
                this.Identity = this.IsParameterBound(c => c.Identity) ? Identity : (InputObject.Identity != null ? InputObject.Identity : null);
                this.UserAssignedIdentityId = this.IsParameterBound(c => c.UserAssignedIdentityId) ? UserAssignedIdentityId : (InputObject.Identity?.UserAssignedIdentities != null ? InputObject.Identity.UserAssignedIdentities?.First().Key : null);
                this.SkuTier = this.IsParameterBound(c => c.SkuTier) ? SkuTier : (InputObject.Sku?.Tier != null ? InputObject.Sku.Tier : null);
                this.PrivateRange = this.IsParameterBound(c => c.PrivateRange) ? PrivateRange : InputObject.PrivateRange;
                this.ExplicitProxy = this.IsParameterBound(c => c.ExplicitProxy) ? ExplicitProxy : InputObject.ExplicitProxy;
                this.Tag = this.IsParameterBound(c => c.Tag) ? Tag : InputObject.Tag;
                this.Snat = this.IsParameterBound(c => c.Snat) ? Snat : InputObject.Snat;

                var firewallPolicy = new PSAzureFirewallPolicy()
                {
                    Name = this.Name,
                    ResourceGroupName = this.ResourceGroupName,
                    Location = this.Location,
                    ThreatIntelMode = this.ThreatIntelMode ?? MNM.AzureFirewallThreatIntelMode.Alert,
                    ThreatIntelWhitelist = this.ThreatIntelWhitelist,
                    BasePolicy = this.BasePolicy != null ? new Microsoft.Azure.Management.Network.Models.SubResource(this.BasePolicy) : null,
                    DnsSettings = this.DnsSetting,
                    SqlSetting = this.SqlSetting,
                    PrivateRange = this.PrivateRange,
                    ExplicitProxy = this.ExplicitProxy
                };

                if (this.Snat != null)
                {
                    firewallPolicy.Snat = this.Snat;
                }

                AddPremiumProperties(firewallPolicy);

                var azureFirewallPolicyModel = NetworkResourceManagerProfile.Mapper.Map<MNM.FirewallPolicy>(firewallPolicy);
                azureFirewallPolicyModel.Tags = TagsConversionHelper.CreateTagDictionary(this.Tag, validate: true);

                // Execute the PUT AzureFirewall Policy call
                this.AzureFirewallPolicyClient.CreateOrUpdate(ResourceGroupName, Name, azureFirewallPolicyModel);
                var getAzureFirewall = this.GetAzureFirewallPolicy(ResourceGroupName, Name);
                WriteObject(getAzureFirewall);
            }
            else
            {
                if (this.Snat != null && this.PrivateRange != null && this.PrivateRange.Length > 0)
                {
                    throw new ArgumentException("Please use Snat parameter to set PrivateRange. Private ranges can not be provided on both Snat and PrivateRange parameters at the same time.");
                }

                var firewallPolicy = new PSAzureFirewallPolicy()
                {
                    Name = this.Name,
                    ResourceGroupName = this.ResourceGroupName,
                    Location = this.Location,
                    ThreatIntelMode = this.ThreatIntelMode ?? MNM.AzureFirewallThreatIntelMode.Alert,
                    ThreatIntelWhitelist = this.ThreatIntelWhitelist,
                    BasePolicy = BasePolicy != null ? new Microsoft.Azure.Management.Network.Models.SubResource(BasePolicy) : null,
                    DnsSettings = this.DnsSetting,
                    SqlSetting = this.SqlSetting,
                    PrivateRange = this.PrivateRange,
                    ExplicitProxy = this.ExplicitProxy
                };

<<<<<<< HEAD
=======
                if (this.Snat != null)
                {
                    firewallPolicy.Snat = this.Snat;
                }
>>>>>>> 87a1b483

                AddPremiumProperties(firewallPolicy);

                // Map to the sdk object
                var azureFirewallPolicyModel = NetworkResourceManagerProfile.Mapper.Map<MNM.FirewallPolicy>(firewallPolicy);
                azureFirewallPolicyModel.Tags = TagsConversionHelper.CreateTagDictionary(this.Tag, validate: true);

                // Execute the Create AzureFirewall call
                this.AzureFirewallPolicyClient.CreateOrUpdate(this.ResourceGroupName, this.Name, azureFirewallPolicyModel);
                var getAzureFirewallPolicy = this.GetAzureFirewallPolicy(ResourceGroupName, Name);
                WriteObject(getAzureFirewallPolicy);
            }

        }
    }
}<|MERGE_RESOLUTION|>--- conflicted
+++ resolved
@@ -309,13 +309,10 @@
                     ExplicitProxy = this.ExplicitProxy
                 };
 
-<<<<<<< HEAD
-=======
                 if (this.Snat != null)
                 {
                     firewallPolicy.Snat = this.Snat;
                 }
->>>>>>> 87a1b483
 
                 AddPremiumProperties(firewallPolicy);
 
