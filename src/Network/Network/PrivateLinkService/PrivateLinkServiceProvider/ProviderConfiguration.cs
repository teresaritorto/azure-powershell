﻿using System;
using System.Collections.Generic;
using System.Text;

namespace Microsoft.Azure.Commands.Network.PrivateLinkService.PrivateLinkServiceProvider
{
    internal class ProviderConfiguration
    {

        private static IDictionary<string, ProviderConfiguration> _configurations = new Dictionary<string, ProviderConfiguration>(StringComparer.InvariantCultureIgnoreCase);

        static ProviderConfiguration()
        {
            RegisterConfiguration("Microsoft.AppConfiguration/configurationStores", "2019-11-01-preview");
            RegisterConfiguration("Microsoft.Sql/servers", "2018-06-01-preview");
            RegisterConfiguration("Microsoft.DBforMySQL/servers", "2018-06-01");
            RegisterConfiguration("Microsoft.DBforMariaDB/servers", "2018-06-01");
            RegisterConfiguration("Microsoft.DBforPostgreSQL/servers", "2018-06-01");
            RegisterConfiguration("Microsoft.Insights/privateLinkScopes", "2019-10-17-preview");
            RegisterConfiguration("Microsoft.Storage/storageAccounts", "2019-06-01", false);
            RegisterConfiguration("Microsoft.StorageSync/storageSyncServices", "2020-03-01");
            RegisterConfiguration("Microsoft.KeyVault/vaults", "2019-09-01", false);
            RegisterConfiguration("Microsoft.DocumentDB/databaseAccounts", "2019-08-01-preview");
            RegisterConfiguration("Microsoft.CognitiveServices/accounts", "2017-04-18");
            RegisterConfiguration("Microsoft.Batch/batchAccounts", "2020-03-01");
            RegisterConfiguration("Microsoft.ContainerRegistry/registries", "2019-12-01-preview");
            RegisterConfiguration("Microsoft.Devices/IotHubs", "2020-03-01");
            RegisterConfiguration("Microsoft.EventGrid/topics", "2020-04-01-preview");
            RegisterConfiguration("Microsoft.EventGrid/domains", "2020-04-01-preview");
            RegisterConfiguration("Microsoft.Network/applicationgateways", "2020-05-01");
<<<<<<< HEAD
=======
            RegisterConfiguration("Microsoft.SignalRService/signalr", "2020-05-01", false);
>>>>>>> a3a5e56e
        }

        private static void RegisterConfiguration(string type, string apiVersion, bool hasConnectionsURI = true)
        {
            ProviderConfiguration configuration = new ProviderConfiguration
            {
                Type = type,
                ApiVersion = apiVersion,
                HasConnectionsURI = hasConnectionsURI
            };
            _configurations.Add(type, configuration);
        }

        public string Type { get; set; }
        public string ApiVersion { get; set; }
        public bool HasConnectionsURI { get; set; }

        public static ProviderConfiguration GetProviderConfiguration(string type)
        {
            return _configurations[type];
        }
    }
}<|MERGE_RESOLUTION|>--- conflicted
+++ resolved
@@ -28,10 +28,7 @@
             RegisterConfiguration("Microsoft.EventGrid/topics", "2020-04-01-preview");
             RegisterConfiguration("Microsoft.EventGrid/domains", "2020-04-01-preview");
             RegisterConfiguration("Microsoft.Network/applicationgateways", "2020-05-01");
-<<<<<<< HEAD
-=======
             RegisterConfiguration("Microsoft.SignalRService/signalr", "2020-05-01", false);
->>>>>>> a3a5e56e
         }
 
         private static void RegisterConfiguration(string type, string apiVersion, bool hasConnectionsURI = true)
