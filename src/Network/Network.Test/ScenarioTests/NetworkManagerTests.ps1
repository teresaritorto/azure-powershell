--- conflicted
+++ resolved
@@ -268,12 +268,9 @@
         $configids  = @($newConnConfig.Id)
         $regions = @($rglocation)  
         Deploy-AzNetworkManagerCommit -ResourceGroupName $rgname -Name $networkManagerName -TargetLocation $regions -ConfigurationId $configids -CommitType "Connectivity" 
-<<<<<<< HEAD
-        # Start-Sleep -Seconds 60
-=======
+
         Start-TestSleep -Seconds 60
->>>>>>> 0f227213
-         
+
         $deploymentStatus = Get-AzNetworkManagerDeploymentStatus -ResourceGroupName $rgname -NetworkManagerName $networkManagerName -Region $regions -DeploymentType "Connectivity"
         Assert-NotNull $deploymentStatus;
         Assert-AreEqual "Connectivity"  $deploymentStatus.Value[0].DeploymentType;
@@ -308,11 +305,9 @@
         Assert-AreEqual "True"   $effectiveConnectivityConfig.Value[0].DeleteExistingPeering;
 
         $job = Remove-AzNetworkManagerConnectivityConfiguration -ResourceGroupName $rgname -NetworkManagerName $networkManagerName -Name $connectivityConfigurationName -ForceDelete -PassThru -Force -AsJob;
-<<<<<<< HEAD
-        # Start-Sleep -Seconds 60
-=======
+
         Start-TestSleep -Seconds 60
->>>>>>> 0f227213
+
         $job | Wait-Job;
         $removeResult = $job | Receive-Job;
 
@@ -438,11 +433,8 @@
         $configids  = @($securityConfig.Id)
         $regions = @($rglocation)  
         Deploy-AzNetworkManagerCommit -ResourceGroupName $rgname -Name $networkManagerName -TargetLocation $regions -ConfigurationId $configids -CommitType "SecurityAdmin" 
-<<<<<<< HEAD
-        # Start-Sleep -Seconds 60
-=======
+
         Start-TestSleep -Seconds 60
->>>>>>> 0f227213
        
         $deploymentStatus = Get-AzNetworkManagerDeploymentStatus -ResourceGroupName $rgname -NetworkManagerName $networkManagerName -Region $regions -DeploymentType "SecurityAdmin"
         Assert-NotNull $deploymentStatus;
@@ -505,11 +497,8 @@
         Assert-AreEqual "Internet" $effectiveSecurityAdminRuleList.Value[3].Sources[0].AddressPrefix
 
         Deploy-AzNetworkManagerCommit -ResourceGroupName $rgname -Name $networkManagerName -TargetLocation $regions -CommitType "SecurityAdmin" 
-<<<<<<< HEAD
-        # Start-Sleep -Seconds 60
-=======
+
         Start-TestSleep -Seconds 60
->>>>>>> 0f227213
 
         $job = Remove-AzNetworkManagerSecurityAdminRule -ResourceGroupName $rgname -NetworkManagerName $networkManagerName -SecurityAdminConfigurationName $SecurityConfigurationName -RuleCollectionName $RuleCollectionName -Name $RuleName -ForceDelete -PassThru -Force -AsJob;
         $job | Wait-Job;
