<!--
    Please leave this section at the top of the change log.

    Changes for the upcoming release should go under the section titled "Upcoming Release", and should adhere to the following format:

    ## Upcoming Release
    * Overview of change #1
        - Additional information about change #1
    * Overview of change #2
        - Additional information about change #2
        - Additional information about change #2
    * Overview of change #3
    * Overview of change #4
        - Additional information about change #4

    ## YYYY.MM.DD - Version X.Y.Z (Previous Release)
    * Overview of change #1
        - Additional information about change #1
-->
## Upcoming Release
<<<<<<< HEAD
* Added `UsageLocation`, `GivenName`, `Surname`, `AccountEnabled`, `MailNickname`, `Mail` on `PSADUser` [#10526] [#10497]
* Fixed issue that `-Mail` doesn't work on `Get-AzADUser` [#11981]
=======

## Version 2.1.0
>>>>>>> d4ad9e95
* Added Tail parameter to Get-AzDeploymentScriptLog and Save-AzDeploymentScriptLog cmdlets
* Formatted Output property and show it on the Get-AzDeploymentScript cmdlet output
* Renamed -DeploymentScriptInputObject parameter to -DeploymentScriptObject
* Fixed missing file/target name in cmdlet messages.
* Updated assembly version of resource manager and tags cmdlets

## Version 2.0.1
* Added message warning about view delay when creating a new Role Definition
* Changed policy cmdlets to output strongly-typed objects
* Removed `-TenantLevel` parameter used for on the `Get-AzResourceLock` cmdlet [#11335]
* Fixed `Remove-AzResourceGroup -Id ResourceId`[#9882]
* Added new cmdlet for getting ARM template What-If results at resource group scope: `Get-AzDeploymentResourceGroupWhatIfResult`
* Added new cmdlet for getting ARM template What-If results at subscription scope: `Get-AzDeploymentWhatIfResult`
   - Alias: `Get-AzSubscriptionDeploymentWhatIf`
* Overrode `-WhatIf` and `-Confirm` parameters for `New-AzDeployment` and `New-AzResourceGroupDeployment` to use ARM template What-If results
* Added deprecation message for `ApiVersion` parameter in deployment cmdlets
* Added capability to show improved error messages for deployment failures
* Added correlationId logging for deployment failures
* Added `error` property to the deployment script output
* Updated nuget Microsoft.Azure.Management.ResourceManager to "3.7.1-preview"
* Removed specific test cases as Error property in DeploymentValidateResult has changed to readonly from nuget 3.7.1-preview
* Brought GenericResourceExpanded from SDK ResourceManager 3.7.1-preview
* Added tag support for all Get cmdlets for deployment, as well as
    - `New-AzDeployment`
    - `New-AzManagementGroupDeployment`
    - `New-AzResourceGroupDeployment`
    - `New-AzTenantDeployment`


## Version 1.13.0
* Fixed `Get-AzResource -ResourceGroupName -Name -ExpandProperties -ResourceType` to use actual apiVersion of resources instead of default apiVersion [#11267]
* Added correlationId logging for error scenarios
* Small documentation change to `Get-AzResourceLock`. Added example.
* Escaped single quote in parameter value of `Get-AzADUser` [#11317]
* Added new cmdlets for Deployment Scripts (`Get-AzDeploymentScript`, `Get-AzDeploymentScriptLog`, `Save-AzDeploymentScriptLog`, `Remove-AzDeploymentScript`)

## Version 1.12.0
* Fixed for null reference bug in `Get-AzRoleAssignment`
* Marked switch `-Force` and `-PassThru` optional in `Remove-AzADGroup` [#10849]
* Fixed issue that `MailNickname` doesn't return in `Remove-AzADGroup` [#11167]
* Fixed issue that `Remove-AzADGroup` pipe operation doesn't work [#11171]
* Fixed for null reference bug in GetAzureRoleAssignmentCommand
* Added breaking change attributes for upcoming changes to policy cmdlets
* Updated `Get-AzResourceGroup` to perform resource group tag filtering on server-side
* Extended Tag cmdlets to accept -ResourceId
    - Get-AzTag -ResourceId
    - New-AzTag -ResourceId
    - Remove-AzTag -ResourceId
* Added new Tag cmdlet
    - Update-AzTag -ResourceId
* Brought ScopedDeployment from SDK 3.3.0 

## Version 1.11.0
* Refactored template deployment cmdlets
    - Added new cmdlets for managing deployments at management group: *-AzManagementGroupDeployment
    - Added new cmdlets for managing deployments at tenant scope: *-AzTenantDeployment
    - Refactored *-AzDeployment cmdlets to work specifically at subscription scope
    - Created aliases *-AzSubscriptionDeployment for *-AzDeployment cmdlets
* Fixed `Update-AzADApplication` when parameter `AvailableToOtherTenants` is not set
* Removed ApplicationObjectWithoutCredentialParameterSet to avoid AmbiguousParameterSetException.
* Regenerated help files

## Version 1.10.0
* Make -Scope optional in *-AzPolicyAssignment cmdlets with default to context subscription
* Add examples of creating ADServicePrincipal with password and key credential

## Version 1.9.1
* Fix an error in help document of `Remove-AzTag`.
* Fix for aliases missing from output of Get-AzPolicyAlias
* Update resource client to new version that retrieves providers and aliases at tenant level
* Update Get-AzPolicyAlias to retrieve aliases at tenant level
* Update -Policy parameter of New-AzPolicyDefinition and Set-AzPolicyDefinition to allow full policy object

## Version 1.9.0
* Update references in .psd1 to use relative path
* Fix an issue where template deployment fails to read a template parameter if its name conflicts with some built-in parameter name.
* Updated policy cmdlets to use new api version 2019-09-01 that introduces grouping support within policy set definitions.
* Fix the bug that the output of some sub-resource is empty when using `Get-AzResource`.

## Version 1.8.0
- Updated policy cmdlets to use new api version 2019-06-01 that has new EnforcementMode property in policy assignment.
- Updated create policy definition help example
- Fix bug Remove-AZADServicePrincipal -ServicePrincipalName, throw null reference when service principal name not found.
- Fix bug New-AZADServicePrincipal, throw null reference when tenant doesn't have any subscription.
- Change New-AzAdServicePrincipal to add credentials only to associated application.

## Version 1.7.1
* Update dependency assembly Microsoft.Extensions.Caching.Memory from 1.1.1 to 2.2

## Version 1.7.0
* Fix bug where New-AzRoleAssignment could not be called without parameter Scope.

## Version 1.6.2
* Add support for new api version 2019-05-10 for Microsoft.Resource
    - Add support for `copy.count = 0` for variables, resources and properties
    - Resources with `condition = false` or `copy.count = 0` will be deleted in complete mode
* Fixed miscellaneous typos across module
* Add an example of assigning policy at subscription level to help doc
* Added breaking change notice about new required parameter `-ScopeType` in the `AzDeployment` cmdlets
    - `Get-AzDeployment`
    - `Get-AzDeploymentOperation`
    - `New-AzDeployment`
    - `Remove-AzDeployment`
    - `Save-AzDeploymentTemplate`
    - `Stop-AzDeployment`
    - `Test-AzDeployment`

## Version 1.6.1
- Remove missing cmdlet referenced in `New-AzResourceGroupDeployment` documentation
- Updated policy cmdlets to use new api version 2019-01-01

## Version 1.6.0
- Fix help text for Get-AzPolicyState -Top parameter
- Add client-side paging support for Get-AzPolicyAlias
- Add new parameters for Set-AzPolicyAssignment, -PolicyParameters and -PolicyParametersObject
- Handful of doc and example updates for Policy cmdlets

## Version 1.5.0
* Support for additional Template Export options
    - Add `-SkipResourceNameParameterization` parameter to Export-AzResourceGroup
    - Add `-SkipAllParameterization` parameter to Export-AzResourceGroup
    - Add `-Resource` parameter to Export-AzResourceGroup for exported resource filtering

## Version 1.4.0
* Add new cmdlet Get-AzureRmDenyAssignment for retrieving deny assignments
* Added 'Description' parameter when working with Azure AD Groups:
    - Added a parameter to New-AzAdGroup
    - Added as output on Get-AzAdGroup

## Version 1.3.1
* Fix documentation for wildcards

## Version 1.3.0
* Improve handling of providers for `Get-AzResource` when providing `-ResourceId` or `-ResourceGroupName`, `-Name` and `-ResourceType` parameters
* Improve error handling for for `Test-AzDeployment` and `Test-AzResourceGroupDeployment`
    - Handle errors thrown outside of deployment validation and include them in output of command instead
    - More information here: https://github.com/Azure/azure-powershell/issues/6856
* Add `-IgnoreDynamicParameters` switch parameter to set of deployment cmdlets to skip prompt in script and job scenarios
    - More information here: https://github.com/Azure/azure-powershell/issues/6856

## Version 1.2.1
* Update wildcard support for Get-AzResource and Get-AzResourceGroup
* Update credentials used when making generic calls to ARM

## Version 1.2.0
* Add `-TemplateObject` parameter to deployment cmdlets
    - More information here: https://github.com/Azure/azure-powershell/issues/2933
* Fix issue when piping the result of `Get-AzResource` to `Set-AzResource`
    - More information here: https://github.com/Azure/azure-powershell/issues/8240
* Fix issue with JSON data type change when running `Set-AzResource`
    - More information here: https://github.com/Azure/azure-powershell/issues/7930

## Version 1.1.3
* Fix for issue https://github.com/Azure/azure-powershell/issues/8166
* Fix for issue https://github.com/Azure/azure-powershell/issues/8235
* Fix for issue https://github.com/Azure/azure-powershell/issues/6219
* Fix bug preventing repeat creation of KeyCredentials

## Version 1.1.2
* Fix tagging for resource groups
    - More information here: https://github.com/Azure/azure-powershell/issues/8166
* Fix issue where `Get-AzureRmRoleAssignment` doesn't respect -ErrorAction
    - More information here: https://github.com/Azure/azure-powershell/issues/8235

## Version 1.1.1
* Fix incorrect examples in `New-AzADAppCredential` and `New-AzADSpCredential` reference documentation
* Fix issue where path for `-TemplateFile` parameter was not being resolved before executing resource group deployment cmdlets
* Az.Resources: Correct documentation for New-AzureRmPolicyDefinition -Mode default value
* Az.Resources: Fix for issue https://github.com/Azure/azure-powershell/issues/7522
* Az.Resources: Fix for issue https://github.com/Azure/azure-powershell/issues/5747
* Fix formatting issue with `PSResourceGroupDeployment` object
    - More information here: https://github.com/Azure/azure-powershell/issues/2123

## Version 1.1.0
* Fix parameter set issue when providing `-ODataQuery` and `-ResourceId` parameters for `Get-AzResource`
    - More information here: https://github.com/Azure/azure-powershell/issues/7875
* Fix handling of the -Custom parameter in New/Set-AzPolicyDefinition
* Fix typo in New-AzDeployment documentation
* Made `-MailNickname` parameter mandatory for `New-AzADUser`
    - More information here: https://github.com/Azure/azure-powershell/issues/8220

## Version 1.0.0
* General availability of `Az.Resources` module
* Removed -Sku parameter from New/Set-AzPolicyAssignment
* Removed -Password parameter from New-AzADServicePrincipal and New-AzADSpCredential<|MERGE_RESOLUTION|>--- conflicted
+++ resolved
@@ -18,13 +18,10 @@
         - Additional information about change #1
 -->
 ## Upcoming Release
-<<<<<<< HEAD
 * Added `UsageLocation`, `GivenName`, `Surname`, `AccountEnabled`, `MailNickname`, `Mail` on `PSADUser` [#10526] [#10497]
 * Fixed issue that `-Mail` doesn't work on `Get-AzADUser` [#11981]
-=======
 
 ## Version 2.1.0
->>>>>>> d4ad9e95
 * Added Tail parameter to Get-AzDeploymentScriptLog and Save-AzDeploymentScriptLog cmdlets
 * Formatted Output property and show it on the Get-AzDeploymentScript cmdlet output
 * Renamed -DeploymentScriptInputObject parameter to -DeploymentScriptObject
