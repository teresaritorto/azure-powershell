--- conflicted
+++ resolved
@@ -19,12 +19,9 @@
 -->
 
 ## Upcoming Release
-<<<<<<< HEAD
+* Updated to use bicep parameter --documentation-uri instead of the deprecated --documentationUri
 
 ## Version 7.8.0
-=======
-* Updated to use bicep parameter --documentation-uri instead of the deprecated --documentationUri
->>>>>>> 876ca266
 * Upgraded nuget package to signed package.
 * Added DefaultApiVersion to the returned properties of the `Get-AzResourceProvider` cmdlet's Resource Type array
 * Added Diagnostics/Warnings to WhatIf/Validate results for deployments.
