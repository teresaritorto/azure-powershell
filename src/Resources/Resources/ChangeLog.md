--- conflicted
+++ resolved
@@ -19,14 +19,11 @@
 -->
 ## Upcoming Release
 * Fix incorrect examples in `New-AzADAppCredential` and `New-AzADSpCredential` reference documentation
-<<<<<<< HEAD
 * Az.Resources: Correct documentation for New-AzureRmPolicyDefinition -Mode default value
 * Az.Resources: Fix for issue https://github.com/Azure/azure-powershell/issues/7522
 * Az.Resources: Fix for issue https://github.com/Azure/azure-powershell/issues/5747
-=======
 * Fix formatting issue with `PSResourceGroupDeployment` object
     - More information here: https://github.com/Azure/azure-powershell/issues/2123
->>>>>>> de998bf7
 
 ## Version 1.1.0
 * Fix parameter set issue when providing `-ODataQuery` and `-ResourceId` parameters for `Get-AzResource`
