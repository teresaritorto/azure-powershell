--- conflicted
+++ resolved
@@ -20,13 +20,9 @@
 
 ## Upcoming Release
 * Added `AuxTenant` parameter in `New-AzResourceGroupDeployment`to support cross-tenant deployment.
-<<<<<<< HEAD
-* Fixed deadlock in Bicep CLI execution. [#24133]
 
 ## Version 6.15.1
 * Fixed deadlock in Bicep CLI execution. [#24133]
-=======
->>>>>>> 490d0f75
 
 ## Version 6.15.0
 * Supported `-SkipClientSideScopeValidation` in RoleAssignment and RoleDefinition related commands. [#22473]
