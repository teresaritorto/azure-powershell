<!--
    Please leave this section at the top of the change log.

    Changes for the upcoming release should go under the section titled "Upcoming Release", and should adhere to the following format:

    ## Upcoming Release
    * Overview of change #1
        - Additional information about change #1
    * Overview of change #2
        - Additional information about change #2
        - Additional information about change #2
    * Overview of change #3
    * Overview of change #4
        - Additional information about change #4

    ## YYYY.MM.DD - Version X.Y.Z (Previous Release)
    * Overview of change #1
        - Additional information about change #1
-->
## Upcoming Release
* Fix for null reference bug in GetAzureRoleAssignmentCommand
<<<<<<< HEAD
* Add breaking change attributes for upcoming changes to policy cmdlets
=======
* Updated `Get-AzResourceGroup` to perform resource group tag filtering on server-side
>>>>>>> b09a7643

## Version 1.11.0
* Refactored template deployment cmdlets
    - Added new cmdlets for managing deployments at management group: *-AzManagementGroupDeployment
    - Added new cmdlets for managing deployments at tenant scope: *-AzTenantDeployment
    - Refactored *-AzDeployment cmdlets to work specifically at subscription scope
    - Created aliases *-AzSubscriptionDeployment for *-AzDeployment cmdlets
* Fixed `Update-AzADApplication` when parameter `AvailableToOtherTenants` is not set
* Removed ApplicationObjectWithoutCredentialParameterSet to avoid AmbiguousParameterSetException.
* Regenerated help files

## Version 1.10.0
* Make -Scope optional in *-AzPolicyAssignment cmdlets with default to context subscription
* Add examples of creating ADServicePrincipal with password and key credential

## Version 1.9.1
* Fix an error in help document of `Remove-AzTag`.
* Fix for aliases missing from output of Get-AzPolicyAlias
* Update resource client to new version that retrieves providers and aliases at tenant level
* Update Get-AzPolicyAlias to retrieve aliases at tenant level
* Update -Policy parameter of New-AzPolicyDefinition and Set-AzPolicyDefinition to allow full policy object

## Version 1.9.0
* Update references in .psd1 to use relative path
* Fix an issue where template deployment fails to read a template parameter if its name conflicts with some built-in parameter name.
* Updated policy cmdlets to use new api version 2019-09-01 that introduces grouping support within policy set definitions.
* Fix the bug that the output of some sub-resource is empty when using `Get-AzResource`.

## Version 1.8.0
- Updated policy cmdlets to use new api version 2019-06-01 that has new EnforcementMode property in policy assignment.
- Updated create policy definition help example
- Fix bug Remove-AZADServicePrincipal -ServicePrincipalName, throw null reference when service principal name not found.
- Fix bug New-AZADServicePrincipal, throw null reference when tenant doesn't have any subscription.
- Change New-AzAdServicePrincipal to add credentials only to associated application.

## Version 1.7.1
* Update dependency assembly Microsoft.Extensions.Caching.Memory from 1.1.1 to 2.2

## Version 1.7.0
* Fix bug where New-AzRoleAssignment could not be called without parameter Scope.

## Version 1.6.2
* Add support for new api version 2019-05-10 for Microsoft.Resource
    - Add support for `copy.count = 0` for variables, resources and properties
    - Resources with `condition = false` or `copy.count = 0` will be deleted in complete mode
* Fixed miscellaneous typos across module
* Add an example of assigning policy at subscription level to help doc
* Added breaking change notice about new required parameter `-ScopeType` in the `AzDeployment` cmdlets
    - `Get-AzDeployment`
    - `Get-AzDeploymentOperation`
    - `New-AzDeployment`
    - `Remove-AzDeployment`
    - `Save-AzDeploymentTemplate`
    - `Stop-AzDeployment`
    - `Test-AzDeployment`

## Version 1.6.1
- Remove missing cmdlet referenced in `New-AzResourceGroupDeployment` documentation
- Updated policy cmdlets to use new api version 2019-01-01

## Version 1.6.0
- Fix help text for Get-AzPolicyState -Top parameter
- Add client-side paging support for Get-AzPolicyAlias
- Add new parameters for Set-AzPolicyAssignment, -PolicyParameters and -PolicyParametersObject
- Handful of doc and example updates for Policy cmdlets

## Version 1.5.0
* Support for additional Template Export options
    - Add `-SkipResourceNameParameterization` parameter to Export-AzResourceGroup
    - Add `-SkipAllParameterization` parameter to Export-AzResourceGroup
    - Add `-Resource` parameter to Export-AzResourceGroup for exported resource filtering

## Version 1.4.0
* Add new cmdlet Get-AzureRmDenyAssignment for retrieving deny assignments
* Added 'Description' parameter when working with Azure AD Groups:
    - Added a parameter to New-AzAdGroup
    - Added as output on Get-AzAdGroup

## Version 1.3.1
* Fix documentation for wildcards

## Version 1.3.0
* Improve handling of providers for `Get-AzResource` when providing `-ResourceId` or `-ResourceGroupName`, `-Name` and `-ResourceType` parameters
* Improve error handling for for `Test-AzDeployment` and `Test-AzResourceGroupDeployment`
    - Handle errors thrown outside of deployment validation and include them in output of command instead
    - More information here: https://github.com/Azure/azure-powershell/issues/6856
* Add `-IgnoreDynamicParameters` switch parameter to set of deployment cmdlets to skip prompt in script and job scenarios
    - More information here: https://github.com/Azure/azure-powershell/issues/6856

## Version 1.2.1
* Update wildcard support for Get-AzResource and Get-AzResourceGroup
* Update credentials used when making generic calls to ARM

## Version 1.2.0
* Add `-TemplateObject` parameter to deployment cmdlets
    - More information here: https://github.com/Azure/azure-powershell/issues/2933
* Fix issue when piping the result of `Get-AzResource` to `Set-AzResource`
    - More information here: https://github.com/Azure/azure-powershell/issues/8240
* Fix issue with JSON data type change when running `Set-AzResource`
    - More information here: https://github.com/Azure/azure-powershell/issues/7930

## Version 1.1.3
* Fix for issue https://github.com/Azure/azure-powershell/issues/8166
* Fix for issue https://github.com/Azure/azure-powershell/issues/8235
* Fix for issue https://github.com/Azure/azure-powershell/issues/6219
* Fix bug preventing repeat creation of KeyCredentials

## Version 1.1.2
* Fix tagging for resource groups
    - More information here: https://github.com/Azure/azure-powershell/issues/8166
* Fix issue where `Get-AzureRmRoleAssignment` doesn't respect -ErrorAction
    - More information here: https://github.com/Azure/azure-powershell/issues/8235

## Version 1.1.1
* Fix incorrect examples in `New-AzADAppCredential` and `New-AzADSpCredential` reference documentation
* Fix issue where path for `-TemplateFile` parameter was not being resolved before executing resource group deployment cmdlets
* Az.Resources: Correct documentation for New-AzureRmPolicyDefinition -Mode default value
* Az.Resources: Fix for issue https://github.com/Azure/azure-powershell/issues/7522
* Az.Resources: Fix for issue https://github.com/Azure/azure-powershell/issues/5747
* Fix formatting issue with `PSResourceGroupDeployment` object
    - More information here: https://github.com/Azure/azure-powershell/issues/2123

## Version 1.1.0
* Fix parameter set issue when providing `-ODataQuery` and `-ResourceId` parameters for `Get-AzResource`
    - More information here: https://github.com/Azure/azure-powershell/issues/7875
* Fix handling of the -Custom parameter in New/Set-AzPolicyDefinition
* Fix typo in New-AzDeployment documentation
* Made `-MailNickname` parameter mandatory for `New-AzADUser`
    - More information here: https://github.com/Azure/azure-powershell/issues/8220

## Version 1.0.0
* General availability of `Az.Resources` module
* Removed -Sku parameter from New/Set-AzPolicyAssignment
* Removed -Password parameter from New-AzADServicePrincipal and New-AzADSpCredential<|MERGE_RESOLUTION|>--- conflicted
+++ resolved
@@ -19,11 +19,8 @@
 -->
 ## Upcoming Release
 * Fix for null reference bug in GetAzureRoleAssignmentCommand
-<<<<<<< HEAD
 * Add breaking change attributes for upcoming changes to policy cmdlets
-=======
 * Updated `Get-AzResourceGroup` to perform resource group tag filtering on server-side
->>>>>>> b09a7643
 
 ## Version 1.11.0
 * Refactored template deployment cmdlets
