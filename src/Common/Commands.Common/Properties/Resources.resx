﻿<?xml version="1.0" encoding="utf-8"?>
<root>
  <!-- 
    Microsoft ResX Schema 
    
    Version 2.0
    
    The primary goals of this format is to allow a simple XML format 
    that is mostly human readable. The generation and parsing of the 
    various data types are done through the TypeConverter classes 
    associated with the data types.
    
    Example:
    
    ... ado.net/XML headers & schema ...
    <resheader name="resmimetype">text/microsoft-resx</resheader>
    <resheader name="version">2.0</resheader>
    <resheader name="reader">System.Resources.ResXResourceReader, System.Windows.Forms, ...</resheader>
    <resheader name="writer">System.Resources.ResXResourceWriter, System.Windows.Forms, ...</resheader>
    <data name="Name1"><value>this is my long string</value><comment>this is a comment</comment></data>
    <data name="Color1" type="System.Drawing.Color, System.Drawing">Blue</data>
    <data name="Bitmap1" mimetype="application/x-microsoft.net.object.binary.base64">
        <value>[base64 mime encoded serialized .NET Framework object]</value>
    </data>
    <data name="Icon1" type="System.Drawing.Icon, System.Drawing" mimetype="application/x-microsoft.net.object.bytearray.base64">
        <value>[base64 mime encoded string representing a byte array form of the .NET Framework object]</value>
        <comment>This is a comment</comment>
    </data>
                
    There are any number of "resheader" rows that contain simple 
    name/value pairs.
    
    Each data row contains a name, and value. The row also contains a 
    type or mimetype. Type corresponds to a .NET class that support 
    text/value conversion through the TypeConverter architecture. 
    Classes that don't support this are serialized and stored with the 
    mimetype set.
    
    The mimetype is used for serialized objects, and tells the 
    ResXResourceReader how to depersist the object. This is currently not 
    extensible. For a given mimetype the value must be set accordingly:
    
    Note - application/x-microsoft.net.object.binary.base64 is the format 
    that the ResXResourceWriter will generate, however the reader can 
    read any of the formats listed below.
    
    mimetype: application/x-microsoft.net.object.binary.base64
    value   : The object must be serialized with 
            : System.Runtime.Serialization.Formatters.Binary.BinaryFormatter
            : and then encoded with base64 encoding.
    
    mimetype: application/x-microsoft.net.object.soap.base64
    value   : The object must be serialized with 
            : System.Runtime.Serialization.Formatters.Soap.SoapFormatter
            : and then encoded with base64 encoding.

    mimetype: application/x-microsoft.net.object.bytearray.base64
    value   : The object must be serialized into a byte array 
            : using a System.ComponentModel.TypeConverter
            : and then encoded with base64 encoding.
    -->
  <xsd:schema id="root" xmlns="" xmlns:xsd="http://www.w3.org/2001/XMLSchema" xmlns:msdata="urn:schemas-microsoft-com:xml-msdata">
    <xsd:import namespace="http://www.w3.org/XML/1998/namespace" />
    <xsd:element name="root" msdata:IsDataSet="true">
      <xsd:complexType>
        <xsd:choice maxOccurs="unbounded">
          <xsd:element name="metadata">
            <xsd:complexType>
              <xsd:sequence>
                <xsd:element name="value" type="xsd:string" minOccurs="0" />
              </xsd:sequence>
              <xsd:attribute name="name" use="required" type="xsd:string" />
              <xsd:attribute name="type" type="xsd:string" />
              <xsd:attribute name="mimetype" type="xsd:string" />
              <xsd:attribute ref="xml:space" />
            </xsd:complexType>
          </xsd:element>
          <xsd:element name="assembly">
            <xsd:complexType>
              <xsd:attribute name="alias" type="xsd:string" />
              <xsd:attribute name="name" type="xsd:string" />
            </xsd:complexType>
          </xsd:element>
          <xsd:element name="data">
            <xsd:complexType>
              <xsd:sequence>
                <xsd:element name="value" type="xsd:string" minOccurs="0" msdata:Ordinal="1" />
                <xsd:element name="comment" type="xsd:string" minOccurs="0" msdata:Ordinal="2" />
              </xsd:sequence>
              <xsd:attribute name="name" type="xsd:string" use="required" msdata:Ordinal="1" />
              <xsd:attribute name="type" type="xsd:string" msdata:Ordinal="3" />
              <xsd:attribute name="mimetype" type="xsd:string" msdata:Ordinal="4" />
              <xsd:attribute ref="xml:space" />
            </xsd:complexType>
          </xsd:element>
          <xsd:element name="resheader">
            <xsd:complexType>
              <xsd:sequence>
                <xsd:element name="value" type="xsd:string" minOccurs="0" msdata:Ordinal="1" />
              </xsd:sequence>
              <xsd:attribute name="name" type="xsd:string" use="required" />
            </xsd:complexType>
          </xsd:element>
        </xsd:choice>
      </xsd:complexType>
    </xsd:element>
  </xsd:schema>
  <resheader name="resmimetype">
    <value>text/microsoft-resx</value>
  </resheader>
  <resheader name="version">
    <value>2.0</value>
  </resheader>
  <resheader name="reader">
    <value>System.Resources.ResXResourceReader, System.Windows.Forms, Version=4.0.0.0, Culture=neutral, PublicKeyToken=b77a5c561934e089</value>
  </resheader>
  <resheader name="writer">
    <value>System.Resources.ResXResourceWriter, System.Windows.Forms, Version=4.0.0.0, Culture=neutral, PublicKeyToken=b77a5c561934e089</value>
  </resheader>
  <data name="AccessDeniedExceptionMessage" xml:space="preserve">
    <value>The remote server returned an error: (401) Unauthorized.</value>
  </data>
  <data name="AddAccountAdded" xml:space="preserve">
    <value>Account "{0}" has been added.</value>
  </data>
  <data name="AddAccountChangeSubscription" xml:space="preserve">
    <value>To switch to a different subscription, please use Select-AzureSubscription.</value>
  </data>
  <data name="AddAccountShowDefaultSubscription" xml:space="preserve">
    <value>Subscription "{0}" is selected as the default subscription.</value>
  </data>
  <data name="AddAccountViewSubscriptions" xml:space="preserve">
    <value>To view all the subscriptions, please use Get-AzureSubscription.</value>
  </data>
  <data name="AddOnCreatedMessage" xml:space="preserve">
    <value>Add-On {0} is created successfully.</value>
  </data>
  <data name="AddOnNameAlreadyUsed" xml:space="preserve">
    <value>Add-on name {0} is already used.</value>
  </data>
  <data name="AddOnNotFound" xml:space="preserve">
    <value>Add-On {0} not found.</value>
  </data>
  <data name="AddOnRemovedMessage" xml:space="preserve">
    <value>Add-on {0} is removed successfully.</value>
  </data>
  <data name="AddOnUpdatedMessage" xml:space="preserve">
    <value>Add-On {0} is updated successfully.</value>
  </data>
  <data name="AddRoleMessageCreate" xml:space="preserve">
    <value>Role has been created at {0}\{1}.</value>
  </data>
  <data name="AddRoleMessageCreateNode" xml:space="preserve">
    <value>Role has been created at {0}\{1}. For easy access to Microsoft Azure services from your application code, install the Microsoft Azure client library for Node.js by running ‘npm install azure’.</value>
  </data>
  <data name="AddRoleMessageCreatePHP" xml:space="preserve">
    <value>Role has been created at {0}\{1}. For easy access to Microsoft Azure services from your application code, install the Microsoft Azure client library for PHP by running "pear WindowsAzure/WindowsAzure".</value>
  </data>
  <data name="AddRoleMessageCreatePython" xml:space="preserve">
    <value>Role has been created at {0}\{1}. For easy access to Microsoft Azure services from your application code, install the Microsoft Azure client library for Python by running "pip windowsazure".</value>
  </data>
  <data name="AddRoleMessageInsufficientPermissions" xml:space="preserve">
    <value>Unable to set role permissions. Please give the 'Network Service' user 'Read &amp; execute' and 'Modify' permissions to the role folder, or run PowerShell as an Administrator</value>
  </data>
  <data name="AddRoleMessageRoleExists" xml:space="preserve">
    <value>A role name '{0}' already exists</value>
  </data>
  <data name="AzureDirectory" xml:space="preserve">
    <value>Windows Azure Powershell\</value>
  </data>
  <data name="AzurePortalUrl" xml:space="preserve">
    <value>https://manage.windowsazure.com</value>
  </data>
  <data name="AzurePortalUrlEnv" xml:space="preserve">
    <value>AZURE_PORTAL_URL</value>
  </data>
  <data name="AzureSdkDirectory" xml:space="preserve">
    <value>Azure SDK\{0}\</value>
  </data>
  <data name="BaseUriEmpty" xml:space="preserve">
    <value>Base Uri was empty.</value>
    <comment>WAPackIaaS</comment>
  </data>
  <data name="BeginProcessingWithoutParameterSetLog" xml:space="preserve">
    <value>{0} begin processing without ParameterSet.</value>
  </data>
  <data name="BeginProcessingWithParameterSetLog" xml:space="preserve">
    <value>{0} begin processing with ParameterSet '{1}'.</value>
  </data>
  <data name="BlobAlreadyExistsInTheAccount" xml:space="preserve">
    <value>Blob with the name {0} already exists in the account.</value>
  </data>
  <data name="BlobEndpointUri" xml:space="preserve">
    <value>https://{0}.blob.core.windows.net/</value>
  </data>
  <data name="BlobEndpointUriEnv" xml:space="preserve">
    <value>AZURE_BLOBSTORAGE_TEMPLATE</value>
  </data>
  <data name="CacheRuntimeUrl" xml:space="preserve">
    <value>CACHERUNTIMEURL</value>
  </data>
  <data name="CacheRuntimeValue" xml:space="preserve">
    <value>cache</value>
  </data>
  <data name="CacheRuntimeVersionKey" xml:space="preserve">
    <value>CacheRuntimeVersion</value>
  </data>
  <data name="CacheVersionWarningText" xml:space="preserve">
    <value>Installing caching version {0} for Role '{1}' (the caching version locally installed is: {2})</value>
  </data>
  <data name="CannotFind" xml:space="preserve">
    <value>Cannot find {0} with name {1}.</value>
  </data>
  <data name="CannotFindDeployment" xml:space="preserve">
    <value>Deployment for service {0} with {1} slot doesn't exist</value>
  </data>
  <data name="CannotFindRole" xml:space="preserve">
    <value>Can't find valid Microsoft Azure role in current directory {0}</value>
  </data>
  <data name="CannotFindServiceConfigurationFile" xml:space="preserve">
    <value>service {0} configuration file (ServiceConfiguration.Cloud.cscfg) is either null or doesn't exist</value>
  </data>
  <data name="CannotFindServiceRoot" xml:space="preserve">
    <value>Invalid service path! Cannot locate ServiceDefinition.csdef in current folder or parent folders.</value>
  </data>
  <data name="CannotUpdateUnknownSubscription" xml:space="preserve">
    <value>The subscription named {0} with id {1} is not currently imported. You must import this subscription before it can be updated.</value>
  </data>
  <data name="CertificateElementName" xml:space="preserve">
    <value>ManagementCertificate</value>
  </data>
  <data name="CertificateFileName" xml:space="preserve">
    <value>certificate.pfx</value>
  </data>
  <data name="CertificateImportedMessage" xml:space="preserve">
    <value>Certificate imported into CurrentUser\My\{0}</value>
  </data>
  <data name="CertificatePrivateKeyAccessError" xml:space="preserve">
    <value>Your account does not have access to the private key for certificate {0}</value>
  </data>
  <data name="ChangeDeploymentStateWaitMessage" xml:space="preserve">
    <value>{0} {1} deployment for {2} service</value>
  </data>
  <data name="ChangeDeploymentStatusCompleteMessage" xml:space="preserve">
    <value>Cloud service {0} is in {1} state.</value>
  </data>
  <data name="ChangePublicEnvironmentMessage" xml:space="preserve">
    <value>Changing/Removing public environment '{0}' is not allowed.</value>
  </data>
  <data name="ChangeSettingsElementMessage" xml:space="preserve">
    <value>Service {0} is set to value {1}</value>
  </data>
  <data name="ChoosePublishSettingsFile" xml:space="preserve">
    <value>Choose which publish settings file to use:</value>
  </data>
  <data name="ClientDiagnosticLevelName" xml:space="preserve">
    <value>Microsoft.WindowsAzure.Plugins.Caching.ClientDiagnosticLevel</value>
  </data>
  <data name="ClientDiagnosticLevelValue" xml:space="preserve">
    <value>1</value>
  </data>
  <data name="CloudPackageFileName" xml:space="preserve">
    <value>cloud_package.cspkg</value>
  </data>
  <data name="CloudServiceConfigurationFileName" xml:space="preserve">
    <value>ServiceConfiguration.Cloud.cscfg</value>
  </data>
  <data name="CloudServiceDescription" xml:space="preserve">
    <value>Add-ons for {0}</value>
  </data>
  <data name="CommunicationCouldNotBeEstablished" xml:space="preserve">
    <value>Communication could not be established. This could be due to an invalid subscription ID. Note that subscription IDs are case sensitive.</value>
  </data>
  <data name="CompleteMessage" xml:space="preserve">
    <value>Complete</value>
  </data>
  <data name="ConfigurationFileName" xml:space="preserve">
    <value>config.json</value>
  </data>
  <data name="CreateFailedErrorMessage" xml:space="preserve">
    <value>VirtualMachine creation failed.</value>
    <comment>WAPackIaaS</comment>
  </data>
  <data name="CreateWebsiteFailed" xml:space="preserve">
    <value>Creating the website failed. If this is the first website for this subscription, please create it using the management portal instead.</value>
  </data>
  <data name="DataCacheClientsType" xml:space="preserve">
    <value>Microsoft.ApplicationServer.Caching.DataCacheClientsSection, Microsoft.ApplicationServer.Caching.Core</value>
  </data>
  <data name="DatacenterBlobQuery" xml:space="preserve">
    <value>//blobcontainer[@datacenter='{0}']</value>
  </data>
  <data name="DefaultAndCurrentSubscription" xml:space="preserve">
    <value>Setting: {0} as the default and current subscription. To view other subscriptions use Get-AzureSubscription</value>
  </data>
  <data name="DefaultFileVersion" xml:space="preserve">
    <value>none</value>
  </data>
  <data name="DefaultHostnamesValidation" xml:space="preserve">
    <value>There are no hostnames which could be used for validation.</value>
  </data>
  <data name="DefaultPort" xml:space="preserve">
    <value>8080</value>
  </data>
  <data name="DefaultRoleCachingInMB" xml:space="preserve">
    <value>1000</value>
  </data>
  <data name="DefaultUpgradeMode" xml:space="preserve">
    <value>Auto</value>
  </data>
  <data name="DefaultWebPort" xml:space="preserve">
    <value>80</value>
  </data>
  <data name="Delete" xml:space="preserve">
    <value>Delete</value>
    <comment>WAPackIaaS</comment>
  </data>
  <data name="DeploymentAlreadyInState" xml:space="preserve">
    <value>The {0} slot for service {1} is already in {2} state</value>
  </data>
  <data name="DeploymentRemovedMessage" xml:space="preserve">
    <value>The deployment in {0} slot for service {1} is removed</value>
  </data>
  <data name="DiagnosticLevelName" xml:space="preserve">
    <value>Microsoft.WindowsAzure.Plugins.Caching.DiagnosticLevel</value>
  </data>
  <data name="DiagnosticLevelValue" xml:space="preserve">
    <value>1</value>
  </data>
  <data name="DictionaryAddAlreadyContainsKey" xml:space="preserve">
    <value>The key to add already exists in the dictionary.</value>
  </data>
  <data name="DictionaryCopyToArrayIndexLessThanZero" xml:space="preserve">
    <value>The array index cannot be less than zero.</value>
  </data>
  <data name="DictionaryCopyToArrayTooShort" xml:space="preserve">
    <value>The supplied array does not have enough room to contain the copied elements.</value>
  </data>
  <data name="DnsDoesNotExist" xml:space="preserve">
    <value>The provided dns {0} doesn't exist</value>
  </data>
  <data name="EnableRemoteDesktop_FriendlyCertificateName" xml:space="preserve">
    <value>Microsoft Azure Certificate</value>
  </data>
  <data name="EndPointNotFoundForBlobStorage" xml:space="preserve">
    <value>Endpoint can't be retrieved for storage account</value>
  </data>
  <data name="EndProcessingLog" xml:space="preserve">
    <value>{0} end processing.</value>
  </data>
  <data name="EnvironmentDoesNotSupportActiveDirectory" xml:space="preserve">
    <value>To use Active Directory authentication, you must configure the ActiveDirectoryEndpoint, ActiveDirectoryTenantId, and ActiveDirectorServiceEndpointResourceId for environment of '{0}'. You can configure these properties for this environment using the Set-AzureEnvironment cmdlet.</value>
  </data>
  <data name="EnvironmentExists" xml:space="preserve">
    <value>The environment '{0}' already exists.</value>
  </data>
  <data name="EnvironmentsFileName" xml:space="preserve">
    <value>environments.xml</value>
  </data>
  <data name="ErrorCreatingVirtualMachine" xml:space="preserve">
    <value>Error creating VirtualMachine</value>
    <comment>WAPackIaaS</comment>
  </data>
  <data name="ErrorRetrievingRuntimesForLocation" xml:space="preserve">
    <value>Unable to download available runtimes for location '{0}'</value>
  </data>
  <data name="ErrorUpdatingVirtualMachine" xml:space="preserve">
    <value>Error updating VirtualMachine</value>
    <comment>WAPackIaaS</comment>
  </data>
  <data name="FailedJobErrorMessage" xml:space="preserve">
    <value>Job Id {0} failed. Error: {1}, ExceptionDetails: {2}</value>
    <comment>WAPackIaaS</comment>
  </data>
  <data name="FirstPurchaseErrorMessage" xml:space="preserve">
    <value>The HTTP request was forbidden with client authentication scheme 'Anonymous'.</value>
  </data>
  <data name="FirstPurchaseMessage" xml:space="preserve">
    <value>This add-on requires you to purchase the first instance through the Microsoft Azure Portal. Subsequent purchases can be performed through PowerShell.</value>
  </data>
  <data name="GatewayOperationStatus" xml:space="preserve">
    <value>Operation Status:</value>
  </data>
  <data name="GeneralScaffolding" xml:space="preserve">
    <value>Resources\Scaffolding\General</value>
  </data>
  <data name="GetAllAddOnsWaitMessage" xml:space="preserve">
    <value>Getting all available Microsoft Azure Add-Ons, this may take few minutes...</value>
  </data>
  <data name="GetStorageKeysHeader" xml:space="preserve">
    <value>Name{0}Primary Key{0}Seconday Key</value>
  </data>
  <data name="GitNotFound" xml:space="preserve">
    <value>Git not found. Please install git and place it in your command line path.</value>
  </data>
  <data name="GlobalSettingsManager_Load_PublishSettingsNotFound" xml:space="preserve">
    <value>Could not find publish settings. Please run Import-AzurePublishSettingsFile.</value>
  </data>
  <data name="IISNodeDll" xml:space="preserve">
    <value>iisnode.dll</value>
  </data>
  <data name="IISNodeEngineKey" xml:space="preserve">
    <value>iisnode</value>
  </data>
  <data name="IISNodePath" xml:space="preserve">
    <value>iisnode-dev\\release\\x64</value>
  </data>
  <data name="IISNodeRuntimeValue" xml:space="preserve">
    <value>iisnode</value>
  </data>
  <data name="IISNodeVersionWarningText" xml:space="preserve">
    <value>Installing IISNode version {0} in Azure for WebRole '{1}' (the version locally installed is: {2})</value>
  </data>
  <data name="InternalServerErrorMessage" xml:space="preserve">
    <value>Internal Server Error</value>
  </data>
  <data name="InvalidCacheRoleName" xml:space="preserve">
    <value>Cannot enable memcach protocol on a cache worker role {0}.</value>
  </data>
  <data name="InvalidCertificateSingle" xml:space="preserve">
    <value>Invalid certificate format.</value>
  </data>
  <data name="InvalidConfigPath" xml:space="preserve">
    <value>The provided configuration path is invalid or doesn't exist</value>
  </data>
  <data name="InvalidCountryNameMessage" xml:space="preserve">
    <value>The country name is invalid, please use a valid two character country code, as described in ISO 3166-1 alpha-2.</value>
  </data>
  <data name="InvalidDeployment" xml:space="preserve">
    <value>Deployment with {0} does not exist</value>
  </data>
  <data name="InvalidDeploymentSlot" xml:space="preserve">
    <value>The deployment slot name {0} is invalid. Slot name must be either "Staging" or "Production".</value>
  </data>
  <data name="InvalidEndpoint" xml:space="preserve">
    <value>Invalid service endpoint.</value>
  </data>
  <data name="InvalidFileName" xml:space="preserve">
    <value>File {0} has invalid characters</value>
  </data>
  <data name="InvalidGitCredentials" xml:space="preserve">
    <value>You must create your git publishing credentials using the Microsoft Azure portal.
Please follow these steps in the portal:
1. On the left side open "Web Sites"
2. Click on any website
3. Choose "Setup Git Publishing" or "Reset deployment credentials"
4. Back in the PowerShell window, rerun this command by typing "New-AzureWebSite {site name} -Git -PublishingUsername {username}</value>
  </data>
  <data name="InvalidGuid" xml:space="preserve">
    <value>The value {0} provided is not a valid GUID. Please provide a valid GUID.</value>
  </data>
  <data name="InvalidHostnameValidation" xml:space="preserve">
    <value>The specified hostname does not exist. Please specify a valid hostname for the site.</value>
  </data>
  <data name="InvalidInstancesCount" xml:space="preserve">
    <value>Role {0} instances must be greater than or equal 0 and less than or equal 20</value>
  </data>
  <data name="InvalidJobFile" xml:space="preserve">
    <value>There was an error creating your webjob. Please make sure that the script is in the root folder of the zip file.</value>
  </data>
  <data name="InvalidManifestError" xml:space="preserve">
    <value>Could not download a valid runtime manifest, Please check your internet connection and try again.</value>
  </data>
  <data name="InvalidMediaServicesAccount" xml:space="preserve">
    <value>The account {0} was not found. Please specify a valid account name.</value>
  </data>
  <data name="InvalidNamespaceName" xml:space="preserve">
    <value>The provided name "{0}" does not match the service bus namespace naming rules.</value>
  </data>
  <data name="InvalidNullArgument" xml:space="preserve">
    <value>Value cannot be null. Parameter name: '{0}'</value>
  </data>
  <data name="InvalidPackagePath" xml:space="preserve">
    <value>The provided package path is invalid or doesn't exist</value>
  </data>
  <data name="InvalidParameterSetName" xml:space="preserve">
    <value>'{0}' is an invalid parameter set name.</value>
  </data>
  <data name="InvalidPath" xml:space="preserve">
    <value>{0} doesn't exist in {1} or you've not passed valid value for it</value>
  </data>
  <data name="InvalidPathName" xml:space="preserve">
    <value>Path {0} has invalid characters</value>
  </data>
  <data name="InvalidPublishSettingsSchema" xml:space="preserve">
    <value>The provided publish settings file {0} has invalid content. Please get valid by running cmdlet Get-AzurePublishSettingsFile</value>
  </data>
  <data name="InvalidRoleNameMessage" xml:space="preserve">
    <value>The provided role name "{0}" has invalid characters</value>
  </data>
  <data name="InvalidRootNameMessage" xml:space="preserve">
    <value>A valid name for the service root folder is required</value>
  </data>
  <data name="InvalidRuntimeError" xml:space="preserve">
    <value>{0} is not a recognized runtime type</value>
  </data>
  <data name="InvalidScaffoldingLanguageArg" xml:space="preserve">
    <value>A valid language is required</value>
  </data>
  <data name="InvalidSelectedSubscription" xml:space="preserve">
    <value>No subscription is currently selected. Use Select-Subscription to activate a subscription.</value>
  </data>
  <data name="InvalidServiceBusLocation" xml:space="preserve">
    <value>The provided location "{0}" does not exist in the available locations use Get-AzureSBLocation for listing available locations.</value>
  </data>
  <data name="InvalidServiceName" xml:space="preserve">
    <value>Please provide a service name or run this command from inside a service project directory.</value>
  </data>
  <data name="InvalidServiceSettingElement" xml:space="preserve">
    <value>You must provide valid value for {0}</value>
  </data>
  <data name="InvalidServiceSettingMessage" xml:space="preserve">
    <value>settings.json is invalid or doesn't exist</value>
  </data>
  <data name="InvalidSubscription" xml:space="preserve">
    <value>The subscription named '{0}' cannot be found. Use Set-AzureSubscription to initialize the subscription data.</value>
  </data>
  <data name="InvalidSubscriptionId" xml:space="preserve">
    <value>The provided subscription id {0} is not valid</value>
  </data>
  <data name="InvalidSubscriptionNameMessage" xml:space="preserve">
    <value>A valid subscription name is required. This can be provided using the  -Subscription parameter or by setting the subscription via the Set-AzureSubscription cmdlet</value>
  </data>
  <data name="InvalidSubscriptionsDataSchema" xml:space="preserve">
    <value>The provided subscriptions file {0} has invalid content.</value>
  </data>
  <data name="InvalidVMSize" xml:space="preserve">
    <value>Role {0} VM size should be ExtraSmall, Small, Medium, Large or ExtraLarge.</value>
  </data>
  <data name="InvalidWebJobFile" xml:space="preserve">
    <value>The web job file must have *.zip extension</value>
  </data>
  <data name="InvalidWebJobSingleton" xml:space="preserve">
    <value>Singleton option works for continuous jobs only.</value>
  </data>
  <data name="InvalidWebsite" xml:space="preserve">
    <value>The website {0} was not found. Please specify a valid website name.</value>
  </data>
  <data name="JobNotFound" xml:space="preserve">
    <value>No job for id: {0} was found.</value>
    <comment>WAPackIaaS</comment>
  </data>
  <data name="JsonEnginesSectionName" xml:space="preserve">
    <value>engines</value>
  </data>
  <data name="LanguageScaffoldingIsNotSupported" xml:space="preserve">
    <value>Scaffolding for this language is not yet supported</value>
  </data>
  <data name="LinkAlreadyEstablished" xml:space="preserve">
    <value>Link already established</value>
  </data>
  <data name="LocalPackageFileName" xml:space="preserve">
    <value>local_package.csx</value>
  </data>
  <data name="LocalServiceConfigurationFileName" xml:space="preserve">
    <value>ServiceConfiguration.Local.cscfg</value>
  </data>
  <data name="LookingForDeploymentMessage" xml:space="preserve">
    <value>Looking for {0} deployment for {1} cloud service...</value>
  </data>
  <data name="LookingForServiceMessage" xml:space="preserve">
    <value>Looking for cloud service {0}...</value>
  </data>
  <data name="ManagementCertificateFileName" xml:space="preserve">
    <value>managementCertificate.pem</value>
  </data>
  <data name="ManagementPortalRealmFormat" xml:space="preserve">
    <value>?whr={0}</value>
  </data>
  <data name="ManifestBaseUriQuery" xml:space="preserve">
    <value>//baseuri</value>
  </data>
  <data name="ManifestBlobUriKey" xml:space="preserve">
    <value>uri</value>
  </data>
  <data name="ManifestUri" xml:space="preserve">
    <value>http://az413943.vo.msecnd.net/node/runtimemanifest_0.7.5.2.xml</value>
  </data>
  <data name="MissingPythonPreReq" xml:space="preserve">
    <value>Python 2.7 is not installed.  Please install it as well as Django 1.4.</value>
  </data>
  <data name="MultipleAddOnsFoundMessage" xml:space="preserve">
    <value>Multiple Add-Ons found holding name {0}</value>
  </data>
  <data name="MultiplePublishingUsernames" xml:space="preserve">
    <value>Multiple possible publishing users. Please go to the Portal and use the listed deployment user, or click 'set/reset deployment credentials' to set up a new user account, then reurn this cmdlet and specify PublishingUsername.</value>
  </data>
  <data name="MultiplePublishSettingsFilesFoundMessage" xml:space="preserve">
    <value>The first publish settings file "{0}" is used. If you want to use another file specify the file name.</value>
  </data>
  <data name="NamedCacheSettingName" xml:space="preserve">
    <value>Microsoft.WindowsAzure.Plugins.Caching.NamedCaches</value>
  </data>
  <data name="NamedCacheSettingValue" xml:space="preserve">
    <value>{"caches":[{"name":"default","policy":{"eviction":{"type":0},"expiration":{"defaultTTL":10,"isExpirable":true,"type":1},"serverNotification":{"isEnabled":false}},"secondaries":0}]}</value>
  </data>
  <data name="NeedPublishingUsernames" xml:space="preserve">
    <value>A publishing username is required. Please specify one using the argument PublishingUsername.</value>
  </data>
  <data name="NewAddOnConformation" xml:space="preserve">
    <value>New Add-On Confirmation</value>
  </data>
  <data name="NewMicrosoftAddOnMessage" xml:space="preserve">
    <value>By typing "Yes", I (a) authorize Microsoft to charge my current payment method on a monthly basis 
for the amount indicated at {0} for {1} until my service is cancelled or terminated, and (b) 
agree to the {2}'s terms of user and privacy statement at {0} and (c) agree to sharing my 
contact information with {2}.</value>
  </data>
  <data name="NewNamespaceErrorMessage" xml:space="preserve">
    <value>Internal Server Error. This could happen because the namespace name is already used or due to an incorrect location name. Use Get-AzureSBLocation cmdlet to list valid names.</value>
  </data>
  <data name="NewNonMicrosoftAddOnMessage" xml:space="preserve">
    <value>By typing "Yes", I (a) authorize Microsoft to charge my current payment method on a monthly basis 
for the amount indicated at {0} for {1} until my service is cancelled or terminated, and (b) 
acknowledge the offering is provided by {2}, not Microsoft, and agree to {2}'s terms of 
use and privacy statement at {0} and (c) agree to sharing my contact information with {2}.</value>
  </data>
  <data name="NewServiceCreatedMessage" xml:space="preserve">
    <value>Service has been created at {0}</value>
  </data>
  <data name="No" xml:space="preserve">
    <value>No</value>
  </data>
  <data name="NoCachedToken" xml:space="preserve">
    <value>There is no access token cached for subscription {0}, user id {1}. Use the Add-AzureAccount cmdlet to log in again and get a token for this subscription.</value>
  </data>
  <data name="NoCacheWorkerRoles" xml:space="preserve">
    <value>The service does not have any cache worker roles, add one first by running cmdlet Add-AzureCacheWorkerRole.</value>
  </data>
  <data name="NoCloudsAvailable" xml:space="preserve">
    <value>No clouds available</value>
    <comment>WAPackIaaS</comment>
  </data>
  <data name="NodeDirectory" xml:space="preserve">
    <value>nodejs</value>
  </data>
  <data name="NodeEngineKey" xml:space="preserve">
    <value>node</value>
  </data>
  <data name="NodeExe" xml:space="preserve">
    <value>node.exe</value>
  </data>
  <data name="NoDefaultSubscriptionMessage" xml:space="preserve">
    <value>There is no default subscription set, please set a default subscription by running Set-AzureSubscription -Default &lt;subscription name&gt;</value>
  </data>
  <data name="NodeModulesPath" xml:space="preserve">
    <value>Microsoft SDKs\Azure\Nodejs\Nov2011</value>
  </data>
  <data name="NodeProgramFilesFolderName" xml:space="preserve">
    <value>nodejs</value>
  </data>
  <data name="NodeRuntimeValue" xml:space="preserve">
    <value>node</value>
  </data>
  <data name="NodeScaffolding" xml:space="preserve">
    <value>Resources\Scaffolding\Node</value>
  </data>
  <data name="NodeScaffoldingResources" xml:space="preserve">
    <value>Microsoft.WindowsAzure.Commands.CloudService.ScaffoldingResources.Node</value>
  </data>
  <data name="NodeVersionWarningText" xml:space="preserve">
    <value>Installing Node version {0} in Azure for Role '{1}' (the Node version locally installed is: {2})</value>
  </data>
  <data name="NoHint" xml:space="preserve">
    <value>No, I do not agree</value>
  </data>
  <data name="NoPublishSettingsFilesFoundMessage" xml:space="preserve">
    <value>No publish settings files with extension *.publishsettings are found in the directory "{0}".</value>
  </data>
  <data name="NotCacheWorkerRole" xml:space="preserve">
    <value>'{0}' must be a cache worker role. Verify that it has proper cache worker role configuration.</value>
  </data>
  <data name="NullCertificateMessage" xml:space="preserve">
    <value>Certificate can't be null.</value>
  </data>
  <data name="NullObjectMessage" xml:space="preserve">
    <value>{0} could not be null or empty</value>
  </data>
  <data name="NullRoleSettingsMessage" xml:space="preserve">
    <value>Unable to add a null RoleSettings to {0}</value>
  </data>
  <data name="NullServiceDefinitionMessage" xml:space="preserve">
    <value>Unable to add new role to null service definition</value>
  </data>
  <data name="OfferNotFoundMessage" xml:space="preserve">
    <value>The request offer '{0}' is not found.</value>
  </data>
  <data name="OperationFailedErrorMessage" xml:space="preserve">
    <value>Operation "{0}" failed on VM with ID: {1}</value>
    <comment>WAPackIaaS</comment>
  </data>
  <data name="OperationFailedMessage" xml:space="preserve">
    <value>The REST operation failed with message '{0}' and error code '{1}'</value>
  </data>
  <data name="OperationTimedOutOrError" xml:space="preserve">
    <value>Job Id {0} did not complete within expected time or it is in Failed/Canceled/Invalid state.</value>
    <comment>WAPackIaaS</comment>
  </data>
  <data name="Package" xml:space="preserve">
    <value>package</value>
  </data>
  <data name="PackageCreated" xml:space="preserve">
    <value>Package is created at service root path {0}.</value>
  </data>
  <data name="PackageJsonDefaultFile" xml:space="preserve">
    <value>{{
  "author": "",

  "name": "{0}",
  "version": "0.0.0",
  "dependencies":{{}},
  "devDependencies":{{}},
  "optionalDependencies": {{}},
  "engines": {{
    "node": "*",
    "iisnode": "*"
  }}

}}
</value>
  </data>
  <data name="PackageJsonFileName" xml:space="preserve">
    <value>package.json</value>
  </data>
  <data name="PeerAsnRequired" xml:space="preserve">
    <value>A value for the  Peer Asn has to be provided.</value>
  </data>
  <data name="PHPDefaultRuntimeVersion" xml:space="preserve">
    <value>5.4.0</value>
  </data>
  <data name="PhpRuntimeValue" xml:space="preserve">
    <value>php</value>
  </data>
  <data name="PHPScaffolding" xml:space="preserve">
    <value>Resources\Scaffolding\PHP</value>
  </data>
  <data name="PHPScaffoldingResources" xml:space="preserve">
    <value>Microsoft.WindowsAzure.Commands.CloudService.ScaffoldingResources.PHP</value>
  </data>
  <data name="PHPVersionWarningText" xml:space="preserve">
    <value>Installing PHP version {0} for Role '{1}' (the PHP version locally installed is: {2})</value>
  </data>
  <data name="PortalInstructions" xml:space="preserve">
    <value>You must create your first web site using the Microsoft Azure portal.
Please follow these steps in the portal:
1. At the bottom of the page, click on New &gt; Web Site &gt; Quick Create
2. Type {0} in the URL field
3. Click on "Create Web Site"
4. Once the site has been created, click on the site name
5. Click on "Set up Git publishing" or "Reset deployment credentials" and setup a publishing username and password. Use those credentials for all new websites you create.</value>
  </data>
  <data name="PortalInstructionsGit" xml:space="preserve">
    <value>6. Back in the console window, rerun this command by typing "New-AzureWebsite &lt;site name&gt; -Git"</value>
  </data>
  <data name="PrimaryPeerSubnetRequired" xml:space="preserve">
    <value>A value for the Primary Peer Subnet has to be provided.</value>
  </data>
  <data name="PromotionCodeWithCurrentPlanMessage" xml:space="preserve">
    <value>Promotion code can be used only when updating to a new plan.</value>
  </data>
  <data name="PublishAbortedAtUserRequest" xml:space="preserve">
    <value>Service not published at user request.</value>
  </data>
  <data name="PublishCompleteMessage" xml:space="preserve">
    <value>Complete.</value>
  </data>
  <data name="PublishConnectingMessage" xml:space="preserve">
    <value>Connecting...</value>
  </data>
  <data name="PublishCreatedDeploymentMessage" xml:space="preserve">
    <value>Created Deployment ID: {0}.</value>
  </data>
  <data name="PublishCreatedServiceMessage" xml:space="preserve">
    <value>Created hosted service '{0}'.</value>
  </data>
  <data name="PublishCreatedWebsiteMessage" xml:space="preserve">
    <value>Created Website URL: {0}.</value>
  </data>
  <data name="PublishCreatingServiceMessage" xml:space="preserve">
    <value>Creating...</value>
  </data>
  <data name="PublishInitializingMessage" xml:space="preserve">
    <value>Initializing...</value>
  </data>
  <data name="PublishInstanceStatusBusy" xml:space="preserve">
    <value>busy</value>
  </data>
  <data name="PublishInstanceStatusCreating" xml:space="preserve">
    <value>creating the virtual machine</value>
  </data>
  <data name="PublishInstanceStatusMessage" xml:space="preserve">
    <value>Instance {0} of role {1} is {2}.</value>
  </data>
  <data name="PublishInstanceStatusReady" xml:space="preserve">
    <value>ready</value>
  </data>
  <data name="PublishPreparingDeploymentMessage" xml:space="preserve">
    <value>Preparing deployment for {0} with Subscription ID: {1}...</value>
  </data>
  <data name="PublishServiceStartMessage" xml:space="preserve">
    <value>Publishing {0} to Microsoft Azure. This may take several minutes...</value>
  </data>
  <data name="PublishSettings" xml:space="preserve">
    <value>publish settings</value>
  </data>
  <data name="PublishSettingsElementName" xml:space="preserve">
    <value>Azure</value>
  </data>
  <data name="PublishSettingsFileExtention" xml:space="preserve">
    <value>.PublishSettings</value>
  </data>
  <data name="PublishSettingsFileName" xml:space="preserve">
    <value>publishSettings.xml</value>
  </data>
  <data name="PublishSettingsSetSuccessfully" xml:space="preserve">
    <value>Publish settings imported</value>
  </data>
  <data name="PublishSettingsUrlEnv" xml:space="preserve">
    <value>AZURE_PUBLISHINGPROFILE_URL</value>
  </data>
  <data name="PublishStartingMessage" xml:space="preserve">
    <value>Starting...</value>
  </data>
  <data name="PublishUpgradingMessage" xml:space="preserve">
    <value>Upgrading...</value>
  </data>
  <data name="PublishUploadingPackageMessage" xml:space="preserve">
    <value>Uploading Package to storage service {0}...</value>
  </data>
  <data name="PublishVerifyingStorageMessage" xml:space="preserve">
    <value>Verifying storage account '{0}'...</value>
  </data>
  <data name="PythonScaffolding" xml:space="preserve">
    <value>Resources\Scaffolding\Python</value>
  </data>
  <data name="RedeployCommit" xml:space="preserve">
    <value>Replace current deployment with '{0}' Id ?</value>
  </data>
  <data name="RegenerateKeyWarning" xml:space="preserve">
    <value>Are you sure you want to regenerate key?</value>
  </data>
  <data name="RegenerateKeyWhatIfMessage" xml:space="preserve">
    <value>Generate new key.</value>
  </data>
  <data name="RemoveAccountConfirmation" xml:space="preserve">
    <value>Are you sure you want to remove account '{0}'?</value>
  </data>
  <data name="RemoveAccountMessage" xml:space="preserve">
    <value>Removing account</value>
  </data>
  <data name="RemoveAddOnConformation" xml:space="preserve">
    <value>Remove Add-On Confirmation</value>
  </data>
  <data name="RemoveAddOnMessage" xml:space="preserve">
    <value>If you delete this add-on, your data may be deleted and the operation may not be undone.  You may have to purchase it again from the Microsoft Azure Store to use it. The price of the add-on  may not be refunded. Are you sure you want to delete this add-on? Enter “Yes” to confirm.</value>
  </data>
  <data name="RemoveAzureBGPPeeringFailed" xml:space="preserve">
    <value>Remove-AzureBGPPeering Operation failed.</value>
  </data>
  <data name="RemoveAzureBGPPeeringMessage" xml:space="preserve">
    <value>Removing Bgp Peering</value>
  </data>
  <data name="RemoveAzureBGPPeeringSucceeded" xml:space="preserve">
    <value>Successfully removed Azure Bgp Peering with Service Key {0}.</value>
  </data>
  <data name="RemoveAzureBGPPeeringWarning" xml:space="preserve">
    <value>Are you sure you want to remove the Bgp Peering with service key '{0}'?</value>
  </data>
  <data name="RemoveAzureDedicatdCircuitWarning" xml:space="preserve">
    <value>Are you sure you want to remove the Dedicated Circuit with service key '{0}'?</value>
  </data>
  <data name="RemoveAzureDedicatedCircuitFailed" xml:space="preserve">
    <value>Remove-AzureDedicatedCircuit Operation failed.</value>
  </data>
  <data name="RemoveAzureDedicatedCircuitLinkFailed" xml:space="preserve">
    <value>Remove-AzureDedicatedCircuitLink Operation failed.</value>
  </data>
  <data name="RemoveAzureDedicatedCircuitLinkMessage" xml:space="preserve">
    <value>Removing Dedicated Circui Link</value>
  </data>
  <data name="RemoveAzureDedicatedCircuitLinkSucceeded" xml:space="preserve">
    <value>Successfully removed Azure Dedicated Circuit Link with Service Key {0} and Vnet Name {1}</value>
  </data>
  <data name="RemoveAzureDedicatedCircuitLinkWarning" xml:space="preserve">
    <value>Are you sure you want to remove the Dedicated Circuit Link with service key '{0}' and virtual network name '{1}'?</value>
  </data>
  <data name="RemoveAzureDedicatedCircuitMessage" xml:space="preserve">
    <value>Removing Dedicated Circuit</value>
  </data>
  <data name="RemoveAzureDedicatedCircuitSucceeded" xml:space="preserve">
    <value>Successfully removed Azure Dedicated Circuit with Service Key {0}.</value>
  </data>
  <data name="RemoveAzureServiceWaitMessage" xml:space="preserve">
    <value>Removing cloud service {0}...</value>
  </data>
  <data name="RemoveDeploymentWaitMessage" xml:space="preserve">
    <value>Removing {0} deployment for {1} service</value>
  </data>
  <data name="RemoveJobCollectionMessage" xml:space="preserve">
    <value>Removing job collection</value>
  </data>
  <data name="RemoveJobCollectionWarning" xml:space="preserve">
    <value>Are you sure you want to remove the job collection "{0}"</value>
  </data>
  <data name="RemoveJobMessage" xml:space="preserve">
    <value>Removing job</value>
  </data>
  <data name="RemoveJobWarning" xml:space="preserve">
    <value>Are you sure you want to remove the job "{0}"</value>
  </data>
  <data name="RemoveMediaAccountWarning" xml:space="preserve">
    <value>Are you sure you want to remove the account?</value>
  </data>
  <data name="RemoveMediaAccountWhatIfMessage" xml:space="preserve">
    <value>Account removed.</value>
  </data>
  <data name="RemoveNamespaceErrorMessage" xml:space="preserve">
    <value>Internal Server Error. This could happen because the namespace does not exist or it does not exist under your subscription.</value>
  </data>
  <data name="RemovePackage" xml:space="preserve">
    <value>Removing old package {0}...</value>
  </data>
  <data name="RemoveServiceBusNamespaceConfirmation" xml:space="preserve">
    <value>Are you sure you want to delete the namespace '{0}'?</value>
  </data>
  <data name="RemoveServiceWarning" xml:space="preserve">
    <value>Are you sure you want to remove cloud service?</value>
  </data>
  <data name="RemoveServiceWhatIfMessage" xml:space="preserve">
    <value>Remove cloud service and all it's deployments</value>
  </data>
  <data name="RemoveSubscriptionConfirmation" xml:space="preserve">
    <value>Are you sure you want to remove subscription '{0}'?</value>
  </data>
  <data name="RemoveSubscriptionMessage" xml:space="preserve">
    <value>Removing subscription</value>
  </data>
  <data name="RemoveVMConfirmationMessage" xml:space="preserve">
    <value>Are you sure you want to delete the VM '{0}'?</value>
  </data>
  <data name="RemoveVMMessage" xml:space="preserve">
    <value>Deleting VM.</value>
  </data>
  <data name="RemoveWebJobMessage" xml:space="preserve">
    <value>Removing WebJob...</value>
  </data>
  <data name="RemoveWebJobWarning" xml:space="preserve">
    <value>Are you sure you want to remove job '{0}'?</value>
  </data>
  <data name="RemoveWebsiteMessage" xml:space="preserve">
    <value>Removing website</value>
  </data>
  <data name="RemoveWebsiteWarning" xml:space="preserve">
    <value>Are you sure you want to remove the website "{0}"</value>
  </data>
  <data name="RemovingNamespaceMessage" xml:space="preserve">
    <value>Deleting namespace</value>
  </data>
  <data name="RepositoryNotSetup" xml:space="preserve">
    <value>Repository is not setup. You need to pass a valid site name.</value>
  </data>
  <data name="ReservedIPNameNoLongerInUseButStillBeingReserved" xml:space="preserve">
    <value>Reserved IP with the Name:'{0}' will no longer be in use after the deployment is deleted, and it is still reserved for later use.</value>
  </data>
  <data name="ResourceNotFound" xml:space="preserve">
    <value>Resource with ID : {0} does not exist.</value>
    <comment>WAPackIaaS</comment>
  </data>
  <data name="Restart" xml:space="preserve">
    <value>Restart</value>
    <comment>WAPackIaaS</comment>
  </data>
  <data name="Resume" xml:space="preserve">
    <value>Resume</value>
    <comment>WAPackIaaS</comment>
  </data>
  <data name="RoleArgTemplate" xml:space="preserve">
    <value>/role:{0};"{1}/{0}" </value>
  </data>
  <data name="RoleBinFolderName" xml:space="preserve">
    <value>bin</value>
  </data>
  <data name="RoleInstanceWaitMsg" xml:space="preserve">
    <value>Role {0} is {1}</value>
  </data>
  <data name="RoleMaxInstances" xml:space="preserve">
    <value>20</value>
  </data>
  <data name="RoleName" xml:space="preserve">
    <value>role name</value>
  </data>
  <data name="RoleNotFoundMessage" xml:space="preserve">
    <value>The provided role name {0} doesn't exist</value>
  </data>
  <data name="RoleSettingsTemplateFileName" xml:space="preserve">
    <value>RoleSettings.xml</value>
  </data>
  <data name="RoleTypeDoesNotExist" xml:space="preserve">
    <value>Role type {0} doesn't exist</value>
  </data>
  <data name="RuntimeDeploymentLocationError" xml:space="preserve">
    <value>public static Dictionary&lt;string, Location&gt; ReverseLocations { get; private set; }</value>
  </data>
  <data name="RuntimeDeploymentStart" xml:space="preserve">
    <value>Preparing runtime deployment for service '{0}'</value>
  </data>
  <data name="RuntimeMismatchWarning" xml:space="preserve">
    <value>WARNING Runtime Mismatch: Are you sure that you want to publish service '{0}' using an Azure runtime version that does not match your local runtime version?</value>
  </data>
  <data name="RuntimeOverrideKey" xml:space="preserve">
    <value>RUNTIMEOVERRIDEURL</value>
  </data>
  <data name="RuntimeQuery" xml:space="preserve">
    <value>/runtimemanifest/runtimes/runtime</value>
  </data>
  <data name="RuntimeTypeKey" xml:space="preserve">
    <value>RUNTIMEID</value>
  </data>
  <data name="RuntimeUrlKey" xml:space="preserve">
    <value>RUNTIMEURL</value>
  </data>
  <data name="RuntimeVersionPrimaryKey" xml:space="preserve">
    <value>RUNTIMEVERSIONPRIMARYKEY</value>
  </data>
  <data name="ScaffoldXml" xml:space="preserve">
    <value>scaffold.xml</value>
  </data>
  <data name="SchedulerInvalidLocation" xml:space="preserve">
    <value>Invalid location entered. Pick one of the locations from Get-AzureSchedulerLocation</value>
  </data>
  <data name="SecondaryPeerSubnetRequired" xml:space="preserve">
    <value>A value for the Secondary Peer Subnet has to be provided.</value>
  </data>
  <data name="ServiceAlreadyExistsOnDisk" xml:space="preserve">
    <value>Service {0} already exists on disk in location {1}</value>
  </data>
  <data name="ServiceBusAuthorizationRuleNotFound" xml:space="preserve">
    <value>No ServiceBus authorization rule with the given characteristics was found</value>
  </data>
  <data name="ServiceBusEntityTypeNotFound" xml:space="preserve">
    <value>The service bus entity '{0}' is not found.</value>
  </data>
  <data name="ServiceBusNamespaceMissingMessage" xml:space="preserve">
    <value>Internal Server Error. This could happen due to an incorrect/missing namespace</value>
  </data>
  <data name="ServiceConfiguration" xml:space="preserve">
    <value>service configuration</value>
  </data>
  <data name="ServiceDefinition" xml:space="preserve">
    <value>service definition</value>
  </data>
  <data name="ServiceDefinitionFileName" xml:space="preserve">
    <value>ServiceDefinition.csdef</value>
  </data>
  <data name="ServiceDeploymentName" xml:space="preserve">
    <value>{0}Deploy</value>
  </data>
  <data name="ServiceDoesNotExist" xml:space="preserve">
    <value>The specified cloud service "{0}" does not exist.</value>
  </data>
  <data name="ServiceIsInTransitionState" xml:space="preserve">
    <value>{0} slot for service {1} is in {2} state, please wait until it finish and update it's status</value>
  </data>
  <data name="ServiceManagementExecuteClientActionBeginOperation" xml:space="preserve">
    <value>Begin Operation: {0}</value>
  </data>
  <data name="ServiceManagementExecuteClientActionCompletedOperation" xml:space="preserve">
    <value>Completed Operation: {0}</value>
  </data>
  <data name="ServiceManagementExecuteClientActionInOCSBeginOperation" xml:space="preserve">
    <value>Begin Operation: {0}</value>
  </data>
  <data name="ServiceManagementExecuteClientActionInOCSCompletedOperation" xml:space="preserve">
    <value>Completed Operation: {0}</value>
  </data>
  <data name="ServiceName" xml:space="preserve">
    <value>service name</value>
  </data>
  <data name="ServiceNameMissingMessage" xml:space="preserve">
    <value>Please provide name for the hosted service</value>
  </data>
  <data name="ServiceParentDirectory" xml:space="preserve">
    <value>service parent directory</value>
  </data>
  <data name="ServiceRemovedMessage" xml:space="preserve">
    <value>Service {0} removed successfully</value>
  </data>
  <data name="ServiceRoot" xml:space="preserve">
    <value>service directory</value>
  </data>
  <data name="ServiceSettings" xml:space="preserve">
    <value>service settings</value>
  </data>
  <data name="ServiceSettings_ValidateStorageAccountName_InvalidName" xml:space="preserve">
    <value>The storage account name '{0}' is invalid.  Storage account names must be between 3 and 24 characters in length and use numbers and lower-case letters only.</value>
  </data>
  <data name="ServiceSlotDoesNotExist" xml:space="preserve">
    <value>The {0} slot for cloud service {1} doesn't exist.</value>
  </data>
  <data name="ServiceStatusChanged" xml:space="preserve">
    <value>{0} slot for service {1} is {2}</value>
  </data>
  <data name="SetAddOnConformation" xml:space="preserve">
    <value>Set Add-On Confirmation</value>
  </data>
  <data name="SetMicrosoftAddOnMessage" xml:space="preserve">
    <value>Note - You will be charged the amount for the new plan, without being refunded for time remaining 
in the existing plan.
By typing "Yes", I (a) authorize Microsoft to charge my current payment method on a monthly basis 
for the amount indicated at {0} for {1} until my service is cancelled or terminated, and (b) 
agree to the {2}'s terms of user and privacy statement at {0} and (c) agree to sharing my 
contact information with {2}.</value>
  </data>
  <data name="SetNonMicrosoftAddOnMessage" xml:space="preserve">
    <value>Note - You will be charged the amount for the new plan, without being refunded for time remaining 
in the existing plan.
By typing "Yes", I (a) authorize Microsoft to charge my current payment method on a monthly basis 
for the amount indicated at {0} for {1} until my service is cancelled or terminated, and (b) 
acknowledge the offering is provided by {2}, not Microsoft, and agree to {2}'s terms of 
use and privacy statement at &lt;url&gt; and (c) agree to sharing my contact information with {2}.</value>
  </data>
  <data name="SetRoleInstancesMessage" xml:space="preserve">
    <value>Role {0} instances are set to {1}</value>
  </data>
  <data name="SettingsFileEmptyContent" xml:space="preserve">
    <value>{"Slot":"","Location":"","Subscription":"","StorageAccountName":""}</value>
  </data>
  <data name="SettingsFileName" xml:space="preserve">
    <value>deploymentSettings.json</value>
  </data>
  <data name="ShouldProcessCaption" xml:space="preserve">
    <value>Confirm</value>
  </data>
  <data name="Shutdown" xml:space="preserve">
    <value>Shutdown</value>
    <comment>WAPackIaaS</comment>
  </data>
  <data name="SitesArgTemplate" xml:space="preserve">
    <value>/sites:{0};{1};"{2}/{0}" </value>
  </data>
  <data name="StandardRetryDelayInMs" xml:space="preserve">
    <value>1000</value>
  </data>
  <data name="Start" xml:space="preserve">
    <value>Start</value>
    <comment>WAPackIaaS</comment>
  </data>
  <data name="StartedEmulator" xml:space="preserve">
    <value>Started</value>
  </data>
  <data name="StartingEmulator" xml:space="preserve">
    <value>Starting Emulator...</value>
  </data>
  <data name="StartStorageEmulatorCommandArgument" xml:space="preserve">
    <value>start</value>
  </data>
  <data name="Stop" xml:space="preserve">
    <value>Stop</value>
    <comment>WAPackIaaS</comment>
  </data>
  <data name="StopEmulatorMessage" xml:space="preserve">
    <value>Stopping emulator...</value>
  </data>
  <data name="StoppedEmulatorMessage" xml:space="preserve">
    <value>Stopped</value>
  </data>
  <data name="StopStorageEmulatorCommandArgument" xml:space="preserve">
    <value>stop</value>
  </data>
  <data name="StorageAccountName" xml:space="preserve">
    <value>Account Name:</value>
  </data>
  <data name="StorageAccountNotFound" xml:space="preserve">
    <value>Cannot find storage account '{0}' please type the name of an existing storage account.</value>
  </data>
  <data name="StorageEmulatorExe" xml:space="preserve">
    <value>WAStorageEmulator.exe</value>
  </data>
  <data name="StorageEmulatorInstallPathRegistryKeyValue" xml:space="preserve">
    <value>InstallPath</value>
  </data>
  <data name="StorageEmulatorRegistryKey" xml:space="preserve">
    <value>SOFTWARE\Microsoft\Windows Azure Storage Emulator</value>
  </data>
  <data name="StoragePrimaryKey" xml:space="preserve">
    <value>Primary Key:</value>
  </data>
  <data name="StorageSecondaryKey" xml:space="preserve">
    <value>Secondary Key:</value>
  </data>
  <data name="SubscriptionAlreadyExists" xml:space="preserve">
    <value>The subscription named {0} already exists.</value>
  </data>
  <data name="SubscriptionDataFileName" xml:space="preserve">
    <value>DefaultSubscriptionData.xml</value>
  </data>
  <data name="SubscriptionDataFileNotFound" xml:space="preserve">
    <value>The subscription data file {0} does not exist.</value>
  </data>
  <data name="SubscriptionMustNotBeNull" xml:space="preserve">
    <value>Subscription must not be null</value>
    <comment>WAPackIaaS</comment>
  </data>
  <data name="Suspend" xml:space="preserve">
    <value>Suspend</value>
    <comment>WAPackIaaS</comment>
  </data>
  <data name="SwappingWebsite" xml:space="preserve">
    <value>Swapping website production slot ...</value>
  </data>
  <data name="SwapWebsiteSlotWarning" xml:space="preserve">
    <value>Are you sure you want to swap the website '{0}' production slot with slot '{1}'?</value>
  </data>
  <data name="UnableToCreateDjangoApp" xml:space="preserve">
    <value>Unable to create Django application: {0}</value>
  </data>
  <data name="UnableToCreateDjangoAppFix" xml:space="preserve">
    <value>Make sure you have Python 2.7 installed along with Django installed to site-packages.</value>
  </data>
  <data name="UnknownProviderMessage" xml:space="preserve">
    <value>The provider {0} is unknown.</value>
  </data>
  <data name="Update" xml:space="preserve">
    <value>Update</value>
    <comment>WAPackIaaS</comment>
  </data>
  <data name="UpdatedSettings" xml:space="preserve">
    <value>Updated settings for subscription '{0}'. Current subscription is '{1}'.</value>
  </data>
  <data name="VlanIdRequired" xml:space="preserve">
    <value>A value for the VLan Id has to be provided.</value>
  </data>
  <data name="WaitMessage" xml:space="preserve">
    <value>Please wait...</value>
  </data>
  <data name="WarningWhenStorageEmulatorIsMissing" xml:space="preserve">
    <value>The azure storage emulator is not installed, skip launching...</value>
  </data>
  <data name="WebCloudConfig" xml:space="preserve">
    <value>Web.cloud.config</value>
  </data>
  <data name="WebConfigTemplateFileName" xml:space="preserve">
    <value>web.config</value>
  </data>
  <data name="WebDeployKeywordInWebSitePublishProfile" xml:space="preserve">
    <value>MSDeploy</value>
  </data>
  <data name="WebProjectBuildFailTemplate" xml:space="preserve">
    <value>Cannot build the project successfully. Please see logs in {0}.</value>
  </data>
  <data name="WebRole" xml:space="preserve">
    <value>WebRole</value>
  </data>
  <data name="WebRoleStartupTaskCommandLine" xml:space="preserve">
    <value>setup_web.cmd &gt; log.txt</value>
  </data>
  <data name="WebRoleTemplateFileName" xml:space="preserve">
    <value>WebRole.xml</value>
  </data>
  <data name="WebsiteAlreadyExists" xml:space="preserve">
    <value>WebSite with given name {0} already exists in the specified Subscription and Webspace.</value>
  </data>
  <data name="WebsiteAlreadyExistsReplacement" xml:space="preserve">
    <value>WebSite with given name {0} already exists in the specified Subscription and Location.</value>
  </data>
  <data name="WebsiteRepositoryAlreadyExists" xml:space="preserve">
    <value>Site {0} already has repository created for it.</value>
  </data>
  <data name="WebsiteSufixUrl" xml:space="preserve">
    <value>Workspaces/WebsiteExtension/Website/{0}/dashboard/</value>
  </data>
  <data name="WebSiteWebDeployUriTemplate" xml:space="preserve">
    <value>https://{0}/msdeploy.axd?site={1}</value>
  </data>
  <data name="WorkerRole" xml:space="preserve">
    <value>WorkerRole</value>
  </data>
  <data name="WorkerRoleStartupTaskCommandLine" xml:space="preserve">
    <value>setup_worker.cmd &gt; log.txt</value>
  </data>
  <data name="WorkerRoleTemplateFileName" xml:space="preserve">
    <value>WorkerRole.xml</value>
  </data>
  <data name="Yes" xml:space="preserve">
    <value>Yes</value>
  </data>
  <data name="YesHint" xml:space="preserve">
    <value>Yes, I agree</value>
  </data>
  <data name="RemoveTrafficManagerProfileFailed" xml:space="preserve">
    <value>Remove-AzureTrafficManagerProfile Operation failed.</value>
  </data>
  <data name="RemoveTrafficManagerProfileSucceeded" xml:space="preserve">
    <value>Successfully removed Traffic Manager profile with name {0}.</value>
  </data>
  <data name="RemoveTrafficManagerProfileWarning" xml:space="preserve">
    <value>Are you sure you want to remove the Traffic Manager profile "{0}"?</value>
  </data>
  <data name="AddTrafficManagerEndpointFailed" xml:space="preserve">
    <value>Profile {0} already has an endpoint with name {1}</value>
  </data>
  <data name="SetInexistentTrafficManagerEndpointMessage" xml:space="preserve">
    <value>Profile {0} does not contain endpoint {1}. Adding it.</value>
  </data>
  <data name="RemoveTrafficManagerEndpointMissing" xml:space="preserve">
    <value>The endpoint {0} cannot be removed from profile {1} because it's not in the profile.</value>
  </data>
  <data name="SetTrafficManagerEndpointNeedsParameters" xml:space="preserve">
    <value>Insufficient parameters passed to create a new endpoint.</value>
  </data>
  <data name="SetTrafficManagerProfileAmbiguous" xml:space="preserve">
    <value>Ambiguous operation: the profile name specified doesn't match the name of the profile object.</value>
  </data>
  <data name="None" xml:space="preserve">
    <value>&lt;NONE&gt;</value>
  </data>
  <data name="ServiceManagementClientExceptionStringFormat" xml:space="preserve">
    <value>"An exception occurred when calling the ServiceManagement API. HTTP Status Code: {0}. Service Management Error Code: {1}. Message: {2}. Operation Tracking ID: {3}."</value>
    <comment>{0} is the HTTP status code. {1} is the Service Management Error Code. {2} is the Service Management Error message. {3} is the operation tracking ID.</comment>
  </data>
  <data name="UnableToDecodeBase64String" xml:space="preserve">
    <value>Unable to decode string from base 64. Please make sure the string is correctly encoded: {0}.</value>
    <comment>{0} is the string that is not in a valid base 64 format.</comment>
  </data>
  <data name="AddAccountNonInteractiveGuestOrFpo" xml:space="preserve">
    <value>Skipping external tenant {0}, because you are using a guest or a foreign principal object identity. In order to access this tenant, please run Add-AzureAccount without "-Credential".</value>
  </data>
  <data name="RemoveEnvironmentConfirmation" xml:space="preserve">
    <value>Removing an environment will remove all associated subscriptions and accounts. Are you sure you want to remove an environment '{0}'?</value>
  </data>
  <data name="RemoveEnvironmentMessage" xml:space="preserve">
    <value>Removing environment</value>
  </data>
  <data name="NoSubscriptionAddedMessage" xml:space="preserve">
    <value>There is no subscription associated with account {0}.</value>
  </data>
  <data name="AccountIdDoesntMatchSubscription" xml:space="preserve">
    <value>Account id doesn't match one in subscription.</value>
  </data>
  <data name="EnvironmentNameDoesntMatchSubscription" xml:space="preserve">
    <value>Environment name doesn't match one in subscription.</value>
  </data>
  <data name="RemoveProfileConfirmation" xml:space="preserve">
    <value>Removing the Azure profile will remove all associated environments, subscriptions, and accounts. Are you sure you want to remove the Azure profile?</value>
  </data>
  <data name="RemoveProfileMessage" xml:space="preserve">
    <value>Removing the Azure profile</value>
  </data>
  <data name="SubscriptionDataFileDeprecated" xml:space="preserve">
    <value>The SubscriptionDataFile parameter is deprecated.  This parameter will be removed in a future release. See https://github.com/Azure/azure-powershell/wiki/Proposed-Design-Stateless-Azure-Profile for a description of the upcoming mechanism for providing alternate sources of subscription information.</value>
  </data>
<<<<<<< HEAD
  <data name="InvalidTagFormat" xml:space="preserve">
    <value>Invalid tag format. Expect @{Name = "tagName"} or @{Name = "tagName"; Value = "tagValue"}</value>
  </data>
  <data name="InvalidTagFormatNotUniqueName" xml:space="preserve">
    <value>Invalid tag format. Ensure that each tag has a unique name. Example: @{Name = "tagName1"; Value = "tagValue1"}, @{Name = "tagName2"; Value = "tagValue2"}</value>
=======
  <data name="AccountNeedsToBeSpecified" xml:space="preserve">
    <value>Account needs to be specified</value>
  </data>
  <data name="InvalidDefaultSubscription" xml:space="preserve">
    <value>No default subscription has been designated. Use Select-AzureSubscription -Default &lt;subscriptionName&gt; to set the default subscription.</value>
>>>>>>> 1549b8ec
  </data>
</root><|MERGE_RESOLUTION|>--- conflicted
+++ resolved
@@ -1349,18 +1349,16 @@
   <data name="SubscriptionDataFileDeprecated" xml:space="preserve">
     <value>The SubscriptionDataFile parameter is deprecated.  This parameter will be removed in a future release. See https://github.com/Azure/azure-powershell/wiki/Proposed-Design-Stateless-Azure-Profile for a description of the upcoming mechanism for providing alternate sources of subscription information.</value>
   </data>
-<<<<<<< HEAD
+  <data name="AccountNeedsToBeSpecified" xml:space="preserve">
+    <value>Account needs to be specified</value>
+  </data>
+  <data name="InvalidDefaultSubscription" xml:space="preserve">
+    <value>No default subscription has been designated. Use Select-AzureSubscription -Default &lt;subscriptionName&gt; to set the default subscription.</value>
+  </data>
   <data name="InvalidTagFormat" xml:space="preserve">
     <value>Invalid tag format. Expect @{Name = "tagName"} or @{Name = "tagName"; Value = "tagValue"}</value>
   </data>
   <data name="InvalidTagFormatNotUniqueName" xml:space="preserve">
     <value>Invalid tag format. Ensure that each tag has a unique name. Example: @{Name = "tagName1"; Value = "tagValue1"}, @{Name = "tagName2"; Value = "tagValue2"}</value>
-=======
-  <data name="AccountNeedsToBeSpecified" xml:space="preserve">
-    <value>Account needs to be specified</value>
-  </data>
-  <data name="InvalidDefaultSubscription" xml:space="preserve">
-    <value>No default subscription has been designated. Use Select-AzureSubscription -Default &lt;subscriptionName&gt; to set the default subscription.</value>
->>>>>>> 1549b8ec
   </data>
 </root>