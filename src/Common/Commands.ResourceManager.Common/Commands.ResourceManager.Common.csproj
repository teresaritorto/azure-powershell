--- conflicted
+++ resolved
@@ -167,44 +167,38 @@
     <Compile Include="..\Commands.Common\PowerShellUtilities.cs">
       <Link>Common\PowerShellUtilities.cs</Link>
     </Compile>
-    <Compile Include="..\Commands.Common\ProfileClient.cs">
-      <Link>Common\ProfileClient.cs</Link>
-    </Compile>
     <Compile Include="..\Commands.Common\ProfileClientExtensions.cs">
       <Link>Common\ProfileClientExtensions.cs</Link>
     </Compile>
     <Compile Include="..\Commands.Common\PSAzureAccount.cs">
       <Link>Common\PSAzureAccount.cs</Link>
     </Compile>
-    <Compile Include="..\Commands.Common\PublishSettingsImporter.cs">
-      <Link>Common\PublishSettingsImporter.cs</Link>
-    </Compile>
     <Compile Include="..\Commands.Common\RecordingTracingInterceptor.cs">
       <Link>Common\RecordingTracingInterceptor.cs</Link>
     </Compile>
     <Compile Include="..\Commands.Common\SecureStringExtensions.cs">
       <Link>Common\SecureStringExtensions.cs</Link>
     </Compile>
+    <Compile Include="..\Commands.Common\TestMockSupport.cs">
+      <Link>Common\TestMockSupport.cs</Link>
+    </Compile>
     <Compile Include="AzureRMCmdlet.cs" />
-    <Compile Include="Common\TestMockSupport.cs" />
     <Compile Include="Properties\AssemblyInfo.cs" />
     <Compile Include="Properties\Resources.Designer.cs">
       <AutoGen>True</AutoGen>
       <DesignTime>True</DesignTime>
       <DependentUpon>Resources.resx</DependentUpon>
     </Compile>
-<<<<<<< HEAD
-=======
     <Compile Include="RMProfileClient.cs" />
->>>>>>> 28ea1a27
     <None Include="packages.config">
       <SubType>Designer</SubType>
     </None>
   </ItemGroup>
   <ItemGroup>
     <EmbeddedResource Include="Properties\Resources.resx">
-      <Generator>ResXFileCodeGenerator</Generator>
+      <Generator>PublicResXFileCodeGenerator</Generator>
       <LastGenOutput>Resources.Designer.cs</LastGenOutput>
+      <SubType>Designer</SubType>
     </EmbeddedResource>
   </ItemGroup>
   <Import Project="$(MSBuildToolsPath)\Microsoft.CSharp.targets" />
