--- conflicted
+++ resolved
@@ -11,13 +11,8 @@
   </PropertyGroup>
 
   <ItemGroup>
-<<<<<<< HEAD
-    <PackageReference Include="Microsoft.Azure.Management.NetApp" Version="1.7.0" />
+    <PackageReference Include="Microsoft.Azure.Management.NetApp" Version="1.8.0" />
     <PackageReference Include="Microsoft.Azure.Management.Network" Version="20.3.0" />
-=======
-    <PackageReference Include="Microsoft.Azure.Management.NetApp" Version="1.8.0" />
-    <PackageReference Include="Microsoft.Azure.Management.Network" Version="20.2.0" />
->>>>>>> a889b67b
   </ItemGroup>
 
 </Project>