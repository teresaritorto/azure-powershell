--- conflicted
+++ resolved
@@ -19,12 +19,11 @@
 -->
 ## Upcoming Release
 
-<<<<<<< HEAD
 * Azure Site Recovery support to select disk type at enabling protection.
 * Azure Site Recovery bug fix for recovery plan action edit.
-=======
+
 ## Version 2.0.1
->>>>>>> c38123cd
+
 * Azure Site Recovery support to configure networking resources like NSG, public IP and internal load balancers for Azure to Azure.
 * Azure Site Recovery Support to write to managed disk for vMWare to Azure.
 * Azure Site Recovery Support to NIC reduction for vMWare to Azure.
