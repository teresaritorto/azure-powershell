<!--
    Please leave this section at the top of the change log.

    Changes for the upcoming release should go under the section titled "Upcoming Release", and should adhere to the following format:

    ## Upcoming Release
    * Overview of change #1
        - Additional information about change #1
    * Overview of change #2
        - Additional information about change #2
        - Additional information about change #2
    * Overview of change #3
    * Overview of change #4
        - Additional information about change #4

    ## YYYY.MM.DD - Version X.Y.Z (Previous Release)
    * Overview of change #1
        - Additional information about change #1
-->
## Upcoming Release
<<<<<<< HEAD
* update references in .psd1 to use relative path
=======
* Add new routing source: DigitalTwinChangeEvents
* Minor bug fix: Get-AzIothub not returning subscriptionId 
>>>>>>> d3c5587e

## Version 1.3.0
* Add support to invoke failover for an IotHub to the geo-paired disaster recovery region.
* Add support to manage message enrichment for an IotHub. New cmdlets are:
	- Add-AzIotHubMessageEnrichment
	- Get-AzIotHubMessageEnrichment
	- Remove-AzIotHubMessageEnrichment
	- Set-AzIotHubMessageEnrichment

## Version 1.2.1
* Fixed miscellaneous typos across module

## Version 1.2.0
* Add support to regenerate authorization policy keys.

## Version 1.1.0
* Updated cmdlets with plural nouns to singular, and deprecated plural names.

## Version 1.0.2
* Add Encoding format to Add-IotHubRoutingEndpoint cmdlet.

## Version 1.0.1
* Updated to the latest version of the IotHub SDK

## Version 1.0.0
* General availability of `Az.IotHub` module<|MERGE_RESOLUTION|>--- conflicted
+++ resolved
@@ -18,12 +18,9 @@
         - Additional information about change #1
 -->
 ## Upcoming Release
-<<<<<<< HEAD
 * update references in .psd1 to use relative path
-=======
 * Add new routing source: DigitalTwinChangeEvents
 * Minor bug fix: Get-AzIothub not returning subscriptionId 
->>>>>>> d3c5587e
 
 ## Version 1.3.0
 * Add support to invoke failover for an IotHub to the geo-paired disaster recovery region.
