#
# Module manifest for module 'Az.IotHub'
#
# Generated by: Microsoft Corporation
#
# Generated on: 8/22/2019
#

@{

# Script module or binary module file associated with this manifest.
# RootModule = ''

# Version number of this module.
ModuleVersion = '1.2.1'

# Supported PSEditions
CompatiblePSEditions = 'Core', 'Desktop'

# ID used to uniquely identify this module
GUID = '888ad48f-0bd0-4141-80fd-ecaae40d3923'

# Author of this module
Author = 'Microsoft Corporation'

# Company or vendor of this module
CompanyName = 'Microsoft Corporation'

# Copyright statement for this module
Copyright = 'Microsoft Corporation. All rights reserved.'

# Description of the functionality provided by this module
Description = 'Microsoft Azure PowerShell - IoT Hub service cmdlets for Azure Resource Manager in Windows PowerShell and PowerShell Core.

For more information on IoT Hub, please visit the following: https://docs.microsoft.com/azure/iot-hub/'

# Minimum version of the PowerShell engine required by this module
PowerShellVersion = '5.1'

# Name of the PowerShell host required by this module
# PowerShellHostName = ''

# Minimum version of the PowerShell host required by this module
# PowerShellHostVersion = ''

# Minimum version of Microsoft .NET Framework required by this module. This prerequisite is valid for the PowerShell Desktop edition only.
DotNetFrameworkVersion = '4.7.2'

# Minimum version of the common language runtime (CLR) required by this module. This prerequisite is valid for the PowerShell Desktop edition only.
# CLRVersion = ''

# Processor architecture (None, X86, Amd64) required by this module
# ProcessorArchitecture = ''

# Modules that must be imported into the global environment prior to importing this module
RequiredModules = @(@{ModuleName = 'Az.Accounts'; ModuleVersion = '1.6.2'; })

# Assemblies that must be loaded prior to importing this module
RequiredAssemblies = '.\Microsoft.Azure.Management.IotHub.dll'

# Script files (.ps1) that are run in the caller's environment prior to importing this module.
# ScriptsToProcess = @()

# Type files (.ps1xml) to be loaded when importing this module
# TypesToProcess = @()

# Format files (.ps1xml) to be loaded when importing this module
FormatsToProcess = '.\IotHub.format.ps1xml'

# Modules to import as nested modules of the module specified in RootModule/ModuleToProcess
NestedModules = @('.\Microsoft.Azure.PowerShell.Cmdlets.IotHub.dll')

# Functions to export from this module, for best performance, do not use wildcards and do not delete the entry, use an empty array if there are no functions to export.
FunctionsToExport = @()

# Cmdlets to export from this module, for best performance, do not use wildcards and do not delete the entry, use an empty array if there are no cmdlets to export.
CmdletsToExport = 'Add-AzIotHubKey', 'Get-AzIotHubEventHubConsumerGroup', 
               'Get-AzIotHubConnectionString', 'Get-AzIotHubJob', 'Get-AzIotHubKey', 
               'Get-AzIotHubQuotaMetric', 'Get-AzIotHub', 
               'Get-AzIotHubRegistryStatistic', 'Get-AzIotHubValidSku', 
               'Add-AzIotHubEventHubConsumerGroup', 'New-AzIotHub', 
               'New-AzIotHubExportDevice', 'New-AzIotHubImportDevice', 
               'Remove-AzIotHub', 'Remove-AzIotHubEventHubConsumerGroup', 
               'Remove-AzIotHubKey', 'Set-AzIotHub', 'Update-AzIotHub', 
               'Add-AzIotHubCertificate', 'Get-AzIotHubCertificate', 
               'Get-AzIotHubCertificateVerificationCode', 
               'Set-AzIotHubVerifiedCertificate', 'Remove-AzIotHubCertificate', 
               'Get-AzIotHubRoutingEndpoint', 'Add-AzIotHubRoutingEndpoint', 
               'Remove-AzIotHubRoutingEndpoint', 'Get-AzIotHubRoute', 
               'Add-AzIotHubRoute', 'Remove-AzIotHubRoute', 'Set-AzIotHubRoute', 
<<<<<<< HEAD
               'Test-AzIotHubRoute', 'New-AzIotHubKey', 'Add-AzIotHubMessageEnrichment',
			   'Get-AzIotHubMessageEnrichment', 'Remove-AzIotHubMessageEnrichment',
			   'Set-AzIotHubMessageEnrichment'
=======
               'Test-AzIotHubRoute', 'New-AzIotHubKey', 'Invoke-AzIotHubManualFailover'
>>>>>>> 9238c089

# Variables to export from this module
# VariablesToExport = @()

# Aliases to export from this module, for best performance, do not use wildcards and do not delete the entry, use an empty array if there are no aliases to export.
AliasesToExport = 'Get-AzIotHubEHCG', 'Add-AzIotHubEHCG', 'Remove-AzIotHubEHCG', 
               'Set-AzIotHubVC', 'Get-AzIotHubCVC', 'New-AzIotHubExportDevices', 
               'New-AzIotHubImportDevices', 'Add-AzIotHubMsgEnrich', 'Get-AzIotHubMsgEnrich',
			   'Remove-AzIotHubMsgEnrich', 'Set-AzIotHubMsgEnrich'

# DSC resources to export from this module
# DscResourcesToExport = @()

# List of all modules packaged with this module
# ModuleList = @()

# List of all files packaged with this module
# FileList = @()

# Private data to pass to the module specified in RootModule/ModuleToProcess. This may also contain a PSData hashtable with additional module metadata used by PowerShell.
PrivateData = @{

    PSData = @{

        # Tags applied to this module. These help with module discovery in online galleries.
        Tags = 'Azure','ResourceManager','ARM','IoT','IoTHub'

        # A URL to the license for this module.
        LicenseUri = 'https://aka.ms/azps-license'

        # A URL to the main website for this project.
        ProjectUri = 'https://github.com/Azure/azure-powershell'

        # A URL to an icon representing this module.
        # IconUri = ''

        # ReleaseNotes of this module
        ReleaseNotes = '* Fixed miscellaneous typos across module'

        # Prerelease string of this module
        # Prerelease = ''

        # Flag to indicate whether the module requires explicit user acceptance for install/update/save
        # RequireLicenseAcceptance = $false

        # External dependent modules of this module
        # ExternalModuleDependencies = @()

    } # End of PSData hashtable

 } # End of PrivateData hashtable

# HelpInfo URI of this module
# HelpInfoURI = ''

# Default prefix for commands exported from this module. Override the default prefix using Import-Module -Prefix.
# DefaultCommandPrefix = ''

}
<|MERGE_RESOLUTION|>--- conflicted
+++ resolved
@@ -88,13 +88,9 @@
                'Get-AzIotHubRoutingEndpoint', 'Add-AzIotHubRoutingEndpoint', 
                'Remove-AzIotHubRoutingEndpoint', 'Get-AzIotHubRoute', 
                'Add-AzIotHubRoute', 'Remove-AzIotHubRoute', 'Set-AzIotHubRoute', 
-<<<<<<< HEAD
-               'Test-AzIotHubRoute', 'New-AzIotHubKey', 'Add-AzIotHubMessageEnrichment',
-			   'Get-AzIotHubMessageEnrichment', 'Remove-AzIotHubMessageEnrichment',
-			   'Set-AzIotHubMessageEnrichment'
-=======
-               'Test-AzIotHubRoute', 'New-AzIotHubKey', 'Invoke-AzIotHubManualFailover'
->>>>>>> 9238c089
+               'Test-AzIotHubRoute', 'New-AzIotHubKey', 'Invoke-AzIotHubManualFailover',
+               'Add-AzIotHubMessageEnrichment', 'Get-AzIotHubMessageEnrichment',
+			   'Remove-AzIotHubMessageEnrichment', 'Set-AzIotHubMessageEnrichment'
 
 # Variables to export from this module
 # VariablesToExport = @()
