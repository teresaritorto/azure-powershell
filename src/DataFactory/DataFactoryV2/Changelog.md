<!--
    Please leave this section at the top of the change log.

    Changes for the upcoming release should go under the section titled "Upcoming Release", and should adhere to the following format:

    ## Upcoming Release
    * Overview of change #1
        - Additional information about change #1
    * Overview of change #2
        - Additional information about change #2
        - Additional information about change #2
    * Overview of change #3
    * Overview of change #4
        - Additional information about change #4

    ## YYYY.MM.DD - Version X.Y.Z (Previous Release)
    * Overview of change #1
        - Additional information about change #1
-->
## Upcoming Release
<<<<<<< HEAD

## Version 1.16.4
* Updated ADF .Net SDK version to 5.2.0
=======
* Updated ADF .Net SDK version to 5.3.0
>>>>>>> fbc35fd6

## Version 1.16.3
* Updated ADF .Net SDK version to 5.1.0

## Version 1.16.2
* Updated ADF .Net SDK version to 5.0.0

## Version 1.16.1
* Updated ADF .Net SDK version to 4.28.0

## Version 1.16.0
* Added PublicNetworkAccess to Update_AzDataFactoryV2 Command
* Updated ADF .Net SDK version to 4.26.0

## Version 1.15.0
* Added a DataFlowEnableQuickReuse argument for the `Set-AzDataFactoryV2IntegrationRuntime` cmdlet to enable quick reuse of clusters in next pipeline activities.
* Updated ADF .Net SDK version to 4.25.0
* Added a VNetInjectionMethod argument for the `Set-AzDataFactoryV2IntegrationRuntime` cmdlet to support the express virtual network injection of Azure-SSIS Integration Runtime.

## Version 1.14.0
* Added a subnetId argument for the `Set-AzDataFactoryV2IntegrationRuntime` cmdlet to support RBAC checking for VNet injection against the subnet resource ID instead of the VNet resource ID.
* Added the `Get-AzDataFactoryV2IntegrationRuntimeOutboundNetworkDependenciesEndpoint` cmdlet to provide a list of outbound network dependencies for SSIS integration runtime in Azure Data Factory that joins a virtual network.
* Added PublicNetworkAccess to Data Factory.
* Updated ADF .Net SDK version to 4.23.0

## Version 1.13.1
* Updated ADF .Net SDK version to 4.21.0

## Version 1.13.0
* Added Customer Managed Key Encryption to DataFactory

## Version 1.12.1
* Updated ADF .Net SDK version to 4.19.0

## Version 1.12.0
* Added User Assigned Identities to Data Factory.
* Updated ADF .Net SDK version to 4.18.0

## Version 1.11.5
* Updated ADF .Net SDK version to 4.15.0

## Version 1.11.4
* Updated ADF .Net SDK version to 4.14.0

## Version 1.11.3
* Fixed the command `Invoke-AzDataFactoryV2Pipeline` for SupportsShouldProcess issue

## Version 1.11.2
* Updated ADF .Net SDK version to 4.13.0

## Version 1.11.1
* Improved error message of `New-AzDataFactoryV2LinkedServiceEncryptedCredential` command

## Version 1.11.0
* Updated ADF .Net SDK version to 4.12.0
* Updated ADF encryption client SDK version to 4.14.7587.7
* Added `Stop-AzDataFactoryV2TriggerRun` and `Invoke-AzDataFactoryV2TriggerRun` commands

## Version 1.10.2
* Fixed typo in output messages

## Version 1.10.1
* Updated ADF .Net SDK version to 4.11.0

## Version 1.10.0
* Added missing properties to PSPipelineRun class.

## Version 1.9.0

* Added global parameters to Data Factory.

## Version 1.8.2
* Updated ADF .Net SDK version to 4.9.0

## Version 1.8.1
* Updated assembly version of data factory V2 cmdlets

## Version 1.8.0
* Supported CRUD of data flow runtime properties in Managed IR.

## Version 1.7.0
* Updated ADF .Net SDK version to 4.8.0
* Added optional parameters to `Invoke-AzDataFactoryV2Pipeline` command to support rerun

## Version 1.6.1
* Update ADF .Net SDK version to 4.7.0

## Version 1.6.0
* Add AutoUpdateETA, LatestVersion, PushedVersion, TaskQueueId and VersionStatus properties for Get-AzDataFactoryV2IntegrationRuntime cmd

* Update ADF .Net SDK version to 4.6.0
* Add parameter "PublicIPs" for "Set-AzureRmDataFactoryV2IntegrationRuntime" cmd 
to enable create Azure-SSIS IR with static public IP addresses.

## Version 1.5.1
* Update ADF .Net SDK version to 4.5.0
* Update references in .psd1 to use relative path

## Version 1.5.0
* Update ADF .Net SDK version to 4.4.0
* Add parameter "ExpressCustomSetup" for "Set-AzureRmDataFactoryV2IntegrationRuntime" cmd to enable setup configurations and 3rd party components without custom setup script.

## Version 1.4.1
* Update ADF .Net SDK version to 4.3.0

## Version 1.4.0
* Adding CRUD commands for ADF V2 data flow: Set-AzDataFactoryV2DataFlow, Remove-AzDataFactoryV2DataFlow, and Get-AzDataFactoryV2DataFlow.
* Adding action commands for ADF V2 data flow debug Session: Start-AzDataFactoryV2DataFlowDebugSession, Get-AzDataFactoryV2DataFlowDebugSession, Add-AzDataFactoryV2DataFlowDebugSessionPackage, Invoke-AzDataFactoryV2DataFlowDebugSessionCommand and Stop-AzDataFactoryV2DataFlowDebugSession.
* Update ADF .Net SDK version to 4.2.0

## Version 1.3.0
* Adding 3 new commands for ADF V2 - Add-AzDataFactoryV2TriggerSubscription, Remove-AzDataFactoryV2TriggerSubscription, and Get-AzDataFactoryV2TriggerSubscriptionStatus
* Updated ADF .Net SDK version to 4.1.3


## Version 1.2.0
* Fix typo to capitalize "Windows" in 'New-AzDataFactoryEncryptValue" documentation
* Fixed miscellaneous typos across module
* Updated ADF .Net SDK version to 4.1.2
* Add parameter "DataProxyIntegrationRuntimeName", "DataProxyStagingLinkedServiceName" and "DataProxyStagingPath" for "Set-AzureRmDataFactoryV2IntegrationRuntime" cmd to enable set up Self-Hosted Integration Runtime as a proxy for SSIS Integration Runtime
* Updated PSTriggerRun to show the triggered pipelines, message and properties, and PSActivityRun to show the activity type

## Version 1.1.3
* Updated ADF .Net SDK version to 4.1.0
* Fix typo in documentation for `Get-AzDataFactoryV2PipelineRun`

## Version 1.1.2
* Updating the output of get activity runs, get pipeline runs, and get trigger runs ADF cmdlets to support Select-Object pipe.

## Version 1.1.1
* Add SsisProperties if NodeCount not null for managed integration runtime.

## Version 1.1.0
* Updated ADF .Net SDK version to 3.0.2
* Updated Set-AzDataFactoryV2 cmdlet with extra parameters for RepoConfiguration related settings.

## Version 1.0.2
* Updated ADF .Net SDK version to 3.0.1

## Version 1.0.1
* Updated ADF .Net SDK version to 3.0.0

## Version 1.0.0
* General availability of `Az.DataFactory` module
* Removed -LinkedServiceName parameter from Get-AzDataFactoryV2ActivityRun<|MERGE_RESOLUTION|>--- conflicted
+++ resolved
@@ -18,13 +18,10 @@
         - Additional information about change #1
 -->
 ## Upcoming Release
-<<<<<<< HEAD
+* Updated ADF .Net SDK version to 5.3.0
 
 ## Version 1.16.4
 * Updated ADF .Net SDK version to 5.2.0
-=======
-* Updated ADF .Net SDK version to 5.3.0
->>>>>>> fbc35fd6
 
 ## Version 1.16.3
 * Updated ADF .Net SDK version to 5.1.0
