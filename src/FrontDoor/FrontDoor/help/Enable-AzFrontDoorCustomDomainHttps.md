--- conflicted
+++ resolved
@@ -234,11 +234,7 @@
 ```
 
 ### -MinimumTlsVersion
-<<<<<<< HEAD
-Minimum TLS version to support
-=======
 The minimum TLS version required from the clients to establish an SSL handshake with Front Door.
->>>>>>> d090005c
 
 ```yaml
 Type: System.String
