<!--
    Please leave this section at the top of the change log.

    Changes for the upcoming release should go under the section titled "Upcoming Release", and should adhere to the following format:

    ## Upcoming Release
    * Overview of change #1
        - Additional information about change #1
    * Overview of change #2
        - Additional information about change #2
        - Additional information about change #2
    * Overview of change #3
    * Overview of change #4
        - Additional information about change #4

    ## YYYY.MM.DD - Version X.Y.Z (Previous Release)
    * Overview of change #1
        - Additional information about change #1
-->
## Upcoming Release
<<<<<<< HEAD
* Added WAF managed rules exclusion support
=======

## Version 1.2.0
>>>>>>> daa57cfd
* Add MinimumTlsVersion parameter to Enable-AzFrontDoorCustomDomainHttps and New-AzFrontDoorFrontendEndpointObject
* Add HealthProbeMethod and EnabledState parameters to New-AzFrontDoorHealthProbeSettingObject
* Add new cmdlet to create BackendPoolsSettings objec to pass into creation/update of Front Door
    - New-AzFrontDoorBackendPoolsSettingObject

## Version 1.1.2
* Fixed miscellaneous typos across module
* Added EnabledState parameter to New-AzFrontDoorWafCustomRuleObject

## Version 1.1.0
* New-AzFrontDoorWafMatchConditionObject
    - Add transforms support and new operator auto-complete value (RegEx)
* New-AzFrontDoorWafManagedRuleObject
    - Add new auto-complete values

## Version 1.0.0
* Rename WAF cmdlets to include 'Waf'
    - `Get-AzFrontDoorFireWallPolicy --> Get-AzFrontDoorWafPolicy`
    - `New-AzFrontDoorCustomRuleObject --> New-AzFrontDoorWafCustomRuleObject`
    - `New-AzFrontDoorFireWallPolicy --> New-AzFrontDoorWafPolicy`
    - `New-AzFrontDoorManagedRuleObject --> New-AzFrontDoorWafManagedRuleObject`
    - `New-AzFrontDoorManagedRuleOverrideObject --> New-AzFrontDoorWafManagedRuleOverrideObject`
    - `New-AzFrontDoorMatchConditionObject --> New-AzFrontDoorWafMatchConditionObject`
    - `New-AzFrontDoorRuleGroupOverrideObject --> New-AzFrontDoorWafRuleGroupOverrideObject`
    - `Remove-AzFrontDoorFireWallPolicy --> Remove-AzFrontDoorWafPolicy`
    - `Update-AzFrontDoorFireWallPolicy --> Update-AzFrontDoorWafPolicy`


## Version 0.7.4
* Change enum type parameters to string.

## Version 0.7.3
* Configure redirect routing rule.
* Enable/Disable cetificate name check for backend pools
* Modify WAF policy cmdlets to implement new swagger
    - Adds new managed rule sets capabilities
    - Adds redirect action

## Version 0.7.2
* Add cmdlets to enable/disable custom domain SSL
    - `Enable-AzFrontDoorCustomDomainHttps`
    - `Disable-AzFrontDoorCustomDomainHttps`
* Add cmdlet to get all existing frontend endpoints in the current front door resource
    - `Get-AzFrontDoorFrontendEndpoint`

## Version 0.7.1
* Add new cmdlets to enable/disable HTTPS for a custom domain
* Add new cmdlet to get frontend endpoint<|MERGE_RESOLUTION|>--- conflicted
+++ resolved
@@ -18,12 +18,9 @@
         - Additional information about change #1
 -->
 ## Upcoming Release
-<<<<<<< HEAD
 * Added WAF managed rules exclusion support
-=======
 
 ## Version 1.2.0
->>>>>>> daa57cfd
 * Add MinimumTlsVersion parameter to Enable-AzFrontDoorCustomDomainHttps and New-AzFrontDoorFrontendEndpointObject
 * Add HealthProbeMethod and EnabledState parameters to New-AzFrontDoorHealthProbeSettingObject
 * Add new cmdlet to create BackendPoolsSettings objec to pass into creation/update of Front Door
