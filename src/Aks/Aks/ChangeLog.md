<!--
    Please leave this section at the top of the change log.

    Changes for the upcoming release should go under the section titled "Upcoming Release", and should adhere to the following format:

    ## Upcoming Release
    * Overview of change #1
        - Additional information about change #1
    * Overview of change #2
        - Additional information about change #2
        - Additional information about change #2
    * Overview of change #3
    * Overview of change #4
        - Additional information about change #4

    ## YYYY.MM.DD - Version X.Y.Z (Previous Release)
    * Overview of change #1
        - Additional information about change #1
-->
## Upcoming Release
<<<<<<< HEAD
* Upgraded AutoMapper to Microsoft.Azure.PowerShell.AutoMapper 6.2.2 with fix [#18721]

## Version 5.0.1
* Upgraded AutoMapper to Microsoft.Azure.PowerShell.AutoMapper 6.2.2 with fix [#18721]
=======
* Bumped API version to 2022-09-01
* Added parameter `NodeOsSKU` for `New-AzAksCluster` and parameter `OsSKU` for `New-AzAksNodePool`
>>>>>>> 72367879

## Version 5.0.0
* [Breaking Change] Removed the alias `Install-AzAksKubectl` of `Install-AzAksCliTool`.

## Version 4.3.0
* Added support of `FQDN` in `Import-AzAksCredential` [#17711]
* Added hint when `Import-AzAksCredential` meets bad formatted kubernetes configuration file [#16741]
* Added parameter `-NodeResourceGroup` for `New-AzAksCluster`. [#19014]
* Added support for `Auto Upgrade` in `New-AzAksCluster` and `Set-AzAksCluster`.
* Added support for `Http Proxy` in `New-AzAksCluster` and `Set-AzAksCluster`.
* Added parameter `DisableLocalAccount` and `DiskEncryptionSetID` in `New-AzAksCluster` and `Set-AzAksCluster`.
* Added logic for installing `kubelogin` in `Install-AzAksKubectl`.

## Version 4.2.1
* Removed the warning messages for MSGraph migration [#18856]

## Version 4.2.0
* Added parameter `CommandContextAttachmentZip` for `Invoke-AzAksRunCommand`. [#17454]
* Added ManagedIdentity support for Aks[#15656].
* Added property `PowerState` for the output of `Get-AzAksCluster`[#18271]
* Updated the logic of `Set-AzAksCluster` for parameter `NodeImageOnly`.
* Added parameter `NodeImageOnly` for `Update-AzAksNodePool`.
* Added parameter `AvailabilityZone` for `New-AzAksCluster`. [#18658]

## Version 4.1.0
* Removed these aliases:
  * `Get-AzAks`
  * `New-AzAks`
  * `Set-AzAks`
  * `Remove-AzAks`

## Version 3.1.3
* Updated the description of `Force` in `Invoke-AzAksRunCommand` [#17756]
* Fixed the issue that `identity` cannot be piped into `Set-AzAksCluster` [#17376]

## Version 3.1.2
* Updated the breaking change warning messages [#16805]

## Version 3.1.1
* Fixed the typo in `New-AzAksCluster` [#16733]

## Version 3.1.0
* Added support of `load balancer` and `api server access` in `New-AzAksCluster` and `Set-AzAksCluster`. [#16575]

## Version 3.0.0
* [Breaking Change] Updated parameter alias and output type of `Get-AzAksVersion`
* Added `Invoke-AzAksRunCommand` to support running a shell command (with kubectl, helm) on aks cluster. [#16104]
* Added support of `EnableNodePublicIp` and `NodePublicIPPrefixID` for `New-AzAksCluster` and `New-AzAksNodePool`. [#15656]
* Migrated the logic of creating service principal in `New-AzAksCluster` from `Azure Active Directory Graph` to `Microsoft Graph`.
* Fixed the issue that `Set-AzAksCluster` can't upgrade cluster when node pool version doesn't match cluster version. [#14583]
* Added `ResourceGroupName` in `PSKubernetesCluster`. [#15802]

## Version 2.5.0
* Added support for new parameters `NetworkPolicy`, `PodCidr`, `ServiceCidr`, `DnsServiceIP`, `DockerBridgeCidr`, `NodePoolLabel`, `AksCustomHeader` in `New-AzAksCluster`. [#13795]
* Added warnings of upcoming breaking change of migrating to Microsoft Graph.
* Added support for changing the number of nodes in a node pool. [#12379]

## Version 2.4.0
* Made `-Subscription <String>` available in all Aks cmdlets. You can manage Aks resources in other subscriptions without switching the context.

## Version 2.3.0
* Added `Start-AzAksCluster`, `Stop-AzAksCluster`, `Get-AzAksUpgradeProfile` and `Get-AzAksNodePoolUpgradeProfile`. [#14194]
* Added property `IdentityProfile` in the output of `Get-AzAksCluster`. [#12546]

## Version 2.2.0
* Added parameter `AvailabilityZone` for `New-AzAksNodePool`. [#14505]

## Version 2.1.1
* Fixed the issue that `Set-AzAks` will fail in Automation Runbook. [#15006]

## Version 2.1.0
* Added support `AcrNameToAttach` in `Set-AzAksCluster`. [#14692]
* Added support `AcrNameToDetach` in `Set-AzAksCluster`. [#14693]
* Added `Set-AzAksClusterCredential` to reset the ServicePrincipal of an existing AKS cluster.

## Version 2.0.2
* Refined error messages of cmdlet failure.
* Upgraded exception handling to use Azure PowerShell related exceptions.
* Fixed the issue that user could not use provided service principal to create Kubernetes cluster. [#13938]

## Version 2.0.1
* Fixed the issue that user cannot use service principal to create a new Kubernetes cluster. [#13012]

## Version 2.0.0
* [Breaking Change] Removed parameter alias `ClientIdAndSecret` in `New-AzAksCluster` and `Set-AzAksCluster`.
* [Breaking Change] Changed the default value of `NodeVmSetType` in `New-AzAksCluster` from `AvailabilitySet` to `VirtualMachineScaleSets`.
* [Breaking Change] Changed the default value of `NetworkPlugin` in `New-AzAksCluster` from `None` to `azure`.
* [Breaking Change] Removed parameter `NodeOsType` in `New-AzAksCluster` as it supports only one value Linux.


## Version 1.3.0
* Added client side parameter validation logic for `New-AzAksCluster`, `Set-AzAksCluster` and `New-AzAksNodePool`. [#12372]
* Added support for add-ons in `New-AzAksCluster`. [#11239]
* Added cmdlets `Enable-AzAksAddOn` and `Disable-AzAksAddOn` for add-ons. [#11239]
* Added parameter `GenerateSshKey` for `New-AzAksCluster`. [#12371]
* Updated api version to 2020-06-01.

## Version 1.2.0
* Removed `ClientIdAndSecret` to `ServicePrincipalIdAndSecret` and set `ClientIdAndSecret` as an alias [#12381].
* Removed `Get-AzAks`/`New-AzAks`/`Remove-AzAks`/`Set-AzAks` to `Get-AzAksCluster`/`New-AzAksCluster`/`Remove-AzAksCluster`/`Set-AzAksCluster` and set the original ones as alias [#12373].

## Version 1.1.3
* Fixed bug `Get-AzAks` doesn't get all clusters [#12296]

## Version 1.1.2

* Replaced usage of old [AccessProfile API](https://docs.microsoft.com/rest/api/aks/managedclusters/getaccessprofile) with calls to [ListClusterAdmin](https://docs.microsoft.com/rest/api/aks/managedclusters/listclusteradmincredentials) and [ListClusterUser](https://docs.microsoft.com/rest/api/aks/managedclusters/listclusterusercredentials) APIs

## Version 1.1.1
* Upgraded API Version to 2019-10-01
* Supported to create AKS using Windows container
* Provided new cmdlets: `New-AzAksNodePool`, `Update-AzAksNodePool`, `Remove-AzAksNodePool`,
         `Get-AzAksNodePool`, `Install-AzAksKubectl`, `Get-AzAksVersion`

## Version 1.1.0-preview
* Upgrade to API Version 2019-10-01

## Version 1.0.3
* Update references in .psd1 to use relative path

## Version 1.0.2
* Fixed miscellaneous typos across module
* Fix issue with output for `Get-AzAks`
    * More information here: https://github.com/Azure/azure-powershell/issues/9847

## Version 1.0.1
* Update incorrect online help URLs

## Version 1.0.0
* General availability of `Az.Aks` module<|MERGE_RESOLUTION|>--- conflicted
+++ resolved
@@ -18,15 +18,11 @@
         - Additional information about change #1
 -->
 ## Upcoming Release
-<<<<<<< HEAD
-* Upgraded AutoMapper to Microsoft.Azure.PowerShell.AutoMapper 6.2.2 with fix [#18721]
+* Bumped API version to 2022-09-01
+* Added parameter `NodeOsSKU` for `New-AzAksCluster` and parameter `OsSKU` for `New-AzAksNodePool`
 
 ## Version 5.0.1
 * Upgraded AutoMapper to Microsoft.Azure.PowerShell.AutoMapper 6.2.2 with fix [#18721]
-=======
-* Bumped API version to 2022-09-01
-* Added parameter `NodeOsSKU` for `New-AzAksCluster` and parameter `OsSKU` for `New-AzAksNodePool`
->>>>>>> 72367879
 
 ## Version 5.0.0
 * [Breaking Change] Removed the alias `Install-AzAksKubectl` of `Install-AzAksCliTool`.
