﻿// ----------------------------------------------------------------------------------
//
// Copyright Microsoft Corporation
// Licensed under the Apache License, Version 2.0 (the "License");
// you may not use this file except in compliance with the License.
// You may obtain a copy of the License at
// http://www.apache.org/licenses/LICENSE-2.0
// Unless required by applicable law or agreed to in writing, software
// distributed under the License is distributed on an "AS IS" BASIS,
// WITHOUT WARRANTIES OR CONDITIONS OF ANY KIND, either express or implied.
// See the License for the specific language governing permissions and
// limitations under the License.
// ----------------------------------------------------------------------------------

using Microsoft.Azure.ServiceManagement.Common.Models;

namespace Microsoft.Azure.Commands.GuestConfiguration.Test.ScenarioTests
{
    using Microsoft.Azure.Commands.ScenarioTest;
    using Microsoft.WindowsAzure.Commands.ScenarioTest;
    using Xunit;


    public class GetVmGuestPolicyStatusTests
    {
        private readonly XunitTracingInterceptor _logger;

        public GetVmGuestPolicyStatusTests(Xunit.Abstractions.ITestOutputHelper output)
        {
            _logger = new XunitTracingInterceptor(output);
            XunitTracingInterceptor.AddToContext(_logger);
            TestExecutionHelpers.SetUpSessionAndProfile();
        }

        [Fact]
        [Trait(Category.AcceptanceType, Category.CheckIn)]
        public void VmNameScope()
        {
            TestController.NewInstance.RunPowerShellTest(_logger, "Get-AzVMGuestPolicyStatus-VmNameScope");
        }

        [Fact]
        [Trait(Category.AcceptanceType, Category.CheckIn)]
        public void VmNameScope_Custom()
        {
            TestController.NewInstance.RunPowerShellTest(_logger, "Get-AzVMGuestPolicyStatus-VmNameScope_Custom");
        }

        [Fact]
        [Trait(Category.AcceptanceType, Category.CheckIn)]
        public void InitiativeIdScope()
        {
            TestController.NewInstance.RunPowerShellTest(_logger, "Get-AzVMGuestPolicyStatus-InitiativeIdScope");
        }

        [Fact]
        [Trait(Category.AcceptanceType, Category.CheckIn)]
        public void InitiativeIdScope_Custom()
        {
            TestController.NewInstance.RunPowerShellTest(_logger, "Get-AzVMGuestPolicyStatus-InitiativeIdScope_Custom");
        }

        [Fact]
        [Trait(Category.AcceptanceType, Category.CheckIn)]
        public void InitiativeNameScope()
        {
            TestController.NewInstance.RunPowerShellTest(_logger, "Get-AzVMGuestPolicyStatus-InitiativeNameScope");
        }

        [Fact]
        [Trait(Category.AcceptanceType, Category.CheckIn)]
<<<<<<< HEAD
        public void ReportIdScope()
        {
            TestController.NewInstance.RunPowerShellTest(_logger, "Get-AzVMGuestPolicyStatus-ReportIdScope");
=======
        public void InitiativeNameScope_Custom()
        {
            TestController.NewInstance.RunPowerShellTest(_logger, "Get-AzVMGuestPolicyStatus-InitiativeNameScope_Custom");
        }

        [Fact]
        [Trait(Category.AcceptanceType, Category.CheckIn)]       
        public void ReportIdScope()
        {
            TestController.NewInstance.RunPowerShellTest(_logger, "Get-AzVMGuestPolicyStatus-ReportIdScope");
        }

        [Fact]
        [Trait(Category.AcceptanceType, Category.CheckIn)]
        public void ReportIdScope_Custom()
        {
            TestController.NewInstance.RunPowerShellTest(_logger, "Get-AzVMGuestPolicyStatus-ReportIdScope_Custom");
>>>>>>> 91a97b4d
        }
    }
}<|MERGE_RESOLUTION|>--- conflicted
+++ resolved
@@ -69,11 +69,6 @@
 
         [Fact]
         [Trait(Category.AcceptanceType, Category.CheckIn)]
-<<<<<<< HEAD
-        public void ReportIdScope()
-        {
-            TestController.NewInstance.RunPowerShellTest(_logger, "Get-AzVMGuestPolicyStatus-ReportIdScope");
-=======
         public void InitiativeNameScope_Custom()
         {
             TestController.NewInstance.RunPowerShellTest(_logger, "Get-AzVMGuestPolicyStatus-InitiativeNameScope_Custom");
@@ -91,7 +86,6 @@
         public void ReportIdScope_Custom()
         {
             TestController.NewInstance.RunPowerShellTest(_logger, "Get-AzVMGuestPolicyStatus-ReportIdScope_Custom");
->>>>>>> 91a97b4d
         }
     }
 }