--- conflicted
+++ resolved
@@ -19,14 +19,10 @@
 -->
 
 ## Upcoming Release
-<<<<<<< HEAD
-* Remove the unnecessary breaking change of parameter '-SparkConfigFilePath' for `New-AzSynapseSparkPool` and `Update-AzSynapseSparkPool` cmdlets
 * Fixed the issue for "Start-AzSynapseTrigger/Stop-AzSynapseTrigger" to not throw exception when Request Status is 202
-=======
 
 ## Version 3.0.0
 * Removed the unnecessary breaking change of parameter `-SparkConfigFilePath` for `New-AzSynapseSparkPool` and `Update-AzSynapseSparkPool` cmdlets
->>>>>>> 45b3db53
 
 ## Version 2.3.1
 * Updated Azure.Core to 1.31.0.
