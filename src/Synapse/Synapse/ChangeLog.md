<!--
    Please leave this section at the top of the change log.

    Changes for the upcoming release should go under the section titled "Upcoming Release", and should adhere to the following format:

    ## Upcoming Release
    * Overview of change #1
        - Additional information about change #1
    * Overview of change #2
        - Additional information about change #2
        - Additional information about change #2
    * Overview of change #3
    * Overview of change #4
        - Additional information about change #4

    ## YYYY.MM.DD - Version X.Y.Z (Previous Release)
    * Overview of change #1
        - Additional information about change #1
-->

## Upcoming Release
<<<<<<< HEAD

## Version 0.18.0
* Added cmdlets for Synapse Kusto pool
    - Added `Get/New/Remove/Update/Start/Stop-AzSynapseKustoPool` cmdlet
    - Added `Get-AzSynapseKustoPoolSku` cmdlet
* Added cmdlets for Synapse Kusto pool language extension
    - Added `Add/Remove/Get-AzSynapseKustoPoolLanguageExtension` cmdlet
* Added cmdlets for Synapse Kusto pool principal assignment
    - Added `Get/New/Remove-AzSynapseKustoPoolPrincipalAssignment` cmdlet
* Added `Get-AzSynapseKustoPoolFollowerDatabase` cmdlet
* Added `Invoke-AzSynapseDetachKustoPoolFollowerDatabase` cmdlet
* Added cmdlets for Synapse Kusto database
    - Added `Get/New/Remove/Update-AzSynapseKustoPoolDatabase` cmdlet
* Added cmdlets for Synapse Kusto database principal assignment
    - Added `Get/New/Remove-AzSynapseKustoPoolDatabasePrincipalAssignment` cmdlet
* Added cmdlets for Synapse Kusto data connection
    - Added `Get/New/Remove/Update-AzSynapseKustoPoolDataConnection` cmdlet
* Added cmdlets for Synapse Kusto pool attached database configuration
    - Added `Get/New/Remove-AzSynaspeKustoPoolAttachedDatabaseConfiguration` cmdlet
=======
* Updated `Set-AzSynapseNoteBook` and `Set-AzSynapseSparkJobDefinition` to support new parameter [-FolderPath]
>>>>>>> 9715db5c
* Added support for Synapse data flow debug session
    - Added `Start-AzSynapseDataFlowDebugSession` cmdlet to start a Synapse Analytics data flow debug session.
    - Added `Add-AzSynapseDataFlowDebugSessionPackage` cmdlet
    - Added `Invoke-AzSynapseDataFlowDebugSessionCommand` cmdlet
    - Added `Get-AzSynapseDataFlowDebugSession` cmdlet
    - Added `Stop-AzSynapseDataFlowDebugSession`cmdlet to Stop a data flow debug session by `SessionId`
* Fixed the format of notebook file exported by `Export-AzSynapseNotebook`
* Added support for Synapse sql script
    - Added `Get-AzSynapseSqlScript` cmdlet
    - Added `Remove-AzSynapseSqlScript` cmdlet
    - Added `Export-AzSynapseSqlScript` cmdlet
    - Added `Set-AzSynapseSqlScript` cmdlet

## Version 0.17.0
* Added cmdlets for Synapse Integration Runtime
	- Added `Start-AzSynapseIntegrationRuntime` cmdlet
	- Added `Stop-AzSynapseIntegrationRuntime` cmdlet
* Added cmdlets for Synapse trigger run
	- Added `Stop-AzSynapseTriggerRun` cmdlet
	- Added `Invoke-AzSynapseTriggerRun` cmdlet
* Added `New-AzSynapseLinkedServiceEncryptedCredential` cmdlet to encrypt credential in linked service
* Upgraded some package version
    - Upgraded Azure.Analytics.Synapse.AccessControl to 1.0.0-preview.5
    - Upgraded Azure.Analytics.Synapse.ManagedPrivateEndpoints to 1.0.0-beta.5
    - Upgraded Azure.Analytics.Synapse.Spark to 1.0.0-preview.7
    - Upgraded Microsoft.Azure.Management.Synapse to 2.2.0-preview
* Updated `New-AzSynapseSparkPool` and `Update-AzSynapseSparkPool` to support for uploading spark configuration properties file by `SparkConfigFilePath`
* Updated `Restore-AzSynapseSqlPool` to support for restoring SQL pool from a backup of a deleted SQL pool.

## Version 0.16.0
* Fixed the issue when `Update-AzSynapseSparkPool` is used with workspace package

## Version 0.15.0
* Fixed the issue when `Update-AzSynapseSparkPool` is used with workspace package
* Added support for Synapse Managed Private Endpoint
	- Added `New-AzSynapseManagedPrivateEndpoint` cmdlet
	- Added `Get-AzSynapseManagedPrivateEndpoint` cmdlet
	- Added `Remove-AzSynapseManagedPrivateEndpoint` cmdlet
* Fixed the blank page issue of pause setting and scale setting for Apache Spark pool through management API
* Updated `Set-AzSynapseSqlActiveDirectoryAdministrator` to support for setting SQL Admin by `DisplayName` or by `ObjectId`
* Renamed `Update-AzSynapseWorkspaceKey` to `Enable-AzSynapseWorkspace` to activate a new synapse workspace without `-Activate` parameter
* Added `New-AzSynapseGitRepositoryConfig` cmdlet to create Git repository configuration
* Updated `New-AzSynapseWorkspace` and `Update-AzSynapseWorkspace` to support for connecting a workspace to a Git reposirory
  - Added parameters `-GitRepositoryType`
* Added support for workspace package
	- Added `New-AzSynapseWorkspacePackage` cmdlet
	- Added `Get-AzSynapseWorkspacePackage` cmdlet
	- Added `Remove-AzSynapseWorkspacePackage` cmdlet
	- Updated `New-AzSynapseSparkPool` cmdlet to drop parameter `-LibraryRequirementsFilePath`
	- Updated `Updated-AzSynapseSparkPool` cmdlet to add parameter `-Package` and `-PackageAction`

## Version 0.14.0
* Added parameter `-ManagedResourceGroupName` for the `New-AzSynapseWorkspace` cmdlet
* Added support for event hub and log analytics to `Set-AzSynapseSqlAuditSetting` and `Set-AzSynapseSqlPoolAuditSetting`
  - Added parameters `-EventHubTargetState -EventHubName -EventHubAuthorizationRuleResourceId -LogAnalyticsTargetState -WorkspaceResourceId`

## Version 0.13.0
* Add support for Synapse Spark job definition
	- Add `New-AzSynapseSparkJobDefinition` cmdlet
    - Add `Get-AzSynapseSparkJobDefinition` cmdlet
    - Add `Remove-AzSynapseSparkJobDefinition` cmdlet

## Version 0.12.0
* Upgraded Azure.Analytics.Synapse.Artifacts to 1.0.0-preview.9

## Version 0.11.0
* Removed principaltype in Synapse Role-based access control

## Version 0.10.0
* Add support for Synapse Role-based access control
   - Upgraded Azure.Analytics.Synapse.AccessControl to 1.0.0-preview.3
   - Updated `New-AzSynapseRoleAssignment` cmdlet
   - Updated `Get-AzSynapseRoleAssignment` cmdlet
   - Updated `Remove-AzSynapseRoleAssignment` cmdlet
   - Added `Get-AzSynapseRoleScope` cmdlet
* Renamed -AllowAllAzureIP to -AllowAllAzureIp and changed IP range to 0.0.0.0-0.0.0.0 
* Added -AllowAllIp and set IP range to 0.0.0.0-255.255.255.255
* Fixed the issue of retrieving Apache Spark pool information through management API

## Version 0.9.0
* Added support for workspace key encryption management
	- Add `New-AzSynapseWorkspaceKey` cmdlet
    - Add `Get-AzSynapseWorkspaceKey` cmdlet
    - Add `Remove-AzSynapseWorkspaceKey` cmdlet
    - Add `Update-AzSynapseWorkspaceKey` cmdlet
* Added support for managed identity SQL control
	- Add `Set-AzSynapseManagedIdentitySqlControlSetting` cmdlet
    - Add `Get-AzSynapseManagedIdentitySqlControlSetting` cmdlet
* Added support for data exfiltration
	- Update `New-AzSynapseWorkspace` cmdlet to accept `-ManagedVirtualNetwork`
    - Add `New-AzSynapseManagedVirtualNetworkConfig` cmdlet
    - Add `Update-AzSynapseManagedVirtualNetworkConfig` cmdlet

## Version 0.8.0
* Added support for operation of getting droppedsqlpool and geobackup
    - Add `Get-AzSynapseDroppedSqlPool` cmdlet
    - Add `Get-AzSynapseSqlPoolGeoBackup` cmdlet
* Switched to Azure PowerShell official exception types

## Version 0.7.0
* Simplify `Restore-AzSynapseSqlPool` cmdlet to make it consistent with the existing SQL DW cmdlet

## Version 0.6.0
* Added support for operation of Advanced Threat Protection settings in SqlPool-level
    - Add `Update-AzSynapseSqlPoolAdvancedThreatProtectionSetting` cmdlet
    - Add `Get-AzSynapseSqlPoolAdvancedThreatProtectionSetting` cmdlet
    - Add `Reset-AzSynapseSqlPoolAdvancedThreatProtectionSetting` cmdlet
* Added support for operation of Vulnerability Assessment settings in SqlPool-level
    - Add `Update-AzSynapseSqlPoolVulnerabilityAssessmentSetting` cmdlet
    - Add `Get-AzSynapseSqlPoolVulnerabilityAssessmentSetting` cmdlet
    - Add `Reset-AzSynapseSqlPoolVulnerabilityAssessmentSetting` cmdlet
* Added support for operation of SQL Advanced Data Security
    - Add `Enable-AzSynapseSqlAdvancedDataSecurity` cmdlet
    - Add `Disable-AzSynapseSqlAdvancedDataSecurity` cmdlet
    - Add `Get-AzSynapseSqlAdvancedDataSecurityPolicy` cmdlet
* Added support for operation of Transparent Data Encryption in SqlPool-level
    - Add `Get-AzSynapseSqlPoolTransparentDataEncryption` cmdlet
    - Add `Set-AzSynapseSqlPoolTransparentDataEncryption` cmdlet
* Added support for operation of Data Classification in SqlPool-level
    - Add `Disable-AzSynapseSqlPoolSensitivityRecommendation` cmdlet
    - Add `Enable-AzSynapseSqlPoolSensitivityRecommendation` cmdlet
    - Add `Get-AzSynapseSqlPoolSensitivityRecommendation` cmdlet
    - Add `Get-AzSynapseSqlPoolSensitivityClassification` cmdlet
    - Add `Remove-AzSynapseSqlPoolSensitivityClassification` cmdlet
    - Add `Set-AzSynapseSqlPoolSensitivityClassification` cmdlet
* Added support for operation of Vulnerability Assessment Baseline in SqlPool-level
    - Add `Clear-AzSynapseSqlPoolVulnerabilityAssessmentRuleBaseline` cmdlet
    - Add `Get-AzSynapseSqlPoolVulnerabilityAssessmentRuleBaseline` cmdlet
    - Add `Set-AzSynapseSqlPoolVulnerabilityAssessmentRuleBaseline` cmdlet
* Fixed deserialization error when create Pipeline/Dataset/Trigger through DefinitionFile
* Added polling for artifacts cmdlets

## Version 0.5.0
* Added support for operation of Synapse SQL Pool Restore Point
    - Add `New-AzSynapseSqlPoolRestorePoint` cmdlet
    - Add `Remove-AzSynapseSqlPoolRestorePoint` cmdlet
* Added support for operation of Auditing settings in Workspace-level and SqlPool-level
    - Add `Set-AzSynapseSqlAuditSetting` cmdlet
    - Add `Get-AzSynapseSqlAuditSetting` cmdlet
    - Add `Reset-AzSynapseSqlAuditSetting` cmdlet
    - Add `Set-AzSynapseSqlPoolAuditSetting` cmdlet
    - Add `Get-AzSynapseSqlPoolAuditSetting` cmdlet
    - Add `Reset-AzSynapseSqlPoolAuditSetting` cmdlet
* Added support for operation of Advanced Threat Protection settings in Workspace-level
    - Add `Update-AzSynapseSqlAdvancedThreatProtectionSetting` cmdlet
    - Add `Get-AzSynapseSqlAdvancedThreatProtectionSetting` cmdlet
    - Add `Reset-AzSynapseSqlAdvancedThreatProtectionSetting` cmdlet
* Added support for operation of Vulnerability Assessment settings in Workspace-level
    - Add `Update-AzSynapseSqlVulnerabilityAssessmentSetting` cmdlet
    - Add `Get-AzSynapseSqlVulnerabilityAssessmentSetting` cmdlet
    - Add `Reset-AzSynapseSqlVulnerabilityAssessmentSetting` cmdlet
* Added support for operation of SQL Active Directory admin
    - Add `Set-AzSynapseSqlActiveDirectoryAdministrator` cmdlet
    - Add `Get-AzSynapseSqlActiveDirectoryAdministrator` cmdlet
    - Add `Remove-AzSynapseSqlActiveDirectoryAdministrator` cmdlet
* Fixed Null Reference Exception when submit spark job.

## Version 0.4.0
* Add `-Force` to all Remove cmdlets

## Version 0.3.0
* Added support for operation of Synapse LinkedService
    - Add `Get-AzSynapseLinkedService` cmdlet
    - Add `Remove-AzSynapseLinkedService` cmdlet
    - Add `Set-AzSynapseLinkedService` cmdlet
    - Add `New-AzSynapseLinkedService` cmdlet
* Added support for operation of Synapse Notebook
    - Add `Get-AzSynapseNotebook` cmdlet
    - Add `Export-AzSynapseNotebook` cmdlet
    - Add `Remove-AzSynapseNotebook` cmdlet
    - Add `Set-AzSynapseNotebook` cmdlet
    - Add `New-AzSynapseNotebook` cmdlet
    - Add `Import-AzSynapseNotebook` cmdlet
* Added support for operation of Synapse Pipeline
    - Add `Get-AzSynapsePipeline` cmdlet
    - Add `Remove-AzSynapsePipeline` cmdlet
    - Add `Set-AzSynapsePipeline` cmdlet
    - Add `New-AzSynapsePipeline` cmdlet
    - Add `Get-AzSynapseActivityRun` cmdlet
    - Add `Get-AzSynapsePipelineRun` cmdlet
    - Add `Invoke-AzSynapsePipeline` cmdlet
    - Add `Stop-AzSynapsePipelineRun` cmdlet
* Added support for operation of Synapse Trigger
    - Add `Get-AzSynapseTrigger` cmdlet
    - Add `Remove-AzSynapseTrigger` cmdlet
    - Add `Set-AzSynapseTrigger` cmdlet
    - Add `New-AzSynapseTrigger` cmdlet
    - Add `Add-AzSynapseTriggerSubscription` cmdlet
    - Add `Get-AzSynapseTriggerSubscriptionStatus` cmdlet
    - Add `Remove-AzSynapseTriggerSubscription` cmdlet
    - Add `Start-AzSynapseTrigger` cmdlet
    - Add `Stop-AzSynapseTrigger` cmdlet
    - Add `Get-AzSynapseTriggerRun` cmdlet
* Added support for operation of Synapse DataFlow
    - Add `Get-AzSynapseDataFlow` cmdlet
    - Add `Remove-AzSynapseDataFlow` cmdlet
    - Add `Set-AzSynapseDataFlow` cmdlet
    - Add `New-AzSynapseDataFlow` cmdlet
* Added support for operation of Synapse Dataset
    - Add `Get-AzSynapseDataset` cmdlet
    - Add `Remove-AzSynapseDataset` cmdlet
    - Add `Set-AzSynapseDataset` cmdlet
    - Add `New-AzSynapseDataset` cmdlet
* Removed parameter sets related 'create from backup' and 'create from restore point' from the `New-AzSynapseSqlPool` cmdlet
* Removed parameter sets related 'pause' and 'resume' from the `Update-AzSynapseSqlPool`
* Added support for operation of Synapse Sql pool
    - Add `Get-AzSynapseSqlPoolRestorePoint` cmdlet
    - Add `Restore-AzSynapseSqlPool` cmdlet
    - Add `Resume-AzSynapseSqlPool` cmdlet
    - Add `Suspend-AzSynapseSqlPool` cmdlet

## Version 0.2.0

* Added support for gen3 Sql Pools
    - For `Get-AzSynapseSqlPool`, `New-AzSynapseSqlPool`, ` Remove-AzSynapseSqlPool`, ` Test-AzSynapseSqlPool` and `Update-AzSynapseSqlPool` cmdlet
        - Add Version parameter to cmdlets to specify version 3. 
        - For this release, these cmdlets will not work unless a customer's subscription is on the allowlist.
* Added support for gen3 Sql Databases
    - Add `Get-AzSynapseSqlDatabase` cmdlet
    - Add `New-AzSynapseSqlDatabase` cmdlet
    - Add `Remove-AzSynapseSqlDatabase` cmdlet
    - Add `Update-AzSynapseSqlDatabase` cmdlet
    - Add `Test-AzSynapseSqlDatabase` cmdlet
* Added support for operation of Synapse IntegrationRuntime
    - Add `Get-AzSynapseIntegrationRuntime` cmdlet
    - Add `Get-AzSynapseIntegrationRuntimeKey` cmdlet
    - Add `Get-AzSynapseIntegrationRuntimeMetric` cmdlet
    - Add `Get-AzSynapseIntegrationRuntimeNode` cmdlet
    - Add `Invoke-AzSynapseIntegrationRuntimeUpgrade` cmdlet
    - Add `New-AzSynapseIntegrationRuntimeKey` cmdlet
    - Add `Remove-AzSynapseIntegrationRuntime` cmdlet
    - Add `Remove-AzSynapseIntegrationRuntimeNode` cmdlet
    - Add `Set-AzSynapseIntegrationRuntime` cmdlet
    - Add `Sync-AzSynapseIntegrationRuntimeCredential` cmdlet
    - Add `Update-AzSynapseIntegrationRuntime` cmdlet
    - Add `Update-AzSynapseIntegrationRuntimeNode` cmdlet

## Version 0.1.2

* Changed some property names and types of output for the following cmdlets
    - For `Get-AzSynapseSparkJob`, `Submit-AzSynapseSparkJob`, ` Get-AzSynapseSparkSession` and `Start-AzSynapseSparkSession` cmdlet
        - Change JobType's type from `string` to `SparkJobType?`
        - Change AppInfo's type from `IDictionary<string, string>` to `IReadOnlyDictionary<string, string>`
        - Change ErrorInfo's type from `IList<ErrorInformation>` to `IReadOnlyList<SparkServiceError>`
        - Change Log's type from `IList<string>` to `IReadOnlyList<string>`
        - Change `Scheduler` to `Scheduler`
        - Change `PluginInfo` to `Plugin`
        - Change `ErrorInfo` to `Errors`
        - Change `Log` to `LogLines`
* Added support for operation of Synapse access control
    - Add `Get-AzSynapseRoleDefinition` cmdlet
    - Add `New-AzSynapseRoleAssignment` cmdlet
    - Add `Remove-AzSynapseRoleAssignment` cmdlet
    - Add `Get-AzSynapseRoleAssignment` cmdlet

## Version 0.1.1

* Added support for operation of Synapse FirewallRule
    - Add `New-AzSynapseFirewallRule` cmdlet 
    - Add `Remove-AzSynapseFirewallRule` cmdlet 
    - Add `Get-AzSynapseFirewallRule` cmdlet 
    - Add `Update-AzSynapseFirewallRule` cmdlet 
* Removed '-DisallowAllConnection' parameter from the 'New-AzSynapseWorkspace' cmdlet
* Updated parameter set for New-AzSynapseSparkPool to fix node count issue for auto scale

## Version 0.1.0

* Preview release of `Az.Synapse` module<|MERGE_RESOLUTION|>--- conflicted
+++ resolved
@@ -19,7 +19,7 @@
 -->
 
 ## Upcoming Release
-<<<<<<< HEAD
+* Updated `Set-AzSynapseNoteBook` and `Set-AzSynapseSparkJobDefinition` to support new parameter [-FolderPath]
 
 ## Version 0.18.0
 * Added cmdlets for Synapse Kusto pool
@@ -39,9 +39,6 @@
     - Added `Get/New/Remove/Update-AzSynapseKustoPoolDataConnection` cmdlet
 * Added cmdlets for Synapse Kusto pool attached database configuration
     - Added `Get/New/Remove-AzSynaspeKustoPoolAttachedDatabaseConfiguration` cmdlet
-=======
-* Updated `Set-AzSynapseNoteBook` and `Set-AzSynapseSparkJobDefinition` to support new parameter [-FolderPath]
->>>>>>> 9715db5c
 * Added support for Synapse data flow debug session
     - Added `Start-AzSynapseDataFlowDebugSession` cmdlet to start a Synapse Analytics data flow debug session.
     - Added `Add-AzSynapseDataFlowDebugSessionPackage` cmdlet
