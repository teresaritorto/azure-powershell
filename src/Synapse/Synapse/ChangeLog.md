<!--
    Please leave this section at the top of the change log.

    Changes for the upcoming release should go under the section titled "Upcoming Release", and should adhere to the following format:

    ## Upcoming Release
    * Overview of change #1
        - Additional information about change #1
    * Overview of change #2
        - Additional information about change #2
        - Additional information about change #2
    * Overview of change #3
    * Overview of change #4
        - Additional information about change #4

    ## YYYY.MM.DD - Version X.Y.Z (Previous Release)
    * Overview of change #1
        - Additional information about change #1
-->
## Upcoming Release
<<<<<<< HEAD

## Version 0.14.0
=======
* Added support for Synapse Managed Private Endpoint
	- Added `New-AzSynapseManagedPrivateEndpoint` cmdlet
	- Added `Get-AzSynapseManagedPrivateEndpoint` cmdlet
	- Added `Remove-AzSynapseManagedPrivateEndpoint` cmdlet
>>>>>>> 5371cee1
* Added parameter `-ManagedResourceGroupName` for the `New-AzSynapseWorkspace` cmdlet

## Version 0.13.0
* Add support for Synapse Spark job definition
	- Add `New-AzSynapseSparkJobDefinition` cmdlet
    - Add `Get-AzSynapseSparkJobDefinition` cmdlet
    - Add `Remove-AzSynapseSparkJobDefinition` cmdlet

## Version 0.12.0
* Upgraded Azure.Analytics.Synapse.Artifacts to 1.0.0-preview.9

## Version 0.11.0
* Removed principaltype in Synapse Role-based access control

## Version 0.10.0
* Add support for Synapse Role-based access control
   - Upgraded Azure.Analytics.Synapse.AccessControl to 1.0.0-preview.3
   - Updated `New-AzSynapseRoleAssignment` cmdlet
   - Updated `Get-AzSynapseRoleAssignment` cmdlet
   - Updated `Remove-AzSynapseRoleAssignment` cmdlet
   - Added `Get-AzSynapseRoleScope` cmdlet
* Renamed -AllowAllAzureIP to -AllowAllAzureIp and changed IP range to 0.0.0.0-0.0.0.0 
* Added -AllowAllIp and set IP range to 0.0.0.0-255.255.255.255
* Fixed the issue of retrieving Apache Spark pool information through management API

## Version 0.9.0
* Added support for workspace key encryption management
	- Add `New-AzSynapseWorkspaceKey` cmdlet
    - Add `Get-AzSynapseWorkspaceKey` cmdlet
    - Add `Remove-AzSynapseWorkspaceKey` cmdlet
    - Add `Update-AzSynapseWorkspaceKey` cmdlet
* Added support for managed identity SQL control
	- Add `Set-AzSynapseManagedIdentitySqlControlSetting` cmdlet
    - Add `Get-AzSynapseManagedIdentitySqlControlSetting` cmdlet
* Added support for data exfiltration
	- Update `New-AzSynapseWorkspace` cmdlet to accept `-ManagedVirtualNetwork`
    - Add `New-AzSynapseManagedVirtualNetworkConfig` cmdlet
    - Add `Update-AzSynapseManagedVirtualNetworkConfig` cmdlet

## Version 0.8.0
* Added support for operation of getting droppedsqlpool and geobackup
    - Add `Get-AzSynapseDroppedSqlPool` cmdlet
    - Add `Get-AzSynapseSqlPoolGeoBackup` cmdlet
* Switched to Azure PowerShell official exception types

## Version 0.7.0
* Simplify `Restore-AzSynapseSqlPool` cmdlet to make it consistent with the existing SQL DW cmdlet

## Version 0.6.0
* Added support for operation of Advanced Threat Protection settings in SqlPool-level
    - Add `Update-AzSynapseSqlPoolAdvancedThreatProtectionSetting` cmdlet
    - Add `Get-AzSynapseSqlPoolAdvancedThreatProtectionSetting` cmdlet
    - Add `Reset-AzSynapseSqlPoolAdvancedThreatProtectionSetting` cmdlet
* Added support for operation of Vulnerability Assessment settings in SqlPool-level
    - Add `Update-AzSynapseSqlPoolVulnerabilityAssessmentSetting` cmdlet
    - Add `Get-AzSynapseSqlPoolVulnerabilityAssessmentSetting` cmdlet
    - Add `Reset-AzSynapseSqlPoolVulnerabilityAssessmentSetting` cmdlet
* Added support for operation of SQL Advanced Data Security
    - Add `Enable-AzSynapseSqlAdvancedDataSecurity` cmdlet
    - Add `Disable-AzSynapseSqlAdvancedDataSecurity` cmdlet
    - Add `Get-AzSynapseSqlAdvancedDataSecurityPolicy` cmdlet
* Added support for operation of Transparent Data Encryption in SqlPool-level
    - Add `Get-AzSynapseSqlPoolTransparentDataEncryption` cmdlet
    - Add `Set-AzSynapseSqlPoolTransparentDataEncryption` cmdlet
* Added support for operation of Data Classification in SqlPool-level
    - Add `Disable-AzSynapseSqlPoolSensitivityRecommendation` cmdlet
    - Add `Enable-AzSynapseSqlPoolSensitivityRecommendation` cmdlet
    - Add `Get-AzSynapseSqlPoolSensitivityRecommendation` cmdlet
    - Add `Get-AzSynapseSqlPoolSensitivityClassification` cmdlet
    - Add `Remove-AzSynapseSqlPoolSensitivityClassification` cmdlet
    - Add `Set-AzSynapseSqlPoolSensitivityClassification` cmdlet
* Added support for operation of Vulnerability Assessment Baseline in SqlPool-level
    - Add `Clear-AzSynapseSqlPoolVulnerabilityAssessmentRuleBaseline` cmdlet
    - Add `Get-AzSynapseSqlPoolVulnerabilityAssessmentRuleBaseline` cmdlet
    - Add `Set-AzSynapseSqlPoolVulnerabilityAssessmentRuleBaseline` cmdlet
* Fixed deserialization error when create Pipeline/Dataset/Trigger through DefinitionFile
* Added polling for artifacts cmdlets

## Version 0.5.0
* Added support for operation of Synapse SQL Pool Restore Point
    - Add `New-AzSynapseSqlPoolRestorePoint` cmdlet
    - Add `Remove-AzSynapseSqlPoolRestorePoint` cmdlet
* Added support for operation of Auditing settings in Workspace-level and SqlPool-level
    - Add `Set-AzSynapseSqlAuditSetting` cmdlet
    - Add `Get-AzSynapseSqlAuditSetting` cmdlet
    - Add `Reset-AzSynapseSqlAuditSetting` cmdlet
    - Add `Set-AzSynapseSqlPoolAuditSetting` cmdlet
    - Add `Get-AzSynapseSqlPoolAuditSetting` cmdlet
    - Add `Reset-AzSynapseSqlPoolAuditSetting` cmdlet
* Added support for operation of Advanced Threat Protection settings in Workspace-level
    - Add `Update-AzSynapseSqlAdvancedThreatProtectionSetting` cmdlet
    - Add `Get-AzSynapseSqlAdvancedThreatProtectionSetting` cmdlet
    - Add `Reset-AzSynapseSqlAdvancedThreatProtectionSetting` cmdlet
* Added support for operation of Vulnerability Assessment settings in Workspace-level
    - Add `Update-AzSynapseSqlVulnerabilityAssessmentSetting` cmdlet
    - Add `Get-AzSynapseSqlVulnerabilityAssessmentSetting` cmdlet
    - Add `Reset-AzSynapseSqlVulnerabilityAssessmentSetting` cmdlet
* Added support for operation of SQL Active Directory admin
    - Add `Set-AzSynapseSqlActiveDirectoryAdministrator` cmdlet
    - Add `Get-AzSynapseSqlActiveDirectoryAdministrator` cmdlet
    - Add `Remove-AzSynapseSqlActiveDirectoryAdministrator` cmdlet
* Fixed Null Reference Exception when submit spark job.

## Version 0.4.0
* Add `-Force` to all Remove cmdlets

## Version 0.3.0
* Added support for operation of Synapse LinkedService
    - Add `Get-AzSynapseLinkedService` cmdlet
    - Add `Remove-AzSynapseLinkedService` cmdlet
    - Add `Set-AzSynapseLinkedService` cmdlet
    - Add `New-AzSynapseLinkedService` cmdlet
* Added support for operation of Synapse Notebook
    - Add `Get-AzSynapseNotebook` cmdlet
    - Add `Export-AzSynapseNotebook` cmdlet
    - Add `Remove-AzSynapseNotebook` cmdlet
    - Add `Set-AzSynapseNotebook` cmdlet
    - Add `New-AzSynapseNotebook` cmdlet
    - Add `Import-AzSynapseNotebook` cmdlet
* Added support for operation of Synapse Pipeline
    - Add `Get-AzSynapsePipeline` cmdlet
    - Add `Remove-AzSynapsePipeline` cmdlet
    - Add `Set-AzSynapsePipeline` cmdlet
    - Add `New-AzSynapsePipeline` cmdlet
    - Add `Get-AzSynapseActivityRun` cmdlet
    - Add `Get-AzSynapsePipelineRun` cmdlet
    - Add `Invoke-AzSynapsePipeline` cmdlet
    - Add `Stop-AzSynapsePipelineRun` cmdlet
* Added support for operation of Synapse Trigger
    - Add `Get-AzSynapseTrigger` cmdlet
    - Add `Remove-AzSynapseTrigger` cmdlet
    - Add `Set-AzSynapseTrigger` cmdlet
    - Add `New-AzSynapseTrigger` cmdlet
    - Add `Add-AzSynapseTriggerSubscription` cmdlet
    - Add `Get-AzSynapseTriggerSubscriptionStatus` cmdlet
    - Add `Remove-AzSynapseTriggerSubscription` cmdlet
    - Add `Start-AzSynapseTrigger` cmdlet
    - Add `Stop-AzSynapseTrigger` cmdlet
    - Add `Get-AzSynapseTriggerRun` cmdlet
* Added support for operation of Synapse DataFlow
    - Add `Get-AzSynapseDataFlow` cmdlet
    - Add `Remove-AzSynapseDataFlow` cmdlet
    - Add `Set-AzSynapseDataFlow` cmdlet
    - Add `New-AzSynapseDataFlow` cmdlet
* Added support for operation of Synapse Dataset
    - Add `Get-AzSynapseDataset` cmdlet
    - Add `Remove-AzSynapseDataset` cmdlet
    - Add `Set-AzSynapseDataset` cmdlet
    - Add `New-AzSynapseDataset` cmdlet
* Removed parameter sets related 'create from backup' and 'create from restore point' from the `New-AzSynapseSqlPool` cmdlet
* Removed parameter sets related 'pause' and 'resume' from the `Update-AzSynapseSqlPool`
* Added support for operation of Synapse Sql pool
    - Add `Get-AzSynapseSqlPoolRestorePoint` cmdlet
    - Add `Restore-AzSynapseSqlPool` cmdlet
    - Add `Resume-AzSynapseSqlPool` cmdlet
    - Add `Suspend-AzSynapseSqlPool` cmdlet

## Version 0.2.0

* Added support for gen3 Sql Pools
    - For `Get-AzSynapseSqlPool`, `New-AzSynapseSqlPool`, ` Remove-AzSynapseSqlPool`, ` Test-AzSynapseSqlPool` and `Update-AzSynapseSqlPool` cmdlet
        - Add Version parameter to cmdlets to specify version 3. 
        - For this release, these cmdlets will not work unless a customer's subscription is on the allowlist.
* Added support for gen3 Sql Databases
    - Add `Get-AzSynapseSqlDatabase` cmdlet
    - Add `New-AzSynapseSqlDatabase` cmdlet
    - Add `Remove-AzSynapseSqlDatabase` cmdlet
    - Add `Update-AzSynapseSqlDatabase` cmdlet
    - Add `Test-AzSynapseSqlDatabase` cmdlet
* Added support for operation of Synapse IntegrationRuntime
    - Add `Get-AzSynapseIntegrationRuntime` cmdlet
    - Add `Get-AzSynapseIntegrationRuntimeKey` cmdlet
    - Add `Get-AzSynapseIntegrationRuntimeMetric` cmdlet
    - Add `Get-AzSynapseIntegrationRuntimeNode` cmdlet
    - Add `Invoke-AzSynapseIntegrationRuntimeUpgrade` cmdlet
    - Add `New-AzSynapseIntegrationRuntimeKey` cmdlet
    - Add `Remove-AzSynapseIntegrationRuntime` cmdlet
    - Add `Remove-AzSynapseIntegrationRuntimeNode` cmdlet
    - Add `Set-AzSynapseIntegrationRuntime` cmdlet
    - Add `Sync-AzSynapseIntegrationRuntimeCredential` cmdlet
    - Add `Update-AzSynapseIntegrationRuntime` cmdlet
    - Add `Update-AzSynapseIntegrationRuntimeNode` cmdlet

## Version 0.1.2

* Changed some property names and types of output for the following cmdlets
    - For `Get-AzSynapseSparkJob`, `Submit-AzSynapseSparkJob`, ` Get-AzSynapseSparkSession` and `Start-AzSynapseSparkSession` cmdlet
        - Change JobType's type from `string` to `SparkJobType?`
        - Change AppInfo's type from `IDictionary<string, string>` to `IReadOnlyDictionary<string, string>`
        - Change ErrorInfo's type from `IList<ErrorInformation>` to `IReadOnlyList<SparkServiceError>`
        - Change Log's type from `IList<string>` to `IReadOnlyList<string>`
        - Change `Scheduler` to `Scheduler`
        - Change `PluginInfo` to `Plugin`
        - Change `ErrorInfo` to `Errors`
        - Change `Log` to `LogLines`
* Added support for operation of Synapse access control
    - Add `Get-AzSynapseRoleDefinition` cmdlet
    - Add `New-AzSynapseRoleAssignment` cmdlet
    - Add `Remove-AzSynapseRoleAssignment` cmdlet
    - Add `Get-AzSynapseRoleAssignment` cmdlet

## Version 0.1.1

* Added support for operation of Synapse FirewallRule
    - Add `New-AzSynapseFirewallRule` cmdlet 
    - Add `Remove-AzSynapseFirewallRule` cmdlet 
    - Add `Get-AzSynapseFirewallRule` cmdlet 
    - Add `Update-AzSynapseFirewallRule` cmdlet 
* Removed '-DisallowAllConnection' parameter from the 'New-AzSynapseWorkspace' cmdlet
* Updated parameter set for New-AzSynapseSparkPool to fix node count issue for auto scale

## Version 0.1.0

* Preview release of `Az.Synapse` module<|MERGE_RESOLUTION|>--- conflicted
+++ resolved
@@ -18,15 +18,12 @@
         - Additional information about change #1
 -->
 ## Upcoming Release
-<<<<<<< HEAD
-
-## Version 0.14.0
-=======
 * Added support for Synapse Managed Private Endpoint
 	- Added `New-AzSynapseManagedPrivateEndpoint` cmdlet
 	- Added `Get-AzSynapseManagedPrivateEndpoint` cmdlet
 	- Added `Remove-AzSynapseManagedPrivateEndpoint` cmdlet
->>>>>>> 5371cee1
+
+## Version 0.14.0
 * Added parameter `-ManagedResourceGroupName` for the `New-AzSynapseWorkspace` cmdlet
 
 ## Version 0.13.0
