--- conflicted
+++ resolved
@@ -142,12 +142,9 @@
     <value>Cannot perform the requested operation because the specified Resource Group '{0}' doesn't exist.</value>
   </data>
   <data name="KustoClusterNotExist" xml:space="preserve">
-<<<<<<< HEAD
     <value>Cannot perform the requested operation because the specified cluster '{0}' doesn't exist.</value>
   </data>
   <data name="KustoClustertExist" xml:space="preserve">
-=======
->>>>>>> e4ef1700
     <value>Cannot perform the requested operation because the specified cluster '{0}' exists in region {1}.</value>
   </data>
   <data name="KustoDatabaseNotExist" xml:space="preserve">
