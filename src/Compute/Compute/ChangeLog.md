--- conflicted
+++ resolved
@@ -20,14 +20,10 @@
 
 -->
 ## Upcoming Release
-<<<<<<< HEAD
+* Updated Set-AzVmBootDiagnostic to default to managed storage account if not provided.
 
 ## Version 4.17.1
 * Updated Compute .NET SDK package reference to version 49.1.0
-=======
-* Updated Set-AzVmBootDiagnostic to default to managed storage account if not provided.
-* Update Compute .NET SDK package reference to version 49.1.0
->>>>>>> 23b2425e
 * Fixed a bug in `Get-AzVM` that caused incorrect power status output.
 
 ## Version 4.17.0
