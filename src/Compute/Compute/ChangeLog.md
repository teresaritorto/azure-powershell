
<!--
    Please leave this section at the top of the change log.

    Changes for the upcoming release should go under the section titled "Upcoming Release", and should adhere to the following format:

    ## Upcoming Release
    * Overview of change #1
        - Additional information about change #1
    * Overview of change #2
        - Additional information about change #2
        - Additional information about change #2
    * Overview of change #3
    * Overview of change #4
        - Additional information about change #4

    ## YYYY.MM.DD - Version X.Y.Z (Previous Release)
    * Overview of change #1
        - Additional information about change #1

-->
## Upcoming Release
<<<<<<< HEAD
* Upgraded AutoMapper to Microsoft.Azure.PowerShell.AutoMapper 6.2.2 with fix [#18721]

## Version 5.1.1
* Upgraded AutoMapper to Microsoft.Azure.PowerShell.AutoMapper 6.2.2 with fix [#18721]
=======
* Fixed `Get-AzVm` cmdlet when parameter "-Status" is provided, return property `OsName`, `OsVersion` and `HyperVGeneration`
* Fixed `New-AzVM` cmdlet when creating VM with bootdiagnostic storage causes exception `Kind` cannot be null.
>>>>>>> 72367879

## Version 5.1.0
* Fixed EdgeZone does not pass to VM for `New-AzVM` "SimpleParameterSet" [#18978] 
* Added 'ScriptFilePath' parameter set for `Set-AzVMRunCommand` and `Set-AzVmssVMRunCommand` to allow users to pass in the path of the file that has the run command script
* Added `-AsJob` optional parameter to `Remove-AzVMExtension` cmdlet.
* Added `-EdgeZone` optional parameter for `Get-AzComputeResourceSku` and `New-AzSnapshotUpdateConfig` cmdlets.
* Added Disk Delete Optional parameters `OsDisk Deletion Option` and `Delete Option` to the `Set-AzVmssStorageProfile` (OS Disk) and `Add-AzVmssDataDisk` (Data Disk)
* Improved printed output for `Get-AzComputeResourceSku`
* Updated `Get-AzHost` cmdlet logic to return Host for `-ResourceId` parameterset.
* Added `-OSDiskSizeGB` optional parameter for `Set-AzVmssStorageProfile`.
* Improved cmdlet description for `Set-AzVM` and added examples.
* Updated property mapping for parameter `Encryption` of `New-AzGalleryImageVersion`
* Updated list format to display all VmssVmRunCommand properties for `Get-AzVmssVmRunCommand`
* Updated `Get-AzGallery`, `New-AzGallery`, `Update-AzGallery`, `Get-AzGalleryImageDefinition`, `Get-AzGalleryImageVersion`, `New-AzVm` and `New-AzVmss` to support community galleries

## Version 5.0.0
* Added the `TimeCreated` property to the Virtual Machine and Virtual Machine Scale Set models.
* Added Confidential VM functionality to multiple cmdlets.
  * Added new parameter `SecureVMDiskEncryptionSet` to cmdlet `Set-AzDiskSecurityProfile`.
  * Added new parameters `SecureVMDiskEncryptionSet` and `SecurityEncryptionType` to cmdlet `Set-AzVMOSDisk`.
* Improved cmdlet descriptions and parameter descriptions for VM/VMSS creation.
* Added the 'BaseRegularPriorityCount' integer property to the following cmdlets: `New-AzVmssConfig` and `Update-AzVmssConfig`
* Added the 'RegularPriorityPercentage' integer property to the following cmdlets: `New-AzVmssConfig` and `Update-AzVmssConfig`
* Added Breaking Changes for Add-AzVMAdditionalUnattendContent and Get-AzGallery cmdlets
* Added `-DiskControllerType` property to the following cmdlets: `New-AzVm`, `New-AzVmss`, `New-AzVmConfig`, `Set-AzVmssStorageProfile`

## Version 4.31.0
* Added Trusted Launch Generic Breaking Change warning for `New-AzVM`, `New-AzDisk` and `New-AzVMSS` cmdlets.
* `Get-AzVMRunCommand` now shows all the properties of VMRunCommand in a list format.
* Added new Parameter `-PublicIpSku` to the `NewAzVM` cmdlet with acceptable values : "Basic" and "Standard". 
* Added Generic Breaking Change PublicIpSku Warning and Overridden `-Zone` logic when `-PublicIpSku` is explicitly provided.
* Added Disk Delete Optional parameters `OsDisk Deletion Option` and `Delete Option` to the `Set-AzVmssStorageProfile` (OS Disk) and `Add-AzVmssDataDisk` (Data Disk)
* Improved printed output for `Get-AzComputeResourceSku`
* Updated `Update-AzVm` to give constructive error messages when empty variables are passed in parameters. [#15081]
* Added `Zone` and `IntentVMSizeList` optional parameters to the cmdlet `New-AzProximityPlacementGroup`.
* Added parameters to Gallery cmdlets for Community Galleries
* For `New-AzGalleryImageVersion`, `CVMEncryptionType` and `CVMDiskEncryptionSetID` added as keys for parameter `-Target`.

## Version 4.30.0
* Added parameters `PackageFileName`, `ConfigFileName` for `New-AzGalleryApplicationVersion`

## Version 4.29.0
* Added image alias 'Win2022AzureEditionCore'
* Added the `-DisableIntegrityMonitoring` switch parameter to the `New-AzVM` cmdlet. 
  Changed the default behavior for `New-AzVM` and `New-AzVmss` when these conditions are met:
  1) `-DisableIntegrityMonitoring` is not true.
  2) `SecurityType` on the SecurityProfile is `TrustedLaunch`.
  3) `VTpmEnabled` on the SecurityProfile is true.
  4) `SecureBootEnabled` on the SecurityProfile is true. 
  Now `New-AzVM` will install the `Guest Attestation` extension to the new VM when these conditions are met.
  Now `New-AzVmss` will install the `Guest Attestation` extension to the new Vmss when these conditions are met and installed to all VM instances in the Vmss.
* Added `-UserAssignedIdentity` and `-FederatedClientId` to the following cmdlets:
    - `New-AzDiskEncryptionSetConfig`
    - `Update-AzDiskEncryptionSet`
* Added `-TreatFailureAsDeploymentFailure` to cmdlets `Add-AzVmGalleryApplication` and `Add-AzVmssGalleryApplication`
* Removed Exceptions for when SinglePlacementGroup is set to true in 'OrchestrationMode'

## Version 4.28.0
* For `Add-AzVhd` upon upload failure using DirectUploadToManagedDisk parameter set, the SAS will be revoked and the created managed disk will be deleted.
* An unresolved path can be passed in for '-LocalFilePath' for `Add-AzVhd`. The cmdlet with unresolve the path itself.
* Added `-DataAccessAuthMode` parameter to Add-AzVhd DirectUploadToManagedDisk parameter set. 
* Added `-EnabldUltraSSD` parameter to New-AzHostGroup.

## Version 4.27.0
* Edited `New-AzVm` cmdlet internal logic to use the `PlatformFaultDomain` value in the `PSVirtualMachine` object passed to it in the new virtual machine.
* Added a new cmdlet named `Restart-AzHost` to restart dedicated hosts. 
* Added `-DataAccessAuthMode` parameter to the following cmdlets:
    - `New-AzDiskConfig`
    - `New-AzDiskUpdateConfig`
    - `New-AzSnapshotConfig`
    - `New-AzSnapshotUpdateConfig`
* Added `-Architecture` parameter to the following cmdlets:
    - `New-AzDiskConfig`
    - `New-AzDiskUpdateConfig`
    - `New-AzSnapshotConfig`
    - `New-AzSnapshotUpdateConfig`
    - `New-AzGalleryImageDefinition`
* Added `-InstanceView` parameter to `Get-AzRestorePoint`
* Added parameter `-ScriptString` to `Invoke-AzvmRunCommand` and `Invoke-AzvmssRunCommand`
* Added parameter `-ScaleInPolicyForceDeletion` to `Update-Azvmss`

## Version 4.26.0
* Added `-ImageReferenceId` parameter to following cmdlets: `New-AzVm`, `New-AzVmConfig`, `New-AzVmss`, `Set-AzVmssStorageProfile`
* Added functionality for cross-tenant image reference for VM, VMSS, Managed Disk, and Gallery Image Version creation. 
* `New-AzGallery` can take in `-Permission` parameter to set its sharingProfile property.
* `Update-AzGallery` can update sharingProfile.
* `Get-AzGallery` can take in `-Expand` parameter for expanded resource view.
* New parameter set for the following cmdlets to support Shared Image Gallery Direct Sharing
    - Get-AzGallery
    - Get-AzGalleryImageDefinition
    - Get-AzGalleryImageVersion
* Updates and improvements to `Add-AzVhd`
    - Added `-DiskHyperVGeneration` and `-DiskOsType` parameters to the DirectUploadToManagedDisk parameter set for upload to more robust managed disk settings.
    - Updated progress output functions so that it works with VHD files with "&" character in its name.
    - Updated so that uploading dynamically sized VHD files are converted to fixed size during upload.
    - Fixed a bug in uploading a differencing disk.
    - Automatically delete converted/resized VHD files after upload.
    - Fixed a bug that indicates `-ResourceGroupName` parameter as optional when it is actually mandatory.

## Version 4.25.0
* Updated `New-AzVM` to create a new storage account for boot diagnostics if one does not exist. This will prevent the cmdlet from using a random storage account in the current subscription to use for boot diagnostics.
* Added `AutomaticRepairAction` string parameter to the `New-AzVmssConfig` and `Update-AzVmss` cmdlets.
* Updated `Get-AzVm` to include `GetVirtualMachineById` parameter set.
* Edited the documentation for the cmdlet `Set-AzVMADDomainExtension` to ensure the example is accurate. 
* Improved description and examples for disk creation.
* Added new parameters to `New-AzRestorePoint` and `New-AzRestorePointCollection` for copying Restore Points and Restore Point Collections.
* Added `Zone` and `PlacementGroupId` Parameters to `Repair-AzVmssServiceFabricUpdateDomain`.
* Edited `New-AzVmss` logic to better check for null properties when the parameter `OrchestrationMode` is used.

## Version 4.24.1
* Updated New-AzVM feature for `vCPUsAvailable` and `vCPUsPerCore` parameters. Cmdlets will not try to use the new `VMCustomizationPreview` feature if the user does not have access to that feature. [#17370]

## Version 4.24.0
* Upgraded Compute .NET SDK package reference to version 52.0.0
* Updated `New-AzSshKey` cmdlet to write file paths to generated keys to the Warning stream instead of the console.
* Added `vCPUsAvailable` and `vCPUsPerCore` integer parameters to the `New-AzVm`, `New-AzVmConfig`, and `Update-AzVm` cmdlets.

## Version 4.23.0
* Remove ProvisioningDetails property from PSRestorePoint object.
* Updated `Set-AzVmExtension` cmdlet to properly display `-Name` and `-Location` parameters as mandatory.
* Edited `New-AzVmssConfig` second example so it runs successfully by changing the Tag input to the correct format. 
* Added `Hibernate` parameter to `Stop-AzVm` cmdlet. 
* Added `HibernationEnabled` parameter to `New-AzVm`, `New-AzVmConfig`, and `Update-AzVm` cmdlets.
* Added `EnableHotpatching` parameter to the `Set-AzVmssOSProfile` cmdlet.
* Added 'ForceDeletion' parameter to Remove-AzVM and Remove-AzVMSS.

## Version 4.22.0
* Updated `UserData` parameter in VM and VMSS cmdlets to pipe by the Property Name to ensure piping scenarios occur correctly.
* Changed `New-AzVM` cmdlet when using the SimpleParameterSet to not create a `PublicIPAddress` when a `PublicIPAddress` name is not provided.
* Added `PlatformFaultDomain` parameter to cmdlets: `New-AzVM` and `New-AzVMConfig`
* Added `-Feature` parameter for `New-AzGalleryImageDefinition`
* Added `DiffDiskPlacement` string parameter to `Set-AzVmOSDisk` and `Set-AzVmssStorageProfile` cmdlets.

## Version 4.21.0
* Contains updates to the following powershell cmdlets
    - `SetAzVmssDiskEncryptionExtension` : Added extension parameters for the cmdlet to work with test extensions and parameter `EncryptFormatAll` for Virtual Machine Scale Sets
    - `GetAzVmssVMDiskEncryptionStatus`	 : Modified the functionality of the cmdlet to properly display the encryption status of data disks of Virtual Machine Scale Sets
    - `SetAzDiskEncryptionExtension`     : Fixed a bug in the cmdlet in the migrate scenario from 2pass to 1pass encryption
* Added `Add-AzVhd` to convert VHD using Hyper-V
* Added `UserData` parameter to VM and VMSS cmdlets
* Added string parameter `PublicNetworkAccess` to DiskConfig and SnapshotConfig cmdlets
* Added boolean parameter `AcceleratedNetwork` to DiskConfig and SnapshotConfig cmdlets
* Added `CompletionPercent` property to the PSSnapshot model so it is visible to the user.

## Version 4.20.0
* Added cmdlets to support gallery applications and versions:
    - Get-AzGalleryApplication
    - Get-AzGalleryApplicationVersion
    - New-AzGalleryApplication
    - New-AzGalleryApplicationVersion
    - Remove-AzGalleryApplication
    - Remove-AzGalleryApplicationVersion
    - Update-AzGalleryApplication
    - Update-AzGalleryApplicationVersion

## Version 4.19.0
* Update-AzVM will update ApplicationProfile.
* Added new cmdlets:
    - Add-AzVmssRunCommand
    - Remove-AzVmssRunCommand

## Version 4.18.0
* Added cmdlets for adding VMGalleryApplication property to VM/VMSS
    - New-AzVmGalleryApplication
    - New-AzVmssGalleryApplication
    - Add-AzVmGalleryApplication
    - Add-AzVmssGalleryApplication
    - Remove-AzVmGalleryApplication
    - Remove-AzVmssGalleryApplication
* Added support for proxy and debug settings for VM Extension for SAP (AEM)
* Updated New-AzGalleryImageVersion to take in the 'Encryption' property correctly from '-TargetRegion' parameter. 
* Updated Set-AzVmBootDiagnostic to default to managed storage account if not provided.
* Edited New-AzVmss defaulting behavior when `OrchestrationMode` is set to Flexible.
    - Removed NAT Pool.
    - Removed UpgradePolicy. Throws an error if provided.
    - SinglePlacementGroup must be false. Throws an error if true. 
    - Networking Profile's API version is 2020-11-01 or later.
    - Networking Profile IP Configurations Primary property is set to true.

## Version 4.17.1
* Updated Compute .NET SDK package reference to version 49.1.0
* Fixed a bug in `Get-AzVM` that caused incorrect power status output.

## Version 4.17.0
* Added new parameters `-LinuxConfigurationPatchMode`, `-WindowsConfigurationPatchMode`, and `-LinuxConfigurationProvisionVMAgent` to `Set-AzVmssOSProfile`
* Added new parameters `-SshKeyName` and `-GenerateSshKey` to `New-AzVM` to create a VM with SSH
* Fixed a bug in `Add-AzVHD` on Linux that caused uploads to fail for certain destination URI
* Added new cmdlets for Restore Points and Restore Point Collection:
    - 'New-AzRestorePoint'
    - 'New-AzRestorePointCollection'
    - 'Get-AzRestorePoint'
    - 'Get-AzRestorePointCollection'
    - 'Update-AzRestorePointCollection'
    - 'Remove-AzRestorePoint'
    - 'Remove-AzRestorePointCollection'
* Added new parameters '-EnableSpotRestore' and '-SpotRestoreTimeout' to 'New-AzVMSSConfig' to enable Spot Restore Policy 
* Added new cmdlets: `Update-AzCapacityReservationGroup` and `Update-AzCapacityReservation`

## Version 4.16.0
* Fixed the warning in `New-AzVM` cmdlet stating the sku of the VM is being defaulted even if a sku size is provided by the user. Now it only occurs when the user does not provide a sku size.
* Edited `Set-AzVmOperatingSystem` cmdlet to no longer overwrite any existing EnableAutomaticUpdates value on the passed in virtual machine if it exists.
* Updated Compute module to use the latest .Net SDK version 48.0.0.
* Added new cmdlets for the Capacity Reservation Feature:
    - `New-AzCapacityReservationGroup`
    - `Remove-AzCapacityReservationGroup`
    - `Get-AzCapacityReservationGroup`
    - `New-AzCapacityReservation`
    - `Remove-AzCapacityReservation`
    - `Get-AzCapacityReservation`
* Added a new parameter `-CapacityReservationGroupId` to the following cmdlets:
    - `New-AzVm`
    - `New-AzVmConfig`
    - `New-AzVmss`
    - `New-AzVmssConfig`
    - `Update-AzVm`
    - `Update-AzVmss`

## Version 4.15.0
* Added optional parameter `-OrchestrationMode` to `New-AzVmss` and `New-AzVmssConfig`
* Updated the following cmdlets to work when the resource uses a remote image source using AKS or Shared Image Gallery.
    - `Update-AzVm`
    - `Update-AzVmss`
    - `Update-AzGalleryImageVersion`
* Added parameters `-EnableCrossZoneUpgrade` and `-PrioritizeUnhealthyInstance` to the `Set-AzVmssRollingUpgradePolicy`  
* Added `AssessmentMode` parameter to the `Set-AzVMOperatingSystem` cmdlet.
* Fixed a bug in `Add-AzVmssNetworkInterfaceConfiguration`
* Fixed IOPS and throughput check in `Test-AzVMAEMExtension`
* Added new cmdlets for 2020-12-01 DiskRP API version
    - New-AzDiskPurchasePlanConfig
    - Set-AzDiskSecurityProfile
* Changed Cmdlets for 2020-12-01 DiskRP API version
    - New-AzDiskConfig
    - New-AzSnapshotConfig
    - New-AzSnapshotUpdateConfig
    - New-AzDiskUpdateConfig
    - New-AzDiskEncryptionSetConfig
    - Update-AzDiskEncryptionSet

## Version 4.14.0
* Updated Compute module to use the latest .Net SDK version 47.0.0.

## Version 4.13.0
* Added `Invoke-AzVmInstallPatch` to support patch installation in VMs using PowerShell.
* Updated Compute module to use the latest .Net SDK version 46.0.0.
* Added optional parameter `-EdgeZone` to the following cmdlets:
    - `Get-AzVMImage
    - `Get-AzVMImageOffer`
    - `Get-AzVMImageSku`
    - `New-AzDiskConfig`
    - `New-AzImageConfig`
    - `New-AzSnapshotConfig`
    - `New-AzVM`
    - `New-AzVmssConfig`
    - `New-AzVMSS`
* Added cmdlets to create, update, delete, and get new Azure resource: Ssh Public Key
    - `New-AzSshKey`
    - `Remove-AzSshKey`
    - `Get-AzSshKey`
    - `Update-AzSshKey`

## Version 4.12.0
* Updated the `Set-AzVMDiskEncryptionExtension` cmdlet to support ADE extension migration from two pass (version with AAD input parameters) to single pass (version without AAD input parameters).
    - Added a switch parameter `-Migrate` to trigger migration workflow.
    - Added a switch parameter `-MigrationRecovery` to trigger recovery workflow for VMs experiencing failures after migration from two pass ADE.
* Added `Win2019Datacenter` in the argument completer list for `Image` parameter in the `New-AzVM` cmdlet.

## Version 4.11.0
* Fixed a bug when 1 data disk attached to VMSS for Remove-AzVmssDataDisk [#13368]
* Added new cmdlets to support TrustedLaunch related cmdlets:
    - `Set-AzVmSecurityProfile`
    - `Set-AzVmUefi`
    - `Set-AzVmssSecurityProfile`
    - `Set-AzVmssUefi`
* Edited default value for Size parameter in New-AzVM cmdlet from Standard_DS1_v2 to Standard_D2s_v3.

## Version 4.10.0
* Added parameter `-EnableHotpatching` to the `Set-AzVMOperatingSystem` cmdlet for Windows machines. 
* Added parameter `-PatchMode` to the Linux parameter sets in the cmdlet `Set-AzVMOperatingSystem`. 
* [Breaking Change] Breaking changes for users in the public preview for the VM Guest Patching feature.
    - Removed property `RebootStatus` from the `Microsoft.Azure.Management.Compute.Models.LastPatchInstallationSummary` object. 
    - Removed property `StartedBy` from the `Microsoft.Azure.Management.Compute.Models.LastPatchInstallationSummary` object.
    - Renamed property `Kbid` to `KbId` in the `Microsoft.Azure.Management.Compute.Models.VirtualMachineSoftwarePatchProperties` object. 
    - Renamed property `patches` to `availablePatches` in the `Microsoft.Azure.Management.Compute.Models.VirtualMachineAssessPatchesResult` object. 
    - Renamed object `Microsoft.Azure.Management.Compute.Models.SoftwareUpdateRebootBehavior` to `Microsoft.Azure.Management.Compute.Models.VMGuestPatchRebootBehavior`.
    - Renamed object `Microsoft.Azure.Management.Compute.Models.InGuestPatchMode` to `Microsoft.Azure.Management.Compute.Models.WindowsVMGuestPatchMode`.
* [Breaking Change] Removed all `ContainerService` cmdlets. The Container Service API was deprecated in January 2020. 
    - `Add-AzContainerServiceAgentPoolProfile`
    - `Get-AzContainerService`
    - `New-AzContainerService`
    - `New-AzContainerServiceConfig`
    - `Remove-AzContainerService`
    - `Remove-AzContainerServiceAgentPoolProfile`
    - `Update-AzContainerService`

## Version 4.9.0
* Added parameter `-EnableAutomaticUpgrade` to `Set-AzVmExtension` and `Add-AzVmssExtension`.
* Removed FilterExpression parameter from `Get-AzVMImage` cmdlet documentation. 
* Added deprecation message to the ContainerService cmdlets:
    - `Add-AzureRmContainerServiceAgentPoolProfileCommand`
    - `Get-AzContainerService`
    - `New-AzContainerService`
    - `New-AzContainerServiceConfig`
    - `Remove-AzContainerService`
    - `Remove-AzContainerServiceAgentPoolProfile`
    - `Update-AzContainerService`
* Added parameter `-BurstingEnabled` to `New-AzDiskConfig` and `New-AzDiskUpdateConfig`
* Added `-GroupByApplicationId` and `-GroupByUserAgent` parameters to the `Export-AzLogAnalyticThrottledRequest` and `Export-AzLogAnalyticRequestRateByInterval` cmdlets.
* Added `VMParameterSet` parameter set to `Get-AzVMExtension` cmdlet. Added new parameter `-VM` to this parameter set. 

## Version 4.8.0
* New parameter `VM` in new parameter set `VMParameterSet` added to `Get-AzVMDscExtensionStatus` and `Get-AzVMDscExtension` cmdlets. 
* Edited `New-AzSnapshot` cmdlet to check for existing snapshot with the same name in the same resource group. 
    - Throws an error if a duplicate snapshot exists. 

## Version 4.7.0
* Edited Get-AzVm to filter by `-Name` prior to checking for throttling due to too many resources. 
* New cmdlet `Start-AzVmssRollingExtensionUpgrade`.
## Version 4.6.0
* Added `-VmssId` parameter to `New-AzVm`
* Added `PlatformFaultDomainCount` parameter to the `New-AzVmss` cmdlet.
* New cmdlet `Get-AzDiskEncryptionSetAssociatedResource`
* Added `Tier` and `LogicalSectorSize` optional parameters to the New-AzDiskConfig cmdlet. 
* Added `Tier`, `MaxSharesCount`, `DiskIOPSReadOnly`, and `DiskMBpsReadOnly` optional parameters to the `New-AzDiskUpdateConfig` cmdlet. 
* Modified `Get-AzVmBootDiagnostics` cmdlet to use the new RetrieveBootDiagnosticsData API instead of directly accessing the BootDiagnostics properties on the virtual machine.  

## Version 4.5.0
* Fixed issue in `Update-ASRRecoveryPlan` by populating FailoverTypes
* Added the `-Top` and `-OrderBy` optional parameters to the `Get-AzVmImage` cmdlet. 

## Version 4.4.0
* Added the `-EncryptionType` optional parameter to `New-AzVmDiskEncryptionSetConfig`
* New cmdlets for new resource type: DiskAccess `Get-AzDiskAccess`, `New-AzDiskAccess`, `Get-AzDiskAccess`
* Added optional parameters `-DiskAccessId` and `-NetworkAccessPolicy` to `New-AzSnapshotConfig`
* Added optional parameters `-DiskAccessId` and `-NetworkAccessPolicy` to `New-AzDiskConfig`
* Added `PatchStatus` property to VirtualMachine Instance View
* Added `VMHealth` property to the virtual machine's instance view, which is the returned object when `Get-AzVm` is invoked with `-Status`
* Added `AssignedHost` field to `Get-AzVM` and `Get-AzVmss` instance views. The field shows the resource id of the virtual machine instance
* Added optional parameter `-SupportAutomaticPlacement` to `New-AzHostGroup` 
* Added the `-HostGroupId` parameter to `New-AzVm` and `New-AzVmss`

## Version 4.3.1
* Patched `-EncryptionAtHost` parameter in `New-AzVm` to remove default value of false [#12776]

## Version 4.3.0
* Added `-EncryptionAtHost` parameter to `New-AzVm`, `New-AzVmss`, `New-AzVMConfig`, `New-AzVmssConfig`, `Update-AzVM`, and `Update-AzVmss`
* Added `SecurityProfile` to `Get-AzVM` and `Get-AzVmss` return object
* Added `-InstanceView` switch as optional parameter to `Get-AzHostGroup`
* Added new cmdlet `Invoke-AzVmPatchAssessment`

## Version 4.2.1
* Added warning when using `New-AzVmss` without "latest" image version
* Added '-Location' as optional positional parameter to Get-AzComputeResourceSku cmdlet

## Version 4.2.0
* Added SimulateEviction parameter to Set-AzVM and Set-AzVmssVM cmdlets.
* Added 'Premium_LRS' to the argument completer of StorageAccountType parameter for New-AzGalleryImageVersion cmdlet.
* Added Substatuses to VMCustomScriptExtension [#11297]
* Added 'Delete' to the argument completer of EvictionPolicy parameter for New-AzVM and New-AzVMConfig cmdlets.
* Fixed name of new VM Extension for SAP

## Version 4.1.0
* Added HostId parameter to `Update-AzVM` cmdlet
* Updated Help documents for `New-AzVMConfig`, `New-AzVmssConfig`, `Update-AzVmss`, `Set-AzVMOperatingSystem` and `Set-AzVmssOsProfile` cmdlets.
* Breaking changes
    - FilterExpression parameter is removed from `Get-AzVMImage` cmdlet.
    - AssignIdentity parameter is removed from `New-AzVmssConfig`, `New-AzVMConfig` and `Update-AzVM` cmdlets.
    - AutomaticRepairMaxInstanceRepairsPercent is removed from `New-AzVmssConfig` and `Update-AzVmss` cmdlets.
    - AvailabilitySetsColocationStatus, VirtualMachinesColocationStatus and VirtualMachineScaleSetsColocationStatus properties are removed from ProximityPlacementGroup.
    - MaxInstanceRepairsPercent property is removed from AutomaticRepairsPolicy.
    - The types of AvailabilitySets, VirtualMachines and VirtualMachineScaleSets are changed from IList<SubResource> to IList<SubResourceWithColocationStatus>.
* Description for `Get-AzVM` cmdlet has been updated to better describe it. 

## Version 3.7.0
* Added `Set-AzVmssOrchestrationServiceState` cmdlet.
* `Get-AzVmss` with -InstanceView shows OrchestrationService states.

## Version 3.6.0
* Added the following parameters to `New-AzDiskConfig` cmdlet: 
    - DiskIOPSReadOnly, DiskMBpsReadOnly, MaxSharesCount, GalleryImageReference
* Allowed Encryption property to Target parameter of `New-AzGalleryImageVersion` cmdlet.
* Fixed tempDisk issue for `Set-AzVmss` -Reimage and `Invoke-AzVMReimage` cmdlets. [#11354]
* Added support to below cmdlets for new SAP Extension
    - `Set-AzVMAEMExtension`
    - `Get-AzVMAEMExtension`
    - `Remove-AzVMAEMExtension`
    - `Update-AzVMAEMExtension`
* Fixed errors in examples of help document
* Showed the exact string value for VM PowerState in the table format.
* `New-AzVmssConfig`: fixed serialization of AutomaticRepairs property when SinglePlacementGroup is disabled. [#11257]

## Version 3.5.0
* Allowed empty value for ProximityPlacementGroupId during update

## Version 3.4.0
* Limit the number of VM status to 100 to avoid throttling when Get-AzVM -Status is performed without VM name.
* Add Update-AzDiskEncryptionSet cmdlet
* Add EncryptionType and DiskEncryptionSetId parameters to the following cmdlets:
    - New-AzDiskUpdateConfig, New-AzSnapshotUpdateConfig
* Add ColocationStatus parameter to Get-AzProximityPlacementGroup cmdlet.
* Fix broken example code for 'Revoke-AzSnapshotAccess' and 'Grant-AzSnapshotAccess'
* Fix broken example code for 'Set-AzDiskDiskEncryptionKey' and 'Set-AzDiskKeyEncryptionKey'

## Version 3.3.0
* Fix Set-AzVMCustomScriptExtension cmdlet for a VM with managed OD disk which does not have OS profile.
* Updated the example of `Set-AzVMAccessExtension` to use version 2.4 instead of 2.0

## Version 3.2.0
* Add ProximityPlacementGroupId parameter to the following cmdlets:
    - Update-AzAvailabilitySet, Update-AzVM, Update-AzVmss
* Change ProximityPlacementGroup parameter to ProximityPlacementGroupId parameter in New-AzVM and New-AzVmss.
  (ProximityPlacementGroup parameter is still supported as an alias)
* Update help message for VM and VMSS priority.
* Update references in .psd1 to use relative path

## Version 3.1.0
* VM Reapply feature
    - Add Reapply parameter to Set-AzVM cmdlet
* VM Scale Set AutomaticRepairs feature:
    - Add EnableAutomaticRepair, AutomaticRepairGracePeriod, and AutomaticRepairMaxInstanceRepairsPercent parameters to the following cmdlets:
        New-AzVmssConfig
        Update-AzVmss
* Cross tenant gallery image support for New-AzVM
* Add 'Spot' to the argument completer of Priority parameter in New-AzVM, New-AzVMConfig and New-AzVmss cmdlets
* Add DiskIOPSReadWrite and DiskMBpsReadWrite parameters to Add-AzVmssDataDisk cmdlet
* Change SourceImageId parameter of New-AzGalleryImageVersion cmdlet to optional
* Add OSDiskImage and DataDiskImage parameters to New-AzGalleryImageVersion cmdlet
* Add HyperVGeneration parameter to New-AzGalleryImageDefinition cmdlet
* Add SkipExtensionsOnOverprovisionedVMs parameters to New-AzVmss, New-AzVmssConfig and Update-AzVmss cmdlets

## Version 3.0.0
* Disk Encryption Set feature
    - New cmdlets:
        New-AzDiskEncryptionSetConfig
        New-AzDiskEncryptionSet
        Get-AzDiskEncryptionSet
        Remove-AzDiskEncryptionSet
    - DiskEncryptionSetId parameter is added to the following cmdlets:
        Set-AzImageOSDisk
        Set-AzVMOSDisk
        Set-AzVmssStorageProfile        
        Add-AzImageDataDisk
        New-AzVMDataDisk
        Set-AzVMDataDisk
        Add-AzVMDataDisk
        Add-AzVmssDataDisk
        Add-AzVmssVMDataDisk
    - DiskEncryptionSetId and EncryptionType parameters are added to the following cmdlets:
        New-AzDiskConfig
        New-AzSnapshotConfig
* Add PublicIPAddressVersion parameter to New-AzVmssIPConfig
* Move FileUris of custom script extension from public setting to protected setting
* Add ScaleInPolicy to New-AzVmss, New-AzVmssConfig and Update-AzVmss cmdlets
* Breaking changes
    - UploadSizeInBytes parameter is used instead of DiskSizeGB for New-AzDiskConfig when CreateOption is Upload
    - PublishingProfile.Source.ManagedImage.Id is replaced with StorageProfile.Source.Id in GalleryImageVersion object

## Version 2.7.0
* Add Priority, EvictionPolicy, and MaxPrice parameters to New-AzVM and New-AzVmss cmdlets
* Fix warning message and help document for Add-AzVMAdditionalUnattendContent and Add-AzVMSshPublicKey cmdlets
* Fix -skipVmBackup exception for Linux VMs with managed disks for Set-AzVMDiskEncryptionExtension. 
* Fix bug in update encryption settings in Set-AzVMDiskEncryptionExtension, two pass scenario.

## Version 2.6.0
* Add UploadSizeInBytes parameter tp New-AzDiskConfig
* Add Incremental parameter to New-AzSnapshotConfig
* Add a low priority virtual machine feature:
    - MaxPrice, EvictionPolicy and Priority parameters are added to New-AzVMConfig.
    - MaxPrice parameter is added to New-AzVmssConfig, Update-AzVM and Update-AzVmss cmdlets.
* Fix VM reference issue for Get-AzAvailabilitySet cmdlet when it lists all availability sets in the subscription.
* Fix the null exception for Get-AzRemoteDesktopFile.
* Fix VHD Seek method for end-relative position.
* Fix UltraSSD issue for New-AzVM and Update-AzVM.
* Fix code to allow non default extension publisher, type and name for Get-AzVMDiskEncryptionStatus

## Version 2.5.0
* Add VmssId to New-AzVMConfig cmdlet
* Add TerminateScheduledEvents and TerminateScheduledEventNotBeforeTimeoutInMinutes parameters to New-AzVmssConfig and Update-AzVmss
* Add HyperVGeneration property to VM image object
* Add Host and HostGroup features
    - New cmdlets:
        New-AzHostGroup
        New-AzHost
        Get-AzHostGroup
        Get-AzHost
        Remove-AzHostGroup
        Remove-AzHost
    - HostId parameter is added to New-AzVMConfig and New-AzVM
* Fixed miscellaneous typos across module
* Update example in `Invoke-AzVMRunCommand` documentation to use correct parameter name
* Update `-VolumeType` description in `Set-AzVMDiskEncryptionExtension` and `Set-AzVmssDiskEncryptionExtension` reference documentation

## Version 2.4.1
* Add missing properties (ComputerName, OsName, OsVersion and HyperVGeneration) of VM instance view object.

## Version 2.4.0
* Add HyperVGeneration parameter to New-AzImageConfig
* Use the extension type instead of the name when disabling vmss disk encryption

## Version 2.3.0
* New-AzVm and New-AzVmss simple parameter sets now accept the `ProximityPlacementGroup` parameter.
* Fix typo in `New-AzVM` reference documentation

## Version 2.2.0
* Added `NoWait` parameter that starts the operation and returns immediately, before the operation is completed.
    - Updated cmdlets:
        Export-AzLogAnalyticRequestRateByInterval
        Export-AzLogAnalyticThrottledRequest
        Remove-AzVM
        Remove-AzVMAccessExtension
        Remove-AzVMAEMExtension
        Remove-AzVMChefExtension
        Remove-AzVMCustomScriptExtension
        Remove-AzVMDiagnosticsExtension
        Remove-AzVMDiskEncryptionExtension
        Remove-AzVMDscExtension
        Remove-AzVMSqlServerExtension
        Restart-AzVM
        Set-AzVM
        Set-AzVMAccessExtension
        Set-AzVMADDomainExtension
        Set-AzVMAEMExtension
        Set-AzVMBginfoExtension
        Set-AzVMChefExtension
        Set-AzVMCustomScriptExtension
        Set-AzVMDiagnosticsExtension
        Set-AzVMDscExtension
        Set-AzVMExtension
        Start-AzVM
        Stop-AzVM
        Update-AzVM

## Version 2.1.0
* Add ProtectFromScaleIn and ProtectFromScaleSetAction parameters to Update-AzVmssVM cmdlet.
* New-AzVM simple parameter set now uses by default an available location if 'East US' is not supported

## Version 2.0.0
* Proximity placement group feature.
    - The following new cmdlets are added:
        New-AzProximityPlacementGroup
        Get-AzProximityPlacementGroup
        Remove-AzProximityPlacementGroup
    - The new parameter, ProximityPlacementGroupId, is added to the following cmdlets:
        New-AzAvailabilitySet
        New-AzVMConfig
        New-AzVmssConfig
* StorageAccountType parameter is added to New-AzGalleryImageVersion.
* TargetRegion of New-AzGalleryImageVersion can contain StorageAccountType.
* SkipShutdown switch parameter is added to Stop-AzVM and Stop-AzVmss
* Breaking changes
    - Set-AzVMBootDiagnostics is changed to Set-AzVMBootDiagnostic.
    - Export-AzLogAnalyticThrottledRequests is changed to Export-AzLogAnalyticThrottledRequests.

## Version 1.8.0
* Fix issue with AEM installation if resource ids of disks had lowercase resourcegroups in resource id
* Updated cmdlets with plural nouns to singular, and deprecated plural names.
* Fix documentation for wildcards

## Version 1.7.0
* Add HyperVGeneration parameter to New-AzDiskConfig and New-AzSnapshotConfig
* Allow VM creation with galley image from other tenants. 

## Version 1.6.0
* Fix issue with path resolution in Get-AzVmBootDiagnosticsData
* Update Compute client library to 25.0.0.
* Add new parameter sets to Set-AzVMCustomScriptExtension
    - Accepts PSVirtualMachine object from pipeline
    - Accepts Resource Id and a VirtualMachineCustomScriptExtensionContext also from pipeline

## Version 1.5.0
* Add wildcard support to Get cmdlets

## Version 1.4.0
* Fix issue with ID parameter sets
* Update Get-AzVMExtension to list all installed extension if Name parameter is not provided
* Add Tag and ResourceId parameters to Update-AzImage cmdlet
* Get-AzVmssVM without instance ID and with InstanceView can list VMSS VMs with instance view.

## Version 1.3.0
* AEM extension: Add support for UltraSSD and P60,P70 and P80 disks
* Update help description for Set-AzVMBootDiagnostics
* Update help description and example for Update-AzImage

## Version 1.2.0
* Add Invoke-AzVMReimage cmdlet
* Add TempDisk parameter to Set-AzVmss
* Fix the warning message of New-AzVM
* Add ProvisionAfterExtension parameter to Add-AzVmssExtension

## Version 1.1.0
* Name is now optional in ID parameter set for Restart/Start/Stop/Remove/Set-AzVM and Save-AzVMImage
* Updated the description of ID in help files
* Fix backward compatibility issue with Az.Accounts module

## Version 1.0.0
* General availability of `Az.Compute` module
* Breaking changes
    - IdentityIds are removed from Identity property in PSVirtualMachine and PSVirtualMachineScaleSet object.
    - The type of InstanceView property of PSVirtualMachineScaleSetVM object is changed from VirtualMachineInstanceView to VirtualMachineScaleSetVMInstanceView.
    - AutoOSUpgradePolicy and AutomaticOSUpgrade properties are removed from UpgradePolicy property.
    - The type of Sku property in PSSnapshotUpdate object is changed from DiskSku to SnapshotSku.
    - VmScaleSetVMParameterSet is removed from Add-AzVMDataDisk.<|MERGE_RESOLUTION|>--- conflicted
+++ resolved
@@ -20,15 +20,11 @@
 
 -->
 ## Upcoming Release
-<<<<<<< HEAD
-* Upgraded AutoMapper to Microsoft.Azure.PowerShell.AutoMapper 6.2.2 with fix [#18721]
+* Fixed `Get-AzVm` cmdlet when parameter "-Status" is provided, return property `OsName`, `OsVersion` and `HyperVGeneration`
+* Fixed `New-AzVM` cmdlet when creating VM with bootdiagnostic storage causes exception `Kind` cannot be null.
 
 ## Version 5.1.1
 * Upgraded AutoMapper to Microsoft.Azure.PowerShell.AutoMapper 6.2.2 with fix [#18721]
-=======
-* Fixed `Get-AzVm` cmdlet when parameter "-Status" is provided, return property `OsName`, `OsVersion` and `HyperVGeneration`
-* Fixed `New-AzVM` cmdlet when creating VM with bootdiagnostic storage causes exception `Kind` cannot be null.
->>>>>>> 72367879
 
 ## Version 5.1.0
 * Fixed EdgeZone does not pass to VM for `New-AzVM` "SimpleParameterSet" [#18978] 
