--- conflicted
+++ resolved
@@ -22,11 +22,7 @@
 ## Upcoming Release
 * Added optional parameters `-SecurityPostureId` and `-SecurityPostureExcludeExtension` to cmdlets `New-AzVmss` and `New-AzVmssConfig`.
 * Updated image aliases to be up-to-date in the azure-powershell\src\Compute\Strategies\ComputeRp\Images.json file.
-<<<<<<< HEAD
-=======
-* Upgraded Azure.Core to 1.44.1.
 * Added `NvmeDisk` argument completer to `DiffDiskPlacement` parameter for `Set-AzVMOSDisk` and `Set-AzVmssStorageProfile` cmdlets, allowing options for disk placement as `CacheDisk`, `ResourceDisk`, or `NvmeDisk`.
->>>>>>> 13f33753
 
 ## Version 8.4.0
 * Added `SkuProfileVmSize` and `SkuProfileAllocationStrategy` parameters to `New-AzVmss`, `New-AzVmssConfig`, and `Update-AzVmss` cmdlets for VMSS Instance Mix operations.
