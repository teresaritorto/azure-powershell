--- conflicted
+++ resolved
@@ -118,11 +118,7 @@
         {
             if (this.ParameterSetName.Equals(ParameterSetNames.InvitationEmailParameterSet, StringComparison.OrdinalIgnoreCase))
             {
-<<<<<<< HEAD
-                if (this.ShouldProcess(this.Name, $"Creating invitation '{this.Name}'"))
-=======
                 if (this.ShouldProcess(this.Name, string.Format(Resources.ResourceCreateMessage, NewAzDataShareInvitation.ResourceType)))
->>>>>>> 4fddc0d7
                 {
                     Invitation newInvitation = this.DataShareManagementClient.Invitations.Create(
                         this.ResourceGroupName,
@@ -133,16 +129,6 @@
                         {
                             TargetEmail = this.TargetEmail
                         });
-<<<<<<< HEAD
-
-                    this.WriteObject(newInvitation.ToPsObject());
-                }
-            }
-
-            if (this.ParameterSetName.Equals(ParameterSetNames.InvitationTenantParameterSet, StringComparison.OrdinalIgnoreCase))
-            {
-                if (this.ShouldProcess(this.Name, $"Creating invitation '{this.Name}'"))
-=======
 
                     this.WriteObject(newInvitation.ToPsObject());
                 }
@@ -151,7 +137,6 @@
             if (this.ParameterSetName.Equals(ParameterSetNames.InvitationTenantParameterSet, StringComparison.OrdinalIgnoreCase))
             {
                 if (this.ShouldProcess(this.Name, string.Format(Resources.ResourceCreateMessage, NewAzDataShareInvitation.ResourceType)))
->>>>>>> 4fddc0d7
                 {
                     Invitation newInvitation = this.DataShareManagementClient.Invitations.Create(
                         this.ResourceGroupName,
