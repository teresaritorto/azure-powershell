{
  "Entries": [
    {
      "RequestUri": "/subscriptions/80430018-24ee-4b28-a7bd-fb23b5a221d6/resourcegroups/ps7417?api-version=2016-09-01",
      "EncodedRequestUri": "L3N1YnNjcmlwdGlvbnMvODA0MzAwMTgtMjRlZS00YjI4LWE3YmQtZmIyM2I1YTIyMWQ2L3Jlc291cmNlZ3JvdXBzL3BzNzQxNz9hcGktdmVyc2lvbj0yMDE2LTA5LTAx",
      "RequestMethod": "PUT",
      "RequestBody": "{\r\n  \"location\": \"West US\"\r\n}",
      "RequestHeaders": {
        "x-ms-client-request-id": [
          "08992169-30e3-4bea-8529-42c022676b68"
        ],
        "Accept-Language": [
          "en-US"
        ],
        "User-Agent": [
          "FxVersion/4.6.27817.01",
          "OSName/Windows",
          "OSVersion/Microsoft.Windows.10.0.18362.",
          "Microsoft.Azure.Management.Internal.Resources.ResourceManagementClient/1.3.2"
        ],
        "Content-Type": [
          "application/json; charset=utf-8"
        ],
        "Content-Length": [
          "29"
        ]
      },
      "ResponseHeaders": {
        "Cache-Control": [
          "no-cache"
        ],
        "Pragma": [
          "no-cache"
        ],
        "x-ms-ratelimit-remaining-subscription-writes": [
          "1199"
        ],
        "x-ms-request-id": [
          "7ab56861-96c3-4619-baf7-2f95c87bc4e4"
        ],
        "x-ms-correlation-request-id": [
          "7ab56861-96c3-4619-baf7-2f95c87bc4e4"
        ],
        "x-ms-routing-request-id": [
          "UKSOUTH2:20190912T094231Z:7ab56861-96c3-4619-baf7-2f95c87bc4e4"
        ],
        "Strict-Transport-Security": [
          "max-age=31536000; includeSubDomains"
        ],
        "X-Content-Type-Options": [
          "nosniff"
        ],
        "Date": [
          "Thu, 12 Sep 2019 09:42:30 GMT"
        ],
        "Content-Length": [
          "165"
        ],
        "Content-Type": [
          "application/json; charset=utf-8"
        ],
        "Expires": [
          "-1"
        ]
      },
      "ResponseBody": "{\r\n  \"id\": \"/subscriptions/80430018-24ee-4b28-a7bd-fb23b5a221d6/resourceGroups/ps7417\",\r\n  \"name\": \"ps7417\",\r\n  \"location\": \"westus\",\r\n  \"properties\": {\r\n    \"provisioningState\": \"Succeeded\"\r\n  }\r\n}",
      "StatusCode": 201
    },
    {
      "RequestUri": "/subscriptions/80430018-24ee-4b28-a7bd-fb23b5a221d6/resourceGroups/ps7417/providers/Microsoft.Storage/storageAccounts/ps9964?api-version=2017-10-01",
      "EncodedRequestUri": "L3N1YnNjcmlwdGlvbnMvODA0MzAwMTgtMjRlZS00YjI4LWE3YmQtZmIyM2I1YTIyMWQ2L3Jlc291cmNlR3JvdXBzL3BzNzQxNy9wcm92aWRlcnMvTWljcm9zb2Z0LlN0b3JhZ2Uvc3RvcmFnZUFjY291bnRzL3BzOTk2ND9hcGktdmVyc2lvbj0yMDE3LTEwLTAx",
      "RequestMethod": "PUT",
      "RequestBody": "{\r\n  \"sku\": {\r\n    \"name\": \"Standard_GRS\"\r\n  },\r\n  \"kind\": \"Storage\",\r\n  \"location\": \"West US\"\r\n}",
      "RequestHeaders": {
        "x-ms-client-request-id": [
          "267de847-d246-4eed-95d7-ef312a7d07e4"
        ],
        "Accept-Language": [
          "en-US"
        ],
        "User-Agent": [
          "FxVersion/4.6.27817.01",
          "OSName/Windows",
          "OSVersion/Microsoft.Windows.10.0.18362.",
          "Microsoft.Azure.Management.Storage.Version2017.10.01.StorageManagementClient/1.3.2"
        ],
        "Content-Type": [
          "application/json; charset=utf-8"
        ],
        "Content-Length": [
          "97"
        ]
      },
      "ResponseHeaders": {
        "Cache-Control": [
          "no-cache"
        ],
        "Pragma": [
          "no-cache"
        ],
        "Location": [
          "https://management.azure.com/subscriptions/80430018-24ee-4b28-a7bd-fb23b5a221d6/providers/Microsoft.Storage/locations/westus/asyncoperations/f79b5a25-82ac-4c62-8d35-2111c7f0bc23?monitor=true&api-version=2017-10-01"
        ],
        "Retry-After": [
          "17"
        ],
        "x-ms-request-id": [
          "f79b5a25-82ac-4c62-8d35-2111c7f0bc23"
        ],
        "Strict-Transport-Security": [
          "max-age=31536000; includeSubDomains"
        ],
        "Server": [
          "Microsoft-Azure-Storage-Resource-Provider/1.0,Microsoft-HTTPAPI/2.0 Microsoft-HTTPAPI/2.0"
        ],
        "x-ms-ratelimit-remaining-subscription-writes": [
          "1199"
        ],
        "x-ms-correlation-request-id": [
          "c3926f41-6043-4768-9cc8-8104619bebe6"
        ],
        "x-ms-routing-request-id": [
          "UKSOUTH2:20190912T094234Z:c3926f41-6043-4768-9cc8-8104619bebe6"
        ],
        "X-Content-Type-Options": [
          "nosniff"
        ],
        "Date": [
          "Thu, 12 Sep 2019 09:42:34 GMT"
        ],
        "Content-Type": [
          "text/plain; charset=utf-8"
        ],
        "Expires": [
          "-1"
        ],
        "Content-Length": [
          "0"
        ]
      },
      "ResponseBody": "",
      "StatusCode": 202
    },
    {
      "RequestUri": "/subscriptions/80430018-24ee-4b28-a7bd-fb23b5a221d6/providers/Microsoft.Storage/locations/westus/asyncoperations/f79b5a25-82ac-4c62-8d35-2111c7f0bc23?monitor=true&api-version=2017-10-01",
      "EncodedRequestUri": "L3N1YnNjcmlwdGlvbnMvODA0MzAwMTgtMjRlZS00YjI4LWE3YmQtZmIyM2I1YTIyMWQ2L3Byb3ZpZGVycy9NaWNyb3NvZnQuU3RvcmFnZS9sb2NhdGlvbnMvd2VzdHVzL2FzeW5jb3BlcmF0aW9ucy9mNzliNWEyNS04MmFjLTRjNjItOGQzNS0yMTExYzdmMGJjMjM/bW9uaXRvcj10cnVlJmFwaS12ZXJzaW9uPTIwMTctMTAtMDE=",
      "RequestMethod": "GET",
      "RequestBody": "",
      "RequestHeaders": {
        "User-Agent": [
          "FxVersion/4.6.27817.01",
          "OSName/Windows",
          "OSVersion/Microsoft.Windows.10.0.18362.",
          "Microsoft.Azure.Management.Storage.Version2017.10.01.StorageManagementClient/1.3.2"
        ]
      },
      "ResponseHeaders": {
        "Cache-Control": [
          "no-cache"
        ],
        "Pragma": [
          "no-cache"
        ],
        "x-ms-request-id": [
          "b16a7f37-516c-4006-a243-58152002b4c4"
        ],
        "Strict-Transport-Security": [
          "max-age=31536000; includeSubDomains"
        ],
        "Server": [
          "Microsoft-Azure-Storage-Resource-Provider/1.0,Microsoft-HTTPAPI/2.0 Microsoft-HTTPAPI/2.0"
        ],
        "x-ms-ratelimit-remaining-subscription-reads": [
          "11999"
        ],
        "x-ms-correlation-request-id": [
          "dbeda5f6-b5f8-4a7b-9e18-aa1b65495f19"
        ],
        "x-ms-routing-request-id": [
          "UKSOUTH2:20190912T094251Z:dbeda5f6-b5f8-4a7b-9e18-aa1b65495f19"
        ],
        "X-Content-Type-Options": [
          "nosniff"
        ],
        "Date": [
          "Thu, 12 Sep 2019 09:42:51 GMT"
        ],
        "Content-Length": [
          "1053"
        ],
        "Content-Type": [
          "application/json"
        ],
        "Expires": [
          "-1"
        ]
      },
      "ResponseBody": "{\r\n  \"sku\": {\r\n    \"name\": \"Standard_GRS\",\r\n    \"tier\": \"Standard\"\r\n  },\r\n  \"kind\": \"Storage\",\r\n  \"id\": \"/subscriptions/80430018-24ee-4b28-a7bd-fb23b5a221d6/resourceGroups/ps7417/providers/Microsoft.Storage/storageAccounts/ps9964\",\r\n  \"name\": \"ps9964\",\r\n  \"type\": \"Microsoft.Storage/storageAccounts\",\r\n  \"location\": \"westus\",\r\n  \"tags\": {},\r\n  \"properties\": {\r\n    \"networkAcls\": {\r\n      \"bypass\": \"AzureServices\",\r\n      \"virtualNetworkRules\": [],\r\n      \"ipRules\": [],\r\n      \"defaultAction\": \"Allow\"\r\n    },\r\n    \"supportsHttpsTrafficOnly\": false,\r\n    \"encryption\": {\r\n      \"services\": {\r\n        \"file\": {\r\n          \"enabled\": true,\r\n          \"lastEnabledTime\": \"2019-09-12T09:42:33.9490101Z\"\r\n        },\r\n        \"blob\": {\r\n          \"enabled\": true,\r\n          \"lastEnabledTime\": \"2019-09-12T09:42:33.9490101Z\"\r\n        }\r\n      },\r\n      \"keySource\": \"Microsoft.Storage\"\r\n    },\r\n    \"provisioningState\": \"Succeeded\",\r\n    \"creationTime\": \"2019-09-12T09:42:33.870913Z\",\r\n    \"primaryEndpoints\": {\r\n      \"blob\": \"https://ps9964.blob.core.windows.net/\",\r\n      \"queue\": \"https://ps9964.queue.core.windows.net/\",\r\n      \"table\": \"https://ps9964.table.core.windows.net/\",\r\n      \"file\": \"https://ps9964.file.core.windows.net/\"\r\n    },\r\n    \"primaryLocation\": \"westus\",\r\n    \"statusOfPrimary\": \"available\",\r\n    \"secondaryLocation\": \"eastus\",\r\n    \"statusOfSecondary\": \"available\"\r\n  }\r\n}",
      "StatusCode": 200
    },
    {
<<<<<<< HEAD
      "RequestUri": "/subscriptions/80430018-24ee-4b28-a7bd-fb23b5a221d6/resourceGroups/ps5146/providers/microsoft.insights/actionGroups/ps5998?api-version=2019-06-01",
      "EncodedRequestUri": "L3N1YnNjcmlwdGlvbnMvODA0MzAwMTgtMjRlZS00YjI4LWE3YmQtZmIyM2I1YTIyMWQ2L3Jlc291cmNlR3JvdXBzL3BzNTE0Ni9wcm92aWRlcnMvbWljcm9zb2Z0Lmluc2lnaHRzL2FjdGlvbkdyb3Vwcy9wczU5OTg/YXBpLXZlcnNpb249MjAxOS0wNi0wMQ==",
=======
      "RequestUri": "/subscriptions/80430018-24ee-4b28-a7bd-fb23b5a221d6/resourceGroups/ps7417/providers/microsoft.insights/actionGroups/ps5449?api-version=2019-06-01",
      "EncodedRequestUri": "L3N1YnNjcmlwdGlvbnMvODA0MzAwMTgtMjRlZS00YjI4LWE3YmQtZmIyM2I1YTIyMWQ2L3Jlc291cmNlR3JvdXBzL3BzNzQxNy9wcm92aWRlcnMvbWljcm9zb2Z0Lmluc2lnaHRzL2FjdGlvbkdyb3Vwcy9wczU0NDk/YXBpLXZlcnNpb249MjAxOS0wNi0wMQ==",
>>>>>>> c0a47589
      "RequestMethod": "PUT",
      "RequestBody": "{\r\n  \"properties\": {\r\n    \"groupShortName\": \"ASTG\",\r\n    \"enabled\": true,\r\n    \"emailReceivers\": [\r\n      {\r\n        \"name\": \"user1\",\r\n        \"emailAddress\": \"user1@example.com\",\r\n        \"useCommonAlertSchema\": false\r\n      }\r\n    ],\r\n    \"smsReceivers\": [],\r\n    \"webhookReceivers\": []\r\n  },\r\n  \"location\": \"Global\"\r\n}",
      "RequestHeaders": {
        "x-ms-client-request-id": [
          "7f73f53c-613a-4192-a34a-e5841132c527"
        ],
        "Accept-Language": [
          "en-US"
        ],
        "User-Agent": [
          "FxVersion/4.6.27817.01",
          "OSName/Windows",
          "OSVersion/Microsoft.Windows.10.0.18362.",
          "Microsoft.Azure.Management.Monitor.MonitorManagementClient/0.24.1.0"
        ],
        "Content-Type": [
          "application/json; charset=utf-8"
        ],
        "Content-Length": [
          "321"
        ]
      },
      "ResponseHeaders": {
        "Cache-Control": [
          "no-cache"
        ],
        "Pragma": [
          "no-cache"
        ],
        "Strict-Transport-Security": [
          "max-age=31536000; includeSubDomains"
        ],
        "x-ms-request-id": [
          "e3716f36-9dc6-403a-bed7-9b5614022234"
        ],
        "x-ms-ratelimit-remaining-subscription-writes": [
          "1199"
        ],
        "Server": [
          "Microsoft-IIS/8.5"
        ],
        "x-ms-correlation-request-id": [
          "e39c5ba1-34ac-4579-b576-bb1a810780b0"
        ],
        "x-ms-routing-request-id": [
          "UKSOUTH2:20190912T094254Z:e39c5ba1-34ac-4579-b576-bb1a810780b0"
        ],
        "X-Content-Type-Options": [
          "nosniff"
        ],
        "Date": [
          "Thu, 12 Sep 2019 09:42:54 GMT"
        ],
        "Content-Length": [
          "632"
        ],
        "Content-Type": [
          "application/json; charset=utf-8"
        ],
        "Expires": [
          "-1"
        ]
      },
      "ResponseBody": "{\r\n  \"id\": \"/subscriptions/80430018-24ee-4b28-a7bd-fb23b5a221d6/resourceGroups/ps7417/providers/microsoft.insights/actionGroups/ps5449\",\r\n  \"type\": \"Microsoft.Insights/ActionGroups\",\r\n  \"name\": \"ps5449\",\r\n  \"location\": \"Global\",\r\n  \"kind\": null,\r\n  \"tags\": null,\r\n  \"properties\": {\r\n    \"groupShortName\": \"ASTG\",\r\n    \"enabled\": true,\r\n    \"emailReceivers\": [\r\n      {\r\n        \"name\": \"user1\",\r\n        \"emailAddress\": \"user1@example.com\",\r\n        \"status\": \"Enabled\",\r\n        \"useCommonAlertSchema\": false\r\n      }\r\n    ],\r\n    \"smsReceivers\": [],\r\n    \"webhookReceivers\": [],\r\n    \"itsmReceivers\": [],\r\n    \"azureAppPushReceivers\": [],\r\n    \"automationRunbookReceivers\": [],\r\n    \"voiceReceivers\": [],\r\n    \"logicAppReceivers\": [],\r\n    \"azureFunctionReceivers\": [],\r\n    \"armRoleReceivers\": []\r\n  },\r\n  \"identity\": null\r\n}",
      "StatusCode": 201
    },
    {
      "RequestUri": "/subscriptions/80430018-24ee-4b28-a7bd-fb23b5a221d6/resourceGroups/ps7417/providers/Microsoft.Insights/metricAlerts/ps2843?api-version=2018-03-01",
      "EncodedRequestUri": "L3N1YnNjcmlwdGlvbnMvODA0MzAwMTgtMjRlZS00YjI4LWE3YmQtZmIyM2I1YTIyMWQ2L3Jlc291cmNlR3JvdXBzL3BzNzQxNy9wcm92aWRlcnMvTWljcm9zb2Z0Lkluc2lnaHRzL21ldHJpY0FsZXJ0cy9wczI4NDM/YXBpLXZlcnNpb249MjAxOC0wMy0wMQ==",
      "RequestMethod": "PUT",
      "RequestBody": "{\r\n  \"properties\": {\r\n    \"description\": \"This new Metric alert rule was created from Powershell version: 1.2.2\",\r\n    \"severity\": 3,\r\n    \"enabled\": true,\r\n    \"scopes\": [\r\n      \"/subscriptions/80430018-24ee-4b28-a7bd-fb23b5a221d6/resourceGroups/ps7417/providers/Microsoft.Storage/storageAccounts/ps9964\"\r\n    ],\r\n    \"evaluationFrequency\": \"PT1M\",\r\n    \"windowSize\": \"PT1H\",\r\n    \"criteria\": {\r\n      \"odata.type\": \"Microsoft.Azure.Monitor.SingleResourceMultipleMetricCriteria\",\r\n      \"allOf\": [\r\n        {\r\n          \"criterionType\": \"StaticThresholdCriterion\",\r\n          \"operator\": \"GreaterThan\",\r\n          \"threshold\": 8.0,\r\n          \"name\": \"metric1\",\r\n          \"metricName\": \"UsedCapacity\",\r\n          \"timeAggregation\": \"Average\"\r\n        }\r\n      ]\r\n    },\r\n    \"actions\": [\r\n      {\r\n        \"actionGroupId\": \"/subscriptions/80430018-24ee-4b28-a7bd-fb23b5a221d6/resourceGroups/ps7417/providers/microsoft.insights/actionGroups/ps5449\"\r\n      }\r\n    ]\r\n  },\r\n  \"location\": \"global\"\r\n}",
      "RequestHeaders": {
        "x-ms-client-request-id": [
          "730eb2ab-16fa-4e53-bc42-3b79279e1d30"
        ],
        "Accept-Language": [
          "en-US"
        ],
        "User-Agent": [
          "FxVersion/4.6.27817.01",
          "OSName/Windows",
          "OSVersion/Microsoft.Windows.10.0.18362.",
          "Microsoft.Azure.Management.Monitor.MonitorManagementClient/0.24.1.0"
        ],
        "Content-Type": [
          "application/json; charset=utf-8"
        ],
        "Content-Length": [
          "999"
        ]
      },
      "ResponseHeaders": {
        "Cache-Control": [
          "no-cache"
        ],
        "Pragma": [
          "no-cache"
        ],
        "x-ms-request-id": [
          "48ef84e9-7714-4406-8bb1-71d7f7ff9480"
        ],
        "Server": [
          "Microsoft-IIS/10.0"
        ],
        "X-AspNet-Version": [
          "4.0.30319"
        ],
        "X-Powered-By": [
          "ASP.NET"
        ],
        "x-ms-ratelimit-remaining-subscription-writes": [
          "1198"
        ],
        "x-ms-correlation-request-id": [
          "48ef84e9-7714-4406-8bb1-71d7f7ff9480"
        ],
        "x-ms-routing-request-id": [
          "UKSOUTH2:20190912T094259Z:48ef84e9-7714-4406-8bb1-71d7f7ff9480"
        ],
        "Strict-Transport-Security": [
          "max-age=31536000; includeSubDomains"
        ],
        "X-Content-Type-Options": [
          "nosniff"
        ],
        "Date": [
          "Thu, 12 Sep 2019 09:42:59 GMT"
        ],
        "Content-Length": [
          "1356"
        ],
        "Content-Type": [
          "application/json; charset=utf-8"
        ],
        "Expires": [
          "-1"
        ]
      },
      "ResponseBody": "{\r\n  \"location\": \"global\",\r\n  \"type\": \"Microsoft.Insights/metricAlerts\",\r\n  \"name\": \"ps2843\",\r\n  \"id\": \"/subscriptions/80430018-24ee-4b28-a7bd-fb23b5a221d6/resourceGroups/ps7417/providers/Microsoft.Insights/metricAlerts/ps2843\",\r\n  \"properties\": {\r\n    \"description\": \"This new Metric alert rule was created from Powershell version: 1.2.2\",\r\n    \"severity\": 3,\r\n    \"enabled\": true,\r\n    \"scopes\": [\r\n      \"/subscriptions/80430018-24ee-4b28-a7bd-fb23b5a221d6/resourceGroups/ps7417/providers/Microsoft.Storage/storageAccounts/ps9964\"\r\n    ],\r\n    \"evaluationFrequency\": \"PT1M\",\r\n    \"windowSize\": \"PT1H\",\r\n    \"templateType\": 8,\r\n    \"criteria\": {\r\n      \"allOf\": [\r\n        {\r\n          \"threshold\": 8.0,\r\n          \"name\": \"metric1\",\r\n          \"metricNamespace\": \"microsoft.storage/storageaccounts\",\r\n          \"metricName\": \"UsedCapacity\",\r\n          \"operator\": \"GreaterThan\",\r\n          \"timeAggregation\": \"Average\",\r\n          \"criterionType\": \"StaticThresholdCriterion\"\r\n        }\r\n      ],\r\n      \"odata.type\": \"Microsoft.Azure.Monitor.SingleResourceMultipleMetricCriteria\"\r\n    },\r\n    \"targetResourceType\": \"microsoft.storage/storageaccounts\",\r\n    \"actions\": [\r\n      {\r\n        \"actionGroupId\": \"/subscriptions/80430018-24ee-4b28-a7bd-fb23b5a221d6/resourceGroups/ps7417/providers/microsoft.insights/actionGroups/ps5449\"\r\n      }\r\n    ]\r\n  }\r\n}",
      "StatusCode": 200
    },
    {
      "RequestUri": "/subscriptions/80430018-24ee-4b28-a7bd-fb23b5a221d6/resourceGroups/ps7417/providers/Microsoft.Insights/metricAlerts/ps2843?api-version=2018-03-01",
      "EncodedRequestUri": "L3N1YnNjcmlwdGlvbnMvODA0MzAwMTgtMjRlZS00YjI4LWE3YmQtZmIyM2I1YTIyMWQ2L3Jlc291cmNlR3JvdXBzL3BzNzQxNy9wcm92aWRlcnMvTWljcm9zb2Z0Lkluc2lnaHRzL21ldHJpY0FsZXJ0cy9wczI4NDM/YXBpLXZlcnNpb249MjAxOC0wMy0wMQ==",
      "RequestMethod": "GET",
      "RequestBody": "",
      "RequestHeaders": {
        "x-ms-client-request-id": [
          "47023876-6ad7-4f5d-aecf-d1c5a1f454e1"
        ],
        "Accept-Language": [
          "en-US"
        ],
        "User-Agent": [
          "FxVersion/4.6.27817.01",
          "OSName/Windows",
          "OSVersion/Microsoft.Windows.10.0.18362.",
          "Microsoft.Azure.Management.Monitor.MonitorManagementClient/0.24.1.0"
        ]
      },
      "ResponseHeaders": {
        "Cache-Control": [
          "no-cache"
        ],
        "Pragma": [
          "no-cache"
        ],
        "x-ms-request-id": [
          "c9bf26ed-0e6b-4fa2-82f2-0c77b254f135"
        ],
        "Server": [
          "Microsoft-IIS/10.0"
        ],
        "X-AspNet-Version": [
          "4.0.30319"
        ],
        "X-Powered-By": [
          "ASP.NET"
        ],
        "x-ms-ratelimit-remaining-subscription-reads": [
          "11999"
        ],
        "x-ms-correlation-request-id": [
          "c9bf26ed-0e6b-4fa2-82f2-0c77b254f135"
        ],
        "x-ms-routing-request-id": [
          "UKSOUTH2:20190912T094259Z:c9bf26ed-0e6b-4fa2-82f2-0c77b254f135"
        ],
        "Strict-Transport-Security": [
          "max-age=31536000; includeSubDomains"
        ],
        "X-Content-Type-Options": [
          "nosniff"
        ],
        "Date": [
          "Thu, 12 Sep 2019 09:42:59 GMT"
        ],
        "Content-Length": [
          "1356"
        ],
        "Content-Type": [
          "application/json; charset=utf-8"
        ],
        "Expires": [
          "-1"
        ]
      },
      "ResponseBody": "{\r\n  \"location\": \"global\",\r\n  \"type\": \"Microsoft.Insights/metricAlerts\",\r\n  \"name\": \"ps2843\",\r\n  \"id\": \"/subscriptions/80430018-24ee-4b28-a7bd-fb23b5a221d6/resourceGroups/ps7417/providers/Microsoft.Insights/metricAlerts/ps2843\",\r\n  \"properties\": {\r\n    \"description\": \"This new Metric alert rule was created from Powershell version: 1.2.2\",\r\n    \"severity\": 3,\r\n    \"enabled\": true,\r\n    \"scopes\": [\r\n      \"/subscriptions/80430018-24ee-4b28-a7bd-fb23b5a221d6/resourceGroups/ps7417/providers/Microsoft.Storage/storageAccounts/ps9964\"\r\n    ],\r\n    \"evaluationFrequency\": \"PT1M\",\r\n    \"windowSize\": \"PT1H\",\r\n    \"templateType\": 8,\r\n    \"criteria\": {\r\n      \"allOf\": [\r\n        {\r\n          \"threshold\": 8.0,\r\n          \"name\": \"metric1\",\r\n          \"metricNamespace\": \"microsoft.storage/storageaccounts\",\r\n          \"metricName\": \"UsedCapacity\",\r\n          \"operator\": \"GreaterThan\",\r\n          \"timeAggregation\": \"Average\",\r\n          \"criterionType\": \"StaticThresholdCriterion\"\r\n        }\r\n      ],\r\n      \"odata.type\": \"Microsoft.Azure.Monitor.SingleResourceMultipleMetricCriteria\"\r\n    },\r\n    \"targetResourceType\": \"microsoft.storage/storageaccounts\",\r\n    \"actions\": [\r\n      {\r\n        \"actionGroupId\": \"/subscriptions/80430018-24ee-4b28-a7bd-fb23b5a221d6/resourceGroups/ps7417/providers/microsoft.insights/actionGroups/ps5449\"\r\n      }\r\n    ]\r\n  }\r\n}",
      "StatusCode": 200
    },
    {
      "RequestUri": "/subscriptions/80430018-24ee-4b28-a7bd-fb23b5a221d6/resourceGroups/ps7417/providers/Microsoft.Insights/metricAlerts/ps2843?api-version=2018-03-01",
      "EncodedRequestUri": "L3N1YnNjcmlwdGlvbnMvODA0MzAwMTgtMjRlZS00YjI4LWE3YmQtZmIyM2I1YTIyMWQ2L3Jlc291cmNlR3JvdXBzL3BzNzQxNy9wcm92aWRlcnMvTWljcm9zb2Z0Lkluc2lnaHRzL21ldHJpY0FsZXJ0cy9wczI4NDM/YXBpLXZlcnNpb249MjAxOC0wMy0wMQ==",
      "RequestMethod": "DELETE",
      "RequestBody": "",
      "RequestHeaders": {
        "x-ms-client-request-id": [
          "50c5d417-f1d0-4ad5-acf8-0a3a63062571"
        ],
        "Accept-Language": [
          "en-US"
        ],
        "User-Agent": [
          "FxVersion/4.6.27817.01",
          "OSName/Windows",
          "OSVersion/Microsoft.Windows.10.0.18362.",
          "Microsoft.Azure.Management.Monitor.MonitorManagementClient/0.24.1.0"
        ]
      },
      "ResponseHeaders": {
        "Cache-Control": [
          "no-cache"
        ],
        "Pragma": [
          "no-cache"
        ],
        "x-ms-request-id": [
          "a9433fd8-011f-448d-ac6d-6487f20bcff4"
        ],
        "Server": [
          "Microsoft-IIS/10.0"
        ],
        "X-AspNet-Version": [
          "4.0.30319"
        ],
        "X-Powered-By": [
          "ASP.NET"
        ],
        "x-ms-ratelimit-remaining-subscription-deletes": [
          "14999"
        ],
        "x-ms-correlation-request-id": [
          "a9433fd8-011f-448d-ac6d-6487f20bcff4"
        ],
        "x-ms-routing-request-id": [
          "UKSOUTH2:20190912T094302Z:a9433fd8-011f-448d-ac6d-6487f20bcff4"
        ],
        "Strict-Transport-Security": [
          "max-age=31536000; includeSubDomains"
        ],
        "X-Content-Type-Options": [
          "nosniff"
        ],
        "Date": [
          "Thu, 12 Sep 2019 09:43:01 GMT"
        ],
        "Expires": [
          "-1"
        ],
        "Content-Length": [
          "0"
        ]
      },
      "ResponseBody": "",
      "StatusCode": 200
    },
    {
<<<<<<< HEAD
      "RequestUri": "/subscriptions/80430018-24ee-4b28-a7bd-fb23b5a221d6/resourceGroups/ps5146/providers/microsoft.insights/actionGroups/ps5998?api-version=2019-06-01",
      "EncodedRequestUri": "L3N1YnNjcmlwdGlvbnMvODA0MzAwMTgtMjRlZS00YjI4LWE3YmQtZmIyM2I1YTIyMWQ2L3Jlc291cmNlR3JvdXBzL3BzNTE0Ni9wcm92aWRlcnMvbWljcm9zb2Z0Lmluc2lnaHRzL2FjdGlvbkdyb3Vwcy9wczU5OTg/YXBpLXZlcnNpb249MjAxOS0wNi0wMQ==",
=======
      "RequestUri": "/subscriptions/80430018-24ee-4b28-a7bd-fb23b5a221d6/resourceGroups/ps7417/providers/microsoft.insights/actionGroups/ps5449?api-version=2019-06-01",
      "EncodedRequestUri": "L3N1YnNjcmlwdGlvbnMvODA0MzAwMTgtMjRlZS00YjI4LWE3YmQtZmIyM2I1YTIyMWQ2L3Jlc291cmNlR3JvdXBzL3BzNzQxNy9wcm92aWRlcnMvbWljcm9zb2Z0Lmluc2lnaHRzL2FjdGlvbkdyb3Vwcy9wczU0NDk/YXBpLXZlcnNpb249MjAxOS0wNi0wMQ==",
>>>>>>> c0a47589
      "RequestMethod": "DELETE",
      "RequestBody": "",
      "RequestHeaders": {
        "x-ms-client-request-id": [
          "d694ba5a-b8fc-4f1a-a36e-69306d9f1362"
        ],
        "Accept-Language": [
          "en-US"
        ],
        "User-Agent": [
          "FxVersion/4.6.27817.01",
          "OSName/Windows",
          "OSVersion/Microsoft.Windows.10.0.18362.",
          "Microsoft.Azure.Management.Monitor.MonitorManagementClient/0.24.1.0"
        ]
      },
      "ResponseHeaders": {
        "Cache-Control": [
          "no-cache"
        ],
        "Pragma": [
          "no-cache"
        ],
        "Strict-Transport-Security": [
          "max-age=31536000; includeSubDomains"
        ],
        "x-ms-request-id": [
          "1cdeb2f6-2b60-4e70-8553-3f483a293539"
        ],
        "Server": [
          "Microsoft-IIS/8.5"
        ],
        "x-ms-ratelimit-remaining-subscription-deletes": [
          "14998"
        ],
        "x-ms-correlation-request-id": [
          "b2ce80d1-406e-4669-b2bc-66938c87bace"
        ],
        "x-ms-routing-request-id": [
          "UKSOUTH2:20190912T094304Z:b2ce80d1-406e-4669-b2bc-66938c87bace"
        ],
        "X-Content-Type-Options": [
          "nosniff"
        ],
        "Date": [
          "Thu, 12 Sep 2019 09:43:04 GMT"
        ],
        "Expires": [
          "-1"
        ],
        "Content-Length": [
          "0"
        ]
      },
      "ResponseBody": "",
      "StatusCode": 200
    },
    {
      "RequestUri": "/subscriptions/80430018-24ee-4b28-a7bd-fb23b5a221d6/resourceGroups/ps7417/providers/Microsoft.Storage/storageAccounts/ps9964?api-version=2017-10-01",
      "EncodedRequestUri": "L3N1YnNjcmlwdGlvbnMvODA0MzAwMTgtMjRlZS00YjI4LWE3YmQtZmIyM2I1YTIyMWQ2L3Jlc291cmNlR3JvdXBzL3BzNzQxNy9wcm92aWRlcnMvTWljcm9zb2Z0LlN0b3JhZ2Uvc3RvcmFnZUFjY291bnRzL3BzOTk2ND9hcGktdmVyc2lvbj0yMDE3LTEwLTAx",
      "RequestMethod": "DELETE",
      "RequestBody": "",
      "RequestHeaders": {
        "x-ms-client-request-id": [
          "40b40ada-e517-4b6a-aa84-8f9b5765f66b"
        ],
        "Accept-Language": [
          "en-US"
        ],
        "User-Agent": [
          "FxVersion/4.6.27817.01",
          "OSName/Windows",
          "OSVersion/Microsoft.Windows.10.0.18362.",
          "Microsoft.Azure.Management.Storage.Version2017.10.01.StorageManagementClient/1.3.2"
        ]
      },
      "ResponseHeaders": {
        "Cache-Control": [
          "no-cache"
        ],
        "Pragma": [
          "no-cache"
        ],
        "x-ms-request-id": [
          "2d27d165-e6d3-4b1b-9ba8-2a37d9debf9e"
        ],
        "Strict-Transport-Security": [
          "max-age=31536000; includeSubDomains"
        ],
        "x-ms-ratelimit-remaining-subscription-deletes": [
          "14999"
        ],
        "Server": [
          "Microsoft-Azure-Storage-Resource-Provider/1.0,Microsoft-HTTPAPI/2.0 Microsoft-HTTPAPI/2.0"
        ],
        "x-ms-correlation-request-id": [
          "f2555a6e-a589-4035-aa91-c701211f7b95"
        ],
        "x-ms-routing-request-id": [
          "UKSOUTH2:20190912T094307Z:f2555a6e-a589-4035-aa91-c701211f7b95"
        ],
        "X-Content-Type-Options": [
          "nosniff"
        ],
        "Date": [
          "Thu, 12 Sep 2019 09:43:06 GMT"
        ],
        "Content-Type": [
          "text/plain; charset=utf-8"
        ],
        "Expires": [
          "-1"
        ],
        "Content-Length": [
          "0"
        ]
      },
      "ResponseBody": "",
      "StatusCode": 200
    },
    {
      "RequestUri": "/subscriptions/80430018-24ee-4b28-a7bd-fb23b5a221d6/resourcegroups/ps7417?api-version=2016-09-01",
      "EncodedRequestUri": "L3N1YnNjcmlwdGlvbnMvODA0MzAwMTgtMjRlZS00YjI4LWE3YmQtZmIyM2I1YTIyMWQ2L3Jlc291cmNlZ3JvdXBzL3BzNzQxNz9hcGktdmVyc2lvbj0yMDE2LTA5LTAx",
      "RequestMethod": "DELETE",
      "RequestBody": "",
      "RequestHeaders": {
        "x-ms-client-request-id": [
          "bbe21604-a1bf-4932-9cdb-d0ad8ec2aec0"
        ],
        "Accept-Language": [
          "en-US"
        ],
        "User-Agent": [
          "FxVersion/4.6.27817.01",
          "OSName/Windows",
          "OSVersion/Microsoft.Windows.10.0.18362.",
          "Microsoft.Azure.Management.Internal.Resources.ResourceManagementClient/1.3.2"
        ]
      },
      "ResponseHeaders": {
        "Cache-Control": [
          "no-cache"
        ],
        "Pragma": [
          "no-cache"
        ],
        "Location": [
          "https://management.azure.com/subscriptions/80430018-24ee-4b28-a7bd-fb23b5a221d6/operationresults/eyJqb2JJZCI6IlJFU09VUkNFR1JPVVBERUxFVElPTkpPQi1QUzc0MTctV0VTVFVTIiwiam9iTG9jYXRpb24iOiJ3ZXN0dXMifQ?api-version=2016-09-01"
        ],
        "Retry-After": [
          "15"
        ],
        "x-ms-ratelimit-remaining-subscription-deletes": [
          "14999"
        ],
        "x-ms-request-id": [
          "834f26bc-fc28-468d-8ddf-203881409394"
        ],
        "x-ms-correlation-request-id": [
          "834f26bc-fc28-468d-8ddf-203881409394"
        ],
        "x-ms-routing-request-id": [
          "UKSOUTH2:20190912T094310Z:834f26bc-fc28-468d-8ddf-203881409394"
        ],
        "Strict-Transport-Security": [
          "max-age=31536000; includeSubDomains"
        ],
        "X-Content-Type-Options": [
          "nosniff"
        ],
        "Date": [
          "Thu, 12 Sep 2019 09:43:10 GMT"
        ],
        "Expires": [
          "-1"
        ],
        "Content-Length": [
          "0"
        ]
      },
      "ResponseBody": "",
      "StatusCode": 202
    },
    {
      "RequestUri": "/subscriptions/80430018-24ee-4b28-a7bd-fb23b5a221d6/operationresults/eyJqb2JJZCI6IlJFU09VUkNFR1JPVVBERUxFVElPTkpPQi1QUzc0MTctV0VTVFVTIiwiam9iTG9jYXRpb24iOiJ3ZXN0dXMifQ?api-version=2016-09-01",
      "EncodedRequestUri": "L3N1YnNjcmlwdGlvbnMvODA0MzAwMTgtMjRlZS00YjI4LWE3YmQtZmIyM2I1YTIyMWQ2L29wZXJhdGlvbnJlc3VsdHMvZXlKcWIySkpaQ0k2SWxKRlUwOVZVa05GUjFKUFZWQkVSVXhGVkVsUFRrcFBRaTFRVXpjME1UY3RWMFZUVkZWVElpd2lhbTlpVEc5allYUnBiMjRpT2lKM1pYTjBkWE1pZlE/YXBpLXZlcnNpb249MjAxNi0wOS0wMQ==",
      "RequestMethod": "GET",
      "RequestBody": "",
      "RequestHeaders": {
        "User-Agent": [
          "FxVersion/4.6.27817.01",
          "OSName/Windows",
          "OSVersion/Microsoft.Windows.10.0.18362.",
          "Microsoft.Azure.Management.Internal.Resources.ResourceManagementClient/1.3.2"
        ]
      },
      "ResponseHeaders": {
        "Cache-Control": [
          "no-cache"
        ],
        "Pragma": [
          "no-cache"
        ],
        "Location": [
          "https://management.azure.com/subscriptions/80430018-24ee-4b28-a7bd-fb23b5a221d6/operationresults/eyJqb2JJZCI6IlJFU09VUkNFR1JPVVBERUxFVElPTkpPQi1QUzc0MTctV0VTVFVTIiwiam9iTG9jYXRpb24iOiJ3ZXN0dXMifQ?api-version=2016-09-01"
        ],
        "Retry-After": [
          "15"
        ],
        "x-ms-ratelimit-remaining-subscription-reads": [
          "11999"
        ],
        "x-ms-request-id": [
          "3f917a83-46db-47c5-be06-3bd0b6ceea0c"
        ],
        "x-ms-correlation-request-id": [
          "3f917a83-46db-47c5-be06-3bd0b6ceea0c"
        ],
        "x-ms-routing-request-id": [
          "UKSOUTH2:20190912T094325Z:3f917a83-46db-47c5-be06-3bd0b6ceea0c"
        ],
        "Strict-Transport-Security": [
          "max-age=31536000; includeSubDomains"
        ],
        "X-Content-Type-Options": [
          "nosniff"
        ],
        "Date": [
          "Thu, 12 Sep 2019 09:43:25 GMT"
        ],
        "Expires": [
          "-1"
        ],
        "Content-Length": [
          "0"
        ]
      },
      "ResponseBody": "",
      "StatusCode": 202
    },
    {
      "RequestUri": "/subscriptions/80430018-24ee-4b28-a7bd-fb23b5a221d6/operationresults/eyJqb2JJZCI6IlJFU09VUkNFR1JPVVBERUxFVElPTkpPQi1QUzc0MTctV0VTVFVTIiwiam9iTG9jYXRpb24iOiJ3ZXN0dXMifQ?api-version=2016-09-01",
      "EncodedRequestUri": "L3N1YnNjcmlwdGlvbnMvODA0MzAwMTgtMjRlZS00YjI4LWE3YmQtZmIyM2I1YTIyMWQ2L29wZXJhdGlvbnJlc3VsdHMvZXlKcWIySkpaQ0k2SWxKRlUwOVZVa05GUjFKUFZWQkVSVXhGVkVsUFRrcFBRaTFRVXpjME1UY3RWMFZUVkZWVElpd2lhbTlpVEc5allYUnBiMjRpT2lKM1pYTjBkWE1pZlE/YXBpLXZlcnNpb249MjAxNi0wOS0wMQ==",
      "RequestMethod": "GET",
      "RequestBody": "",
      "RequestHeaders": {
        "User-Agent": [
          "FxVersion/4.6.27817.01",
          "OSName/Windows",
          "OSVersion/Microsoft.Windows.10.0.18362.",
          "Microsoft.Azure.Management.Internal.Resources.ResourceManagementClient/1.3.2"
        ]
      },
      "ResponseHeaders": {
        "Cache-Control": [
          "no-cache"
        ],
        "Pragma": [
          "no-cache"
        ],
        "Location": [
          "https://management.azure.com/subscriptions/80430018-24ee-4b28-a7bd-fb23b5a221d6/operationresults/eyJqb2JJZCI6IlJFU09VUkNFR1JPVVBERUxFVElPTkpPQi1QUzc0MTctV0VTVFVTIiwiam9iTG9jYXRpb24iOiJ3ZXN0dXMifQ?api-version=2016-09-01"
        ],
        "Retry-After": [
          "15"
        ],
        "x-ms-ratelimit-remaining-subscription-reads": [
          "11998"
        ],
        "x-ms-request-id": [
          "add003d3-9c1a-4e65-8f38-d557f7f654c5"
        ],
        "x-ms-correlation-request-id": [
          "add003d3-9c1a-4e65-8f38-d557f7f654c5"
        ],
        "x-ms-routing-request-id": [
          "UKSOUTH2:20190912T094341Z:add003d3-9c1a-4e65-8f38-d557f7f654c5"
        ],
        "Strict-Transport-Security": [
          "max-age=31536000; includeSubDomains"
        ],
        "X-Content-Type-Options": [
          "nosniff"
        ],
        "Date": [
          "Thu, 12 Sep 2019 09:43:40 GMT"
        ],
        "Expires": [
          "-1"
        ],
        "Content-Length": [
          "0"
        ]
      },
      "ResponseBody": "",
      "StatusCode": 202
    },
    {
      "RequestUri": "/subscriptions/80430018-24ee-4b28-a7bd-fb23b5a221d6/operationresults/eyJqb2JJZCI6IlJFU09VUkNFR1JPVVBERUxFVElPTkpPQi1QUzc0MTctV0VTVFVTIiwiam9iTG9jYXRpb24iOiJ3ZXN0dXMifQ?api-version=2016-09-01",
      "EncodedRequestUri": "L3N1YnNjcmlwdGlvbnMvODA0MzAwMTgtMjRlZS00YjI4LWE3YmQtZmIyM2I1YTIyMWQ2L29wZXJhdGlvbnJlc3VsdHMvZXlKcWIySkpaQ0k2SWxKRlUwOVZVa05GUjFKUFZWQkVSVXhGVkVsUFRrcFBRaTFRVXpjME1UY3RWMFZUVkZWVElpd2lhbTlpVEc5allYUnBiMjRpT2lKM1pYTjBkWE1pZlE/YXBpLXZlcnNpb249MjAxNi0wOS0wMQ==",
      "RequestMethod": "GET",
      "RequestBody": "",
      "RequestHeaders": {
        "User-Agent": [
          "FxVersion/4.6.27817.01",
          "OSName/Windows",
          "OSVersion/Microsoft.Windows.10.0.18362.",
          "Microsoft.Azure.Management.Internal.Resources.ResourceManagementClient/1.3.2"
        ]
      },
      "ResponseHeaders": {
        "Cache-Control": [
          "no-cache"
        ],
        "Pragma": [
          "no-cache"
        ],
        "Location": [
          "https://management.azure.com/subscriptions/80430018-24ee-4b28-a7bd-fb23b5a221d6/operationresults/eyJqb2JJZCI6IlJFU09VUkNFR1JPVVBERUxFVElPTkpPQi1QUzc0MTctV0VTVFVTIiwiam9iTG9jYXRpb24iOiJ3ZXN0dXMifQ?api-version=2016-09-01"
        ],
        "Retry-After": [
          "15"
        ],
        "x-ms-ratelimit-remaining-subscription-reads": [
          "11997"
        ],
        "x-ms-request-id": [
          "f81a6ed3-e206-4dd0-8758-461eb12d00ba"
        ],
        "x-ms-correlation-request-id": [
          "f81a6ed3-e206-4dd0-8758-461eb12d00ba"
        ],
        "x-ms-routing-request-id": [
          "UKSOUTH2:20190912T094356Z:f81a6ed3-e206-4dd0-8758-461eb12d00ba"
        ],
        "Strict-Transport-Security": [
          "max-age=31536000; includeSubDomains"
        ],
        "X-Content-Type-Options": [
          "nosniff"
        ],
        "Date": [
          "Thu, 12 Sep 2019 09:43:56 GMT"
        ],
        "Expires": [
          "-1"
        ],
        "Content-Length": [
          "0"
        ]
      },
      "ResponseBody": "",
      "StatusCode": 202
    },
    {
      "RequestUri": "/subscriptions/80430018-24ee-4b28-a7bd-fb23b5a221d6/operationresults/eyJqb2JJZCI6IlJFU09VUkNFR1JPVVBERUxFVElPTkpPQi1QUzc0MTctV0VTVFVTIiwiam9iTG9jYXRpb24iOiJ3ZXN0dXMifQ?api-version=2016-09-01",
      "EncodedRequestUri": "L3N1YnNjcmlwdGlvbnMvODA0MzAwMTgtMjRlZS00YjI4LWE3YmQtZmIyM2I1YTIyMWQ2L29wZXJhdGlvbnJlc3VsdHMvZXlKcWIySkpaQ0k2SWxKRlUwOVZVa05GUjFKUFZWQkVSVXhGVkVsUFRrcFBRaTFRVXpjME1UY3RWMFZUVkZWVElpd2lhbTlpVEc5allYUnBiMjRpT2lKM1pYTjBkWE1pZlE/YXBpLXZlcnNpb249MjAxNi0wOS0wMQ==",
      "RequestMethod": "GET",
      "RequestBody": "",
      "RequestHeaders": {
        "User-Agent": [
          "FxVersion/4.6.27817.01",
          "OSName/Windows",
          "OSVersion/Microsoft.Windows.10.0.18362.",
          "Microsoft.Azure.Management.Internal.Resources.ResourceManagementClient/1.3.2"
        ]
      },
      "ResponseHeaders": {
        "Cache-Control": [
          "no-cache"
        ],
        "Pragma": [
          "no-cache"
        ],
        "Location": [
          "https://management.azure.com/subscriptions/80430018-24ee-4b28-a7bd-fb23b5a221d6/operationresults/eyJqb2JJZCI6IlJFU09VUkNFR1JPVVBERUxFVElPTkpPQi1QUzc0MTctV0VTVFVTIiwiam9iTG9jYXRpb24iOiJ3ZXN0dXMifQ?api-version=2016-09-01"
        ],
        "Retry-After": [
          "15"
        ],
        "x-ms-ratelimit-remaining-subscription-reads": [
          "11996"
        ],
        "x-ms-request-id": [
          "46095b3e-871e-4c3f-af74-e8a9e387032f"
        ],
        "x-ms-correlation-request-id": [
          "46095b3e-871e-4c3f-af74-e8a9e387032f"
        ],
        "x-ms-routing-request-id": [
          "UKSOUTH2:20190912T094411Z:46095b3e-871e-4c3f-af74-e8a9e387032f"
        ],
        "Strict-Transport-Security": [
          "max-age=31536000; includeSubDomains"
        ],
        "X-Content-Type-Options": [
          "nosniff"
        ],
        "Date": [
          "Thu, 12 Sep 2019 09:44:11 GMT"
        ],
        "Expires": [
          "-1"
        ],
        "Content-Length": [
          "0"
        ]
      },
      "ResponseBody": "",
      "StatusCode": 202
    },
    {
      "RequestUri": "/subscriptions/80430018-24ee-4b28-a7bd-fb23b5a221d6/operationresults/eyJqb2JJZCI6IlJFU09VUkNFR1JPVVBERUxFVElPTkpPQi1QUzc0MTctV0VTVFVTIiwiam9iTG9jYXRpb24iOiJ3ZXN0dXMifQ?api-version=2016-09-01",
      "EncodedRequestUri": "L3N1YnNjcmlwdGlvbnMvODA0MzAwMTgtMjRlZS00YjI4LWE3YmQtZmIyM2I1YTIyMWQ2L29wZXJhdGlvbnJlc3VsdHMvZXlKcWIySkpaQ0k2SWxKRlUwOVZVa05GUjFKUFZWQkVSVXhGVkVsUFRrcFBRaTFRVXpjME1UY3RWMFZUVkZWVElpd2lhbTlpVEc5allYUnBiMjRpT2lKM1pYTjBkWE1pZlE/YXBpLXZlcnNpb249MjAxNi0wOS0wMQ==",
      "RequestMethod": "GET",
      "RequestBody": "",
      "RequestHeaders": {
        "User-Agent": [
          "FxVersion/4.6.27817.01",
          "OSName/Windows",
          "OSVersion/Microsoft.Windows.10.0.18362.",
          "Microsoft.Azure.Management.Internal.Resources.ResourceManagementClient/1.3.2"
        ]
      },
      "ResponseHeaders": {
        "Cache-Control": [
          "no-cache"
        ],
        "Pragma": [
          "no-cache"
        ],
        "Location": [
          "https://management.azure.com/subscriptions/80430018-24ee-4b28-a7bd-fb23b5a221d6/operationresults/eyJqb2JJZCI6IlJFU09VUkNFR1JPVVBERUxFVElPTkpPQi1QUzc0MTctV0VTVFVTIiwiam9iTG9jYXRpb24iOiJ3ZXN0dXMifQ?api-version=2016-09-01"
        ],
        "Retry-After": [
          "15"
        ],
        "x-ms-ratelimit-remaining-subscription-reads": [
          "11995"
        ],
        "x-ms-request-id": [
          "d4d2cfc1-f899-47b0-95c8-cf3bf7c8b253"
        ],
        "x-ms-correlation-request-id": [
          "d4d2cfc1-f899-47b0-95c8-cf3bf7c8b253"
        ],
        "x-ms-routing-request-id": [
          "UKSOUTH2:20190912T094427Z:d4d2cfc1-f899-47b0-95c8-cf3bf7c8b253"
        ],
        "Strict-Transport-Security": [
          "max-age=31536000; includeSubDomains"
        ],
        "X-Content-Type-Options": [
          "nosniff"
        ],
        "Date": [
          "Thu, 12 Sep 2019 09:44:26 GMT"
        ],
        "Expires": [
          "-1"
        ],
        "Content-Length": [
          "0"
        ]
      },
      "ResponseBody": "",
      "StatusCode": 202
    },
    {
      "RequestUri": "/subscriptions/80430018-24ee-4b28-a7bd-fb23b5a221d6/operationresults/eyJqb2JJZCI6IlJFU09VUkNFR1JPVVBERUxFVElPTkpPQi1QUzc0MTctV0VTVFVTIiwiam9iTG9jYXRpb24iOiJ3ZXN0dXMifQ?api-version=2016-09-01",
      "EncodedRequestUri": "L3N1YnNjcmlwdGlvbnMvODA0MzAwMTgtMjRlZS00YjI4LWE3YmQtZmIyM2I1YTIyMWQ2L29wZXJhdGlvbnJlc3VsdHMvZXlKcWIySkpaQ0k2SWxKRlUwOVZVa05GUjFKUFZWQkVSVXhGVkVsUFRrcFBRaTFRVXpjME1UY3RWMFZUVkZWVElpd2lhbTlpVEc5allYUnBiMjRpT2lKM1pYTjBkWE1pZlE/YXBpLXZlcnNpb249MjAxNi0wOS0wMQ==",
      "RequestMethod": "GET",
      "RequestBody": "",
      "RequestHeaders": {
        "User-Agent": [
          "FxVersion/4.6.27817.01",
          "OSName/Windows",
          "OSVersion/Microsoft.Windows.10.0.18362.",
          "Microsoft.Azure.Management.Internal.Resources.ResourceManagementClient/1.3.2"
        ]
      },
      "ResponseHeaders": {
        "Cache-Control": [
          "no-cache"
        ],
        "Pragma": [
          "no-cache"
        ],
        "Location": [
          "https://management.azure.com/subscriptions/80430018-24ee-4b28-a7bd-fb23b5a221d6/operationresults/eyJqb2JJZCI6IlJFU09VUkNFR1JPVVBERUxFVElPTkpPQi1QUzc0MTctV0VTVFVTIiwiam9iTG9jYXRpb24iOiJ3ZXN0dXMifQ?api-version=2016-09-01"
        ],
        "Retry-After": [
          "15"
        ],
        "x-ms-ratelimit-remaining-subscription-reads": [
          "11994"
        ],
        "x-ms-request-id": [
          "4bc6b8b1-3487-417e-a9a9-f3f0cd03b648"
        ],
        "x-ms-correlation-request-id": [
          "4bc6b8b1-3487-417e-a9a9-f3f0cd03b648"
        ],
        "x-ms-routing-request-id": [
          "UKSOUTH2:20190912T094442Z:4bc6b8b1-3487-417e-a9a9-f3f0cd03b648"
        ],
        "Strict-Transport-Security": [
          "max-age=31536000; includeSubDomains"
        ],
        "X-Content-Type-Options": [
          "nosniff"
        ],
        "Date": [
          "Thu, 12 Sep 2019 09:44:41 GMT"
        ],
        "Expires": [
          "-1"
        ],
        "Content-Length": [
          "0"
        ]
      },
      "ResponseBody": "",
      "StatusCode": 202
    },
    {
      "RequestUri": "/subscriptions/80430018-24ee-4b28-a7bd-fb23b5a221d6/operationresults/eyJqb2JJZCI6IlJFU09VUkNFR1JPVVBERUxFVElPTkpPQi1QUzc0MTctV0VTVFVTIiwiam9iTG9jYXRpb24iOiJ3ZXN0dXMifQ?api-version=2016-09-01",
      "EncodedRequestUri": "L3N1YnNjcmlwdGlvbnMvODA0MzAwMTgtMjRlZS00YjI4LWE3YmQtZmIyM2I1YTIyMWQ2L29wZXJhdGlvbnJlc3VsdHMvZXlKcWIySkpaQ0k2SWxKRlUwOVZVa05GUjFKUFZWQkVSVXhGVkVsUFRrcFBRaTFRVXpjME1UY3RWMFZUVkZWVElpd2lhbTlpVEc5allYUnBiMjRpT2lKM1pYTjBkWE1pZlE/YXBpLXZlcnNpb249MjAxNi0wOS0wMQ==",
      "RequestMethod": "GET",
      "RequestBody": "",
      "RequestHeaders": {
        "User-Agent": [
          "FxVersion/4.6.27817.01",
          "OSName/Windows",
          "OSVersion/Microsoft.Windows.10.0.18362.",
          "Microsoft.Azure.Management.Internal.Resources.ResourceManagementClient/1.3.2"
        ]
      },
      "ResponseHeaders": {
        "Cache-Control": [
          "no-cache"
        ],
        "Pragma": [
          "no-cache"
        ],
        "x-ms-ratelimit-remaining-subscription-reads": [
          "11993"
        ],
        "x-ms-request-id": [
          "a9a2b1cb-d647-486f-8356-8f61324f8b8a"
        ],
        "x-ms-correlation-request-id": [
          "a9a2b1cb-d647-486f-8356-8f61324f8b8a"
        ],
        "x-ms-routing-request-id": [
          "UKSOUTH2:20190912T094458Z:a9a2b1cb-d647-486f-8356-8f61324f8b8a"
        ],
        "Strict-Transport-Security": [
          "max-age=31536000; includeSubDomains"
        ],
        "X-Content-Type-Options": [
          "nosniff"
        ],
        "Date": [
          "Thu, 12 Sep 2019 09:44:58 GMT"
        ],
        "Expires": [
          "-1"
        ],
        "Content-Length": [
          "0"
        ]
      },
      "ResponseBody": "",
      "StatusCode": 200
    },
    {
      "RequestUri": "/subscriptions/80430018-24ee-4b28-a7bd-fb23b5a221d6/operationresults/eyJqb2JJZCI6IlJFU09VUkNFR1JPVVBERUxFVElPTkpPQi1QUzc0MTctV0VTVFVTIiwiam9iTG9jYXRpb24iOiJ3ZXN0dXMifQ?api-version=2016-09-01",
      "EncodedRequestUri": "L3N1YnNjcmlwdGlvbnMvODA0MzAwMTgtMjRlZS00YjI4LWE3YmQtZmIyM2I1YTIyMWQ2L29wZXJhdGlvbnJlc3VsdHMvZXlKcWIySkpaQ0k2SWxKRlUwOVZVa05GUjFKUFZWQkVSVXhGVkVsUFRrcFBRaTFRVXpjME1UY3RWMFZUVkZWVElpd2lhbTlpVEc5allYUnBiMjRpT2lKM1pYTjBkWE1pZlE/YXBpLXZlcnNpb249MjAxNi0wOS0wMQ==",
      "RequestMethod": "GET",
      "RequestBody": "",
      "RequestHeaders": {
        "User-Agent": [
          "FxVersion/4.6.27817.01",
          "OSName/Windows",
          "OSVersion/Microsoft.Windows.10.0.18362.",
          "Microsoft.Azure.Management.Internal.Resources.ResourceManagementClient/1.3.2"
        ]
      },
      "ResponseHeaders": {
        "Cache-Control": [
          "no-cache"
        ],
        "Pragma": [
          "no-cache"
        ],
        "x-ms-ratelimit-remaining-subscription-reads": [
          "11992"
        ],
        "x-ms-request-id": [
          "7b14fd23-be58-4cd7-92af-41a36e98af56"
        ],
        "x-ms-correlation-request-id": [
          "7b14fd23-be58-4cd7-92af-41a36e98af56"
        ],
        "x-ms-routing-request-id": [
          "UKSOUTH2:20190912T094458Z:7b14fd23-be58-4cd7-92af-41a36e98af56"
        ],
        "Strict-Transport-Security": [
          "max-age=31536000; includeSubDomains"
        ],
        "X-Content-Type-Options": [
          "nosniff"
        ],
        "Date": [
          "Thu, 12 Sep 2019 09:44:58 GMT"
        ],
        "Expires": [
          "-1"
        ],
        "Content-Length": [
          "0"
        ]
      },
      "ResponseBody": "",
      "StatusCode": 200
    }
  ],
  "Names": {
    "Test-GetAzureRmMetricAlertRuleV2": [
      "ps7417",
      "ps9964",
      "ps2843",
      "ps5449"
    ]
  },
  "Variables": {
    "SubscriptionId": "80430018-24ee-4b28-a7bd-fb23b5a221d6"
  }
}<|MERGE_RESOLUTION|>--- conflicted
+++ resolved
@@ -199,13 +199,8 @@
       "StatusCode": 200
     },
     {
-<<<<<<< HEAD
-      "RequestUri": "/subscriptions/80430018-24ee-4b28-a7bd-fb23b5a221d6/resourceGroups/ps5146/providers/microsoft.insights/actionGroups/ps5998?api-version=2019-06-01",
-      "EncodedRequestUri": "L3N1YnNjcmlwdGlvbnMvODA0MzAwMTgtMjRlZS00YjI4LWE3YmQtZmIyM2I1YTIyMWQ2L3Jlc291cmNlR3JvdXBzL3BzNTE0Ni9wcm92aWRlcnMvbWljcm9zb2Z0Lmluc2lnaHRzL2FjdGlvbkdyb3Vwcy9wczU5OTg/YXBpLXZlcnNpb249MjAxOS0wNi0wMQ==",
-=======
       "RequestUri": "/subscriptions/80430018-24ee-4b28-a7bd-fb23b5a221d6/resourceGroups/ps7417/providers/microsoft.insights/actionGroups/ps5449?api-version=2019-06-01",
       "EncodedRequestUri": "L3N1YnNjcmlwdGlvbnMvODA0MzAwMTgtMjRlZS00YjI4LWE3YmQtZmIyM2I1YTIyMWQ2L3Jlc291cmNlR3JvdXBzL3BzNzQxNy9wcm92aWRlcnMvbWljcm9zb2Z0Lmluc2lnaHRzL2FjdGlvbkdyb3Vwcy9wczU0NDk/YXBpLXZlcnNpb249MjAxOS0wNi0wMQ==",
->>>>>>> c0a47589
       "RequestMethod": "PUT",
       "RequestBody": "{\r\n  \"properties\": {\r\n    \"groupShortName\": \"ASTG\",\r\n    \"enabled\": true,\r\n    \"emailReceivers\": [\r\n      {\r\n        \"name\": \"user1\",\r\n        \"emailAddress\": \"user1@example.com\",\r\n        \"useCommonAlertSchema\": false\r\n      }\r\n    ],\r\n    \"smsReceivers\": [],\r\n    \"webhookReceivers\": []\r\n  },\r\n  \"location\": \"Global\"\r\n}",
       "RequestHeaders": {
@@ -483,13 +478,8 @@
       "StatusCode": 200
     },
     {
-<<<<<<< HEAD
-      "RequestUri": "/subscriptions/80430018-24ee-4b28-a7bd-fb23b5a221d6/resourceGroups/ps5146/providers/microsoft.insights/actionGroups/ps5998?api-version=2019-06-01",
-      "EncodedRequestUri": "L3N1YnNjcmlwdGlvbnMvODA0MzAwMTgtMjRlZS00YjI4LWE3YmQtZmIyM2I1YTIyMWQ2L3Jlc291cmNlR3JvdXBzL3BzNTE0Ni9wcm92aWRlcnMvbWljcm9zb2Z0Lmluc2lnaHRzL2FjdGlvbkdyb3Vwcy9wczU5OTg/YXBpLXZlcnNpb249MjAxOS0wNi0wMQ==",
-=======
       "RequestUri": "/subscriptions/80430018-24ee-4b28-a7bd-fb23b5a221d6/resourceGroups/ps7417/providers/microsoft.insights/actionGroups/ps5449?api-version=2019-06-01",
       "EncodedRequestUri": "L3N1YnNjcmlwdGlvbnMvODA0MzAwMTgtMjRlZS00YjI4LWE3YmQtZmIyM2I1YTIyMWQ2L3Jlc291cmNlR3JvdXBzL3BzNzQxNy9wcm92aWRlcnMvbWljcm9zb2Z0Lmluc2lnaHRzL2FjdGlvbkdyb3Vwcy9wczU0NDk/YXBpLXZlcnNpb249MjAxOS0wNi0wMQ==",
->>>>>>> c0a47589
       "RequestMethod": "DELETE",
       "RequestBody": "",
       "RequestHeaders": {
