---
external help file: Microsoft.Azure.PowerShell.Cmdlets.Monitor.dll-Help.xml
Module Name: Az.Monitor
online version: https://docs.microsoft.com/powershell/module/az.monitor/set-azdatacollectionrule
schema: 2.0.0
---

# Set-AzDataCollectionRule

## SYNOPSIS
Updates (full replacement) a data collection rule.

## SYNTAX

### ByName (Default)
```
<<<<<<< HEAD
Set-AzDataCollectionRule -Location <String> -ResourceGroupName <String> -RuleName <String> -RuleFile <String>
 [-Description <String>] [-Tag <Hashtable>] [-DefaultProfile <IAzureContextContainer>] [-WhatIf] [-Confirm]
 [<CommonParameters>]
=======
Set-AzDataCollectionRule
   -Location <string>
   -ResourceGroupName <string>
   -RuleName <string>
   -RuleFile <string>
   [-Description <string>]
   [-Tag <hashtable>]
   [-DefaultProfile <IAzureContextContainer>]
   [-WhatIf]
   [-Confirm]
   [<CommonParameters>]
>>>>>>> 75c984aa
```

### ByResourceId
```
<<<<<<< HEAD
Set-AzDataCollectionRule -Location <String> -RuleId <String> -RuleFile <String> [-Description <String>]
 [-Tag <Hashtable>] [-DefaultProfile <IAzureContextContainer>] [-WhatIf] [-Confirm] [<CommonParameters>]
=======
Set-AzDataCollectionRule
   -Location <string>
   -RuleId <string>
   -RuleFile <string>
   [-Description <string>]
   [-Tag <hashtable>]
   [-DefaultProfile <IAzureContextContainer>]
   [-WhatIf]
   [-Confirm]
   [<CommonParameters>]
>>>>>>> 75c984aa
```

### ByInputObject
```
<<<<<<< HEAD
Set-AzDataCollectionRule -InputObject <PSDataCollectionRuleResource> [-DefaultProfile <IAzureContextContainer>]
 [-WhatIf] [-Confirm] [<CommonParameters>]
=======
Set-AzDataCollectionRule
   -InputObject <PSDataCollectionRuleResource>
   [-DefaultProfile <IAzureContextContainer>]
   [-WhatIf]
   [-Confirm]
   [<CommonParameters>]
>>>>>>> 75c984aa
```

## DESCRIPTION
The **Set-AzDataCollectionRule** cmdlet replaces an existing data collection rule.

Data Collection Rules (DCR) define data coming into Azure Monitor and specify where that data should be sent or stored. Here is the complete [DCR overview article](https://docs.microsoft.com/azure/azure-monitor/essentials/data-collection-rule-overview).

To use the -RuleFile parameter, construct a json file containing three properties: dataSources, destinations, dataFlows (see Example #1).

You may find here the [schema detail](https://docs.microsoft.com/rest/api/monitor/datacollectionrules/create).

The output of a DCR serialized with the cmdlet ConvertTo-Json is also supported (Example #2).

## EXAMPLES

### Example 1: Update data collection rule, JSON from Rest API
```powershell
Set-AzDataCollectionRule -Location 'East US 2 EUAP' `
                                -ResourceGroupName 'testdcr' `
                                -RuleName 'newDcr' `
                                -RuleFile 'C:\samples\dcr1.json' `
                                -Description 'Updated Description'
```

```output
Description       : Updated Description
DataSources       : Microsoft.Azure.Commands.Insights.OutputClasses.PSDataCollectionRuleDataSources
Destinations      : Microsoft.Azure.Commands.Insights.OutputClasses.PSDataCollectionRuleDestinations
DataFlows         : {Microsoft.Azure.Commands.Insights.OutputClasses.PSDataFlow}
ProvisioningState : Succeeded
Etag              : "{etag}"
Id                : /subscriptions/{subId}/resourceGroups/testdcr/providers/Microsoft.Insights/dataCollectionRules/newDcr
Name              : newDcr
Type              : Microsoft.Insights/dataCollectionRules
Location          : East US 2 EUAP
Tags              : {[tag2, value2], [tag1, value1]}

# Note: Content of C:\samples\dcr1.json
{
  "properties": {
    "dataSources": {
      "performanceCounters": [
        {
          "streams": [
            "Microsoft-InsightsMetrics"
          ],
          "scheduledTransferPeriod": "PT1M",
          "samplingFrequencyInSeconds": 10,
          "counterSpecifiers": [
            "\\Processor Information(_Total)\\% Processor Time"
          ],
          "name": "perfCounter01"
        }
      ]
    },
    "destinations": {
      "azureMonitorMetrics": {
        "name": "azureMonitorMetrics-default"
      }
    },
    "dataFlows": [
      {
        "streams": [
          "Microsoft-InsightsMetrics"
        ],
        "destinations": [
          "azureMonitorMetrics-default"
        ]
      }
    ]
  }
}
```

This command replaces an existing data collection rules for the current subscription.

### Example 2: Update data collection rule, JSON from PSDataCollectionRuleResource
```powershell
Set-AzDataCollectionRule -Location 'East US 2 EUAP' `
                                -RuleId '/subscriptions/{subId}/resourceGroups/testdcr/providers/Microsoft.Insights/dataCollectionRules/newDcr' `
                                -RuleFile 'C:\samples\dcr2.json' `
                                -Description 'Updated Description'
```

```output
Description       : Updated Description
DataSources       : Microsoft.Azure.Commands.Insights.OutputClasses.PSDataCollectionRuleDataSources
Destinations      : Microsoft.Azure.Commands.Insights.OutputClasses.PSDataCollectionRuleDestinations
DataFlows         : {Microsoft.Azure.Commands.Insights.OutputClasses.PSDataFlow}
ProvisioningState : Succeeded
Etag              : "{etag}"
Id                : /subscriptions/{subId}/resourceGroups/testdcr/providers/Microsoft.Insights/dataCollectionRules/newDcr
Name              : newDcr
Type              : Microsoft.Insights/dataCollectionRules
Location          : East US 2 EUAP
Tags              : {[tag2, value2], [tag1, value1]}

# Note: Content of C:\samples\dcr2.json
{
  "DataSources": {
    "PerformanceCounters": [
      {
        "Streams": [
          "Microsoft-InsightsMetrics"
        ],
        "ScheduledTransferPeriod": "PT1M",
        "SamplingFrequencyInSeconds": 10,
        "CounterSpecifiers": [
          "\\Processor Information(_Total)\\% Processor Time"
        ],
        "Name": "perfCounter01"
      }
    ]
  },
  "Destinations": {
    "AzureMonitorMetrics": {
      "Name": "azureMonitorMetrics-default"
    }
  },
  "DataFlows": [
    {
      "Streams": [
        "Microsoft-InsightsMetrics"
      ],
      "Destinations": [
        "azureMonitorMetrics-default"
      ]
    }
  ]
}
```

This command replaces an existing data collection rules for the current subscription.

### Example 3: Update data collection rule from object
```powershell
$dcr = Get-AzDataCollectionRule -ResourceGroupName "testdcr" -Name "newDcr"
$dcr.Description = 'This is a test'
$dcr | Set-AzDataCollectionRule
```

```output
Description       : This is a test
DataSources       : Microsoft.Azure.Commands.Insights.OutputClasses.PSDataCollectionRuleDataSources
Destinations      : Microsoft.Azure.Commands.Insights.OutputClasses.PSDataCollectionRuleDestinations
DataFlows         : {Microsoft.Azure.Commands.Insights.OutputClasses.PSDataFlow}
ProvisioningState : {provState}
Etag              : "{etag}"
Id                : /subscriptions/{subId}/resourceGroups/testdcr/providers/Microsoft.Insights/dataCollectionRules/newDcr
Name              : newDcr
Type              : Microsoft.Insights/dataCollectionRules
Location          : East US 2 EUAP
Tags              : {[tag2, value2], [tag1, value1]}
```

Update data collection rule from object

## PARAMETERS

### -DefaultProfile
The credentials, account, tenant, and subscription used for communication with azure

```yaml
Type: Microsoft.Azure.Commands.Common.Authentication.Abstractions.Core.IAzureContextContainer
Parameter Sets: (All)
Aliases: AzContext, AzureRmContext, AzureCredential

Required: False
Position: Named
Default value: None
Accept pipeline input: False
Accept wildcard characters: False
```

### -Description
The resource description

```yaml
Type: System.String
Parameter Sets: ByName, ByResourceId
Aliases:

Required: False
Position: Named
Default value: None
Accept pipeline input: False
Accept wildcard characters: False
```

### -InputObject
PSDataCollectionRuleResource Object

```yaml
Type: Microsoft.Azure.Commands.Insights.OutputClasses.PSDataCollectionRuleResource
Parameter Sets: ByInputObject
Aliases:

Required: True
Position: Named
Default value: None
Accept pipeline input: True (ByValue)
Accept wildcard characters: False
```

### -Location
The resource location

```yaml
Type: System.String
Parameter Sets: ByName, ByResourceId
Aliases:

Required: True
Position: Named
Default value: None
Accept pipeline input: False
Accept wildcard characters: False
```

### -ResourceGroupName
The resource group name

```yaml
Type: System.String
Parameter Sets: ByName
Aliases:

Required: True
Position: Named
Default value: None
Accept pipeline input: False
Accept wildcard characters: False
```

### -RuleFile
The JSON file path

```yaml
Type: System.String
Parameter Sets: ByName, ByResourceId
Aliases:

Required: True
Position: Named
Default value: None
Accept pipeline input: False
Accept wildcard characters: False
```

### -RuleId
The resource ID

```yaml
Type: System.String
Parameter Sets: ByResourceId
Aliases: ResourceId

Required: True
Position: Named
Default value: None
Accept pipeline input: True (ByPropertyName)
Accept wildcard characters: False
```

### -RuleName
The resource name

```yaml
Type: System.String
Parameter Sets: ByName
Aliases: Name

Required: True
Position: Named
Default value: None
Accept pipeline input: False
Accept wildcard characters: False
```

### -Tag
The resource tags

```yaml
Type: System.Collections.Hashtable
Parameter Sets: ByName, ByResourceId
Aliases:

Required: False
Position: Named
Default value: None
Accept pipeline input: False
Accept wildcard characters: False
```

### -Confirm
Prompts you for confirmation before running the cmdlet.

```yaml
Type: System.Management.Automation.SwitchParameter
Parameter Sets: (All)
Aliases: cf

Required: False
Position: Named
Default value: False
Accept pipeline input: False
Accept wildcard characters: False
```

### -WhatIf
Shows what would happen if the cmdlet runs. The cmdlet is not run.

```yaml
Type: System.Management.Automation.SwitchParameter
Parameter Sets: (All)
Aliases: wi

Required: False
Position: Named
Default value: False
Accept pipeline input: False
Accept wildcard characters: False
```

### CommonParameters
This cmdlet supports the common parameters: -Debug, -ErrorAction, -ErrorVariable, -InformationAction, -InformationVariable, -OutVariable, -OutBuffer, -PipelineVariable, -Verbose, -WarningAction, and -WarningVariable. For more information, see [about_CommonParameters](http://go.microsoft.com/fwlink/?LinkID=113216).

## INPUTS

### System.String

## OUTPUTS

### Microsoft.Azure.Commands.Insights.OutputClasses.PSDataCollectionRuleResource

## NOTES

## RELATED LINKS

[New-AzDataCollectionRule](./New-AzDataCollectionRule.md)
[Remove-AzDataCollectionRule](./Remove-AzDataCollectionRule.md)
[Get-AzDataCollectionRule](./Get-AzDataCollectionRule.md)
[Update-AzDataCollectionRule](./Update-AzDataCollectionRule.md)<|MERGE_RESOLUTION|>--- conflicted
+++ resolved
@@ -14,57 +14,21 @@
 
 ### ByName (Default)
 ```
-<<<<<<< HEAD
 Set-AzDataCollectionRule -Location <String> -ResourceGroupName <String> -RuleName <String> -RuleFile <String>
  [-Description <String>] [-Tag <Hashtable>] [-DefaultProfile <IAzureContextContainer>] [-WhatIf] [-Confirm]
  [<CommonParameters>]
-=======
-Set-AzDataCollectionRule
-   -Location <string>
-   -ResourceGroupName <string>
-   -RuleName <string>
-   -RuleFile <string>
-   [-Description <string>]
-   [-Tag <hashtable>]
-   [-DefaultProfile <IAzureContextContainer>]
-   [-WhatIf]
-   [-Confirm]
-   [<CommonParameters>]
->>>>>>> 75c984aa
 ```
 
 ### ByResourceId
 ```
-<<<<<<< HEAD
 Set-AzDataCollectionRule -Location <String> -RuleId <String> -RuleFile <String> [-Description <String>]
  [-Tag <Hashtable>] [-DefaultProfile <IAzureContextContainer>] [-WhatIf] [-Confirm] [<CommonParameters>]
-=======
-Set-AzDataCollectionRule
-   -Location <string>
-   -RuleId <string>
-   -RuleFile <string>
-   [-Description <string>]
-   [-Tag <hashtable>]
-   [-DefaultProfile <IAzureContextContainer>]
-   [-WhatIf]
-   [-Confirm]
-   [<CommonParameters>]
->>>>>>> 75c984aa
 ```
 
 ### ByInputObject
 ```
-<<<<<<< HEAD
 Set-AzDataCollectionRule -InputObject <PSDataCollectionRuleResource> [-DefaultProfile <IAzureContextContainer>]
  [-WhatIf] [-Confirm] [<CommonParameters>]
-=======
-Set-AzDataCollectionRule
-   -InputObject <PSDataCollectionRuleResource>
-   [-DefaultProfile <IAzureContextContainer>]
-   [-WhatIf]
-   [-Confirm]
-   [<CommonParameters>]
->>>>>>> 75c984aa
 ```
 
 ## DESCRIPTION
