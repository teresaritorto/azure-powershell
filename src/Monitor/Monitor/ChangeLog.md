<!--
    Please leave this section at the top of the change log.

    Changes for the upcoming release should go under the section titled "Upcoming Release", and should adhere to the following format:

    ## Upcoming Release
    * Overview of change #1
        - Additional information about change #1
    * Overview of change #2
        - Additional information about change #2
        - Additional information about change #2
    * Overview of change #3
    * Overview of change #4
        - Additional information about change #4

    ## YYYY.MM.DD - Version X.Y.Z (Previous Release)
    * Overview of change #1
        - Additional information about change #1
-->
## Upcoming Release
<<<<<<< HEAD
* Improvements in Scheduled Query Rule cmdlets (SQR)
 - Cmdlets will accept 'Location' paramater in both formats - either the location (e.g. eastus) or the location display name (e.g. East US)
 - Illustrated 'Enabled' parameter in help files properly
 - Added examples for 'ActionGroup' optional parameter
 - Overall improved help files
=======
* Fix bug in determining scope type for `Set-AzActionRule`
>>>>>>> e9efc583

## Version 1.2.2
* Fixed miscellaneous typos across module
* Fixed incorrect parameter name in help documentation

## Version 1.2.1
* Fixed incorrect parameter names in help examples

## Version 1.2.0
* New cmdlets for SQR API (Scheduled Query Rule)  
    - New-AzScheduledQueryRuleAlertingAction
	- New-AzScheduledQueryRuleAznsActionGroup
	- New-AzScheduledQueryRuleLogMetricTrigger
	- New-AzScheduledQueryRuleSchedule
	- New-AzScheduledQueryRuleSource
	- New-AzScheduledQueryRuleTriggerCondition
	- New-AzScheduledQueryRule
	- Get-AzScheduledQueryRule
	- Set-AzScheduledQueryRule
	- Update-AzScheduledQueryRule
	- Remove-AzScheduledQueryRule
	- [More](https://docs.microsoft.com/en-us/rest/api/monitor/scheduledqueryrules) information about SQR API
	- Updated Az.Monitor.md to include cmdlets for GenV2(non classic) metric-based alert rule

## Version 1.1.0
  * New cmdlets for GenV2(non classic) metric-based alert rule
      - New-AzMetricAlertRuleV2DimensionSelection
      - New-AzMetricAlertRuleV2Criteria
      - Remove-AzMetricAlertRuleV2
      - Get-AzMetricAlertRuleV2
      - Add-AzMetricAlertRuleV2
  * Updated Monitor SDK to version 0.22.0-preview

## Version 1.0.1
* Update help for Get-AzMetric

## Version 1.0.0
* General availability of `Az.Monitor` module
* Removed plural names "Categories" and "Timegrains" parameter in favor of singular parameter names<|MERGE_RESOLUTION|>--- conflicted
+++ resolved
@@ -18,15 +18,12 @@
         - Additional information about change #1
 -->
 ## Upcoming Release
-<<<<<<< HEAD
 * Improvements in Scheduled Query Rule cmdlets (SQR)
  - Cmdlets will accept 'Location' paramater in both formats - either the location (e.g. eastus) or the location display name (e.g. East US)
  - Illustrated 'Enabled' parameter in help files properly
  - Added examples for 'ActionGroup' optional parameter
  - Overall improved help files
-=======
 * Fix bug in determining scope type for `Set-AzActionRule`
->>>>>>> e9efc583
 
 ## Version 1.2.2
 * Fixed miscellaneous typos across module
