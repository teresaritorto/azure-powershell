<!--
    Please leave this section at the top of the change log.

    Changes for the upcoming release should go under the section titled "Upcoming Release", and should adhere to the following format:

    ## Upcoming Release
    * Overview of change #1
        - Additional information about change #1
    * Overview of change #2
        - Additional information about change #2
        - Additional information about change #2
    * Overview of change #3
    * Overview of change #4
        - Additional information about change #4

    ## YYYY.MM.DD - Version X.Y.Z (Previous Release)
    * Overview of change #1
        - Additional information about change #1
-->

## Upcoming Release
<<<<<<< HEAD
* Upgraded AutoMapper to Microsoft.Azure.PowerShell.AutoMapper 6.2.2 with fix [#18721]

## Version 4.2.1
* Upgraded AutoMapper to Microsoft.Azure.PowerShell.AutoMapper 6.2.2 with fix [#18721]
=======
* Fixed bug for `New-AzActivityLogAlert` and `Update-AzActivityLogAlert` [#19927]
>>>>>>> 72367879

## Version 4.2.0
* [Breaking Change] Upgraded API version for ActivityLogAlert from 2017-04-01 to 2020-10-01, affected cmdlets:
  * `Get-AzActivityLogAlert`
  * `Remove-AzActivityLogAlert`
  * `Set-AzActivityLogAlert` replaced by `New-AzActivityLogAlert`
  * `Disable-AzActivityLogAlert` replaced by `Update-AzActivityLogAlert`
  * `Enable-AzActivityLogAlert` replaced by `Update-AzActivityLogAlert`
  * `New-AzActionGroup` replaced by `New-AzActivityLogAlertActionGroupObject`
* [Breaking Change] Upgraded API version for DiagnosticSetting from 2017-05-01-preview to 2021-05-01-preview
  * `Get-AzDiagnosticSettingCategory`
  * `Get-AzDiagnosticSetting`
  * `New-AzDiagnosticSetting`
  * `Remove-AzDiagnosticSetting`
  * `Set-AzDiagnosticSetting` replaced by `New-AzDiagnosticSetting`
  * `New-AzDiagnosticDetailSetting` replaced by `New-AzDiagnosticSettingLogSettingsObject` and `New-AzDiagnosticSettingMetricSettingsObject`
  * `Get-AzSubscriptionDiagnosticSettingCategory` replaced by `Get-AzEventCategory`
* [Breaking Change] Upgraded API version for Autoscale from 2015-04-01 to 2022-10-01
  * `Get-AzAutoscaleSetting` 
  * `Remove-AzAutoscaleSetting`
  * `Add-AzAutoscaleSetting` replaced by `New-AzAutoscaleSetting`
  * `New-AzAutoscaleNotification` replaced by `New-AzAutoscaleNotificationObject`
  * `New-AzAutoscaleProfile` replaced by `New-AzAutoscaleProfileObject`
  * `New-AzAutoscaleRule` replaced by `New-AzAutoscaleScaleRuleObject`
  * `New-AzAutoscaleWebhook` replaced by `New-AzAutoscaleWebhookNotificationObject`
* [Breaking Change] Upgraded API version for ScheduledQueryRule from 2018-04-16 to 2021-08-01
  * `Get-AzScheduledQueryRule`
  * `New-AzScheduledQueryRuleAlertingAction`
  * `New-AzScheduledQueryRuleAznActionGroup`
  * `New-AzScheduledQueryRule`
  * `New-AzScheduledQueryRuleLogMetricTrigger`
  * `New-AzScheduledQueryRuleSchedule`
  * `New-AzScheduledQueryRuleSource`
  * `New-AzScheduledQueryRuleTriggerCondition`
  * `Remove-AzScheduledQueryRule`
  * `Set-AzScheduledQueryRule`
  * `Update-AzScheduledQueryRule`

## Version 3.1.0
* Added breaking change warning messages for 
    - `ActivityLogAlert`
    - `DiagnosticSetting`
    - `ScheduledQueryRule`
    - `Autoscale`

## Version 3.0.2
* Added optional parameter `Location` for Adding/Update action group cmdlet

## Version 3.0.1
* Fixed an issue where users could not correctly ignore warning messages after setting environment variables [#17013]

## Version 3.0.0
* Added new properties EventName, Category, ResourceProviderName, OperationName, Status, SubStatus with type string as output for command Get-AzLog [#15833]
* Supported event hub receiver in action group [#16348]
* Added default parameter set `GetByResourceGroup` for the command `Get-AzAlertRule` [#16356]

## Version 2.7.0
* Added parameter `ResourceGroupName` back for `Add-AzAutoscaleSetting` parameter set `AddAzureRmAutoscaleSettingUpdateParamGroup` and made it optional [#15491]

## Version 2.6.0
* Fixed null reference bug for `Get-AzMetric` when `ResultType` set to "Metadata"
* Fixed bug for `Add-AzAutoscaleSetting` not able to pipe result from `Get-AzAutoscaleSetting` [#13861]

## Version 2.5.0
* Added cmdlet to get diagnostic setting categories for subscription
    - `Get-AzSubscriptionDiagnosticSettingCategory`
* Supported subscription diagnostic setting operations with new parameter: SubscriptionId
    - 'Get-AzDiagnosticSetting'
    - 'New-AzDiagnosticSetting'
    - 'Remove-AzDiagnosticSetting'
* Supported `AutoMitigate` parameter in metric alert rule properties. The flag indicates whether the alert should be auto resolved or not.

## Version 2.4.0
* Added cmdlets for data collection rules: 
    - `Get-AzDataCollectionRule`
    - `New-AzDataCollectionRule`
    - `Set-AzDataCollectionRule`
    - `Update-AzDataCollectionRule`
    - `Remove-AzDataCollectionRule`
* Added cmdlets for data collection rules associations
    - `Get-AzDataCollectionRuleAssociation`
    - `New-AzDataCollectionRuleAssociation`
    - `Remove-AzDataCollectionRuleAssociation`

## Version 2.3.0
* Changed parameter `Rule` of `New-AzAutoscaleProfile` to accept empty list. [#12903]
* Added new cmdlets to support creating diagnostic settings more flexible:
    * `Get-AzDiagnosticSettingCategory`
    * `New-AzDiagnosticSetting`
    * `New-AzDiagnosticDetailSetting`

## Version 2.2.0
* Fixed the bug that warning message cannot be suppressed. [#12889]
* Supported `SkipMetricValidation` parameter in alert rule criteria. Allows creating an alert rule on a custom metric that isn't yet emitted, by causing the metric validation to be skipped.

## Version 2.1.0
* Extended the parameter set in `Set-AzDiagnosticSetting` for separation of Logs and Metrics enablement [#12482]
* Fixed bug for `Add-AzMetricAlertRuleV2` when getting metric alert from pipeline

## Version 2.0.2
* Fixed bug for `Get-AzDiagnosticSetting` when metrics or logs are null [#12272]

## Version 2.0.1
* Fixed input object parameter for `Set-AzActivityLogAlert`
* Fixed `InputObject` parameter for `Set-AzActionGroup` [#10868]

## Version 2.0.0
* Fixed bug for `Set-AzDiagnosticSettings`, retention policy won't apply to all categories [#11589]
* Supported WebTest availability criteria for metric alert V2
	- `New-AzMetricAlertRuleV2Criteria`: an option to create webtest availability criteria was added
	- `Add-AzMetricAlertRuleV2`: supports the new webtest availability criteria
* Removed redundant definition for RetentionPolicy in PSLogProfile [#7608]
* Removed redundant properties difined in PSEventData [#11353]
* Renamed `Get-AzLog` to `Get-AzActivityLog`

## Version 1.7.0
* Added cmdlets for private link scope
    - `Get-AzInsightsPrivateLinkScope`
    - `Remove-AzInsightsPrivateLinkScope`
    - `New-AzInsightsPrivateLinkScope`
    - `Update-AzInsightsPrivateLinkScope`
    - `Get-AzInsightsPrivateLinkScopedResource`
    - `New-AzInsightsPrivateLinkScopedResource`
    - `Remove-AzInsightsPrivateLinkScopedResource`

## Version 1.6.2
* Updated documentation for `New-AzScheduledQueryRuleLogMetricTrigger`

## Version 1.6.1
* Fixed output value for `Get-AzMetricDefinition` [#9714]

## Version 1.6.0
* Fixed description of the Get-AzLog cmdlet.
* A new parameter called ActionGroupId was added to `New-AzMetricAlertRuleV2` command.
	- The user can provide either ActionGroupId(string) or ActionGorup(ActivityLogAlertActionGroup).

## Version 1.5.0
* Update references in .psd1 to use relative path
* Adding optional argument to the Add Diagnostic Settings command. A switch argument that if present indicates that the export to Log Analytics must be to a fixed schema (a.k.a. dedicated, data type)

## Version 1.4.0
* New action group receivers added for action group
	-ItsmReceiver
	-VoiceReceiver
	-ArmRoleReceiver
	-AzureFunctionReceiver
	-LogicAppReceiver
	-AutomationRunbookReceiver
	-AzureAppPushReceiver
* Use common alert schema enabled for the receivers. This is not applicable for SMS, Azure App push , ITSM and Voice recievers
* Webhooks now supports Azure active directory authentication .

## Version 1.3.0
* Pointing to the most recent Monitor SDK, i.e. 0.24.1-preview
   - Adds non-braking changes to the Metrics cmdlets, i.e. the Unit enumeration supports several new values. These are read-only cmdlets, so there would be no change in the input of the cmdlets.
   - The api-version of the **ActionGroups** requests is now **2019-06-01**, before it was **2018-03-01**. The scenario tests have been updated to accommodate for this change.
   - The constructors for the classes **EmailReceiver** and **WebhookReceiver** added one new mandatory argument, i.e. a Boolean value called **useCommonAlertSchema**. Currently, the value is fixed to **false** to hide this breaking change from the cmdlets. **NOTE**: this is a temporary change that must be validated by the Alerts team.
   - The order of the arguments for the constructor of the class **Source** (related to the **ScheduledQueryRuleSource** class) changed from the previous SDK. This change required two unit tests to the be fixed: they compiled, but failed to pass the tests.
   - The order of the arguments for the constructor of the class **AlertingAction** (related to the **ScheduledQueryRuleSource** class) changed from the previous SDK. This change required two unit tests to the be fixed: they compiled, but failed to pass the tests.
* Support Dynamic Threshold criteria for metric alert V2
	- New-AzMetricAlertRuleV2Criteria: now creats dynamic threshold criteria also
	- Add-AzMetricAlertRuleV2: now accept dynamic threshold criteria also
* Improvements in Scheduled Query Rule cmdlets (SQR)
 - Cmdlets will accept `Location` paramater in both formats, either the location (e.g. eastus) or the location display name (e.g. East US)
 - Illustrated `Enabled` parameter in help files properly
 - Added examples for `ActionGroup` optional parameter
 - Overall improved help files
* Fix bug in determining scope type for `Set-AzActionRule`


## Version 1.2.2
* Fixed miscellaneous typos across module
* Fixed incorrect parameter name in help documentation

## Version 1.2.1
* Fixed incorrect parameter names in help examples

## Version 1.2.0
* New cmdlets for SQR API (Scheduled Query Rule)  
    - New-AzScheduledQueryRuleAlertingAction
	- New-AzScheduledQueryRuleAznsActionGroup
	- New-AzScheduledQueryRuleLogMetricTrigger
	- New-AzScheduledQueryRuleSchedule
	- New-AzScheduledQueryRuleSource
	- New-AzScheduledQueryRuleTriggerCondition
	- New-AzScheduledQueryRule
	- Get-AzScheduledQueryRule
	- Set-AzScheduledQueryRule
	- Update-AzScheduledQueryRule
	- Remove-AzScheduledQueryRule
	- [More](https://docs.microsoft.com/en-us/rest/api/monitor/scheduledqueryrules) information about SQR API
	- Updated Az.Monitor.md to include cmdlets for GenV2(non classic) metric-based alert rule

## Version 1.1.0
  * New cmdlets for GenV2(non classic) metric-based alert rule
      - New-AzMetricAlertRuleV2DimensionSelection
      - New-AzMetricAlertRuleV2Criteria
      - Remove-AzMetricAlertRuleV2
      - Get-AzMetricAlertRuleV2
      - Add-AzMetricAlertRuleV2
  * Updated Monitor SDK to version 0.22.0-preview

## Version 1.0.1
* Update help for Get-AzMetric

## Version 1.0.0
* General availability of `Az.Monitor` module
* Removed plural names "Categories" and "Timegrains" parameter in favor of singular parameter names<|MERGE_RESOLUTION|>--- conflicted
+++ resolved
@@ -19,14 +19,10 @@
 -->
 
 ## Upcoming Release
-<<<<<<< HEAD
-* Upgraded AutoMapper to Microsoft.Azure.PowerShell.AutoMapper 6.2.2 with fix [#18721]
+* Fixed bug for `New-AzActivityLogAlert` and `Update-AzActivityLogAlert` [#19927]
 
 ## Version 4.2.1
 * Upgraded AutoMapper to Microsoft.Azure.PowerShell.AutoMapper 6.2.2 with fix [#18721]
-=======
-* Fixed bug for `New-AzActivityLogAlert` and `Update-AzActivityLogAlert` [#19927]
->>>>>>> 72367879
 
 ## Version 4.2.0
 * [Breaking Change] Upgraded API version for ActivityLogAlert from 2017-04-01 to 2020-10-01, affected cmdlets:
