﻿//------------------------------------------------------------------------------
// <auto-generated>
//     This code was generated by a tool.
//     Runtime Version:4.0.30319.34209
//
//     Changes to this file may cause incorrect behavior and will be lost if
//     the code is regenerated.
// </auto-generated>
//------------------------------------------------------------------------------

namespace Microsoft.Azure.Commands.RecoveryServices.Backup.Properties {
    using System;
    
    
    /// <summary>
    ///   A strongly-typed resource class, for looking up localized strings, etc.
    /// </summary>
    // This class was auto-generated by the StronglyTypedResourceBuilder
    // class via a tool like ResGen or Visual Studio.
    // To add or remove a member, edit your .ResX file then rerun ResGen
    // with the /str option, or rebuild your VS project.
    [global::System.CodeDom.Compiler.GeneratedCodeAttribute("System.Resources.Tools.StronglyTypedResourceBuilder", "4.0.0.0")]
    [global::System.Diagnostics.DebuggerNonUserCodeAttribute()]
    [global::System.Runtime.CompilerServices.CompilerGeneratedAttribute()]
    public class Resources {
        
        private static global::System.Resources.ResourceManager resourceMan;
        
        private static global::System.Globalization.CultureInfo resourceCulture;
        
        [global::System.Diagnostics.CodeAnalysis.SuppressMessageAttribute("Microsoft.Performance", "CA1811:AvoidUncalledPrivateCode")]
        internal Resources() {
        }
        
        /// <summary>
        ///   Returns the cached ResourceManager instance used by this class.
        /// </summary>
        [global::System.ComponentModel.EditorBrowsableAttribute(global::System.ComponentModel.EditorBrowsableState.Advanced)]
        public static global::System.Resources.ResourceManager ResourceManager {
            get {
                if (object.ReferenceEquals(resourceMan, null)) {
                    global::System.Resources.ResourceManager temp = new global::System.Resources.ResourceManager("Microsoft.Azure.Commands.RecoveryServices.Backup.Properties.Resources", typeof(Resources).Assembly);
                    resourceMan = temp;
                }
                return resourceMan;
            }
        }
        
        /// <summary>
        ///   Overrides the current thread's CurrentUICulture property for all
        ///   resource lookups using this strongly typed resource class.
        /// </summary>
        [global::System.ComponentModel.EditorBrowsableAttribute(global::System.ComponentModel.EditorBrowsableState.Advanced)]
        public static global::System.Globalization.CultureInfo Culture {
            get {
                return resourceCulture;
            }
            set {
                resourceCulture = value;
            }
        }
        
        /// <summary>
        ///   Looks up a localized string similar to Handling aggregate exception.
        /// </summary>
        public static string AggregateException {
            get {
                return ResourceManager.GetString("AggregateException", resourceCulture);
            }
        }
        
        /// <summary>
        ///   Looks up a localized string similar to All retention schedules are Empty in retentionPolicy. Alteast one is expected..
        /// </summary>
        public static string AllRetentionSchedulesEmptyException {
            get {
                return ResourceManager.GetString("AllRetentionSchedulesEmptyException", resourceCulture);
            }
        }
        
        /// <summary>
        ///   Looks up a localized string similar to Received ArgumentException.
        /// </summary>
        public static string ArgumentException {
            get {
                return ResourceManager.GetString("ArgumentException", resourceCulture);
            }
        }
        
        /// <summary>
        ///   Looks up a localized string similar to The specified Azure Virtual Machine Not Found. Possible causes are
        ///1. VM does not exist
        ///2. The VM name or the Service name needs to be case sensitive
        ///3. VM is already Protected with same or other Vault. Please Unprotect VM first and then try to protect it again.
        ///
        ///Please contact Microsoft for further assistant..
        /// </summary>
        public static string AzureVMNotFound {
            get {
                return ResourceManager.GetString("AzureVMNotFound", resourceCulture);
            }
        }
        
        /// <summary>
        ///   Looks up a localized string similar to BackupManagementType value should be empty or AzureVM for WorkloadType=AzureVM.
        /// </summary>
        public static string AzureVMUnsupportedBackupManagementTypeException {
            get {
                return ResourceManager.GetString("AzureVMUnsupportedBackupManagementTypeException", resourceCulture);
            }
        }
        
        /// <summary>
        ///   Looks up a localized string similar to RetentionTime in retention schedule should be same as backup time in SchedulePolicy.
        /// </summary>
        public static string BackupAndRetentionTimesMismatch {
            get {
                return ResourceManager.GetString("BackupAndRetentionTimesMismatch", resourceCulture);
            }
        }
        
        /// <summary>
        ///   Looks up a localized string similar to For Azure VM, both cloud service name and resource group name can not be empty.
        /// </summary>
        public static string BothCloudServiceNameAndResourceGroupNameShouldNotEmpty {
            get {
                return ResourceManager.GetString("BothCloudServiceNameAndResourceGroupNameShouldNotEmpty", resourceCulture);
            }
        }
        
        /// <summary>
        ///   Looks up a localized string similar to Both RetentionPolicy and SchedulePolicy are empty, nothing to update.
        /// </summary>
        public static string BothRetentionAndSchedulePoliciesEmpty {
            get {
                return ResourceManager.GetString("BothRetentionAndSchedulePoliciesEmpty", resourceCulture);
            }
        }
        
        /// <summary>
        ///   Looks up a localized string similar to Received CloudException, ErrorCode: {0}, Message: {1}.
        /// </summary>
        public static string CloudException {
            get {
                return ResourceManager.GetString("CloudException", resourceCulture);
            }
        }
        
        /// <summary>
        ///   Looks up a localized string similar to Received CloudException, StatusCode: {0}.
        /// </summary>
        public static string CloudExceptionCodeNotFound {
            get {
                return ResourceManager.GetString("CloudExceptionCodeNotFound", resourceCulture);
            }
        }
        
        /// <summary>
<<<<<<< HEAD
        ///   Looks up a localized string similar to Count of containers after BackupManagementType and friendlyName filter = {0}.
        /// </summary>
        public static string ContainerCountAfterFilter {
            get {
                return ResourceManager.GetString("ContainerCountAfterFilter", resourceCulture);
            }
        }
        
        /// <summary>
        ///   Looks up a localized string similar to Container is not discovered.
        /// </summary>
        public static string ContainerNotDiscovered {
            get {
                return ResourceManager.GetString("ContainerNotDiscovered", resourceCulture);
            }
        }
        
        /// <summary>
        ///   Looks up a localized string similar to Daily Retention Schedule can&apos;t be null if Daily Backup Schedule is enabled.
=======
        ///   Looks up a localized string similar to Daily Retention Schedule can&apos;t be null (or) IsDailyScheduleEnabled should be &apos;true&apos;  if Daily Backup Schedule is enabled.
>>>>>>> bc40a7d8
        /// </summary>
        public static string DailyRetentionScheduleNullException {
            get {
                return ResourceManager.GetString("DailyRetentionScheduleNullException", resourceCulture);
            }
        }
        
        /// <summary>
        ///   Looks up a localized string similar to RetentionPolicy: IsDailyScheduleEnabled=true but DailySchedule is NULL.
        /// </summary>
        public static string DailyScheduleEnabledButScheduleIsNullException {
            get {
                return ResourceManager.GetString("DailyScheduleEnabledButScheduleIsNullException", resourceCulture);
            }
        }
        
        /// <summary>
        ///   Looks up a localized string similar to The DaysOfWeek specified in a weekly retention schedule should be same as of DaysOfWeek value specified in the backup schedule.
        /// </summary>
        public static string DaysofTheWeekInWeeklyRetentionException {
            get {
                return ResourceManager.GetString("DaysofTheWeekInWeeklyRetentionException", resourceCulture);
            }
        }
        
        /// <summary>
        ///   Looks up a localized string similar to Disabling protection for the item.
        /// </summary>
        public static string DisableProtectionMessage {
            get {
                return ResourceManager.GetString("DisableProtectionMessage", resourceCulture);
            }
        }
        
        /// <summary>
        ///   Looks up a localized string similar to Disable Protection OperationFailed with error code {0} , and error Message {1}.
        /// </summary>
        public static string DisableProtectionOperationFailed {
            get {
                return ResourceManager.GetString("DisableProtectionOperationFailed", resourceCulture);
            }
        }
        
        /// <summary>
        ///   Looks up a localized string similar to Are you sure you want to disable protection for the item &apos;{0}&apos;.
        /// </summary>
        public static string DisableProtectionWarning {
            get {
                return ResourceManager.GetString("DisableProtectionWarning", resourceCulture);
            }
        }
        
        /// <summary>
        ///   Looks up a localized string similar to Failed to discover VM {0} under {1} {2}. Please make sure names are correct and VM is not deleted&quot;.
        /// </summary>
        public static string DiscoveryFailure {
            get {
                return ResourceManager.GetString("DiscoveryFailure", resourceCulture);
            }
        }
        
        /// <summary>
        ///   Looks up a localized string similar to Discovery operation failed with ErrorCode: {0}.
        /// </summary>
        public static string DiscoveryFailureErrorCode {
            get {
                return ResourceManager.GetString("DiscoveryFailureErrorCode", resourceCulture);
            }
        }
        
        /// <summary>
        ///   Looks up a localized string similar to Going to retry Discovery if retry count is not exceeded&quot;.
        /// </summary>
        public static string DiscoveryFailureErrorMessage {
            get {
                return ResourceManager.GetString("DiscoveryFailureErrorMessage", resourceCulture);
            }
        }
        
        /// <summary>
        ///   Looks up a localized string similar to Empty response received from Service/Hydra.
        /// </summary>
        public static string EmptyHydraResponseException {
            get {
                return ResourceManager.GetString("EmptyHydraResponseException", resourceCulture);
            }
        }
        
        /// <summary>
        ///   Looks up a localized string similar to Enable Protection OperationFailed with error code {0} , and error Message {1}.
        /// </summary>
        public static string EnableProtectionOperationFailed {
            get {
                return ResourceManager.GetString("EnableProtectionOperationFailed", resourceCulture);
            }
        }
        
        /// <summary>
        ///   Looks up a localized string similar to Caught exception, type: {0}.
        /// </summary>
        public static string ExceptionInExecution {
            get {
                return ResourceManager.GetString("ExceptionInExecution", resourceCulture);
            }
        }
        
        /// <summary>
        ///   Looks up a localized string similar to Azure VM name can not be null or empty.
        /// </summary>
        public static string InvalidAzureVMName {
            get {
                return ResourceManager.GetString("InvalidAzureVMName", resourceCulture);
            }
        }
        
        /// <summary>
        ///   Looks up a localized string similar to ONE BackupTime is Allowed in SchedulePolicy.
        /// </summary>
        public static string InvalidBackupTimesInSchedulePolicyException {
            get {
                return ResourceManager.GetString("InvalidBackupTimesInSchedulePolicyException", resourceCulture);
            }
        }
        
        /// <summary>
        ///   Looks up a localized string similar to In Monthly/Yearly retention schedule, Day in DaysOfMonth should be 1-28 (or) IsLast=true set for one day only.
        /// </summary>
        public static string InvalidDayInDaysOfMonthOfMonthlyYearlyRetentionPolicyException {
            get {
                return ResourceManager.GetString("InvalidDayInDaysOfMonthOfMonthlyYearlyRetentionPolicyException", resourceCulture);
            }
        }
        
        /// <summary>
        ///   Looks up a localized string similar to In Monthly/Yearly retention schedule, DaysOfMonth is NULL or empty or contains duplicate entires.
        /// </summary>
        public static string InvalidDaysOfMonthInMonthlyYearlyRetentionPolicyException {
            get {
                return ResourceManager.GetString("InvalidDaysOfMonthInMonthlyYearlyRetentionPolicyException", resourceCulture);
            }
        }
        
        /// <summary>
        ///   Looks up a localized string similar to In Monthly/Yearly retention schedule, DaysOfWeek is NULL or empty or contains duplicate entires.
        /// </summary>
        public static string InvalidDaysOfWeekInMonthlyYearlyRetentionPolicyException {
            get {
                return ResourceManager.GetString("InvalidDaysOfWeekInMonthlyYearlyRetentionPolicyException", resourceCulture);
            }
        }
        
        /// <summary>
        ///   Looks up a localized string similar to InvalidDurationType - {0}.
        /// </summary>
        public static string InvalidDurationTypeException {
            get {
                return ResourceManager.GetString("InvalidDurationTypeException", resourceCulture);
            }
        }
        
        /// <summary>
        ///   Looks up a localized string similar to Invalid Item - either NULL or NOT of type: {0}.
        /// </summary>
        public static string InvalidProtectionItemException {
            get {
                return ResourceManager.GetString("InvalidProtectionItemException", resourceCulture);
            }
        }
        
        /// <summary>
        ///   Looks up a localized string similar to Invalid ProtectionPolicy - either NULL or NOT of type: {0}.
        /// </summary>
        public static string InvalidProtectionPolicyException {
            get {
                return ResourceManager.GetString("InvalidProtectionPolicyException", resourceCulture);
            }
        }
        
        /// <summary>
        ///   Looks up a localized string similar to Invalid RetentionPolicy - either NULL or NOT of type: {0}.
        /// </summary>
        public static string InvalidRetentionPolicyException {
            get {
                return ResourceManager.GetString("InvalidRetentionPolicyException", resourceCulture);
            }
        }
        
        /// <summary>
        ///   Looks up a localized string similar to ONE RetentionTime is Allowed in RententionSchedules.
        /// </summary>
        public static string InvalidRetentionTimesInPolicyException {
            get {
                return ResourceManager.GetString("InvalidRetentionTimesInPolicyException", resourceCulture);
            }
        }
        
        /// <summary>
        ///   Looks up a localized string similar to Invalid SchedulePolicy - either NULL or NOT of type: {0}.
        /// </summary>
        public static string InvalidSchedulePolicyException {
            get {
                return ResourceManager.GetString("InvalidSchedulePolicyException", resourceCulture);
            }
        }
        
        /// <summary>
        ///   Looks up a localized string similar to In Schedule, if ScheduleRunFrequency is Weekly then ScheduleRunDays should not be empty and not contain duplicate entries.
        /// </summary>
        public static string InvalidScheduleRunDaysInScheduleException {
            get {
                return ResourceManager.GetString("InvalidScheduleRunDaysInScheduleException", resourceCulture);
            }
        }
        
        /// <summary>
        ///   Looks up a localized string similar to ScheduleTimes in Schedule should be in UTC Timezone, have ONE time and must be of multiples of 30 Mins with seconds and milliseconds set to 0.
        /// </summary>
        public static string InvalidScheduleTimeInScheduleException {
            get {
                return ResourceManager.GetString("InvalidScheduleTimeInScheduleException", resourceCulture);
            }
        }
        
        /// <summary>
        ///   Looks up a localized string similar to In Monthly/Yearly retention schedule, WeeksOfMonth is NULL or empty or contains duplicate entires.
        /// </summary>
        public static string InvalidWeeksOfMonthInMonthlyYearlyRetentionPolicyException {
            get {
                return ResourceManager.GetString("InvalidWeeksOfMonthInMonthlyYearlyRetentionPolicyException", resourceCulture);
            }
        }
        
        /// <summary>
        ///   Looks up a localized string similar to To filter should not be more than 30 days away from From filter..
        /// </summary>
        public static string JobAllowedDateTimeRangeExceeded {
            get {
                return ResourceManager.GetString("JobAllowedDateTimeRangeExceeded", resourceCulture);
            }
        }
        
        /// <summary>
        ///   Looks up a localized string similar to Failed to cancel the job. Error code: {0}.
        /// </summary>
        public static string JobCouldNotCancelJob {
            get {
                return ResourceManager.GetString("JobCouldNotCancelJob", resourceCulture);
            }
        }
        
        /// <summary>
        ///   Looks up a localized string similar to JobID and Job object provided don&apos;t match each other..
        /// </summary>
        public static string JobJobIdAndJobMismatch {
            get {
                return ResourceManager.GetString("JobJobIdAndJobMismatch", resourceCulture);
            }
        }
        
        /// <summary>
        ///   Looks up a localized string similar to There are more than 1000 jobs for the filter combination you have provided. Kindly refine your filters to fetch the job you want..
        /// </summary>
        public static string JobRefineFilters {
            get {
                return ResourceManager.GetString("JobRefineFilters", resourceCulture);
            }
        }
        
        /// <summary>
        ///   Looks up a localized string similar to Please specify From and To filter values in UTC. Other timezones are not supported..
        /// </summary>
        public static string JobTimeFiltersShouldBeSpecifiedInUtc {
            get {
                return ResourceManager.GetString("JobTimeFiltersShouldBeSpecifiedInUtc", resourceCulture);
            }
        }
        
        /// <summary>
        ///   Looks up a localized string similar to To filter should not be less than From filter..
        /// </summary>
        public static string JobToShouldBeGreaterThanFrom {
            get {
                return ResourceManager.GetString("JobToShouldBeGreaterThanFrom", resourceCulture);
            }
        }
        
        /// <summary>
        ///   Looks up a localized string similar to Please pass Job or List of Jobs as input. Your input is of type: {0}.
        /// </summary>
        public static string JobWaitJobInvalidInput {
            get {
                return ResourceManager.GetString("JobWaitJobInvalidInput", resourceCulture);
            }
        }
        
        /// <summary>
        ///   Looks up a localized string similar to Making client call.
        /// </summary>
        public static string MakingClientCall {
            get {
                return ResourceManager.GetString("MakingClientCall", resourceCulture);
            }
        }
        
        /// <summary>
        ///   Looks up a localized string similar to RetentionPolicy: IsMonthlyScheduleEnabled=true but MonthlySchedule is NULL.
        /// </summary>
        public static string MonthlyScheduleEnabledButScheduleIsNullException {
            get {
                return ResourceManager.GetString("MonthlyScheduleEnabledButScheduleIsNullException", resourceCulture);
            }
        }
        
        /// <summary>
        ///   Looks up a localized string similar to In Monthly and Yearly retention schedules, RetentionFormatType cannot be &apos;Daily&apos; if Weekly BackupSchedule is selected.
        /// </summary>
        public static string MonthlyYearlyInvalidDailyRetentionFormatTypeException {
            get {
                return ResourceManager.GetString("MonthlyYearlyInvalidDailyRetentionFormatTypeException", resourceCulture);
            }
        }
        
        /// <summary>
        ///   Looks up a localized string similar to In Monthly/Yearly retention schedule, if RetentionScheduleFormatType=Daily then RetentionScheduleDaily should NOT be null.
        /// </summary>
        public static string MonthlyYearlyRetentionDailySchedulePolicyNULLException {
            get {
                return ResourceManager.GetString("MonthlyYearlyRetentionDailySchedulePolicyNULLException", resourceCulture);
            }
        }
        
        /// <summary>
        ///   Looks up a localized string similar to The DaysOfWeek specified for monthly and yearly retention policies should be a subset of the DaysOfWeek value specified in the backup schedule.
        /// </summary>
        public static string MonthlyYearlyRetentionDaysOfWeekException {
            get {
                return ResourceManager.GetString("MonthlyYearlyRetentionDaysOfWeekException", resourceCulture);
            }
        }
        
        /// <summary>
        ///   Looks up a localized string similar to In Monthly/Yearly retention schedule, if RetentionScheduleFormatType=Weekly then RetentionScheduleWeekly should NOT be null.
        /// </summary>
        public static string MonthlyYearlyRetentionWeeklySchedulePolicyNULLException {
            get {
                return ResourceManager.GetString("MonthlyYearlyRetentionWeeklySchedulePolicyNULLException", resourceCulture);
            }
        }
        
        /// <summary>
        ///   Looks up a localized string similar to A protection policy with the specified name already exists: {0}.
        /// </summary>
        public static string PolicyAlreadyExistException {
            get {
                return ResourceManager.GetString("PolicyAlreadyExistException", resourceCulture);
            }
        }
        
        /// <summary>
        ///   Looks up a localized string similar to Protection Policy not found with name: {0}.
        /// </summary>
        public static string PolicyNotFoundException {
            get {
                return ResourceManager.GetString("PolicyNotFoundException", resourceCulture);
            }
        }
        
        /// <summary>
        ///   Looks up a localized string similar to Successfully deleted policy.
        /// </summary>
        public static string ProtectionPolicyDeleted {
            get {
                return ResourceManager.GetString("ProtectionPolicyDeleted", resourceCulture);
            }
        }
        
        /// <summary>
        ///   Looks up a localized string similar to The protection policy name should contain alphanumeric characters and cannot start with a number.
        /// </summary>
        public static string ProtectionPolicyNameException {
            get {
                return ResourceManager.GetString("ProtectionPolicyNameException", resourceCulture);
            }
        }
        
        /// <summary>
        ///   Looks up a localized string similar to The protection policy name must contain between 3 and 150 characters.
        /// </summary>
        public static string ProtectionPolicyNameLengthException {
            get {
                return ResourceManager.GetString("ProtectionPolicyNameLengthException", resourceCulture);
            }
        }
        
        /// <summary>
        ///   Looks up a localized string similar to Removing the protection policy.
        /// </summary>
        public static string RemoveProtectionPolicyMessage {
            get {
                return ResourceManager.GetString("RemoveProtectionPolicyMessage", resourceCulture);
            }
        }
        
        /// <summary>
        ///   Looks up a localized string similar to Are you sure you want to remove the protection policy &apos;{0}&apos;.
        /// </summary>
        public static string RemoveProtectionPolicyWarning {
            get {
                return ResourceManager.GetString("RemoveProtectionPolicyWarning", resourceCulture);
            }
        }
        
        /// <summary>
        ///   Looks up a localized string similar to The specified resource does not exist.
        /// </summary>
        public static string ResourceNotFoundMessage {
            get {
                return ResourceManager.GetString("ResourceNotFoundMessage", resourceCulture);
            }
        }
        
        /// <summary>
        ///   Looks up a localized string similar to RetentionDuration in Days/Weeks/Months/Years should be from 1 - 9999.
        /// </summary>
        public static string RetentionDurationCountInvalidException {
            get {
                return ResourceManager.GetString("RetentionDurationCountInvalidException", resourceCulture);
            }
        }
        
        /// <summary>
        ///   Looks up a localized string similar to RecoveryServicesBackupVault.Name.
        /// </summary>
        public static string RsVaultResNameNullOrEmpty {
            get {
                return ResourceManager.GetString("RsVaultResNameNullOrEmpty", resourceCulture);
            }
        }
        
        /// <summary>
        ///   Looks up a localized string similar to RecoveryServicesBackupVault.ResourceGroupName.
        /// </summary>
        public static string RsVaultRGNameNullOrEmpty {
            get {
                return ResourceManager.GetString("RsVaultRGNameNullOrEmpty", resourceCulture);
            }
        }
        
        /// <summary>
        ///   Looks up a localized string similar to ScheduleRunTimes in Schedule Policy should be in UTC Timezone.
        /// </summary>
        public static string ScheduleTimeNotInUTCTimeZoneException {
            get {
                return ResourceManager.GetString("ScheduleTimeNotInUTCTimeZoneException", resourceCulture);
            }
        }
        
        /// <summary>
        ///   Looks up a localized string similar to Unexpected ContainerType - expected:{0}, current:{1}.
        /// </summary>
        public static string UnExpectedContainerTypeException {
            get {
                return ResourceManager.GetString("UnExpectedContainerTypeException", resourceCulture);
            }
        }
        
        /// <summary>
        ///   Looks up a localized string similar to Unexpected WorkloadType - expected:{0}, current:{1}.
        /// </summary>
        public static string UnExpectedWorkLoadTypeException {
            get {
                return ResourceManager.GetString("UnExpectedWorkLoadTypeException", resourceCulture);
            }
        }
        
        /// <summary>
        ///   Looks up a localized string similar to Unsupported combination for WorkloadType: {0}, BackupManagementType:{1}.
        /// </summary>
        public static string UnsupportedWorkloadBackupManagementTypeException {
            get {
                return ResourceManager.GetString("UnsupportedWorkloadBackupManagementTypeException", resourceCulture);
            }
        }
        
        /// <summary>
        ///   Looks up a localized string similar to Unsupported WorkloadType: {0}.
        /// </summary>
        public static string UnsupportedWorkloadTypeException {
            get {
                return ResourceManager.GetString("UnsupportedWorkloadTypeException", resourceCulture);
            }
        }
        
        /// <summary>
        ///   Looks up a localized string similar to Data truncated. Please upgrade to latest version of Azure Powershell.
        /// </summary>
        public static string UpdateToNewAzurePowershellWarning {
            get {
                return ResourceManager.GetString("UpdateToNewAzurePowershellWarning", resourceCulture);
            }
        }
        
        /// <summary>
        ///   Looks up a localized string similar to VM {0} is not yet discovered. Triggering Discovery.
        /// </summary>
        public static string VMNotDiscovered {
            get {
                return ResourceManager.GetString("VMNotDiscovered", resourceCulture);
            }
        }
        
        /// <summary>
        ///   Looks up a localized string similar to Received WebException, Response: {0}, Status: {1}.
        /// </summary>
        public static string WebException {
            get {
                return ResourceManager.GetString("WebException", resourceCulture);
            }
        }
        
        /// <summary>
        ///   Looks up a localized string similar to For a weekly retention policy, DaysOfTheWeek is mandatory and should not contain duplicate entries.
        /// </summary>
        public static string WeeklyRetentionScheduleDaysOfWeekException {
            get {
                return ResourceManager.GetString("WeeklyRetentionScheduleDaysOfWeekException", resourceCulture);
            }
        }
        
        /// <summary>
        ///   Looks up a localized string similar to If Weekly backup schedule is enabled, then IsDailyScheduleEnabled should be false and Weekly retention schedule should not be null, IsWeeklyScheduleEnabled should be true.
        /// </summary>
        public static string WeeklyRetentionScheduleNullException {
            get {
                return ResourceManager.GetString("WeeklyRetentionScheduleNullException", resourceCulture);
            }
        }
        
        /// <summary>
        ///   Looks up a localized string similar to For a weekly backup schedule, using the DaysOfWeek parameter is mandatory.
        /// </summary>
        public static string WeeklyScheduleDaysOfWeekException {
            get {
                return ResourceManager.GetString("WeeklyScheduleDaysOfWeekException", resourceCulture);
            }
        }
        
        /// <summary>
        ///   Looks up a localized string similar to RetentionPolicy: IsWeeklyScheduleEnabled=true but WeeklySchedule is NULL.
        /// </summary>
        public static string WeeklyScheduleEnabledButScheduleIsNullException {
            get {
                return ResourceManager.GetString("WeeklyScheduleEnabledButScheduleIsNullException", resourceCulture);
            }
        }
        
        /// <summary>
        ///   Looks up a localized string similar to RetentionPolicy: IsYearlyScheduleEnabled=true but YearlySchedule is NULL.
        /// </summary>
        public static string YearlyScheduleEnabledButScheduleIsNullException {
            get {
                return ResourceManager.GetString("YearlyScheduleEnabledButScheduleIsNullException", resourceCulture);
            }
        }
        
        /// <summary>
        ///   Looks up a localized string similar to MonthsOfYear list in YearlyRetentionSchedule should not be NULL and not contain duplicate entires.
        /// </summary>
        public static string YearlyScheduleMonthsOfYearException {
            get {
                return ResourceManager.GetString("YearlyScheduleMonthsOfYearException", resourceCulture);
            }
        }
    }
}<|MERGE_RESOLUTION|>--- conflicted
+++ resolved
@@ -156,7 +156,6 @@
         }
         
         /// <summary>
-<<<<<<< HEAD
         ///   Looks up a localized string similar to Count of containers after BackupManagementType and friendlyName filter = {0}.
         /// </summary>
         public static string ContainerCountAfterFilter {
@@ -176,9 +175,6 @@
         
         /// <summary>
         ///   Looks up a localized string similar to Daily Retention Schedule can&apos;t be null if Daily Backup Schedule is enabled.
-=======
-        ///   Looks up a localized string similar to Daily Retention Schedule can&apos;t be null (or) IsDailyScheduleEnabled should be &apos;true&apos;  if Daily Backup Schedule is enabled.
->>>>>>> bc40a7d8
         /// </summary>
         public static string DailyRetentionScheduleNullException {
             get {
