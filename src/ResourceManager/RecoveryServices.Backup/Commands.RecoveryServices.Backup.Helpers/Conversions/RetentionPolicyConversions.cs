--- conflicted
+++ resolved
@@ -31,17 +31,12 @@
         #region ServiceClientToPSObject conversions
 
         #region public
-<<<<<<< HEAD
 
         // <summary>
         /// Helper function to convert ps long term retention policy from service response.
         /// </summary>
-        public static AzureRmRecoveryServicesBackupLongTermRetentionPolicy GetPSLongTermRetentionPolicy(
-            HydraModels.LongTermRetentionPolicy hydraRetPolicy)
-=======
         public static LongTermRetentionPolicy GetPSLongTermRetentionPolicy(
             ServiceClientModel.LongTermRetentionPolicy serviceClientRetPolicy)
->>>>>>> 6f1296c2
         {
             if(serviceClientRetPolicy == null)
             {
@@ -80,16 +75,11 @@
             return ltrPolicy;            
         }
 
-<<<<<<< HEAD
         // <summary>
         /// Helper function to convert ps simple retention policy from service response.
         /// </summary>
-        public static AzureRmRecoveryServicesBackupLongTermRetentionPolicy GetPSSimpleRetentionPolicy(
-           HydraModels.SimpleRetentionPolicy hydraRetPolicy)
-=======
         public static LongTermRetentionPolicy GetPSSimpleRetentionPolicy(
            ServiceClientModel.SimpleRetentionPolicy serviceClientRetPolicy)
->>>>>>> 6f1296c2
         {
             throw new NotSupportedException();
         }
@@ -342,19 +332,14 @@
 
         #endregion
 
-<<<<<<< HEAD
         #region PStoHydraObject conversions
 
+        #region PStoServiceClientObject conversions
         // <summary>
         /// Helper function to convert service long term retention policy from ps retention policy.
         /// </summary>
-        public static HydraModels.LongTermRetentionPolicy GetHydraLongTermRetentionPolicy(
-            AzureRmRecoveryServicesBackupLongTermRetentionPolicy psRetPolicy)
-=======
-        #region PStoServiceClientObject conversions
         public static ServiceClientModel.LongTermRetentionPolicy GetServiceClientLongTermRetentionPolicy(
             LongTermRetentionPolicy psRetPolicy)
->>>>>>> 6f1296c2
         {
             if(psRetPolicy == null)
             {
@@ -386,16 +371,11 @@
             return serviceClientRetPolicy;
         }
 
-<<<<<<< HEAD
         // <summary>
         /// Helper function to convert service simple retention policy from ps simple policy.
         /// </summary>
-        public static HydraModels.SimpleRetentionPolicy GetHydraSimpleRetentionPolicy(
-            AzureRmRecoveryServicesBackupSimpleSchedulePolicy psRetPolicy)
-=======
         public static ServiceClientModel.SimpleRetentionPolicy GetServiceClientSimpleRetentionPolicy(
             SimpleSchedulePolicy psRetPolicy)
->>>>>>> 6f1296c2
         {
             throw new NotSupportedException();
         }
