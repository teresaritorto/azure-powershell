--- conflicted
+++ resolved
@@ -83,33 +83,7 @@
 
                 // Track Response and display job details
 
-<<<<<<< HEAD
-                WriteObject(OperationStatusHelper.GetJobFromOperation(jobResponse, HydraAdapter));
-=======
-                WriteDebug(Resources.TrackingOperationStatusURLForCompletion +
-                                itemResponse.AzureAsyncOperation);
-
-                var response = WaitForOperationCompletionUsingStatusLink(
-                                                itemResponse.AzureAsyncOperation,
-                                                HydraAdapter.GetProtectedItemOperationStatusByURL);
-
-                WriteDebug(Resources.FinalOperationStatus + response.OperationStatus.Status);
-
-                if (response.OperationStatus.Properties != null &&
-                       ((HydraModel.OperationStatusJobExtendedInfo)response.OperationStatus.Properties).JobId != null)
-                {
-                    var jobStatusResponse = (HydraModel.OperationStatusJobExtendedInfo)response.OperationStatus.Properties;
-                    WriteObject(GetJobObject(jobStatusResponse.JobId));
-                }
-
-                if(response.OperationStatus.Status == HydraModel.OperationStatusValues.Failed)
-                {
-                    var errorMessage = string.Format(Resources.EnableProtectionOperationFailed,
-                    response.OperationStatus.OperationStatusError.Code,
-                    response.OperationStatus.OperationStatusError.Message);
-                    throw new Exception(errorMessage);
-                }
->>>>>>> b912da79
+                WriteObject(GetCreatedJob(itemResponse));
             });
         }
     }
