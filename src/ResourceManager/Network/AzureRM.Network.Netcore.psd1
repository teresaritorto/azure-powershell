﻿#
# Module manifest for module 'PSGet_AzureRM.Network'
#
# Generated by: Microsoft Corporation
#
# Generated on: 4/3/2017
#

@{

# Script module or binary module file associated with this manifest.
# RootModule = ''

# Version number of this module.
ModuleVersion = '0.9.4'

# Supported PSEditions
CompatiblePSEditions = 'Core'

# ID used to uniquely identify this module
GUID = 'F554CFCD-9CBB-4021-B158-FE20F0497F82'

# Author of this module
Author = 'Microsoft Corporation'

# Company or vendor of this module
CompanyName = 'Microsoft Corporation'

# Copyright statement for this module
Copyright = 'Microsoft Corporation. All rights reserved.'

# Description of the functionality provided by this module
Description = '[PowerShell .Net Core] Microsoft Azure PowerShell - Network service cmdlets for Azure Resource Manager'

# Minimum version of the Windows PowerShell engine required by this module
PowerShellVersion = '5.1'

# Name of the Windows PowerShell host required by this module
# PowerShellHostName = ''

# Minimum version of the Windows PowerShell host required by this module
# PowerShellHostVersion = ''

# Minimum version of Microsoft .NET Framework required by this module. This prerequisite is valid for the PowerShell Desktop edition only.
# DotNetFrameworkVersion = '4.0'

# Minimum version of the common language runtime (CLR) required by this module. This prerequisite is valid for the PowerShell Desktop edition only.
# CLRVersion = '4.0'

# Processor architecture (None, X86, Amd64) required by this module
# ProcessorArchitecture = ''

# Modules that must be imported into the global environment prior to importing this module
RequiredModules = @(@{ModuleName = 'AzureRM.Profile.Netcore'; ModuleVersion = '0.9.4'; })

# Assemblies that must be loaded prior to importing this module
# RequiredAssemblies = @()

# Script files (.ps1) that are run in the caller's environment prior to importing this module.
ScriptsToProcess = @('netcoreapp2.0\AzureRmNetworkStartup.ps1')

# Type files (.ps1xml) to be loaded when importing this module
# TypesToProcess = @()

# Format files (.ps1xml) to be loaded when importing this module
FormatsToProcess = 'netcoreapp2.0\Microsoft.Azure.Commands.Network.format.ps1xml'

# Modules to import as nested modules of the module specified in RootModule/ModuleToProcess
NestedModules = @('netcoreapp2.0\Microsoft.Azure.Commands.Network.dll')

# Functions to export from this module, for best performance, do not use wildcards and do not delete the entry, use an empty array if there are no functions to export.
FunctionsToExport = @()

# Cmdlets to export from this module, for best performance, do not use wildcards and do not delete the entry, use an empty array if there are no cmdlets to export.
CmdletsToExport = 'Add-AzureRmApplicationGatewayAuthenticationCertificate', 
               'Get-AzureRmApplicationGatewayAuthenticationCertificate', 
               'New-AzureRmApplicationGatewayAuthenticationCertificate', 
               'Remove-AzureRmApplicationGatewayAuthenticationCertificate', 
               'Set-AzureRmApplicationGatewayAuthenticationCertificate', 
               'Get-AzureRmApplicationGatewayAvailableWafRuleSets', 
               'Add-AzureRmApplicationGatewayBackendAddressPool', 
               'Get-AzureRmApplicationGatewayBackendAddressPool', 
               'New-AzureRmApplicationGatewayBackendAddressPool', 
               'Remove-AzureRmApplicationGatewayBackendAddressPool', 
               'Set-AzureRmApplicationGatewayBackendAddressPool', 
               'Add-AzureRmApplicationGatewayBackendHttpSettings', 
               'Get-AzureRmApplicationGatewayBackendHttpSettings', 
               'New-AzureRmApplicationGatewayBackendHttpSettings', 
               'Remove-AzureRmApplicationGatewayBackendHttpSettings', 
               'Set-AzureRmApplicationGatewayBackendHttpSettings', 
               'Get-AzureRmApplicationGatewayConnectionDraining', 
               'New-AzureRmApplicationGatewayConnectionDraining', 
               'Remove-AzureRmApplicationGatewayConnectionDraining', 
               'Set-AzureRmApplicationGatewayConnectionDraining', 
               'Get-AzureRmApplicationGatewayWebApplicationFirewallConfiguration', 
               'New-AzureRmApplicationGatewayWebApplicationFirewallConfiguration', 
               'Set-AzureRmApplicationGatewayWebApplicationFirewallConfiguration', 
               'New-AzureRmApplicationGatewayFirewallDisabledRuleGroupConfig', 
               'Add-AzureRmApplicationGatewayFrontendIPConfig', 
               'Get-AzureRmApplicationGatewayFrontendIPConfig', 
               'New-AzureRmApplicationGatewayFrontendIPConfig', 
               'Remove-AzureRmApplicationGatewayFrontendIPConfig', 
               'Set-AzureRmApplicationGatewayFrontendIPConfig', 
               'Add-AzureRmApplicationGatewayFrontendPort', 
               'Get-AzureRmApplicationGatewayFrontendPort', 
               'New-AzureRmApplicationGatewayFrontendPort', 
               'Remove-AzureRmApplicationGatewayFrontendPort', 
               'Set-AzureRmApplicationGatewayFrontendPort', 
               'Add-AzureRmApplicationGatewayIPConfiguration', 
               'Get-AzureRmApplicationGatewayIPConfiguration', 
               'New-AzureRmApplicationGatewayIPConfiguration', 
               'Remove-AzureRmApplicationGatewayIPConfiguration', 
               'Set-AzureRmApplicationGatewayIPConfiguration', 
               'Get-AzureRmApplicationGatewayBackendHealth', 
               'Get-AzureRmApplicationGateway', 
               'Add-AzureRmApplicationGatewayHttpListener', 
               'Get-AzureRmApplicationGatewayHttpListener', 
               'New-AzureRmApplicationGatewayHttpListener', 
               'Remove-AzureRmApplicationGatewayHttpListener', 
               'Set-AzureRmApplicationGatewayHttpListener', 
               'New-AzureRmApplicationGateway', 
               'New-AzureRmApplicationGatewayPathRuleConfig', 
               'Add-AzureRmApplicationGatewayProbeConfig', 
               'Get-AzureRmApplicationGatewayProbeConfig', 
               'New-AzureRmApplicationGatewayProbeConfig', 
               'Remove-AzureRmApplicationGatewayProbeConfig', 
               'Set-AzureRmApplicationGatewayProbeConfig', 
               'Remove-AzureRmApplicationGateway', 
               'Add-AzureRmApplicationGatewayRequestRoutingRule', 
               'Get-AzureRmApplicationGatewayRequestRoutingRule', 
               'New-AzureRmApplicationGatewayRequestRoutingRule', 
               'Remove-AzureRmApplicationGatewayRequestRoutingRule', 
               'Set-AzureRmApplicationGatewayRequestRoutingRule', 
               'Set-AzureRmApplicationGateway', 'Get-AzureRmApplicationGatewaySku', 
               'New-AzureRmApplicationGatewaySku', 
               'Set-AzureRmApplicationGatewaySku', 
               'Add-AzureRmApplicationGatewaySslCertificate', 
               'Get-AzureRmApplicationGatewaySslCertificate', 
               'New-AzureRmApplicationGatewaySslCertificate', 
               'Remove-AzureRmApplicationGatewaySslCertificate', 
               'Set-AzureRmApplicationGatewaySslCertificate', 
               'Get-AzureRmApplicationGatewaySslPolicy', 
               'New-AzureRmApplicationGatewaySslPolicy', 
               'Remove-AzureRmApplicationGatewaySslPolicy', 
               'Set-AzureRmApplicationGatewaySslPolicy', 
               'Start-AzureRmApplicationGateway', 'Stop-AzureRmApplicationGateway', 
               'Add-AzureRmApplicationGatewayUrlPathMapConfig', 
               'Get-AzureRmApplicationGatewayUrlPathMapConfig', 
               'New-AzureRmApplicationGatewayUrlPathMapConfig', 
               'Remove-AzureRmApplicationGatewayUrlPathMapConfig', 
               'Set-AzureRmApplicationGatewayUrlPathMapConfig', 
               'Add-AzureRmExpressRouteCircuitAuthorization', 
               'Get-AzureRmExpressRouteCircuitAuthorization', 
               'New-AzureRmExpressRouteCircuitAuthorization', 
               'Remove-AzureRmExpressRouteCircuitAuthorization', 
               'Move-AzureRmExpressRouteCircuit', 
               'Get-AzureRmExpressRouteCircuitARPTable', 
               'Get-AzureRmExpressRouteCircuitRouteTable', 
               'Get-AzureRmExpressRouteCircuitRouteTableSummary', 
               'Get-AzureRmExpressRouteCircuitStats', 
               'Add-AzureRmLoadBalancerInboundNatPoolConfig', 
               'Get-AzureRmLoadBalancerInboundNatPoolConfig', 
               'New-AzureRmLoadBalancerInboundNatPoolConfig', 
               'Remove-AzureRmLoadBalancerInboundNatPoolConfig', 
               'Set-AzureRmLoadBalancerInboundNatPoolConfig', 
               'Get-AzureRmExpressRouteCircuit', 'New-AzureRmExpressRouteCircuit', 
               'Add-AzureRmExpressRouteCircuitPeeringConfig', 
               'Get-AzureRmExpressRouteCircuitPeeringConfig', 
               'New-AzureRmExpressRouteCircuitPeeringConfig', 
               'Remove-AzureRmExpressRouteCircuitPeeringConfig', 
               'Set-AzureRmExpressRouteCircuitPeeringConfig', 
               'Remove-AzureRmExpressRouteCircuit', 
               'Set-AzureRmExpressRouteCircuit', 
               'Get-AzureRmEffectiveNetworkSecurityGroup', 
               'Get-AzureRmEffectiveRouteTable', 
               'Add-AzureRmNetworkInterfaceIpConfig', 
               'Get-AzureRmNetworkInterfaceIpConfig', 
               'New-AzureRmNetworkInterfaceIpConfig', 
               'Remove-AzureRmNetworkInterfaceIpConfig', 
               'Set-AzureRmNetworkInterfaceIpConfig', 'New-AzureRmNetworkWatcher', 
               'Get-AzureRmNetworkWatcher', 'Remove-AzureRmNetworkWatcher', 
               'New-AzureRmNetworkWatcherPacketCapture', 
               'Get-AzureRmNetworkWatcherPacketCapture', 
               'Stop-AzureRmNetworkWatcherPacketCapture', 
               'Remove-AzureRmNetworkWatcherPacketCapture', 
               'New-AzureRmPacketCaptureFilterConfig', 
               'Get-AzureRmNetworkWatcherTopology', 
               'Get-AzureRmNetworkWatcherSecurityGroupView', 
               'Test-AzureRmNetworkWatcherIPFlow', 
               'Get-AzureRmNetworkWatcherNextHop', 
               'Start-AzureRmNetworkWatcherResourceTroubleshooting', 
               'Get-AzureRmNetworkWatcherTroubleshootingResult', 
               'Get-AzureRmNetworkWatcherFlowLogStatus', 
               'Set-AzureRmNetworkWatcherConfigFlowLog', 
               'Test-AzureRmNetworkWatcherConnectivity', 
               'Get-AzureRmExpressRouteServiceProvider', 
               'Test-AzureRmPrivateIPAddressAvailability', 
               'Get-AzureRmPublicIpAddress', 'New-AzureRmPublicIpAddress', 
               'Remove-AzureRmPublicIpAddress', 'Set-AzureRmPublicIpAddress', 
               'Get-AzureRmRouteTable', 'New-AzureRmRouteTable', 
               'Remove-AzureRmRouteTable', 'Add-AzureRmRouteConfig', 
               'Get-AzureRmRouteConfig', 'New-AzureRmRouteConfig', 
               'Remove-AzureRmRouteConfig', 'Set-AzureRmRouteConfig', 
               'Set-AzureRmRouteTable', 'Set-AzureRmVirtualNetworkGateway', 
               'Get-AzureRmVirtualNetworkGateway', 
               'New-AzureRmVirtualNetworkGateway', 
               'Get-AzureRmVpnClientRootCertificate', 
               'Get-AzureRmVpnClientRevokedCertificate', 
               'Add-AzureRmVpnClientRootCertificate', 
               'Add-AzureRmVpnClientRevokedCertificate', 
               'New-AzureRmVpnClientRootCertificate', 
               'New-AzureRmVpnClientRevokedCertificate', 
               'Resize-AzureRmVirtualNetworkGateway', 
               'Remove-AzureRmVpnClientRevokedCertificate', 
               'Remove-AzureRmVpnClientRootCertificate', 
               'Set-AzureRmVirtualNetworkGatewayVpnClientConfig', 
               'Get-AzureRmVpnClientPackage', 
               'New-AzureRmVirtualNetworkGatewayIpConfig', 
               'Add-AzureRmVirtualNetworkGatewayIpConfig', 
               'Remove-AzureRmVirtualNetworkGatewayIpConfig', 
               'Remove-AzureRmVirtualNetworkGateway', 
               'Reset-AzureRmVirtualNetworkGateway', 
               'Set-AzureRmVirtualNetworkGatewayDefaultSite', 
               'Remove-AzureRmVirtualNetworkGatewayDefaultSite', 
               'Remove-AzureRmLocalNetworkGateway', 
               'Get-AzureRmLocalNetworkGateway', 'New-AzureRmLocalNetworkGateway', 
               'Set-AzureRmLocalNetworkGateway', 
               'Get-AzureRmVirtualNetworkGatewayConnection', 
               'Get-AzureRmVirtualNetworkGatewayConnectionSharedKey', 
               'New-AzureRmVirtualNetworkGatewayConnection', 
               'Remove-AzureRmVirtualNetworkGatewayConnection', 
               'Reset-AzureRmVirtualNetworkGatewayConnectionSharedKey', 
               'Set-AzureRmVirtualNetworkGatewayConnectionSharedKey', 
               'Set-AzureRmVirtualNetworkGatewayConnection', 
               'New-AzureRmIpsecPolicy', 
               'Get-AzureRmLoadBalancerBackendAddressPoolConfig', 
               'Add-AzureRmLoadBalancerBackendAddressPoolConfig', 
               'New-AzureRmLoadBalancerBackendAddressPoolConfig', 
               'Remove-AzureRmLoadBalancerBackendAddressPoolConfig', 
               'Set-AzureRmLoadBalancerFrontendIpConfig', 
               'Get-AzureRmLoadBalancerFrontendIpConfig', 
               'Add-AzureRmLoadBalancerFrontendIpConfig', 
               'New-AzureRmLoadBalancerFrontendIpConfig', 
               'Remove-AzureRmLoadBalancerFrontendIpConfig', 
               'Get-AzureRmLoadBalancer', 
               'Set-AzureRmLoadBalancerInboundNatRuleConfig', 
               'Get-AzureRmLoadBalancerInboundNatRuleConfig', 
               'Add-AzureRmLoadBalancerInboundNatRuleConfig', 
               'New-AzureRmLoadBalancerInboundNatRuleConfig', 
               'Remove-AzureRmLoadBalancerInboundNatRuleConfig', 
               'Get-AzureRmBgpServiceCommunity', 'Get-AzureRmRouteFilter', 
               'Set-AzureRmRouteFilter', 'Remove-AzureRmRouteFilter', 
               'New-AzureRmRouteFilter', 'Get-AzureRmRouteFilterRuleConfig', 
               'Add-AzureRmRouteFilterRuleConfig', 
               'Remove-AzureRmRouteFilterRuleConfig', 
               'Set-AzureRmRouteFilterRuleConfig', 
               'New-AzureRmRouteFilterRuleConfig', 
               'Set-AzureRmLoadBalancerRuleConfig', 
               'Get-AzureRmLoadBalancerRuleConfig', 
               'Add-AzureRmLoadBalancerRuleConfig', 
               'New-AzureRmLoadBalancerRuleConfig', 
               'Remove-AzureRmLoadBalancerRuleConfig', 'New-AzureRmLoadBalancer', 
               'Set-AzureRmLoadBalancerProbeConfig', 
               'Get-AzureRmLoadBalancerProbeConfig', 
               'Add-AzureRmLoadBalancerProbeConfig', 
               'New-AzureRmLoadBalancerProbeConfig', 
               'Remove-AzureRmLoadBalancerProbeConfig', 
               'Remove-AzureRmLoadBalancer', 'Set-AzureRmLoadBalancer', 
               'Remove-AzureRmNetworkInterface', 'Get-AzureRmNetworkInterface', 
               'New-AzureRmNetworkInterface', 'Set-AzureRmNetworkInterface', 
               'Get-AzureRmNetworkSecurityGroup', 
               'New-AzureRmNetworkSecurityRuleConfig', 
               'Get-AzureRmNetworkSecurityRuleConfig', 
               'Remove-AzureRmNetworkSecurityRuleConfig', 
               'Set-AzureRmNetworkSecurityRuleConfig', 
               'Add-AzureRmNetworkSecurityRuleConfig', 
               'New-AzureRmNetworkSecurityGroup', 
               'Remove-AzureRmNetworkSecurityGroup', 
               'Set-AzureRmNetworkSecurityGroup', 'Test-AzureRmDnsAvailability', 
               'Add-AzureRmVirtualNetworkPeering', 
               'Get-AzureRmVirtualNetworkPeering', 
               'Remove-AzureRmVirtualNetworkPeering', 
               'Set-AzureRmVirtualNetworkPeering', 'Remove-AzureRmVirtualNetwork', 
               'Set-AzureRmVirtualNetwork', 
               'Remove-AzureRmVirtualNetworkSubnetConfig', 
               'Set-AzureRmVirtualNetworkSubnetConfig', 
               'Get-AzureRmVirtualNetworkSubnetConfig', 
               'Add-AzureRmVirtualNetworkSubnetConfig', 
               'New-AzureRmVirtualNetworkSubnetConfig', 
               'Get-AzureRmVirtualNetwork', 'New-AzureRmVirtualNetwork', 
               'Get-AzureRmVirtualNetworkGatewayBgpPeerStatus', 
               'Get-AzureRmVirtualNetworkGatewayAdvertisedRoute', 
               'Get-AzureRmVirtualNetworkGatewayLearnedRoute', 
               'Get-AzureRmNetworkUsage',
<<<<<<< HEAD
               'Get-AzureRmVirtualNetworkGatewaySupportedVpnDevice',
               'Get-AzureRmVirtualNetworkGatewayConnectionVpnDeviceConfigScript'
=======
               'New-AzureRmApplicationSecurityGroup',
               'Remove-AzureRmApplicationSecurityGroup',
               'Get-AzureRmApplicationSecurityGroup'
>>>>>>> caab3141

# Variables to export from this module
# VariablesToExport = @()

# Aliases to export from this module, for best performance, do not use wildcards and do not delete the entry, use an empty array if there are no aliases to export.
AliasesToExport = 'List-AzureRmApplicationGatewayAvailableWafRuleSets'

# DSC resources to export from this module
# DscResourcesToExport = @()

# List of all modules packaged with this module
# ModuleList = @()

# List of all files packaged with this module
# FileList = @()

# Private data to pass to the module specified in RootModule/ModuleToProcess. This may also contain a PSData hashtable with additional module metadata used by PowerShell.
PrivateData = @{

    PSData = @{

        # Tags applied to this module. These help with module discovery in online galleries.
        Tags = 'Azure','ResourceManager','ARM','Network','VirtualNetwork'

        # A URL to the license for this module.
        LicenseUri = 'https://raw.githubusercontent.com/Azure/azure-powershell/preview/LICENSE.txt'

        # A URL to the main website for this project.
        ProjectUri = 'https://github.com/Azure/azure-powershell'

        # A URL to an icon representing this module.
        # IconUri = ''

        # ReleaseNotes of this module
        ReleaseNotes = '* Get-AzureRmNetworkUsage: New cmdlet to show network usage and capacity details
* Added new GatewaySku options for VirtualNetworkGateways
    - VpnGw1, VpnGw2, VpnGw3 are the new Skus added for Vpn gateways
* Set-AzureRmNetworkWatcherConfigFlowLog
  * Fixed  help examples
'

        # External dependent modules of this module
        # ExternalModuleDependencies = ''

    } # End of PSData hashtable
    
 } # End of PrivateData hashtable

# HelpInfo URI of this module
# HelpInfoURI = ''

# Default prefix for commands exported from this module. Override the default prefix using Import-Module -Prefix.
# DefaultCommandPrefix = ''

}<|MERGE_RESOLUTION|>--- conflicted
+++ resolved
@@ -292,14 +292,11 @@
                'Get-AzureRmVirtualNetworkGatewayAdvertisedRoute', 
                'Get-AzureRmVirtualNetworkGatewayLearnedRoute', 
                'Get-AzureRmNetworkUsage',
-<<<<<<< HEAD
                'Get-AzureRmVirtualNetworkGatewaySupportedVpnDevice',
-               'Get-AzureRmVirtualNetworkGatewayConnectionVpnDeviceConfigScript'
-=======
+               'Get-AzureRmVirtualNetworkGatewayConnectionVpnDeviceConfigScript',
                'New-AzureRmApplicationSecurityGroup',
                'Remove-AzureRmApplicationSecurityGroup',
                'Get-AzureRmApplicationSecurityGroup'
->>>>>>> caab3141
 
 # Variables to export from this module
 # VariablesToExport = @()
