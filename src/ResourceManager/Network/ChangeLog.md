--- conflicted
+++ resolved
@@ -19,10 +19,7 @@
 --->
 
 ## Current Release
-<<<<<<< HEAD
 * Updating model types for compatibility with DNS cmdlets.
-=======
->>>>>>> 08c839e6
 
 ## Version 5.3.0
 * Fixed issue with importing aliases
