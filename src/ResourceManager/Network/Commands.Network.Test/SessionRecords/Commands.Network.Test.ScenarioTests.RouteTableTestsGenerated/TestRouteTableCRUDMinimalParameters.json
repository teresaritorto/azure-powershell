--- conflicted
+++ resolved
@@ -1,14 +1,19 @@
 {
   "Entries": [
     {
-<<<<<<< HEAD
-      "RequestUri": "/subscriptions/d2ad5196-2292-4080-b209-ce4399b0a807/providers/Microsoft.Network?api-version=2016-09-01",
-      "EncodedRequestUri": "L3N1YnNjcmlwdGlvbnMvZDJhZDUxOTYtMjI5Mi00MDgwLWIyMDktY2U0Mzk5YjBhODA3L3Byb3ZpZGVycy9NaWNyb3NvZnQuTmV0d29yaz9hcGktdmVyc2lvbj0yMDE2LTA5LTAx",
-      "RequestMethod": "GET",
-      "RequestBody": "",
-      "RequestHeaders": {
+      "RequestUri": "/subscriptions/947d47b4-7883-4bb9-9d85-c5e8e2f572ce/resourcegroups/ps1691?api-version=2016-09-01",
+      "EncodedRequestUri": "L3N1YnNjcmlwdGlvbnMvOTQ3ZDQ3YjQtNzg4My00YmI5LTlkODUtYzVlOGUyZjU3MmNlL3Jlc291cmNlZ3JvdXBzL3BzMTY5MT9hcGktdmVyc2lvbj0yMDE2LTA5LTAx",
+      "RequestMethod": "PUT",
+      "RequestBody": "{\r\n  \"location\": \"westcentralus\"\r\n}",
+      "RequestHeaders": {
+        "Content-Type": [
+          "application/json; charset=utf-8"
+        ],
+        "Content-Length": [
+          "35"
+        ],
         "x-ms-client-request-id": [
-          "e5a82154-d352-4cb5-90ff-5c1967f5022b"
+          "9325edce-1249-4ea1-88a5-9754e2576431"
         ],
         "accept-language": [
           "en-US"
@@ -20,69 +25,55 @@
           "Microsoft.Azure.Management.Internal.Resources.ResourceManagementClient/4.1.0"
         ]
       },
-      "ResponseBody": "{\r\n  \"id\": \"/subscriptions/d2ad5196-2292-4080-b209-ce4399b0a807/providers/Microsoft.Network\",\r\n  \"namespace\": \"Microsoft.Network\",\r\n  \"authorizations\": [\r\n    {\r\n      \"applicationId\": \"2cf9eb86-36b5-49dc-86ae-9a63135dfa8c\",\r\n      \"roleDefinitionId\": \"13ba9ab4-19f0-4804-adc4-14ece36cc7a1\"\r\n    },\r\n    {\r\n      \"applicationId\": \"7c33bfcb-8d33-48d6-8e60-dc6404003489\",\r\n      \"roleDefinitionId\": \"ad6261e4-fa9a-4642-aa5f-104f1b67e9e3\"\r\n    },\r\n    {\r\n      \"applicationId\": \"1e3e4475-288f-4018-a376-df66fd7fac5f\",\r\n      \"roleDefinitionId\": \"1d538b69-3d87-4e56-8ff8-25786fd48261\"\r\n    },\r\n    {\r\n      \"applicationId\": \"a0be0c72-870e-46f0-9c49-c98333a996f7\",\r\n      \"roleDefinitionId\": \"7ce22727-ffce-45a9-930c-ddb2e56fa131\"\r\n    },\r\n    {\r\n      \"applicationId\": \"486c78bf-a0f7-45f1-92fd-37215929e116\",\r\n      \"roleDefinitionId\": \"98a9e526-0a60-4c1f-a33a-ae46e1f8dc0d\"\r\n    },\r\n    {\r\n      \"applicationId\": \"19947cfd-0303-466c-ac3c-fcc19a7a1570\",\r\n      \"roleDefinitionId\": \"d813ab6c-bfb7-413e-9462-005b21f0ce09\"\r\n    },\r\n    {\r\n      \"applicationId\": \"341b7f3d-69b3-47f9-9ce7-5b7f4945fdbd\",\r\n      \"roleDefinitionId\": \"8141843c-c51c-4c1e-a5bf-0d351594b86c\"\r\n    }\r\n  ],\r\n  \"resourceTypes\": [\r\n    {\r\n      \"resourceType\": \"virtualNetworks\",\r\n      \"locations\": [\r\n        \"West US\",\r\n        \"East US\",\r\n        \"North Europe\",\r\n        \"West Europe\",\r\n        \"East Asia\",\r\n        \"Southeast Asia\",\r\n        \"North Central US\",\r\n        \"South Central US\",\r\n        \"Central US\",\r\n        \"East US 2\",\r\n        \"Japan East\",\r\n        \"Japan West\",\r\n        \"Brazil South\",\r\n        \"Australia East\",\r\n        \"Australia Southeast\",\r\n        \"Central India\",\r\n        \"South India\",\r\n        \"West India\",\r\n        \"Canada Central\",\r\n        \"Canada East\",\r\n        \"West Central US\",\r\n        \"West US 2\",\r\n        \"UK West\",\r\n        \"UK South\",\r\n        \"Korea Central\",\r\n        \"Korea South\",\r\n        \"France Central\",\r\n        \"France South\",\r\n        \"Australia Central\",\r\n        \"Australia Central 2\"\r\n      ],\r\n      \"apiVersions\": [\r\n        \"2018-08-01\",\r\n        \"2018-07-01\",\r\n        \"2018-06-01\",\r\n        \"2018-05-01\",\r\n        \"2018-04-01\",\r\n        \"2018-03-01\",\r\n        \"2018-02-01\",\r\n        \"2018-01-01\",\r\n        \"2017-11-01\",\r\n        \"2017-10-01\",\r\n        \"2017-09-01\",\r\n        \"2017-08-01\",\r\n        \"2017-06-01\",\r\n        \"2017-04-01\",\r\n        \"2017-03-01\",\r\n        \"2016-12-01\",\r\n        \"2016-11-01\",\r\n        \"2016-10-01\",\r\n        \"2016-09-01\",\r\n        \"2016-08-01\",\r\n        \"2016-07-01\",\r\n        \"2016-06-01\",\r\n        \"2016-03-30\",\r\n        \"2015-06-15\",\r\n        \"2015-05-01-preview\",\r\n        \"2014-12-01-preview\"\r\n      ],\r\n      \"capabilities\": \"CrossResourceGroupResourceMove, CrossSubscriptionResourceMove\"\r\n    },\r\n    {\r\n      \"resourceType\": \"publicIPAddresses\",\r\n      \"locations\": [\r\n        \"West US\",\r\n        \"East US\",\r\n        \"North Europe\",\r\n        \"West Europe\",\r\n        \"East Asia\",\r\n        \"Southeast Asia\",\r\n        \"North Central US\",\r\n        \"South Central US\",\r\n        \"Central US\",\r\n        \"East US 2\",\r\n        \"Japan East\",\r\n        \"Japan West\",\r\n        \"Brazil South\",\r\n        \"Australia East\",\r\n        \"Australia Southeast\",\r\n        \"Central India\",\r\n        \"South India\",\r\n        \"West India\",\r\n        \"Canada Central\",\r\n        \"Canada East\",\r\n        \"West Central US\",\r\n        \"West US 2\",\r\n        \"UK West\",\r\n        \"UK South\",\r\n        \"Korea Central\",\r\n        \"Korea South\",\r\n        \"France Central\",\r\n        \"France South\",\r\n        \"Australia Central\",\r\n        \"Australia Central 2\"\r\n      ],\r\n      \"apiVersions\": [\r\n        \"2018-08-01\",\r\n        \"2018-07-01\",\r\n        \"2018-06-01\",\r\n        \"2018-05-01\",\r\n        \"2018-04-01\",\r\n        \"2018-03-01\",\r\n        \"2018-02-01\",\r\n        \"2018-01-01\",\r\n        \"2017-11-01\",\r\n        \"2017-10-01\",\r\n        \"2017-09-01\",\r\n        \"2017-08-01\",\r\n        \"2017-06-01\",\r\n        \"2017-04-01\",\r\n        \"2017-03-01\",\r\n        \"2016-12-01\",\r\n        \"2016-11-01\",\r\n        \"2016-10-01\",\r\n        \"2016-09-01\",\r\n        \"2016-08-01\",\r\n        \"2016-07-01\",\r\n        \"2016-06-01\",\r\n        \"2016-03-30\",\r\n        \"2015-06-15\",\r\n        \"2015-05-01-preview\",\r\n        \"2014-12-01-preview\"\r\n      ],\r\n      \"zoneMappings\": [\r\n        {\r\n          \"location\": \"East US 2\",\r\n          \"zones\": [\r\n            \"1\",\r\n            \"2\",\r\n            \"3\"\r\n          ]\r\n        },\r\n        {\r\n          \"location\": \"Central US\",\r\n          \"zones\": [\r\n            \"1\",\r\n            \"2\",\r\n            \"3\"\r\n          ]\r\n        },\r\n        {\r\n          \"location\": \"West Europe\",\r\n          \"zones\": [\r\n            \"1\",\r\n            \"2\",\r\n            \"3\"\r\n          ]\r\n        },\r\n        {\r\n          \"location\": \"France Central\",\r\n          \"zones\": [\r\n            \"1\",\r\n            \"2\",\r\n            \"3\"\r\n          ]\r\n        },\r\n        {\r\n          \"location\": \"Southeast Asia\",\r\n          \"zones\": [\r\n            \"1\",\r\n            \"2\",\r\n            \"3\"\r\n          ]\r\n        },\r\n        {\r\n          \"location\": \"West US 2\",\r\n          \"zones\": [\r\n            \"1\",\r\n            \"2\",\r\n            \"3\"\r\n          ]\r\n        },\r\n        {\r\n          \"location\": \"North Europe\",\r\n          \"zones\": [\r\n            \"1\",\r\n            \"2\",\r\n            \"3\"\r\n          ]\r\n        }\r\n      ],\r\n      \"capabilities\": \"CrossResourceGroupResourceMove, CrossSubscriptionResourceMove\"\r\n    },\r\n    {\r\n      \"resourceType\": \"networkInterfaces\",\r\n      \"locations\": [\r\n        \"West US\",\r\n        \"East US\",\r\n        \"North Europe\",\r\n        \"West Europe\",\r\n        \"East Asia\",\r\n        \"Southeast Asia\",\r\n        \"North Central US\",\r\n        \"South Central US\",\r\n        \"Central US\",\r\n        \"East US 2\",\r\n        \"Japan East\",\r\n        \"Japan West\",\r\n        \"Brazil South\",\r\n        \"Australia East\",\r\n        \"Australia Southeast\",\r\n        \"Central India\",\r\n        \"South India\",\r\n        \"West India\",\r\n        \"Canada Central\",\r\n        \"Canada East\",\r\n        \"West Central US\",\r\n        \"West US 2\",\r\n        \"UK West\",\r\n        \"UK South\",\r\n        \"Korea Central\",\r\n        \"Korea South\",\r\n        \"France Central\",\r\n        \"France South\",\r\n        \"Australia Central\",\r\n        \"Australia Central 2\"\r\n      ],\r\n      \"apiVersions\": [\r\n        \"2018-08-01\",\r\n        \"2018-07-01\",\r\n        \"2018-06-01\",\r\n        \"2018-05-01\",\r\n        \"2018-04-01\",\r\n        \"2018-03-01\",\r\n        \"2018-02-01\",\r\n        \"2018-01-01\",\r\n        \"2017-11-01\",\r\n        \"2017-10-01\",\r\n        \"2017-09-01\",\r\n        \"2017-08-01\",\r\n        \"2017-06-01\",\r\n        \"2017-04-01\",\r\n        \"2017-03-01\",\r\n        \"2016-12-01\",\r\n        \"2016-11-01\",\r\n        \"2016-10-01\",\r\n        \"2016-09-01\",\r\n        \"2016-08-01\",\r\n        \"2016-07-01\",\r\n        \"2016-06-01\",\r\n        \"2016-03-30\",\r\n        \"2015-06-15\",\r\n        \"2015-05-01-preview\",\r\n        \"2014-12-01-preview\"\r\n      ],\r\n      \"capabilities\": \"CrossResourceGroupResourceMove, CrossSubscriptionResourceMove\"\r\n    },\r\n    {\r\n      \"resourceType\": \"interfaceEndpoints\",\r\n      \"locations\": [\r\n        \"West US\",\r\n        \"East US\",\r\n        \"North Europe\",\r\n        \"West Europe\",\r\n        \"East Asia\",\r\n        \"Southeast Asia\",\r\n        \"North Central US\",\r\n        \"South Central US\",\r\n        \"Central US\",\r\n        \"East US 2\",\r\n        \"Japan East\",\r\n        \"Japan West\",\r\n        \"Brazil South\",\r\n        \"Australia East\",\r\n        \"Australia Southeast\",\r\n        \"Central India\",\r\n        \"South India\",\r\n        \"West India\",\r\n        \"Canada Central\",\r\n        \"Canada East\",\r\n        \"West Central US\",\r\n        \"West US 2\",\r\n        \"UK West\",\r\n        \"UK South\",\r\n        \"Korea Central\",\r\n        \"Korea South\",\r\n        \"France Central\",\r\n        \"France South\",\r\n        \"Australia Central\",\r\n        \"Australia Central 2\"\r\n      ],\r\n      \"apiVersions\": [\r\n        \"2018-08-01\"\r\n      ],\r\n      \"capabilities\": \"None\"\r\n    },\r\n    {\r\n      \"resourceType\": \"loadBalancers\",\r\n      \"locations\": [\r\n        \"West US\",\r\n        \"East US\",\r\n        \"North Europe\",\r\n        \"West Europe\",\r\n        \"East Asia\",\r\n        \"Southeast Asia\",\r\n        \"North Central US\",\r\n        \"South Central US\",\r\n        \"Central US\",\r\n        \"East US 2\",\r\n        \"Japan East\",\r\n        \"Japan West\",\r\n        \"Brazil South\",\r\n        \"Australia East\",\r\n        \"Australia Southeast\",\r\n        \"Central India\",\r\n        \"South India\",\r\n        \"West India\",\r\n        \"Canada Central\",\r\n        \"Canada East\",\r\n        \"West Central US\",\r\n        \"West US 2\",\r\n        \"UK West\",\r\n        \"UK South\",\r\n        \"Korea Central\",\r\n        \"Korea South\",\r\n        \"France Central\",\r\n        \"France South\",\r\n        \"Australia Central\",\r\n        \"Australia Central 2\"\r\n      ],\r\n      \"apiVersions\": [\r\n        \"2018-08-01\",\r\n        \"2018-07-01\",\r\n        \"2018-06-01\",\r\n        \"2018-05-01\",\r\n        \"2018-04-01\",\r\n        \"2018-03-01\",\r\n        \"2018-02-01\",\r\n        \"2018-01-01\",\r\n        \"2017-11-01\",\r\n        \"2017-10-01\",\r\n        \"2017-09-01\",\r\n        \"2017-08-01\",\r\n        \"2017-06-01\",\r\n        \"2017-04-01\",\r\n        \"2017-03-01\",\r\n        \"2016-12-01\",\r\n        \"2016-11-01\",\r\n        \"2016-10-01\",\r\n        \"2016-09-01\",\r\n        \"2016-08-01\",\r\n        \"2016-07-01\",\r\n        \"2016-06-01\",\r\n        \"2016-03-30\",\r\n        \"2015-06-15\",\r\n        \"2015-05-01-preview\",\r\n        \"2014-12-01-preview\"\r\n      ],\r\n      \"capabilities\": \"CrossResourceGroupResourceMove, CrossSubscriptionResourceMove\"\r\n    },\r\n    {\r\n      \"resourceType\": \"networkSecurityGroups\",\r\n      \"locations\": [\r\n        \"West US\",\r\n        \"East US\",\r\n        \"North Europe\",\r\n        \"West Europe\",\r\n        \"East Asia\",\r\n        \"Southeast Asia\",\r\n        \"North Central US\",\r\n        \"South Central US\",\r\n        \"Central US\",\r\n        \"East US 2\",\r\n        \"Japan East\",\r\n        \"Japan West\",\r\n        \"Brazil South\",\r\n        \"Australia East\",\r\n        \"Australia Southeast\",\r\n        \"Central India\",\r\n        \"South India\",\r\n        \"West India\",\r\n        \"Canada Central\",\r\n        \"Canada East\",\r\n        \"West Central US\",\r\n        \"West US 2\",\r\n        \"UK West\",\r\n        \"UK South\",\r\n        \"Korea Central\",\r\n        \"Korea South\",\r\n        \"France Central\",\r\n        \"France South\",\r\n        \"Australia Central\",\r\n        \"Australia Central 2\"\r\n      ],\r\n      \"apiVersions\": [\r\n        \"2018-08-01\",\r\n        \"2018-07-01\",\r\n        \"2018-06-01\",\r\n        \"2018-05-01\",\r\n        \"2018-04-01\",\r\n        \"2018-03-01\",\r\n        \"2018-02-01\",\r\n        \"2018-01-01\",\r\n        \"2017-11-01\",\r\n        \"2017-10-01\",\r\n        \"2017-09-01\",\r\n        \"2017-08-01\",\r\n        \"2017-06-01\",\r\n        \"2017-04-01\",\r\n        \"2017-03-01\",\r\n        \"2016-12-01\",\r\n        \"2016-11-01\",\r\n        \"2016-10-01\",\r\n        \"2016-09-01\",\r\n        \"2016-08-01\",\r\n        \"2016-07-01\",\r\n        \"2016-06-01\",\r\n        \"2016-03-30\",\r\n        \"2015-06-15\",\r\n        \"2015-05-01-preview\",\r\n        \"2014-12-01-preview\"\r\n      ],\r\n      \"capabilities\": \"CrossResourceGroupResourceMove, CrossSubscriptionResourceMove\"\r\n    },\r\n    {\r\n      \"resourceType\": \"applicationSecurityGroups\",\r\n      \"locations\": [\r\n        \"West US\",\r\n        \"East US\",\r\n        \"North Europe\",\r\n        \"West Europe\",\r\n        \"East Asia\",\r\n        \"Southeast Asia\",\r\n        \"North Central US\",\r\n        \"South Central US\",\r\n        \"Central US\",\r\n        \"East US 2\",\r\n        \"Japan East\",\r\n        \"Japan West\",\r\n        \"Brazil South\",\r\n        \"Australia East\",\r\n        \"Australia Southeast\",\r\n        \"Central India\",\r\n        \"South India\",\r\n        \"West India\",\r\n        \"Canada Central\",\r\n        \"Canada East\",\r\n        \"West Central US\",\r\n        \"West US 2\",\r\n        \"UK West\",\r\n        \"UK South\",\r\n        \"Korea Central\",\r\n        \"Korea South\",\r\n        \"France Central\",\r\n        \"France South\",\r\n        \"Australia Central\",\r\n        \"Australia Central 2\"\r\n      ],\r\n      \"apiVersions\": [\r\n        \"2018-08-01\",\r\n        \"2018-07-01\",\r\n        \"2018-06-01\",\r\n        \"2018-05-01\",\r\n        \"2018-04-01\",\r\n        \"2018-03-01\",\r\n        \"2018-02-01\",\r\n        \"2018-01-01\",\r\n        \"2017-11-01\",\r\n        \"2017-10-01\",\r\n        \"2017-09-01\"\r\n      ],\r\n      \"capabilities\": \"CrossResourceGroupResourceMove, CrossSubscriptionResourceMove\"\r\n    },\r\n    {\r\n      \"resourceType\": \"networkIntentPolicies\",\r\n      \"locations\": [\r\n        \"West US\",\r\n        \"East US\",\r\n        \"North Europe\",\r\n        \"West Europe\",\r\n        \"East Asia\",\r\n        \"Southeast Asia\",\r\n        \"North Central US\",\r\n        \"South Central US\",\r\n        \"Central US\",\r\n        \"East US 2\",\r\n        \"Japan East\",\r\n        \"Japan West\",\r\n        \"Brazil South\",\r\n        \"Australia East\",\r\n        \"Australia Southeast\",\r\n        \"Central India\",\r\n        \"South India\",\r\n        \"West India\",\r\n        \"Canada Central\",\r\n        \"Canada East\",\r\n        \"West Central US\",\r\n        \"West US 2\",\r\n        \"UK West\",\r\n        \"UK South\",\r\n        \"Korea Central\",\r\n        \"Korea South\",\r\n        \"France Central\",\r\n        \"France South\",\r\n        \"Australia Central\",\r\n        \"Australia Central 2\"\r\n      ],\r\n      \"apiVersions\": [\r\n        \"2018-08-01\",\r\n        \"2018-07-01\",\r\n        \"2018-06-01\",\r\n        \"2018-05-01\",\r\n        \"2018-04-01\"\r\n      ],\r\n      \"capabilities\": \"CrossResourceGroupResourceMove, CrossSubscriptionResourceMove\"\r\n    },\r\n    {\r\n      \"resourceType\": \"routeTables\",\r\n      \"locations\": [\r\n        \"West US\",\r\n        \"East US\",\r\n        \"North Europe\",\r\n        \"West Europe\",\r\n        \"East Asia\",\r\n        \"Southeast Asia\",\r\n        \"North Central US\",\r\n        \"South Central US\",\r\n        \"Central US\",\r\n        \"East US 2\",\r\n        \"Japan East\",\r\n        \"Japan West\",\r\n        \"Brazil South\",\r\n        \"Australia East\",\r\n        \"Australia Southeast\",\r\n        \"Central India\",\r\n        \"South India\",\r\n        \"West India\",\r\n        \"Canada Central\",\r\n        \"Canada East\",\r\n        \"West Central US\",\r\n        \"West US 2\",\r\n        \"UK West\",\r\n        \"UK South\",\r\n        \"Korea Central\",\r\n        \"Korea South\",\r\n        \"France Central\",\r\n        \"France South\",\r\n        \"Australia Central\",\r\n        \"Australia Central 2\"\r\n      ],\r\n      \"apiVersions\": [\r\n        \"2018-08-01\",\r\n        \"2018-07-01\",\r\n        \"2018-06-01\",\r\n        \"2018-05-01\",\r\n        \"2018-04-01\",\r\n        \"2018-03-01\",\r\n        \"2018-02-01\",\r\n        \"2018-01-01\",\r\n        \"2017-11-01\",\r\n        \"2017-10-01\",\r\n        \"2017-09-01\",\r\n        \"2017-08-01\",\r\n        \"2017-06-01\",\r\n        \"2017-04-01\",\r\n        \"2017-03-01\",\r\n        \"2016-12-01\",\r\n        \"2016-11-01\",\r\n        \"2016-10-01\",\r\n        \"2016-09-01\",\r\n        \"2016-08-01\",\r\n        \"2016-07-01\",\r\n        \"2016-06-01\",\r\n        \"2016-03-30\",\r\n        \"2015-06-15\",\r\n        \"2015-05-01-preview\",\r\n        \"2014-12-01-preview\"\r\n      ],\r\n      \"capabilities\": \"CrossResourceGroupResourceMove, CrossSubscriptionResourceMove\"\r\n    },\r\n    {\r\n      \"resourceType\": \"publicIPPrefixes\",\r\n      \"locations\": [\r\n        \"West US\",\r\n        \"East US\",\r\n        \"North Europe\",\r\n        \"West Europe\",\r\n        \"East Asia\",\r\n        \"Southeast Asia\",\r\n        \"North Central US\",\r\n        \"South Central US\",\r\n        \"Central US\",\r\n        \"East US 2\",\r\n        \"Japan East\",\r\n        \"Japan West\",\r\n        \"Brazil South\",\r\n        \"Australia East\",\r\n        \"Australia Southeast\",\r\n        \"Central India\",\r\n        \"South India\",\r\n        \"West India\",\r\n        \"Canada Central\",\r\n        \"Canada East\",\r\n        \"West Central US\",\r\n        \"West US 2\",\r\n        \"UK West\",\r\n        \"UK South\",\r\n        \"Korea Central\",\r\n        \"Korea South\",\r\n        \"France Central\",\r\n        \"France South\",\r\n        \"Australia Central\",\r\n        \"Australia Central 2\"\r\n      ],\r\n      \"apiVersions\": [\r\n        \"2018-08-01\",\r\n        \"2018-07-01\"\r\n      ],\r\n      \"zoneMappings\": [\r\n        {\r\n          \"location\": \"East US 2\",\r\n          \"zones\": [\r\n            \"1\",\r\n            \"2\",\r\n            \"3\"\r\n          ]\r\n        },\r\n        {\r\n          \"location\": \"Central US\",\r\n          \"zones\": [\r\n            \"1\",\r\n            \"2\",\r\n            \"3\"\r\n          ]\r\n        },\r\n        {\r\n          \"location\": \"West Europe\",\r\n          \"zones\": [\r\n            \"1\",\r\n            \"2\",\r\n            \"3\"\r\n          ]\r\n        },\r\n        {\r\n          \"location\": \"France Central\",\r\n          \"zones\": [\r\n            \"1\",\r\n            \"2\",\r\n            \"3\"\r\n          ]\r\n        },\r\n        {\r\n          \"location\": \"Southeast Asia\",\r\n          \"zones\": [\r\n            \"1\",\r\n            \"2\",\r\n            \"3\"\r\n          ]\r\n        },\r\n        {\r\n          \"location\": \"West US 2\",\r\n          \"zones\": [\r\n            \"1\",\r\n            \"2\",\r\n            \"3\"\r\n          ]\r\n        },\r\n        {\r\n          \"location\": \"North Europe\",\r\n          \"zones\": [\r\n            \"1\",\r\n            \"2\",\r\n            \"3\"\r\n          ]\r\n        }\r\n      ],\r\n      \"capabilities\": \"CrossResourceGroupResourceMove, CrossSubscriptionResourceMove\"\r\n    },\r\n    {\r\n      \"resourceType\": \"networkWatchers\",\r\n      \"locations\": [\r\n        \"West US\",\r\n        \"East US\",\r\n        \"North Europe\",\r\n        \"West Europe\",\r\n        \"East Asia\",\r\n        \"Southeast Asia\",\r\n        \"North Central US\",\r\n        \"South Central US\",\r\n        \"Central US\",\r\n        \"East US 2\",\r\n        \"Japan East\",\r\n        \"Japan West\",\r\n        \"Brazil South\",\r\n        \"Australia East\",\r\n        \"Australia Southeast\",\r\n        \"Central India\",\r\n        \"South India\",\r\n        \"West India\",\r\n        \"Canada Central\",\r\n        \"Canada East\",\r\n        \"West Central US\",\r\n        \"West US 2\",\r\n        \"UK West\",\r\n        \"UK South\",\r\n        \"Korea Central\",\r\n        \"Korea South\",\r\n        \"France Central\",\r\n        \"France South\",\r\n        \"Australia Central\",\r\n        \"Australia Central 2\"\r\n      ],\r\n      \"apiVersions\": [\r\n        \"2018-08-01\",\r\n        \"2018-07-01\",\r\n        \"2018-06-01\",\r\n        \"2018-05-01\",\r\n        \"2018-04-01\",\r\n        \"2018-03-01\",\r\n        \"2018-02-01\",\r\n        \"2018-01-01\",\r\n        \"2017-11-01\",\r\n        \"2017-10-01\",\r\n        \"2017-09-01\",\r\n        \"2017-08-01\",\r\n        \"2017-06-01\",\r\n        \"2017-04-01\",\r\n        \"2017-03-01\",\r\n        \"2016-12-01\",\r\n        \"2016-11-01\",\r\n        \"2016-10-01\",\r\n        \"2016-09-01\",\r\n        \"2016-08-01\",\r\n        \"2016-07-01\",\r\n        \"2016-06-01\",\r\n        \"2016-03-30\"\r\n      ],\r\n      \"capabilities\": \"CrossResourceGroupResourceMove, CrossSubscriptionResourceMove\"\r\n    },\r\n    {\r\n      \"resourceType\": \"networkWatchers/connectionMonitors\",\r\n      \"locations\": [\r\n        \"West US\",\r\n        \"East US\",\r\n        \"North Europe\",\r\n        \"West Europe\",\r\n        \"East Asia\",\r\n        \"Southeast Asia\",\r\n        \"North Central US\",\r\n        \"South Central US\",\r\n        \"Central US\",\r\n        \"East US 2\",\r\n        \"Japan East\",\r\n        \"Japan West\",\r\n        \"Brazil South\",\r\n        \"Australia East\",\r\n        \"Australia Southeast\",\r\n        \"Central India\",\r\n        \"South India\",\r\n        \"West India\",\r\n        \"Canada Central\",\r\n        \"Canada East\",\r\n        \"West Central US\",\r\n        \"West US 2\",\r\n        \"UK West\",\r\n        \"UK South\",\r\n        \"Korea Central\",\r\n        \"Korea South\",\r\n        \"France Central\",\r\n        \"France South\",\r\n        \"Australia Central\",\r\n        \"Australia Central 2\"\r\n      ],\r\n      \"apiVersions\": [\r\n        \"2018-08-01\",\r\n        \"2018-07-01\",\r\n        \"2018-06-01\",\r\n        \"2018-05-01\",\r\n        \"2018-04-01\",\r\n        \"2018-03-01\",\r\n        \"2018-02-01\",\r\n        \"2018-01-01\",\r\n        \"2017-11-01\",\r\n        \"2017-10-01\",\r\n        \"2017-09-01\"\r\n      ],\r\n      \"capabilities\": \"CrossResourceGroupResourceMove, CrossSubscriptionResourceMove\"\r\n    },\r\n    {\r\n      \"resourceType\": \"networkWatchers/lenses\",\r\n      \"locations\": [\r\n        \"West US\",\r\n        \"East US\",\r\n        \"North Europe\",\r\n        \"West Europe\",\r\n        \"East Asia\",\r\n        \"Southeast Asia\",\r\n        \"North Central US\",\r\n        \"South Central US\",\r\n        \"Central US\",\r\n        \"East US 2\",\r\n        \"Japan East\",\r\n        \"Japan West\",\r\n        \"Brazil South\",\r\n        \"Australia East\",\r\n        \"Australia Southeast\",\r\n        \"Central India\",\r\n        \"South India\",\r\n        \"West India\",\r\n        \"Canada Central\",\r\n        \"Canada East\",\r\n        \"West Central US\",\r\n        \"West US 2\",\r\n        \"UK West\",\r\n        \"UK South\",\r\n        \"Korea Central\",\r\n        \"Korea South\",\r\n        \"France Central\",\r\n        \"France South\",\r\n        \"Australia Central\",\r\n        \"Australia Central 2\"\r\n      ],\r\n      \"apiVersions\": [\r\n        \"2018-08-01\",\r\n        \"2018-07-01\",\r\n        \"2018-06-01\",\r\n        \"2018-01-01\",\r\n        \"2017-11-01\",\r\n        \"2017-10-01\",\r\n        \"2017-09-01\"\r\n      ],\r\n      \"capabilities\": \"CrossResourceGroupResourceMove, CrossSubscriptionResourceMove\"\r\n    },\r\n    {\r\n      \"resourceType\": \"networkWatchers/pingMeshes\",\r\n      \"locations\": [\r\n        \"West US\",\r\n        \"East US\",\r\n        \"North Europe\",\r\n        \"West Europe\",\r\n        \"East Asia\",\r\n        \"Southeast Asia\",\r\n        \"North Central US\",\r\n        \"South Central US\",\r\n        \"Central US\",\r\n        \"East US 2\",\r\n        \"Japan East\",\r\n        \"Japan West\",\r\n        \"Brazil South\",\r\n        \"Australia East\",\r\n        \"Australia Southeast\",\r\n        \"Central India\",\r\n        \"South India\",\r\n        \"West India\",\r\n        \"Canada Central\",\r\n        \"Canada East\",\r\n        \"West Central US\",\r\n        \"West US 2\",\r\n        \"UK West\",\r\n        \"UK South\",\r\n        \"Korea Central\",\r\n        \"Korea South\",\r\n        \"France Central\",\r\n        \"France South\",\r\n        \"Australia Central\",\r\n        \"Australia Central 2\"\r\n      ],\r\n      \"apiVersions\": [\r\n        \"2018-08-01\",\r\n        \"2018-07-01\",\r\n        \"2018-06-01\",\r\n        \"2018-04-01\",\r\n        \"2018-03-01\",\r\n        \"2018-02-01\",\r\n        \"2018-01-01\",\r\n        \"2017-11-01\",\r\n        \"2017-10-01\",\r\n        \"2017-09-01\"\r\n      ],\r\n      \"capabilities\": \"CrossResourceGroupResourceMove, CrossSubscriptionResourceMove\"\r\n    },\r\n    {\r\n      \"resourceType\": \"virtualNetworkGateways\",\r\n      \"locations\": [\r\n        \"West US\",\r\n        \"East US\",\r\n        \"North Europe\",\r\n        \"West Europe\",\r\n        \"East Asia\",\r\n        \"Southeast Asia\",\r\n        \"North Central US\",\r\n        \"South Central US\",\r\n        \"Central US\",\r\n        \"East US 2\",\r\n        \"Japan East\",\r\n        \"Japan West\",\r\n        \"Brazil South\",\r\n        \"Australia East\",\r\n        \"Australia Southeast\",\r\n        \"Central India\",\r\n        \"South India\",\r\n        \"West India\",\r\n        \"Canada Central\",\r\n        \"Canada East\",\r\n        \"West Central US\",\r\n        \"West US 2\",\r\n        \"UK West\",\r\n        \"UK South\",\r\n        \"Korea Central\",\r\n        \"Korea South\",\r\n        \"France Central\",\r\n        \"France South\",\r\n        \"Australia Central\",\r\n        \"Australia Central 2\"\r\n      ],\r\n      \"apiVersions\": [\r\n        \"2018-08-01\",\r\n        \"2018-07-01\",\r\n        \"2018-06-01\",\r\n        \"2018-05-01\",\r\n        \"2018-04-01\",\r\n        \"2018-03-01\",\r\n        \"2018-02-01\",\r\n        \"2018-01-01\",\r\n        \"2017-11-01\",\r\n        \"2017-10-01\",\r\n        \"2017-09-01\",\r\n        \"2017-08-01\",\r\n        \"2017-06-01\",\r\n        \"2017-04-01\",\r\n        \"2017-03-01\",\r\n        \"2016-12-01\",\r\n        \"2016-11-01\",\r\n        \"2016-10-01\",\r\n        \"2016-09-01\",\r\n        \"2016-08-01\",\r\n        \"2016-07-01\",\r\n        \"2016-06-01\",\r\n        \"2016-03-30\",\r\n        \"2015-06-15\",\r\n        \"2015-05-01-preview\",\r\n        \"2014-12-01-preview\"\r\n      ],\r\n      \"capabilities\": \"CrossResourceGroupResourceMove, CrossSubscriptionResourceMove\"\r\n    },\r\n    {\r\n      \"resourceType\": \"localNetworkGateways\",\r\n      \"locations\": [\r\n        \"West US\",\r\n        \"East US\",\r\n        \"North Europe\",\r\n        \"West Europe\",\r\n        \"East Asia\",\r\n        \"Southeast Asia\",\r\n        \"North Central US\",\r\n        \"South Central US\",\r\n        \"Central US\",\r\n        \"East US 2\",\r\n        \"Japan East\",\r\n        \"Japan West\",\r\n        \"Brazil South\",\r\n        \"Australia East\",\r\n        \"Australia Southeast\",\r\n        \"Central India\",\r\n        \"South India\",\r\n        \"West India\",\r\n        \"Canada Central\",\r\n        \"Canada East\",\r\n        \"West Central US\",\r\n        \"West US 2\",\r\n        \"UK West\",\r\n        \"UK South\",\r\n        \"Korea Central\",\r\n        \"Korea South\",\r\n        \"France Central\",\r\n        \"France South\",\r\n        \"Australia Central\",\r\n        \"Australia Central 2\"\r\n      ],\r\n      \"apiVersions\": [\r\n        \"2018-08-01\",\r\n        \"2018-07-01\",\r\n        \"2018-06-01\",\r\n        \"2018-05-01\",\r\n        \"2018-04-01\",\r\n        \"2018-03-01\",\r\n        \"2018-02-01\",\r\n        \"2018-01-01\",\r\n        \"2017-11-01\",\r\n        \"2017-10-01\",\r\n        \"2017-09-01\",\r\n        \"2017-08-01\",\r\n        \"2017-06-01\",\r\n        \"2017-04-01\",\r\n        \"2017-03-01\",\r\n        \"2016-12-01\",\r\n        \"2016-11-01\",\r\n        \"2016-10-01\",\r\n        \"2016-09-01\",\r\n        \"2016-08-01\",\r\n        \"2016-07-01\",\r\n        \"2016-06-01\",\r\n        \"2016-03-30\",\r\n        \"2015-06-15\",\r\n        \"2015-05-01-preview\",\r\n        \"2014-12-01-preview\"\r\n      ],\r\n      \"capabilities\": \"CrossResourceGroupResourceMove, CrossSubscriptionResourceMove\"\r\n    },\r\n    {\r\n      \"resourceType\": \"connections\",\r\n      \"locations\": [\r\n        \"West US\",\r\n        \"East US\",\r\n        \"North Europe\",\r\n        \"West Europe\",\r\n        \"East Asia\",\r\n        \"Southeast Asia\",\r\n        \"North Central US\",\r\n        \"South Central US\",\r\n        \"Central US\",\r\n        \"East US 2\",\r\n        \"Japan East\",\r\n        \"Japan West\",\r\n        \"Brazil South\",\r\n        \"Australia East\",\r\n        \"Australia Southeast\",\r\n        \"Central India\",\r\n        \"South India\",\r\n        \"West India\",\r\n        \"Canada Central\",\r\n        \"Canada East\",\r\n        \"West Central US\",\r\n        \"West US 2\",\r\n        \"UK West\",\r\n        \"UK South\",\r\n        \"Korea Central\",\r\n        \"Korea South\",\r\n        \"France Central\",\r\n        \"France South\",\r\n        \"Australia Central\",\r\n        \"Australia Central 2\"\r\n      ],\r\n      \"apiVersions\": [\r\n        \"2018-08-01\",\r\n        \"2018-07-01\",\r\n        \"2018-06-01\",\r\n        \"2018-05-01\",\r\n        \"2018-04-01\",\r\n        \"2018-03-01\",\r\n        \"2018-02-01\",\r\n        \"2018-01-01\",\r\n        \"2017-11-01\",\r\n        \"2017-10-01\",\r\n        \"2017-09-01\",\r\n        \"2017-08-01\",\r\n        \"2017-06-01\",\r\n        \"2017-04-01\",\r\n        \"2017-03-01\",\r\n        \"2016-12-01\",\r\n        \"2016-11-01\",\r\n        \"2016-10-01\",\r\n        \"2016-09-01\",\r\n        \"2016-08-01\",\r\n        \"2016-07-01\",\r\n        \"2016-06-01\",\r\n        \"2016-03-30\",\r\n        \"2015-06-15\",\r\n        \"2015-05-01-preview\",\r\n        \"2014-12-01-preview\"\r\n      ],\r\n      \"capabilities\": \"CrossResourceGroupResourceMove, CrossSubscriptionResourceMove\"\r\n    },\r\n    {\r\n      \"resourceType\": \"applicationGateways\",\r\n      \"locations\": [\r\n        \"West US\",\r\n        \"East US\",\r\n        \"North Europe\",\r\n        \"West Europe\",\r\n        \"East Asia\",\r\n        \"Southeast Asia\",\r\n        \"North Central US\",\r\n        \"South Central US\",\r\n        \"Central US\",\r\n        \"East US 2\",\r\n        \"Japan East\",\r\n        \"Japan West\",\r\n        \"Brazil South\",\r\n        \"Australia East\",\r\n        \"Australia Southeast\",\r\n        \"Central India\",\r\n        \"South India\",\r\n        \"West India\",\r\n        \"Canada Central\",\r\n        \"Canada East\",\r\n        \"West Central US\",\r\n        \"West US 2\",\r\n        \"UK West\",\r\n        \"UK South\",\r\n        \"Korea Central\",\r\n        \"Korea South\",\r\n        \"France Central\",\r\n        \"France South\",\r\n        \"Australia Central\",\r\n        \"Australia Central 2\"\r\n      ],\r\n      \"apiVersions\": [\r\n        \"2018-08-01\",\r\n        \"2018-07-01\",\r\n        \"2018-06-01\",\r\n        \"2018-05-01\",\r\n        \"2018-04-01\",\r\n        \"2018-03-01\",\r\n        \"2018-02-01\",\r\n        \"2018-01-01\",\r\n        \"2017-11-01\",\r\n        \"2017-10-01\",\r\n        \"2017-09-01\",\r\n        \"2017-08-01\",\r\n        \"2017-06-01\",\r\n        \"2017-04-01\",\r\n        \"2017-03-01\",\r\n        \"2016-12-01\",\r\n        \"2016-11-01\",\r\n        \"2016-10-01\",\r\n        \"2016-09-01\",\r\n        \"2016-08-01\",\r\n        \"2016-07-01\",\r\n        \"2016-06-01\",\r\n        \"2016-03-30\",\r\n        \"2015-06-15\",\r\n        \"2015-05-01-preview\",\r\n        \"2014-12-01-preview\"\r\n      ],\r\n      \"zoneMappings\": [\r\n        {\r\n          \"location\": \"East US 2\",\r\n          \"zones\": [\r\n            \"1\",\r\n            \"2\",\r\n            \"3\"\r\n          ]\r\n        },\r\n        {\r\n          \"location\": \"Central US\",\r\n          \"zones\": [\r\n            \"1\",\r\n            \"2\",\r\n            \"3\"\r\n          ]\r\n        },\r\n        {\r\n          \"location\": \"West Europe\",\r\n          \"zones\": [\r\n            \"1\",\r\n            \"2\",\r\n            \"3\"\r\n          ]\r\n        },\r\n        {\r\n          \"location\": \"France Central\",\r\n          \"zones\": [\r\n            \"1\",\r\n            \"2\",\r\n            \"3\"\r\n          ]\r\n        },\r\n        {\r\n          \"location\": \"Southeast Asia\",\r\n          \"zones\": [\r\n            \"1\",\r\n            \"2\",\r\n            \"3\"\r\n          ]\r\n        },\r\n        {\r\n          \"location\": \"West US 2\",\r\n          \"zones\": [\r\n            \"1\",\r\n            \"2\",\r\n            \"3\"\r\n          ]\r\n        },\r\n        {\r\n          \"location\": \"North Europe\",\r\n          \"zones\": [\r\n            \"1\",\r\n            \"2\",\r\n            \"3\"\r\n          ]\r\n        }\r\n      ],\r\n      \"capabilities\": \"None\"\r\n    },\r\n    {\r\n      \"resourceType\": \"locations\",\r\n      \"locations\": [],\r\n      \"apiVersions\": [\r\n        \"2018-08-01\",\r\n        \"2018-07-01\",\r\n        \"2018-06-01\",\r\n        \"2018-05-01\",\r\n        \"2018-04-01\",\r\n        \"2018-03-01\",\r\n        \"2018-02-01\",\r\n        \"2018-01-01\",\r\n        \"2017-11-01\",\r\n        \"2017-10-01\",\r\n        \"2017-09-01\",\r\n        \"2017-08-01\",\r\n        \"2017-06-01\",\r\n        \"2017-04-01\",\r\n        \"2017-03-01\",\r\n        \"2016-12-01\",\r\n        \"2016-11-01\",\r\n        \"2016-10-01\",\r\n        \"2016-09-01\",\r\n        \"2016-08-01\",\r\n        \"2016-07-01\",\r\n        \"2016-06-01\",\r\n        \"2016-03-30\",\r\n        \"2015-06-15\",\r\n        \"2015-05-01-preview\",\r\n        \"2014-12-01-preview\"\r\n      ]\r\n    },\r\n    {\r\n      \"resourceType\": \"locations/operations\",\r\n      \"locations\": [],\r\n      \"apiVersions\": [\r\n        \"2018-08-01\",\r\n        \"2018-07-01\",\r\n        \"2018-06-01\",\r\n        \"2018-05-01\",\r\n        \"2018-04-01\",\r\n        \"2018-03-01\",\r\n        \"2018-02-01\",\r\n        \"2018-01-01\",\r\n        \"2017-11-01\",\r\n        \"2017-10-01\",\r\n        \"2017-09-01\",\r\n        \"2017-08-01\",\r\n        \"2017-06-01\",\r\n        \"2017-04-01\",\r\n        \"2017-03-01\",\r\n        \"2016-12-01\",\r\n        \"2016-11-01\",\r\n        \"2016-10-01\",\r\n        \"2016-09-01\",\r\n        \"2016-08-01\",\r\n        \"2016-07-01\",\r\n        \"2016-06-01\",\r\n        \"2016-03-30\",\r\n        \"2015-06-15\",\r\n        \"2015-05-01-preview\",\r\n        \"2014-12-01-preview\"\r\n      ]\r\n    },\r\n    {\r\n      \"resourceType\": \"locations/operationResults\",\r\n      \"locations\": [],\r\n      \"apiVersions\": [\r\n        \"2018-08-01\",\r\n        \"2018-07-01\",\r\n        \"2018-06-01\",\r\n        \"2018-05-01\",\r\n        \"2018-04-01\",\r\n        \"2018-03-01\",\r\n        \"2018-02-01\",\r\n        \"2018-01-01\",\r\n        \"2017-11-01\",\r\n        \"2017-10-01\",\r\n        \"2017-09-01\",\r\n        \"2017-08-01\",\r\n        \"2017-06-01\",\r\n        \"2017-04-01\",\r\n        \"2017-03-01\",\r\n        \"2016-12-01\",\r\n        \"2016-11-01\",\r\n        \"2016-10-01\",\r\n        \"2016-09-01\",\r\n        \"2016-08-01\",\r\n        \"2016-07-01\",\r\n        \"2016-06-01\",\r\n        \"2016-03-30\",\r\n        \"2015-06-15\",\r\n        \"2015-05-01-preview\",\r\n        \"2014-12-01-preview\"\r\n      ]\r\n    },\r\n    {\r\n      \"resourceType\": \"locations/CheckDnsNameAvailability\",\r\n      \"locations\": [\r\n        \"West US\",\r\n        \"East US\",\r\n        \"North Europe\",\r\n        \"West Europe\",\r\n        \"East Asia\",\r\n        \"Southeast Asia\",\r\n        \"North Central US\",\r\n        \"South Central US\",\r\n        \"Central US\",\r\n        \"East US 2\",\r\n        \"Japan East\",\r\n        \"Japan West\",\r\n        \"Brazil South\",\r\n        \"Australia East\",\r\n        \"Australia Southeast\",\r\n        \"Central India\",\r\n        \"South India\",\r\n        \"West India\",\r\n        \"Canada Central\",\r\n        \"Canada East\",\r\n        \"West Central US\",\r\n        \"West US 2\",\r\n        \"UK West\",\r\n        \"UK South\",\r\n        \"Korea Central\",\r\n        \"Korea South\",\r\n        \"France Central\",\r\n        \"France South\",\r\n        \"Australia Central\",\r\n        \"Australia Central 2\"\r\n      ],\r\n      \"apiVersions\": [\r\n        \"2018-08-01\",\r\n        \"2018-07-01\",\r\n        \"2018-06-01\",\r\n        \"2018-05-01\",\r\n        \"2018-04-01\",\r\n        \"2018-03-01\",\r\n        \"2018-02-01\",\r\n        \"2018-01-01\",\r\n        \"2017-11-01\",\r\n        \"2017-10-01\",\r\n        \"2017-09-01\",\r\n        \"2017-08-01\",\r\n        \"2017-06-01\",\r\n        \"2017-04-01\",\r\n        \"2017-03-01\",\r\n        \"2016-12-01\",\r\n        \"2016-11-01\",\r\n        \"2016-10-01\",\r\n        \"2016-09-01\",\r\n        \"2016-08-01\",\r\n        \"2016-07-01\",\r\n        \"2016-06-01\",\r\n        \"2016-03-30\",\r\n        \"2015-06-15\",\r\n        \"2015-05-01-preview\",\r\n        \"2014-12-01-preview\"\r\n      ]\r\n    },\r\n    {\r\n      \"resourceType\": \"locations/usages\",\r\n      \"locations\": [\r\n        \"West US\",\r\n        \"East US\",\r\n        \"North Europe\",\r\n        \"West Europe\",\r\n        \"East Asia\",\r\n        \"Southeast Asia\",\r\n        \"North Central US\",\r\n        \"South Central US\",\r\n        \"Central US\",\r\n        \"East US 2\",\r\n        \"Japan East\",\r\n        \"Japan West\",\r\n        \"Brazil South\",\r\n        \"Australia East\",\r\n        \"Australia Southeast\",\r\n        \"Central India\",\r\n        \"South India\",\r\n        \"West India\",\r\n        \"Canada Central\",\r\n        \"Canada East\",\r\n        \"West Central US\",\r\n        \"West US 2\",\r\n        \"UK West\",\r\n        \"UK South\",\r\n        \"Korea Central\",\r\n        \"Korea South\",\r\n        \"France Central\",\r\n        \"France South\",\r\n        \"Australia Central\",\r\n        \"Australia Central 2\"\r\n      ],\r\n      \"apiVersions\": [\r\n        \"2018-08-01\",\r\n        \"2018-07-01\",\r\n        \"2018-06-01\",\r\n        \"2018-05-01\",\r\n        \"2018-04-01\",\r\n        \"2018-03-01\",\r\n        \"2018-02-01\",\r\n        \"2018-01-01\",\r\n        \"2017-11-01\",\r\n        \"2017-10-01\",\r\n        \"2017-09-01\",\r\n        \"2017-08-01\",\r\n        \"2017-06-01\",\r\n        \"2017-04-01\",\r\n        \"2017-03-01\",\r\n        \"2016-12-01\",\r\n        \"2016-11-01\",\r\n        \"2016-10-01\",\r\n        \"2016-09-01\",\r\n        \"2016-08-01\",\r\n        \"2016-07-01\",\r\n        \"2016-06-01\",\r\n        \"2016-03-30\",\r\n        \"2015-06-15\",\r\n        \"2015-05-01-preview\",\r\n        \"2014-12-01-preview\"\r\n      ]\r\n    },\r\n    {\r\n      \"resourceType\": \"locations/virtualNetworkAvailableEndpointServices\",\r\n      \"locations\": [\r\n        \"West US\",\r\n        \"East US\",\r\n        \"North Europe\",\r\n        \"West Europe\",\r\n        \"East Asia\",\r\n        \"Southeast Asia\",\r\n        \"North Central US\",\r\n        \"South Central US\",\r\n        \"Central US\",\r\n        \"East US 2\",\r\n        \"Japan East\",\r\n        \"Japan West\",\r\n        \"Brazil South\",\r\n        \"Australia East\",\r\n        \"Australia Southeast\",\r\n        \"Central India\",\r\n        \"South India\",\r\n        \"West India\",\r\n        \"Canada Central\",\r\n        \"Canada East\",\r\n        \"West Central US\",\r\n        \"West US 2\",\r\n        \"UK West\",\r\n        \"UK South\",\r\n        \"Korea Central\",\r\n        \"Korea South\",\r\n        \"France Central\",\r\n        \"France South\",\r\n        \"Australia Central\",\r\n        \"Australia Central 2\"\r\n      ],\r\n      \"apiVersions\": [\r\n        \"2018-08-01\",\r\n        \"2018-07-01\",\r\n        \"2018-06-01\",\r\n        \"2018-05-01\",\r\n        \"2018-04-01\",\r\n        \"2018-03-01\",\r\n        \"2018-02-01\",\r\n        \"2018-01-01\",\r\n        \"2017-11-01\",\r\n        \"2017-10-01\",\r\n        \"2017-09-01\",\r\n        \"2017-08-01\",\r\n        \"2017-06-01\",\r\n        \"2017-04-01\"\r\n      ]\r\n    },\r\n    {\r\n      \"resourceType\": \"locations/availableDelegations\",\r\n      \"locations\": [\r\n        \"West US\",\r\n        \"East US\",\r\n        \"North Europe\",\r\n        \"West Europe\",\r\n        \"East Asia\",\r\n        \"Southeast Asia\",\r\n        \"North Central US\",\r\n        \"South Central US\",\r\n        \"Central US\",\r\n        \"East US 2\",\r\n        \"Japan East\",\r\n        \"Japan West\",\r\n        \"Brazil South\",\r\n        \"Australia East\",\r\n        \"Australia Southeast\",\r\n        \"Central India\",\r\n        \"South India\",\r\n        \"West India\",\r\n        \"Canada Central\",\r\n        \"Canada East\",\r\n        \"West Central US\",\r\n        \"West US 2\",\r\n        \"UK West\",\r\n        \"UK South\",\r\n        \"Korea Central\",\r\n        \"Korea South\",\r\n        \"France Central\",\r\n        \"France South\",\r\n        \"Australia Central\",\r\n        \"Australia Central 2\"\r\n      ],\r\n      \"apiVersions\": [\r\n        \"2018-08-01\",\r\n        \"2018-07-01\",\r\n        \"2018-06-01\",\r\n        \"2018-05-01\",\r\n        \"2018-04-01\"\r\n      ]\r\n    },\r\n    {\r\n      \"resourceType\": \"locations/supportedVirtualMachineSizes\",\r\n      \"locations\": [\r\n        \"West US\",\r\n        \"East US\",\r\n        \"North Europe\",\r\n        \"West Europe\",\r\n        \"East Asia\",\r\n        \"Southeast Asia\",\r\n        \"North Central US\",\r\n        \"South Central US\",\r\n        \"Central US\",\r\n        \"East US 2\",\r\n        \"Japan East\",\r\n        \"Japan West\",\r\n        \"Brazil South\",\r\n        \"Australia East\",\r\n        \"Australia Southeast\",\r\n        \"Central India\",\r\n        \"South India\",\r\n        \"West India\",\r\n        \"Canada Central\",\r\n        \"Canada East\",\r\n        \"West Central US\",\r\n        \"West US 2\",\r\n        \"UK West\",\r\n        \"UK South\",\r\n        \"Korea Central\",\r\n        \"Korea South\",\r\n        \"France Central\",\r\n        \"France South\",\r\n        \"Australia Central\",\r\n        \"Australia Central 2\"\r\n      ],\r\n      \"apiVersions\": [\r\n        \"2018-08-01\",\r\n        \"2018-07-01\",\r\n        \"2018-06-01\",\r\n        \"2018-05-01\",\r\n        \"2018-04-01\"\r\n      ]\r\n    },\r\n    {\r\n      \"resourceType\": \"locations/checkAcceleratedNetworkingSupport\",\r\n      \"locations\": [\r\n        \"West US\",\r\n        \"East US\",\r\n        \"North Europe\",\r\n        \"West Europe\",\r\n        \"East Asia\",\r\n        \"Southeast Asia\",\r\n        \"North Central US\",\r\n        \"South Central US\",\r\n        \"Central US\",\r\n        \"East US 2\",\r\n        \"Japan East\",\r\n        \"Japan West\",\r\n        \"Brazil South\",\r\n        \"Australia East\",\r\n        \"Australia Southeast\",\r\n        \"Central India\",\r\n        \"South India\",\r\n        \"West India\",\r\n        \"Canada Central\",\r\n        \"Canada East\",\r\n        \"West Central US\",\r\n        \"West US 2\",\r\n        \"UK West\",\r\n        \"UK South\",\r\n        \"Korea Central\",\r\n        \"Korea South\",\r\n        \"France Central\",\r\n        \"France South\",\r\n        \"Australia Central\",\r\n        \"Australia Central 2\"\r\n      ],\r\n      \"apiVersions\": [\r\n        \"2018-08-01\",\r\n        \"2018-07-01\",\r\n        \"2018-06-01\",\r\n        \"2018-05-01\",\r\n        \"2018-04-01\"\r\n      ]\r\n    },\r\n    {\r\n      \"resourceType\": \"locations/validateResourceOwnership\",\r\n      \"locations\": [\r\n        \"West US\",\r\n        \"East US\",\r\n        \"North Europe\",\r\n        \"West Europe\",\r\n        \"East Asia\",\r\n        \"Southeast Asia\",\r\n        \"North Central US\",\r\n        \"South Central US\",\r\n        \"Central US\",\r\n        \"East US 2\",\r\n        \"Japan East\",\r\n        \"Japan West\",\r\n        \"Brazil South\",\r\n        \"Australia East\",\r\n        \"Australia Southeast\",\r\n        \"Central India\",\r\n        \"South India\",\r\n        \"West India\",\r\n        \"Canada Central\",\r\n        \"Canada East\",\r\n        \"West Central US\",\r\n        \"West US 2\",\r\n        \"UK West\",\r\n        \"UK South\",\r\n        \"Korea Central\",\r\n        \"Korea South\",\r\n        \"France Central\",\r\n        \"France South\",\r\n        \"Australia Central\",\r\n        \"Australia Central 2\"\r\n      ],\r\n      \"apiVersions\": [\r\n        \"2018-08-01\",\r\n        \"2018-07-01\",\r\n        \"2018-06-01\",\r\n        \"2018-05-01\",\r\n        \"2018-04-01\"\r\n      ]\r\n    },\r\n    {\r\n      \"resourceType\": \"locations/setResourceOwnership\",\r\n      \"locations\": [\r\n        \"West US\",\r\n        \"East US\",\r\n        \"North Europe\",\r\n        \"West Europe\",\r\n        \"East Asia\",\r\n        \"Southeast Asia\",\r\n        \"North Central US\",\r\n        \"South Central US\",\r\n        \"Central US\",\r\n        \"East US 2\",\r\n        \"Japan East\",\r\n        \"Japan West\",\r\n        \"Brazil South\",\r\n        \"Australia East\",\r\n        \"Australia Southeast\",\r\n        \"Central India\",\r\n        \"South India\",\r\n        \"West India\",\r\n        \"Canada Central\",\r\n        \"Canada East\",\r\n        \"West Central US\",\r\n        \"West US 2\",\r\n        \"UK West\",\r\n        \"UK South\",\r\n        \"Korea Central\",\r\n        \"Korea South\",\r\n        \"France Central\",\r\n        \"France South\",\r\n        \"Australia Central\",\r\n        \"Australia Central 2\"\r\n      ],\r\n      \"apiVersions\": [\r\n        \"2018-08-01\",\r\n        \"2018-07-01\",\r\n        \"2018-06-01\",\r\n        \"2018-05-01\",\r\n        \"2018-04-01\"\r\n      ]\r\n    },\r\n    {\r\n      \"resourceType\": \"locations/effectiveResourceOwnership\",\r\n      \"locations\": [\r\n        \"West US\",\r\n        \"East US\",\r\n        \"North Europe\",\r\n        \"West Europe\",\r\n        \"East Asia\",\r\n        \"Southeast Asia\",\r\n        \"North Central US\",\r\n        \"South Central US\",\r\n        \"Central US\",\r\n        \"East US 2\",\r\n        \"Japan East\",\r\n        \"Japan West\",\r\n        \"Brazil South\",\r\n        \"Australia East\",\r\n        \"Australia Southeast\",\r\n        \"Central India\",\r\n        \"South India\",\r\n        \"West India\",\r\n        \"Canada Central\",\r\n        \"Canada East\",\r\n        \"West Central US\",\r\n        \"West US 2\",\r\n        \"UK West\",\r\n        \"UK South\",\r\n        \"Korea Central\",\r\n        \"Korea South\",\r\n        \"France Central\",\r\n        \"France South\",\r\n        \"Australia Central\",\r\n        \"Australia Central 2\"\r\n      ],\r\n      \"apiVersions\": [\r\n        \"2018-08-01\",\r\n        \"2018-07-01\",\r\n        \"2018-06-01\",\r\n        \"2018-05-01\",\r\n        \"2018-04-01\"\r\n      ]\r\n    },\r\n    {\r\n      \"resourceType\": \"operations\",\r\n      \"locations\": [],\r\n      \"apiVersions\": [\r\n        \"2018-08-01\",\r\n        \"2018-07-01\",\r\n        \"2018-06-01\",\r\n        \"2018-05-01\",\r\n        \"2018-04-01\",\r\n        \"2018-03-01\",\r\n        \"2018-02-01\",\r\n        \"2018-01-01\",\r\n        \"2017-11-01\",\r\n        \"2017-10-01\",\r\n        \"2017-09-01\",\r\n        \"2017-08-01\",\r\n        \"2017-06-01\",\r\n        \"2017-04-01\",\r\n        \"2017-03-01\",\r\n        \"2016-12-01\",\r\n        \"2016-11-01\",\r\n        \"2016-10-01\",\r\n        \"2016-09-01\",\r\n        \"2016-08-01\",\r\n        \"2016-07-01\",\r\n        \"2016-06-01\",\r\n        \"2016-03-30\",\r\n        \"2015-06-15\",\r\n        \"2015-05-01-preview\",\r\n        \"2014-12-01-preview\"\r\n      ]\r\n    },\r\n    {\r\n      \"resourceType\": \"dnszones\",\r\n      \"locations\": [\r\n        \"global\"\r\n      ],\r\n      \"apiVersions\": [\r\n        \"2018-05-01\",\r\n        \"2018-03-01-preview\",\r\n        \"2017-10-01\",\r\n        \"2017-09-15-preview\",\r\n        \"2017-09-01\",\r\n        \"2016-04-01\",\r\n        \"2015-05-04-preview\"\r\n      ],\r\n      \"capabilities\": \"CrossResourceGroupResourceMove, CrossSubscriptionResourceMove\"\r\n    },\r\n    {\r\n      \"resourceType\": \"dnsOperationResults\",\r\n      \"locations\": [\r\n        \"global\"\r\n      ],\r\n      \"apiVersions\": [\r\n        \"2018-05-01\",\r\n        \"2018-03-01-preview\",\r\n        \"2017-10-01\",\r\n        \"2017-09-15-preview\",\r\n        \"2017-09-01\",\r\n        \"2016-04-01\"\r\n      ]\r\n    },\r\n    {\r\n      \"resourceType\": \"dnsOperationStatuses\",\r\n      \"locations\": [\r\n        \"global\"\r\n      ],\r\n      \"apiVersions\": [\r\n        \"2018-05-01\",\r\n        \"2018-03-01-preview\",\r\n        \"2017-10-01\",\r\n        \"2017-09-15-preview\",\r\n        \"2017-09-01\",\r\n        \"2016-04-01\"\r\n      ]\r\n    },\r\n    {\r\n      \"resourceType\": \"getDnsResourceReference\",\r\n      \"locations\": [\r\n        \"global\"\r\n      ],\r\n      \"apiVersions\": [\r\n        \"2018-05-01\"\r\n      ]\r\n    },\r\n    {\r\n      \"resourceType\": \"internalNotify\",\r\n      \"locations\": [\r\n        \"global\"\r\n      ],\r\n      \"apiVersions\": [\r\n        \"2018-05-01\"\r\n      ]\r\n    },\r\n    {\r\n      \"resourceType\": \"dnszones/A\",\r\n      \"locations\": [\r\n        \"global\"\r\n      ],\r\n      \"apiVersions\": [\r\n        \"2018-05-01\",\r\n        \"2018-03-01-preview\",\r\n        \"2017-10-01\",\r\n        \"2017-09-15-preview\",\r\n        \"2017-09-01\",\r\n        \"2016-04-01\",\r\n        \"2015-05-04-preview\"\r\n      ]\r\n    },\r\n    {\r\n      \"resourceType\": \"dnszones/AAAA\",\r\n      \"locations\": [\r\n        \"global\"\r\n      ],\r\n      \"apiVersions\": [\r\n        \"2018-05-01\",\r\n        \"2018-03-01-preview\",\r\n        \"2017-10-01\",\r\n        \"2017-09-15-preview\",\r\n        \"2017-09-01\",\r\n        \"2016-04-01\",\r\n        \"2015-05-04-preview\"\r\n      ]\r\n    },\r\n    {\r\n      \"resourceType\": \"dnszones/CNAME\",\r\n      \"locations\": [\r\n        \"global\"\r\n      ],\r\n      \"apiVersions\": [\r\n        \"2018-05-01\",\r\n        \"2018-03-01-preview\",\r\n        \"2017-10-01\",\r\n        \"2017-09-15-preview\",\r\n        \"2017-09-01\",\r\n        \"2016-04-01\",\r\n        \"2015-05-04-preview\"\r\n      ]\r\n    },\r\n    {\r\n      \"resourceType\": \"dnszones/PTR\",\r\n      \"locations\": [\r\n        \"global\"\r\n      ],\r\n      \"apiVersions\": [\r\n        \"2018-05-01\",\r\n        \"2018-03-01-preview\",\r\n        \"2017-10-01\",\r\n        \"2017-09-15-preview\",\r\n        \"2017-09-01\",\r\n        \"2016-04-01\",\r\n        \"2015-05-04-preview\"\r\n      ]\r\n    },\r\n    {\r\n      \"resourceType\": \"dnszones/MX\",\r\n      \"locations\": [\r\n        \"global\"\r\n      ],\r\n      \"apiVersions\": [\r\n        \"2018-05-01\",\r\n        \"2018-03-01-preview\",\r\n        \"2017-10-01\",\r\n        \"2017-09-15-preview\",\r\n        \"2017-09-01\",\r\n        \"2016-04-01\",\r\n        \"2015-05-04-preview\"\r\n      ]\r\n    },\r\n    {\r\n      \"resourceType\": \"dnszones/TXT\",\r\n      \"locations\": [\r\n        \"global\"\r\n      ],\r\n      \"apiVersions\": [\r\n        \"2018-05-01\",\r\n        \"2018-03-01-preview\",\r\n        \"2017-10-01\",\r\n        \"2017-09-15-preview\",\r\n        \"2017-09-01\",\r\n        \"2016-04-01\",\r\n        \"2015-05-04-preview\"\r\n      ]\r\n    },\r\n    {\r\n      \"resourceType\": \"dnszones/SRV\",\r\n      \"locations\": [\r\n        \"global\"\r\n      ],\r\n      \"apiVersions\": [\r\n        \"2018-05-01\",\r\n        \"2018-03-01-preview\",\r\n        \"2017-10-01\",\r\n        \"2017-09-15-preview\",\r\n        \"2017-09-01\",\r\n        \"2016-04-01\",\r\n        \"2015-05-04-preview\"\r\n      ]\r\n    },\r\n    {\r\n      \"resourceType\": \"dnszones/SOA\",\r\n      \"locations\": [\r\n        \"global\"\r\n      ],\r\n      \"apiVersions\": [\r\n        \"2018-05-01\",\r\n        \"2018-03-01-preview\",\r\n        \"2017-10-01\",\r\n        \"2017-09-15-preview\",\r\n        \"2017-09-01\",\r\n        \"2016-04-01\",\r\n        \"2015-05-04-preview\"\r\n      ]\r\n    },\r\n    {\r\n      \"resourceType\": \"dnszones/NS\",\r\n      \"locations\": [\r\n        \"global\"\r\n      ],\r\n      \"apiVersions\": [\r\n        \"2018-05-01\",\r\n        \"2018-03-01-preview\",\r\n        \"2017-10-01\",\r\n        \"2017-09-15-preview\",\r\n        \"2017-09-01\",\r\n        \"2016-04-01\",\r\n        \"2015-05-04-preview\"\r\n      ]\r\n    },\r\n    {\r\n      \"resourceType\": \"dnszones/CAA\",\r\n      \"locations\": [\r\n        \"global\"\r\n      ],\r\n      \"apiVersions\": [\r\n        \"2018-05-01\",\r\n        \"2018-03-01-preview\",\r\n        \"2017-10-01\",\r\n        \"2017-09-15-preview\",\r\n        \"2017-09-01\"\r\n      ]\r\n    },\r\n    {\r\n      \"resourceType\": \"dnszones/recordsets\",\r\n      \"locations\": [\r\n        \"global\"\r\n      ],\r\n      \"apiVersions\": [\r\n        \"2018-05-01\",\r\n        \"2018-03-01-preview\",\r\n        \"2017-10-01\",\r\n        \"2017-09-15-preview\",\r\n        \"2017-09-01\",\r\n        \"2016-04-01\",\r\n        \"2015-05-04-preview\"\r\n      ]\r\n    },\r\n    {\r\n      \"resourceType\": \"dnszones/all\",\r\n      \"locations\": [\r\n        \"global\"\r\n      ],\r\n      \"apiVersions\": [\r\n        \"2018-05-01\",\r\n        \"2018-03-01-preview\",\r\n        \"2017-10-01\",\r\n        \"2017-09-15-preview\",\r\n        \"2017-09-01\",\r\n        \"2016-04-01\",\r\n        \"2015-05-04-preview\"\r\n      ]\r\n    },\r\n    {\r\n      \"resourceType\": \"trafficmanagerprofiles\",\r\n      \"locations\": [\r\n        \"global\"\r\n      ],\r\n      \"apiVersions\": [\r\n        \"2018-04-01\",\r\n        \"2018-03-01\",\r\n        \"2018-02-01\",\r\n        \"2017-05-01\",\r\n        \"2017-03-01\",\r\n        \"2015-11-01\",\r\n        \"2015-04-28-preview\"\r\n      ],\r\n      \"capabilities\": \"CrossResourceGroupResourceMove, CrossSubscriptionResourceMove\"\r\n    },\r\n    {\r\n      \"resourceType\": \"trafficmanagerprofiles/heatMaps\",\r\n      \"locations\": [\r\n        \"global\"\r\n      ],\r\n      \"apiVersions\": [\r\n        \"2018-04-01\",\r\n        \"2018-03-01\",\r\n        \"2018-02-01\",\r\n        \"2017-09-01-preview\"\r\n      ]\r\n    },\r\n    {\r\n      \"resourceType\": \"checkTrafficManagerNameAvailability\",\r\n      \"locations\": [\r\n        \"global\"\r\n      ],\r\n      \"apiVersions\": [\r\n        \"2018-04-01\",\r\n        \"2018-03-01\",\r\n        \"2018-02-01\",\r\n        \"2017-05-01\",\r\n        \"2017-03-01\",\r\n        \"2015-11-01\",\r\n        \"2015-04-28-preview\"\r\n      ]\r\n    },\r\n    {\r\n      \"resourceType\": \"trafficManagerUserMetricsKeys\",\r\n      \"locations\": [\r\n        \"global\"\r\n      ],\r\n      \"apiVersions\": [\r\n        \"2018-04-01\",\r\n        \"2017-09-01-preview\"\r\n      ]\r\n    },\r\n    {\r\n      \"resourceType\": \"trafficManagerGeographicHierarchies\",\r\n      \"locations\": [\r\n        \"global\"\r\n      ],\r\n      \"apiVersions\": [\r\n        \"2018-04-01\",\r\n        \"2018-03-01\",\r\n        \"2018-02-01\",\r\n        \"2017-05-01\",\r\n        \"2017-03-01\"\r\n      ]\r\n    },\r\n    {\r\n      \"resourceType\": \"expressRouteCircuits\",\r\n      \"locations\": [\r\n        \"West US\",\r\n        \"East US\",\r\n        \"North Europe\",\r\n        \"West Europe\",\r\n        \"East Asia\",\r\n        \"Southeast Asia\",\r\n        \"North Central US\",\r\n        \"South Central US\",\r\n        \"Central US\",\r\n        \"East US 2\",\r\n        \"Japan East\",\r\n        \"Japan West\",\r\n        \"Brazil South\",\r\n        \"Australia East\",\r\n        \"Australia Southeast\",\r\n        \"Central India\",\r\n        \"South India\",\r\n        \"West India\",\r\n        \"Canada Central\",\r\n        \"Canada East\",\r\n        \"West Central US\",\r\n        \"West US 2\",\r\n        \"UK West\",\r\n        \"UK South\",\r\n        \"Korea Central\",\r\n        \"Korea South\",\r\n        \"France Central\",\r\n        \"France South\",\r\n        \"Australia Central\",\r\n        \"Australia Central 2\"\r\n      ],\r\n      \"apiVersions\": [\r\n        \"2018-08-01\",\r\n        \"2018-07-01\",\r\n        \"2018-06-01\",\r\n        \"2018-05-01\",\r\n        \"2018-04-01\",\r\n        \"2018-03-01\",\r\n        \"2018-02-01\",\r\n        \"2018-01-01\",\r\n        \"2017-11-01\",\r\n        \"2017-10-01\",\r\n        \"2017-09-01\",\r\n        \"2017-08-01\",\r\n        \"2017-06-01\",\r\n        \"2017-04-01\",\r\n        \"2017-03-01\",\r\n        \"2016-12-01\",\r\n        \"2016-11-01\",\r\n        \"2016-10-01\",\r\n        \"2016-09-01\",\r\n        \"2016-08-01\",\r\n        \"2016-07-01\",\r\n        \"2016-06-01\",\r\n        \"2016-03-30\",\r\n        \"2015-06-15\",\r\n        \"2015-05-01-preview\",\r\n        \"2014-12-01-preview\"\r\n      ],\r\n      \"capabilities\": \"None\"\r\n    },\r\n    {\r\n      \"resourceType\": \"expressRouteServiceProviders\",\r\n      \"locations\": [],\r\n      \"apiVersions\": [\r\n        \"2018-08-01\",\r\n        \"2018-07-01\",\r\n        \"2018-06-01\",\r\n        \"2018-05-01\",\r\n        \"2018-04-01\",\r\n        \"2018-03-01\",\r\n        \"2018-02-01\",\r\n        \"2018-01-01\",\r\n        \"2017-11-01\",\r\n        \"2017-10-01\",\r\n        \"2017-09-01\",\r\n        \"2017-08-01\",\r\n        \"2017-06-01\",\r\n        \"2017-04-01\",\r\n        \"2017-03-01\",\r\n        \"2016-12-01\",\r\n        \"2016-11-01\",\r\n        \"2016-10-01\",\r\n        \"2016-09-01\",\r\n        \"2016-08-01\",\r\n        \"2016-07-01\",\r\n        \"2016-06-01\",\r\n        \"2016-03-30\",\r\n        \"2015-06-15\",\r\n        \"2015-05-01-preview\",\r\n        \"2014-12-01-preview\"\r\n      ]\r\n    },\r\n    {\r\n      \"resourceType\": \"applicationGatewayAvailableWafRuleSets\",\r\n      \"locations\": [],\r\n      \"apiVersions\": [\r\n        \"2018-08-01\",\r\n        \"2018-07-01\",\r\n        \"2018-06-01\",\r\n        \"2018-05-01\",\r\n        \"2018-04-01\",\r\n        \"2018-03-01\",\r\n        \"2018-02-01\",\r\n        \"2018-01-01\",\r\n        \"2017-11-01\",\r\n        \"2017-10-01\",\r\n        \"2017-09-01\",\r\n        \"2017-08-01\",\r\n        \"2017-06-01\",\r\n        \"2017-04-01\",\r\n        \"2017-03-01\"\r\n      ]\r\n    },\r\n    {\r\n      \"resourceType\": \"applicationGatewayAvailableSslOptions\",\r\n      \"locations\": [],\r\n      \"apiVersions\": [\r\n        \"2018-08-01\",\r\n        \"2018-07-01\",\r\n        \"2018-06-01\",\r\n        \"2018-05-01\",\r\n        \"2018-04-01\",\r\n        \"2018-03-01\",\r\n        \"2018-02-01\",\r\n        \"2018-01-01\",\r\n        \"2017-11-01\",\r\n        \"2017-10-01\",\r\n        \"2017-09-01\",\r\n        \"2017-08-01\",\r\n        \"2017-06-01\"\r\n      ]\r\n    },\r\n    {\r\n      \"resourceType\": \"routeFilters\",\r\n      \"locations\": [\r\n        \"West US\",\r\n        \"East US\",\r\n        \"North Europe\",\r\n        \"West Europe\",\r\n        \"East Asia\",\r\n        \"Southeast Asia\",\r\n        \"North Central US\",\r\n        \"South Central US\",\r\n        \"Central US\",\r\n        \"East US 2\",\r\n        \"Japan East\",\r\n        \"Japan West\",\r\n        \"Brazil South\",\r\n        \"Australia East\",\r\n        \"Australia Southeast\",\r\n        \"Central India\",\r\n        \"South India\",\r\n        \"West India\",\r\n        \"Canada Central\",\r\n        \"Canada East\",\r\n        \"West Central US\",\r\n        \"West US 2\",\r\n        \"UK West\",\r\n        \"UK South\",\r\n        \"Korea Central\",\r\n        \"Korea South\",\r\n        \"France Central\",\r\n        \"France South\",\r\n        \"Australia Central\",\r\n        \"Australia Central 2\"\r\n      ],\r\n      \"apiVersions\": [\r\n        \"2018-08-01\",\r\n        \"2018-07-01\",\r\n        \"2018-06-01\",\r\n        \"2018-05-01\",\r\n        \"2018-04-01\",\r\n        \"2018-03-01\",\r\n        \"2018-02-01\",\r\n        \"2018-01-01\",\r\n        \"2017-11-01\",\r\n        \"2017-10-01\",\r\n        \"2017-09-01\",\r\n        \"2017-08-01\",\r\n        \"2017-06-01\",\r\n        \"2017-04-01\",\r\n        \"2017-03-01\",\r\n        \"2016-12-01\"\r\n      ],\r\n      \"capabilities\": \"None\"\r\n    },\r\n    {\r\n      \"resourceType\": \"bgpServiceCommunities\",\r\n      \"locations\": [],\r\n      \"apiVersions\": [\r\n        \"2018-08-01\",\r\n        \"2018-07-01\",\r\n        \"2018-06-01\",\r\n        \"2018-05-01\",\r\n        \"2018-04-01\",\r\n        \"2018-03-01\",\r\n        \"2018-02-01\",\r\n        \"2018-01-01\",\r\n        \"2017-11-01\",\r\n        \"2017-10-01\",\r\n        \"2017-09-01\",\r\n        \"2017-08-01\",\r\n        \"2017-06-01\",\r\n        \"2017-04-01\",\r\n        \"2017-03-01\",\r\n        \"2016-12-01\"\r\n      ]\r\n    },\r\n    {\r\n      \"resourceType\": \"expressRoutePortsLocations\",\r\n      \"locations\": [],\r\n      \"apiVersions\": [\r\n        \"2018-08-01\"\r\n      ]\r\n    },\r\n    {\r\n      \"resourceType\": \"expressRoutePorts\",\r\n      \"locations\": [\r\n        \"West US\",\r\n        \"East US\",\r\n        \"North Europe\",\r\n        \"West Europe\",\r\n        \"East Asia\",\r\n        \"Southeast Asia\",\r\n        \"North Central US\",\r\n        \"South Central US\",\r\n        \"Central US\",\r\n        \"East US 2\",\r\n        \"Japan East\",\r\n        \"Japan West\",\r\n        \"Brazil South\",\r\n        \"Australia East\",\r\n        \"Australia Southeast\",\r\n        \"Central India\",\r\n        \"South India\",\r\n        \"West India\",\r\n        \"Canada Central\",\r\n        \"Canada East\",\r\n        \"West Central US\",\r\n        \"West US 2\",\r\n        \"UK West\",\r\n        \"UK South\",\r\n        \"Korea Central\",\r\n        \"Korea South\",\r\n        \"France Central\",\r\n        \"France South\",\r\n        \"Australia Central\",\r\n        \"Australia Central 2\"\r\n      ],\r\n      \"apiVersions\": [\r\n        \"2018-08-01\",\r\n        \"2018-07-01\"\r\n      ],\r\n      \"capabilities\": \"None\"\r\n    },\r\n    {\r\n      \"resourceType\": \"azureFirewalls\",\r\n      \"locations\": [\r\n        \"West US\",\r\n        \"East US\",\r\n        \"North Europe\",\r\n        \"West Europe\",\r\n        \"East Asia\",\r\n        \"Southeast Asia\",\r\n        \"North Central US\",\r\n        \"South Central US\",\r\n        \"Central US\",\r\n        \"East US 2\",\r\n        \"Brazil South\",\r\n        \"Australia East\",\r\n        \"Australia Southeast\",\r\n        \"Central India\",\r\n        \"South India\",\r\n        \"West India\",\r\n        \"Canada Central\",\r\n        \"Canada East\",\r\n        \"West Central US\",\r\n        \"West US 2\",\r\n        \"UK West\",\r\n        \"UK South\",\r\n        \"France Central\",\r\n        \"France South\",\r\n        \"Australia Central\",\r\n        \"Australia Central 2\"\r\n      ],\r\n      \"apiVersions\": [\r\n        \"2018-08-01\",\r\n        \"2018-07-01\",\r\n        \"2018-06-01\",\r\n        \"2018-05-01\",\r\n        \"2018-04-01\"\r\n      ],\r\n      \"capabilities\": \"CrossResourceGroupResourceMove, CrossSubscriptionResourceMove\"\r\n    },\r\n    {\r\n      \"resourceType\": \"azureFirewallFqdnTags\",\r\n      \"locations\": [],\r\n      \"apiVersions\": [\r\n        \"2018-08-01\"\r\n      ]\r\n    },\r\n    {\r\n      \"resourceType\": \"virtualNetworkTaps\",\r\n      \"locations\": [\r\n        \"West US\",\r\n        \"East US\",\r\n        \"North Europe\",\r\n        \"West Europe\",\r\n        \"East Asia\",\r\n        \"Southeast Asia\",\r\n        \"North Central US\",\r\n        \"South Central US\",\r\n        \"Central US\",\r\n        \"East US 2\",\r\n        \"Japan East\",\r\n        \"Japan West\",\r\n        \"Brazil South\",\r\n        \"Australia East\",\r\n        \"Australia Southeast\",\r\n        \"Central India\",\r\n        \"South India\",\r\n        \"West India\",\r\n        \"Canada Central\",\r\n        \"Canada East\",\r\n        \"West Central US\",\r\n        \"West US 2\",\r\n        \"UK West\",\r\n        \"UK South\",\r\n        \"Korea Central\",\r\n        \"Korea South\",\r\n        \"France Central\",\r\n        \"France South\",\r\n        \"Australia Central\",\r\n        \"Australia Central 2\"\r\n      ],\r\n      \"apiVersions\": [\r\n        \"2018-08-01\"\r\n      ],\r\n      \"capabilities\": \"None\"\r\n    },\r\n    {\r\n      \"resourceType\": \"ddosProtectionPlans\",\r\n      \"locations\": [\r\n        \"West US\",\r\n        \"East US\",\r\n        \"North Europe\",\r\n        \"West Europe\",\r\n        \"East Asia\",\r\n        \"Southeast Asia\",\r\n        \"North Central US\",\r\n        \"South Central US\",\r\n        \"Central US\",\r\n        \"East US 2\",\r\n        \"Japan East\",\r\n        \"Japan West\",\r\n        \"Brazil South\",\r\n        \"Australia East\",\r\n        \"Australia Southeast\",\r\n        \"Central India\",\r\n        \"South India\",\r\n        \"West India\",\r\n        \"Canada Central\",\r\n        \"Canada East\",\r\n        \"West Central US\",\r\n        \"West US 2\",\r\n        \"UK West\",\r\n        \"UK South\",\r\n        \"Korea Central\",\r\n        \"Korea South\",\r\n        \"France Central\",\r\n        \"France South\",\r\n        \"Australia Central\",\r\n        \"Australia Central 2\"\r\n      ],\r\n      \"apiVersions\": [\r\n        \"2018-08-01\",\r\n        \"2018-07-01\",\r\n        \"2018-06-01\",\r\n        \"2018-05-01\",\r\n        \"2018-04-01\",\r\n        \"2018-03-01\",\r\n        \"2018-02-01\"\r\n      ],\r\n      \"capabilities\": \"None\"\r\n    },\r\n    {\r\n      \"resourceType\": \"networkProfiles\",\r\n      \"locations\": [\r\n        \"West US\",\r\n        \"East US\",\r\n        \"North Europe\",\r\n        \"West Europe\",\r\n        \"East Asia\",\r\n        \"Southeast Asia\",\r\n        \"North Central US\",\r\n        \"South Central US\",\r\n        \"Central US\",\r\n        \"East US 2\",\r\n        \"Japan East\",\r\n        \"Japan West\",\r\n        \"Brazil South\",\r\n        \"Australia East\",\r\n        \"Australia Southeast\",\r\n        \"Central India\",\r\n        \"South India\",\r\n        \"West India\",\r\n        \"Canada Central\",\r\n        \"Canada East\",\r\n        \"West Central US\",\r\n        \"West US 2\",\r\n        \"UK West\",\r\n        \"UK South\",\r\n        \"Korea Central\",\r\n        \"Korea South\",\r\n        \"France Central\",\r\n        \"France South\",\r\n        \"Australia Central\",\r\n        \"Australia Central 2\"\r\n      ],\r\n      \"apiVersions\": [\r\n        \"2018-08-01\",\r\n        \"2018-07-01\",\r\n        \"2018-06-01\",\r\n        \"2018-05-01\"\r\n      ],\r\n      \"capabilities\": \"None\"\r\n    },\r\n    {\r\n      \"resourceType\": \"checkFrontdoorNameAvailability\",\r\n      \"locations\": [\r\n        \"global\",\r\n        \"Central US\",\r\n        \"East US\",\r\n        \"East US 2\",\r\n        \"North Central US\",\r\n        \"South Central US\",\r\n        \"West US\",\r\n        \"North Europe\",\r\n        \"West Europe\",\r\n        \"East Asia\",\r\n        \"Southeast Asia\",\r\n        \"Japan East\",\r\n        \"Japan West\",\r\n        \"Brazil South\",\r\n        \"Australia East\",\r\n        \"Australia Southeast\"\r\n      ],\r\n      \"apiVersions\": [\r\n        \"2018-08-01\"\r\n      ]\r\n    },\r\n    {\r\n      \"resourceType\": \"locations/bareMetalTenants\",\r\n      \"locations\": [\r\n        \"West Central US\"\r\n      ],\r\n      \"apiVersions\": [\r\n        \"2018-08-01\",\r\n        \"2018-07-01\"\r\n      ]\r\n    },\r\n    {\r\n      \"resourceType\": \"secureGateways\",\r\n      \"locations\": [\r\n        \"West US\",\r\n        \"East US\",\r\n        \"North Europe\",\r\n        \"West Europe\",\r\n        \"North Central US\",\r\n        \"South Central US\",\r\n        \"Central US\",\r\n        \"East US 2\",\r\n        \"West Central US\",\r\n        \"West US 2\",\r\n        \"UK West\",\r\n        \"UK South\",\r\n        \"Central US EUAP\",\r\n        \"East US 2 EUAP\"\r\n      ],\r\n      \"apiVersions\": [\r\n        \"2018-08-01\",\r\n        \"2018-07-01\",\r\n        \"2018-06-01\",\r\n        \"2018-05-01\",\r\n        \"2018-04-01\",\r\n        \"2018-03-01\",\r\n        \"2018-02-01\",\r\n        \"2018-01-01\"\r\n      ],\r\n      \"capabilities\": \"CrossResourceGroupResourceMove, CrossSubscriptionResourceMove\"\r\n    }\r\n  ],\r\n  \"registrationState\": \"Registered\"\r\n}",
-      "ResponseHeaders": {
-        "Content-Length": [
-          "35728"
-        ],
-        "Content-Type": [
-          "application/json; charset=utf-8"
-        ],
-        "Expires": [
-          "-1"
-        ],
-        "Pragma": [
-          "no-cache"
-        ],
-        "x-ms-ratelimit-remaining-subscription-reads": [
-          "11940"
-        ],
-        "x-ms-request-id": [
-          "d4bf0a85-0b9e-4014-b9f7-283d757b1c75"
-        ],
-        "x-ms-correlation-request-id": [
-          "d4bf0a85-0b9e-4014-b9f7-283d757b1c75"
-        ],
-        "x-ms-routing-request-id": [
-          "BRAZILUS:20180908T065624Z:d4bf0a85-0b9e-4014-b9f7-283d757b1c75"
-        ],
-        "Strict-Transport-Security": [
-          "max-age=31536000; includeSubDomains"
-        ],
-        "X-Content-Type-Options": [
-          "nosniff"
-        ],
-        "Cache-Control": [
-          "no-cache"
-        ],
-        "Date": [
-          "Sat, 08 Sep 2018 06:56:23 GMT"
-        ]
-      },
-      "StatusCode": 200
-    },
-    {
-      "RequestUri": "/subscriptions/d2ad5196-2292-4080-b209-ce4399b0a807/resourcegroups/ps9970?api-version=2016-09-01",
-      "EncodedRequestUri": "L3N1YnNjcmlwdGlvbnMvZDJhZDUxOTYtMjI5Mi00MDgwLWIyMDktY2U0Mzk5YjBhODA3L3Jlc291cmNlZ3JvdXBzL3BzOTk3MD9hcGktdmVyc2lvbj0yMDE2LTA5LTAx",
-=======
-      "RequestUri": "/subscriptions/947d47b4-7883-4bb9-9d85-c5e8e2f572ce/resourcegroups/ps1691?api-version=2016-09-01",
-      "EncodedRequestUri": "L3N1YnNjcmlwdGlvbnMvOTQ3ZDQ3YjQtNzg4My00YmI5LTlkODUtYzVlOGUyZjU3MmNlL3Jlc291cmNlZ3JvdXBzL3BzMTY5MT9hcGktdmVyc2lvbj0yMDE2LTA5LTAx",
->>>>>>> f160aee6
-      "RequestMethod": "PUT",
-      "RequestBody": "{\r\n  \"location\": \"westcentralus\"\r\n}",
-      "RequestHeaders": {
-        "Content-Type": [
-          "application/json; charset=utf-8"
-        ],
-        "Content-Length": [
-          "35"
-        ],
+      "ResponseBody": "{\r\n  \"id\": \"/subscriptions/947d47b4-7883-4bb9-9d85-c5e8e2f572ce/resourceGroups/ps1691\",\r\n  \"name\": \"ps1691\",\r\n  \"location\": \"westcentralus\",\r\n  \"properties\": {\r\n    \"provisioningState\": \"Succeeded\"\r\n  }\r\n}",
+      "ResponseHeaders": {
+        "Content-Length": [
+          "172"
+        ],
+        "Content-Type": [
+          "application/json; charset=utf-8"
+        ],
+        "Expires": [
+          "-1"
+        ],
+        "Pragma": [
+          "no-cache"
+        ],
+        "x-ms-ratelimit-remaining-subscription-writes": [
+          "1177"
+        ],
+        "x-ms-request-id": [
+          "507d1b17-c0e9-4ff9-86b8-6b64917e6185"
+        ],
+        "x-ms-correlation-request-id": [
+          "507d1b17-c0e9-4ff9-86b8-6b64917e6185"
+        ],
+        "x-ms-routing-request-id": [
+          "BRAZILUS:20180907T111011Z:507d1b17-c0e9-4ff9-86b8-6b64917e6185"
+        ],
+        "Strict-Transport-Security": [
+          "max-age=31536000; includeSubDomains"
+        ],
+        "X-Content-Type-Options": [
+          "nosniff"
+        ],
+        "Cache-Control": [
+          "no-cache"
+        ],
+        "Date": [
+          "Fri, 07 Sep 2018 11:10:11 GMT"
+        ]
+      },
+      "StatusCode": 201
+    },
+    {
+      "RequestUri": "/subscriptions/947d47b4-7883-4bb9-9d85-c5e8e2f572ce/resourceGroups/ps1691/providers/Microsoft.Network/routeTables/ps9128?api-version=2018-08-01",
+      "EncodedRequestUri": "L3N1YnNjcmlwdGlvbnMvOTQ3ZDQ3YjQtNzg4My00YmI5LTlkODUtYzVlOGUyZjU3MmNlL3Jlc291cmNlR3JvdXBzL3BzMTY5MS9wcm92aWRlcnMvTWljcm9zb2Z0Lk5ldHdvcmsvcm91dGVUYWJsZXMvcHM5MTI4P2FwaS12ZXJzaW9uPTIwMTgtMDgtMDE=",
+      "RequestMethod": "GET",
+      "RequestBody": "",
+      "RequestHeaders": {
         "x-ms-client-request-id": [
-<<<<<<< HEAD
-          "2a3c6771-8255-499e-808b-de10fa95f363"
-=======
-          "9325edce-1249-4ea1-88a5-9754e2576431"
->>>>>>> f160aee6
+          "6e5755b0-ecb3-4bf4-8b2c-7c969dc13366"
         ],
         "accept-language": [
           "en-US"
@@ -91,215 +82,82 @@
           "FxVersion/4.7.3132.0",
           "OSName/Windows10Enterprise",
           "OSVersion/6.3.17134",
-          "Microsoft.Azure.Management.Internal.Resources.ResourceManagementClient/4.1.0"
-        ]
-      },
-<<<<<<< HEAD
-      "ResponseBody": "{\r\n  \"id\": \"/subscriptions/d2ad5196-2292-4080-b209-ce4399b0a807/resourceGroups/ps9970\",\r\n  \"name\": \"ps9970\",\r\n  \"location\": \"westus\",\r\n  \"properties\": {\r\n    \"provisioningState\": \"Succeeded\"\r\n  }\r\n}",
-=======
-      "ResponseBody": "{\r\n  \"id\": \"/subscriptions/947d47b4-7883-4bb9-9d85-c5e8e2f572ce/resourceGroups/ps1691\",\r\n  \"name\": \"ps1691\",\r\n  \"location\": \"westcentralus\",\r\n  \"properties\": {\r\n    \"provisioningState\": \"Succeeded\"\r\n  }\r\n}",
->>>>>>> f160aee6
-      "ResponseHeaders": {
-        "Content-Length": [
-          "172"
-        ],
-        "Content-Type": [
-          "application/json; charset=utf-8"
-        ],
-        "Expires": [
-          "-1"
-        ],
-        "Pragma": [
-          "no-cache"
-        ],
-        "x-ms-ratelimit-remaining-subscription-writes": [
-<<<<<<< HEAD
-          "1188"
-        ],
-        "x-ms-request-id": [
-          "320e60ac-97c5-40e8-88f2-1996f9bb2aea"
-        ],
-        "x-ms-correlation-request-id": [
-          "320e60ac-97c5-40e8-88f2-1996f9bb2aea"
-        ],
-        "x-ms-routing-request-id": [
-          "BRAZILUS:20180908T065625Z:320e60ac-97c5-40e8-88f2-1996f9bb2aea"
-=======
-          "1177"
-        ],
-        "x-ms-request-id": [
-          "507d1b17-c0e9-4ff9-86b8-6b64917e6185"
-        ],
-        "x-ms-correlation-request-id": [
-          "507d1b17-c0e9-4ff9-86b8-6b64917e6185"
-        ],
-        "x-ms-routing-request-id": [
-          "BRAZILUS:20180907T111011Z:507d1b17-c0e9-4ff9-86b8-6b64917e6185"
->>>>>>> f160aee6
-        ],
-        "Strict-Transport-Security": [
-          "max-age=31536000; includeSubDomains"
-        ],
-        "X-Content-Type-Options": [
-          "nosniff"
-        ],
-        "Cache-Control": [
-          "no-cache"
-        ],
-        "Date": [
-<<<<<<< HEAD
-          "Sat, 08 Sep 2018 06:56:24 GMT"
-=======
-          "Fri, 07 Sep 2018 11:10:11 GMT"
->>>>>>> f160aee6
-        ]
-      },
-      "StatusCode": 201
-    },
-    {
-<<<<<<< HEAD
-      "RequestUri": "/subscriptions/d2ad5196-2292-4080-b209-ce4399b0a807/resourceGroups/ps9970/providers/Microsoft.Network/routeTables/ps1669?api-version=2018-08-01",
-      "EncodedRequestUri": "L3N1YnNjcmlwdGlvbnMvZDJhZDUxOTYtMjI5Mi00MDgwLWIyMDktY2U0Mzk5YjBhODA3L3Jlc291cmNlR3JvdXBzL3BzOTk3MC9wcm92aWRlcnMvTWljcm9zb2Z0Lk5ldHdvcmsvcm91dGVUYWJsZXMvcHMxNjY5P2FwaS12ZXJzaW9uPTIwMTgtMDgtMDE=",
-=======
+          "Microsoft.Azure.Management.Network.NetworkManagementClient/20.0.0.0"
+        ]
+      },
+      "ResponseBody": "{\r\n  \"error\": {\r\n    \"code\": \"ResourceNotFound\",\r\n    \"message\": \"The Resource 'Microsoft.Network/routeTables/ps9128' under resource group 'ps1691' was not found.\"\r\n  }\r\n}",
+      "ResponseHeaders": {
+        "Content-Length": [
+          "146"
+        ],
+        "Content-Type": [
+          "application/json; charset=utf-8"
+        ],
+        "Expires": [
+          "-1"
+        ],
+        "Pragma": [
+          "no-cache"
+        ],
+        "x-ms-failure-cause": [
+          "gateway"
+        ],
+        "x-ms-request-id": [
+          "2736e166-eddb-4e62-a333-9887c5cf494d"
+        ],
+        "x-ms-correlation-request-id": [
+          "2736e166-eddb-4e62-a333-9887c5cf494d"
+        ],
+        "x-ms-routing-request-id": [
+          "BRAZILUS:20180907T111012Z:2736e166-eddb-4e62-a333-9887c5cf494d"
+        ],
+        "Strict-Transport-Security": [
+          "max-age=31536000; includeSubDomains"
+        ],
+        "X-Content-Type-Options": [
+          "nosniff"
+        ],
+        "Cache-Control": [
+          "no-cache"
+        ],
+        "Date": [
+          "Fri, 07 Sep 2018 11:10:12 GMT"
+        ]
+      },
+      "StatusCode": 404
+    },
+    {
       "RequestUri": "/subscriptions/947d47b4-7883-4bb9-9d85-c5e8e2f572ce/resourceGroups/ps1691/providers/Microsoft.Network/routeTables/ps9128?api-version=2018-08-01",
       "EncodedRequestUri": "L3N1YnNjcmlwdGlvbnMvOTQ3ZDQ3YjQtNzg4My00YmI5LTlkODUtYzVlOGUyZjU3MmNlL3Jlc291cmNlR3JvdXBzL3BzMTY5MS9wcm92aWRlcnMvTWljcm9zb2Z0Lk5ldHdvcmsvcm91dGVUYWJsZXMvcHM5MTI4P2FwaS12ZXJzaW9uPTIwMTgtMDgtMDE=",
->>>>>>> f160aee6
-      "RequestMethod": "GET",
-      "RequestBody": "",
-      "RequestHeaders": {
-        "x-ms-client-request-id": [
-<<<<<<< HEAD
-          "47a8d1b5-54f9-499a-b242-65466698c827"
-=======
-          "6e5755b0-ecb3-4bf4-8b2c-7c969dc13366"
->>>>>>> f160aee6
-        ],
-        "accept-language": [
-          "en-US"
-        ],
-        "User-Agent": [
-          "FxVersion/4.7.3132.0",
-          "OSName/Windows10Enterprise",
-          "OSVersion/6.3.17134",
-<<<<<<< HEAD
-          "Microsoft.Azure.Management.Network.NetworkManagementClient/19.3.0.0"
-        ]
-      },
-      "ResponseBody": "{\r\n  \"error\": {\r\n    \"code\": \"ResourceNotFound\",\r\n    \"message\": \"The Resource 'Microsoft.Network/routeTables/ps1669' under resource group 'ps9970' was not found.\"\r\n  }\r\n}",
-=======
+      "RequestMethod": "GET",
+      "RequestBody": "",
+      "RequestHeaders": {
+        "User-Agent": [
+          "FxVersion/4.7.3132.0",
+          "OSName/Windows10Enterprise",
+          "OSVersion/6.3.17134",
           "Microsoft.Azure.Management.Network.NetworkManagementClient/20.0.0.0"
         ]
       },
-      "ResponseBody": "{\r\n  \"error\": {\r\n    \"code\": \"ResourceNotFound\",\r\n    \"message\": \"The Resource 'Microsoft.Network/routeTables/ps9128' under resource group 'ps1691' was not found.\"\r\n  }\r\n}",
->>>>>>> f160aee6
-      "ResponseHeaders": {
-        "Content-Length": [
-          "146"
-        ],
-        "Content-Type": [
-          "application/json; charset=utf-8"
-        ],
-        "Expires": [
-          "-1"
-        ],
-        "Pragma": [
-          "no-cache"
-        ],
-        "x-ms-failure-cause": [
-          "gateway"
-        ],
-        "x-ms-request-id": [
-<<<<<<< HEAD
-          "5f37eefc-22f5-4f7d-bdad-bfe8ff607643"
-        ],
-        "x-ms-correlation-request-id": [
-          "5f37eefc-22f5-4f7d-bdad-bfe8ff607643"
-        ],
-        "x-ms-routing-request-id": [
-          "BRAZILUS:20180908T065625Z:5f37eefc-22f5-4f7d-bdad-bfe8ff607643"
-=======
-          "2736e166-eddb-4e62-a333-9887c5cf494d"
-        ],
-        "x-ms-correlation-request-id": [
-          "2736e166-eddb-4e62-a333-9887c5cf494d"
-        ],
-        "x-ms-routing-request-id": [
-          "BRAZILUS:20180907T111012Z:2736e166-eddb-4e62-a333-9887c5cf494d"
->>>>>>> f160aee6
-        ],
-        "Strict-Transport-Security": [
-          "max-age=31536000; includeSubDomains"
-        ],
-        "X-Content-Type-Options": [
-          "nosniff"
-        ],
-        "Cache-Control": [
-          "no-cache"
-        ],
-        "Date": [
-<<<<<<< HEAD
-          "Sat, 08 Sep 2018 06:56:25 GMT"
-=======
-          "Fri, 07 Sep 2018 11:10:12 GMT"
->>>>>>> f160aee6
-        ]
-      },
-      "StatusCode": 404
-    },
-    {
-<<<<<<< HEAD
-      "RequestUri": "/subscriptions/d2ad5196-2292-4080-b209-ce4399b0a807/resourceGroups/ps9970/providers/Microsoft.Network/routeTables/ps1669?api-version=2018-08-01",
-      "EncodedRequestUri": "L3N1YnNjcmlwdGlvbnMvZDJhZDUxOTYtMjI5Mi00MDgwLWIyMDktY2U0Mzk5YjBhODA3L3Jlc291cmNlR3JvdXBzL3BzOTk3MC9wcm92aWRlcnMvTWljcm9zb2Z0Lk5ldHdvcmsvcm91dGVUYWJsZXMvcHMxNjY5P2FwaS12ZXJzaW9uPTIwMTgtMDgtMDE=",
-=======
-      "RequestUri": "/subscriptions/947d47b4-7883-4bb9-9d85-c5e8e2f572ce/resourceGroups/ps1691/providers/Microsoft.Network/routeTables/ps9128?api-version=2018-08-01",
-      "EncodedRequestUri": "L3N1YnNjcmlwdGlvbnMvOTQ3ZDQ3YjQtNzg4My00YmI5LTlkODUtYzVlOGUyZjU3MmNlL3Jlc291cmNlR3JvdXBzL3BzMTY5MS9wcm92aWRlcnMvTWljcm9zb2Z0Lk5ldHdvcmsvcm91dGVUYWJsZXMvcHM5MTI4P2FwaS12ZXJzaW9uPTIwMTgtMDgtMDE=",
->>>>>>> f160aee6
-      "RequestMethod": "GET",
-      "RequestBody": "",
-      "RequestHeaders": {
-        "User-Agent": [
-          "FxVersion/4.7.3132.0",
-          "OSName/Windows10Enterprise",
-          "OSVersion/6.3.17134",
-<<<<<<< HEAD
-          "Microsoft.Azure.Management.Network.NetworkManagementClient/19.3.0.0"
-        ]
-      },
-      "ResponseBody": "{\r\n  \"name\": \"ps1669\",\r\n  \"id\": \"/subscriptions/d2ad5196-2292-4080-b209-ce4399b0a807/resourceGroups/ps9970/providers/Microsoft.Network/routeTables/ps1669\",\r\n  \"etag\": \"W/\\\"417b9b47-c1b8-4ba7-ae9e-e1b117a3e31e\\\"\",\r\n  \"type\": \"Microsoft.Network/routeTables\",\r\n  \"location\": \"westus\",\r\n  \"properties\": {\r\n    \"provisioningState\": \"Succeeded\",\r\n    \"resourceGuid\": \"d3b6f9b1-a581-4912-bda0-537372f6bb8d\",\r\n    \"disableBgpRoutePropagation\": false,\r\n    \"routes\": [\r\n      {\r\n        \"name\": \"RouteName\",\r\n        \"id\": \"/subscriptions/d2ad5196-2292-4080-b209-ce4399b0a807/resourceGroups/ps9970/providers/Microsoft.Network/routeTables/ps1669/routes/RouteName\",\r\n        \"etag\": \"W/\\\"417b9b47-c1b8-4ba7-ae9e-e1b117a3e31e\\\"\",\r\n        \"properties\": {\r\n          \"provisioningState\": \"Succeeded\",\r\n          \"addressPrefix\": \"10.0.0.0/8\",\r\n          \"nextHopType\": \"VirtualNetworkGateway\"\r\n        },\r\n        \"type\": \"Microsoft.Network/routeTables/routes\"\r\n      }\r\n    ]\r\n  }\r\n}",
-      "ResponseHeaders": {
-        "Content-Length": [
-          "971"
-=======
-          "Microsoft.Azure.Management.Network.NetworkManagementClient/20.0.0.0"
-        ]
-      },
       "ResponseBody": "{\r\n  \"name\": \"ps9128\",\r\n  \"id\": \"/subscriptions/947d47b4-7883-4bb9-9d85-c5e8e2f572ce/resourceGroups/ps1691/providers/Microsoft.Network/routeTables/ps9128\",\r\n  \"etag\": \"W/\\\"4933c60e-ef12-4c89-a3ac-fb65470c5d69\\\"\",\r\n  \"type\": \"Microsoft.Network/routeTables\",\r\n  \"location\": \"westcentralus\",\r\n  \"properties\": {\r\n    \"provisioningState\": \"Succeeded\",\r\n    \"resourceGuid\": \"60187190-b09d-4e5f-bc40-d49e059a78f3\",\r\n    \"disableBgpRoutePropagation\": false,\r\n    \"routes\": [\r\n      {\r\n        \"name\": \"RouteName\",\r\n        \"id\": \"/subscriptions/947d47b4-7883-4bb9-9d85-c5e8e2f572ce/resourceGroups/ps1691/providers/Microsoft.Network/routeTables/ps9128/routes/RouteName\",\r\n        \"etag\": \"W/\\\"4933c60e-ef12-4c89-a3ac-fb65470c5d69\\\"\",\r\n        \"properties\": {\r\n          \"provisioningState\": \"Succeeded\",\r\n          \"addressPrefix\": \"10.0.0.0/8\",\r\n          \"nextHopType\": \"VirtualNetworkGateway\"\r\n        },\r\n        \"type\": \"Microsoft.Network/routeTables/routes\"\r\n      }\r\n    ]\r\n  }\r\n}",
       "ResponseHeaders": {
         "Content-Length": [
           "978"
->>>>>>> f160aee6
-        ],
-        "Content-Type": [
-          "application/json; charset=utf-8"
-        ],
-        "Expires": [
-          "-1"
-        ],
-        "Pragma": [
-          "no-cache"
-        ],
-        "x-ms-request-id": [
-<<<<<<< HEAD
-          "04eb7f4d-c053-44b6-8384-8d637aab682a"
-        ],
-        "x-ms-correlation-request-id": [
-          "0e4628ba-21fb-4aae-a5cf-8562ad44a635"
-=======
+        ],
+        "Content-Type": [
+          "application/json; charset=utf-8"
+        ],
+        "Expires": [
+          "-1"
+        ],
+        "Pragma": [
+          "no-cache"
+        ],
+        "x-ms-request-id": [
           "5cc72b00-aa73-47d8-bb72-3e00a78d4773"
         ],
         "x-ms-correlation-request-id": [
           "c027c842-284d-4b6e-b961-6e8f8c562b18"
->>>>>>> f160aee6
         ],
         "Strict-Transport-Security": [
           "max-age=31536000; includeSubDomains"
@@ -308,56 +166,35 @@
           "no-cache"
         ],
         "ETag": [
-<<<<<<< HEAD
-          "W/\"417b9b47-c1b8-4ba7-ae9e-e1b117a3e31e\""
-=======
           "W/\"4933c60e-ef12-4c89-a3ac-fb65470c5d69\""
->>>>>>> f160aee6
         ],
         "Server": [
           "Microsoft-HTTPAPI/2.0",
           "Microsoft-HTTPAPI/2.0"
         ],
         "x-ms-ratelimit-remaining-subscription-reads": [
-          "11883"
-        ],
-        "x-ms-routing-request-id": [
-<<<<<<< HEAD
-          "BRAZILUS:20180908T065637Z:0e4628ba-21fb-4aae-a5cf-8562ad44a635"
-=======
+          "11997"
+        ],
+        "x-ms-routing-request-id": [
           "BRAZILUS:20180907T111025Z:c027c842-284d-4b6e-b961-6e8f8c562b18"
->>>>>>> f160aee6
-        ],
-        "X-Content-Type-Options": [
-          "nosniff"
-        ],
-        "Date": [
-<<<<<<< HEAD
-          "Sat, 08 Sep 2018 06:56:36 GMT"
-=======
+        ],
+        "X-Content-Type-Options": [
+          "nosniff"
+        ],
+        "Date": [
           "Fri, 07 Sep 2018 11:10:25 GMT"
->>>>>>> f160aee6
         ]
       },
       "StatusCode": 200
     },
     {
-<<<<<<< HEAD
-      "RequestUri": "/subscriptions/d2ad5196-2292-4080-b209-ce4399b0a807/resourceGroups/ps9970/providers/Microsoft.Network/routeTables/ps1669?api-version=2018-08-01",
-      "EncodedRequestUri": "L3N1YnNjcmlwdGlvbnMvZDJhZDUxOTYtMjI5Mi00MDgwLWIyMDktY2U0Mzk5YjBhODA3L3Jlc291cmNlR3JvdXBzL3BzOTk3MC9wcm92aWRlcnMvTWljcm9zb2Z0Lk5ldHdvcmsvcm91dGVUYWJsZXMvcHMxNjY5P2FwaS12ZXJzaW9uPTIwMTgtMDgtMDE=",
-=======
       "RequestUri": "/subscriptions/947d47b4-7883-4bb9-9d85-c5e8e2f572ce/resourceGroups/ps1691/providers/Microsoft.Network/routeTables/ps9128?api-version=2018-08-01",
       "EncodedRequestUri": "L3N1YnNjcmlwdGlvbnMvOTQ3ZDQ3YjQtNzg4My00YmI5LTlkODUtYzVlOGUyZjU3MmNlL3Jlc291cmNlR3JvdXBzL3BzMTY5MS9wcm92aWRlcnMvTWljcm9zb2Z0Lk5ldHdvcmsvcm91dGVUYWJsZXMvcHM5MTI4P2FwaS12ZXJzaW9uPTIwMTgtMDgtMDE=",
->>>>>>> f160aee6
       "RequestMethod": "GET",
       "RequestBody": "",
       "RequestHeaders": {
         "x-ms-client-request-id": [
-<<<<<<< HEAD
-          "a548d9c2-87a0-4c66-bac3-f6fdae810d17"
-=======
           "f9ed404a-b2f9-47cb-892e-ef48e2b2ce07"
->>>>>>> f160aee6
         ],
         "accept-language": [
           "en-US"
@@ -366,15 +203,6 @@
           "FxVersion/4.7.3132.0",
           "OSName/Windows10Enterprise",
           "OSVersion/6.3.17134",
-<<<<<<< HEAD
-          "Microsoft.Azure.Management.Network.NetworkManagementClient/19.3.0.0"
-        ]
-      },
-      "ResponseBody": "{\r\n  \"name\": \"ps1669\",\r\n  \"id\": \"/subscriptions/d2ad5196-2292-4080-b209-ce4399b0a807/resourceGroups/ps9970/providers/Microsoft.Network/routeTables/ps1669\",\r\n  \"etag\": \"W/\\\"417b9b47-c1b8-4ba7-ae9e-e1b117a3e31e\\\"\",\r\n  \"type\": \"Microsoft.Network/routeTables\",\r\n  \"location\": \"westus\",\r\n  \"properties\": {\r\n    \"provisioningState\": \"Succeeded\",\r\n    \"resourceGuid\": \"d3b6f9b1-a581-4912-bda0-537372f6bb8d\",\r\n    \"disableBgpRoutePropagation\": false,\r\n    \"routes\": [\r\n      {\r\n        \"name\": \"RouteName\",\r\n        \"id\": \"/subscriptions/d2ad5196-2292-4080-b209-ce4399b0a807/resourceGroups/ps9970/providers/Microsoft.Network/routeTables/ps1669/routes/RouteName\",\r\n        \"etag\": \"W/\\\"417b9b47-c1b8-4ba7-ae9e-e1b117a3e31e\\\"\",\r\n        \"properties\": {\r\n          \"provisioningState\": \"Succeeded\",\r\n          \"addressPrefix\": \"10.0.0.0/8\",\r\n          \"nextHopType\": \"VirtualNetworkGateway\"\r\n        },\r\n        \"type\": \"Microsoft.Network/routeTables/routes\"\r\n      }\r\n    ]\r\n  }\r\n}",
-      "ResponseHeaders": {
-        "Content-Length": [
-          "971"
-=======
           "Microsoft.Azure.Management.Network.NetworkManagementClient/20.0.0.0"
         ]
       },
@@ -382,29 +210,21 @@
       "ResponseHeaders": {
         "Content-Length": [
           "978"
->>>>>>> f160aee6
-        ],
-        "Content-Type": [
-          "application/json; charset=utf-8"
-        ],
-        "Expires": [
-          "-1"
-        ],
-        "Pragma": [
-          "no-cache"
-        ],
-        "x-ms-request-id": [
-<<<<<<< HEAD
-          "b1fb9d9d-b6a0-4719-8e4b-fc0b5832c97b"
-        ],
-        "x-ms-correlation-request-id": [
-          "941f4e2b-9c37-46f7-9f15-002ce07f1651"
-=======
+        ],
+        "Content-Type": [
+          "application/json; charset=utf-8"
+        ],
+        "Expires": [
+          "-1"
+        ],
+        "Pragma": [
+          "no-cache"
+        ],
+        "x-ms-request-id": [
           "36eab957-1983-4b39-8dc4-fdf0f74f442c"
         ],
         "x-ms-correlation-request-id": [
           "40c8e11c-19cf-4419-8593-83c120af6bfc"
->>>>>>> f160aee6
         ],
         "Strict-Transport-Security": [
           "max-age=31536000; includeSubDomains"
@@ -413,56 +233,35 @@
           "no-cache"
         ],
         "ETag": [
-<<<<<<< HEAD
-          "W/\"417b9b47-c1b8-4ba7-ae9e-e1b117a3e31e\""
-=======
           "W/\"4933c60e-ef12-4c89-a3ac-fb65470c5d69\""
->>>>>>> f160aee6
         ],
         "Server": [
           "Microsoft-HTTPAPI/2.0",
           "Microsoft-HTTPAPI/2.0"
         ],
         "x-ms-ratelimit-remaining-subscription-reads": [
-          "11882"
-        ],
-        "x-ms-routing-request-id": [
-<<<<<<< HEAD
-          "BRAZILUS:20180908T065637Z:941f4e2b-9c37-46f7-9f15-002ce07f1651"
-=======
+          "11996"
+        ],
+        "x-ms-routing-request-id": [
           "BRAZILUS:20180907T111025Z:40c8e11c-19cf-4419-8593-83c120af6bfc"
->>>>>>> f160aee6
-        ],
-        "X-Content-Type-Options": [
-          "nosniff"
-        ],
-        "Date": [
-<<<<<<< HEAD
-          "Sat, 08 Sep 2018 06:56:37 GMT"
-=======
+        ],
+        "X-Content-Type-Options": [
+          "nosniff"
+        ],
+        "Date": [
           "Fri, 07 Sep 2018 11:10:25 GMT"
->>>>>>> f160aee6
         ]
       },
       "StatusCode": 200
     },
     {
-<<<<<<< HEAD
-      "RequestUri": "/subscriptions/d2ad5196-2292-4080-b209-ce4399b0a807/resourceGroups/ps9970/providers/Microsoft.Network/routeTables/ps1669?api-version=2018-08-01",
-      "EncodedRequestUri": "L3N1YnNjcmlwdGlvbnMvZDJhZDUxOTYtMjI5Mi00MDgwLWIyMDktY2U0Mzk5YjBhODA3L3Jlc291cmNlR3JvdXBzL3BzOTk3MC9wcm92aWRlcnMvTWljcm9zb2Z0Lk5ldHdvcmsvcm91dGVUYWJsZXMvcHMxNjY5P2FwaS12ZXJzaW9uPTIwMTgtMDgtMDE=",
-=======
       "RequestUri": "/subscriptions/947d47b4-7883-4bb9-9d85-c5e8e2f572ce/resourceGroups/ps1691/providers/Microsoft.Network/routeTables/ps9128?api-version=2018-08-01",
       "EncodedRequestUri": "L3N1YnNjcmlwdGlvbnMvOTQ3ZDQ3YjQtNzg4My00YmI5LTlkODUtYzVlOGUyZjU3MmNlL3Jlc291cmNlR3JvdXBzL3BzMTY5MS9wcm92aWRlcnMvTWljcm9zb2Z0Lk5ldHdvcmsvcm91dGVUYWJsZXMvcHM5MTI4P2FwaS12ZXJzaW9uPTIwMTgtMDgtMDE=",
->>>>>>> f160aee6
       "RequestMethod": "GET",
       "RequestBody": "",
       "RequestHeaders": {
         "x-ms-client-request-id": [
-<<<<<<< HEAD
-          "c60136bb-1111-420f-b2b2-f997febeca65"
-=======
           "0056b071-6685-4e2f-8982-f0798c6dc259"
->>>>>>> f160aee6
         ],
         "accept-language": [
           "en-US"
@@ -471,15 +270,6 @@
           "FxVersion/4.7.3132.0",
           "OSName/Windows10Enterprise",
           "OSVersion/6.3.17134",
-<<<<<<< HEAD
-          "Microsoft.Azure.Management.Network.NetworkManagementClient/19.3.0.0"
-        ]
-      },
-      "ResponseBody": "{\r\n  \"name\": \"ps1669\",\r\n  \"id\": \"/subscriptions/d2ad5196-2292-4080-b209-ce4399b0a807/resourceGroups/ps9970/providers/Microsoft.Network/routeTables/ps1669\",\r\n  \"etag\": \"W/\\\"417b9b47-c1b8-4ba7-ae9e-e1b117a3e31e\\\"\",\r\n  \"type\": \"Microsoft.Network/routeTables\",\r\n  \"location\": \"westus\",\r\n  \"properties\": {\r\n    \"provisioningState\": \"Succeeded\",\r\n    \"resourceGuid\": \"d3b6f9b1-a581-4912-bda0-537372f6bb8d\",\r\n    \"disableBgpRoutePropagation\": false,\r\n    \"routes\": [\r\n      {\r\n        \"name\": \"RouteName\",\r\n        \"id\": \"/subscriptions/d2ad5196-2292-4080-b209-ce4399b0a807/resourceGroups/ps9970/providers/Microsoft.Network/routeTables/ps1669/routes/RouteName\",\r\n        \"etag\": \"W/\\\"417b9b47-c1b8-4ba7-ae9e-e1b117a3e31e\\\"\",\r\n        \"properties\": {\r\n          \"provisioningState\": \"Succeeded\",\r\n          \"addressPrefix\": \"10.0.0.0/8\",\r\n          \"nextHopType\": \"VirtualNetworkGateway\"\r\n        },\r\n        \"type\": \"Microsoft.Network/routeTables/routes\"\r\n      }\r\n    ]\r\n  }\r\n}",
-      "ResponseHeaders": {
-        "Content-Length": [
-          "971"
-=======
           "Microsoft.Azure.Management.Network.NetworkManagementClient/20.0.0.0"
         ]
       },
@@ -487,29 +277,21 @@
       "ResponseHeaders": {
         "Content-Length": [
           "978"
->>>>>>> f160aee6
-        ],
-        "Content-Type": [
-          "application/json; charset=utf-8"
-        ],
-        "Expires": [
-          "-1"
-        ],
-        "Pragma": [
-          "no-cache"
-        ],
-        "x-ms-request-id": [
-<<<<<<< HEAD
-          "9ffec2f4-33cd-4afc-ba68-24d39dd0f324"
-        ],
-        "x-ms-correlation-request-id": [
-          "5145f219-daad-4b92-bd7c-e95af6e64512"
-=======
+        ],
+        "Content-Type": [
+          "application/json; charset=utf-8"
+        ],
+        "Expires": [
+          "-1"
+        ],
+        "Pragma": [
+          "no-cache"
+        ],
+        "x-ms-request-id": [
           "f2d3d1c3-13ed-4657-b71d-0ced033aac01"
         ],
         "x-ms-correlation-request-id": [
           "06dc0957-3366-4cf6-a90d-e811c4d695fd"
->>>>>>> f160aee6
         ],
         "Strict-Transport-Security": [
           "max-age=31536000; includeSubDomains"
@@ -518,56 +300,35 @@
           "no-cache"
         ],
         "ETag": [
-<<<<<<< HEAD
-          "W/\"417b9b47-c1b8-4ba7-ae9e-e1b117a3e31e\""
-=======
           "W/\"4933c60e-ef12-4c89-a3ac-fb65470c5d69\""
->>>>>>> f160aee6
         ],
         "Server": [
           "Microsoft-HTTPAPI/2.0",
           "Microsoft-HTTPAPI/2.0"
         ],
         "x-ms-ratelimit-remaining-subscription-reads": [
-          "11881"
-        ],
-        "x-ms-routing-request-id": [
-<<<<<<< HEAD
-          "BRAZILUS:20180908T065637Z:5145f219-daad-4b92-bd7c-e95af6e64512"
-=======
+          "11995"
+        ],
+        "x-ms-routing-request-id": [
           "BRAZILUS:20180907T111025Z:06dc0957-3366-4cf6-a90d-e811c4d695fd"
->>>>>>> f160aee6
-        ],
-        "X-Content-Type-Options": [
-          "nosniff"
-        ],
-        "Date": [
-<<<<<<< HEAD
-          "Sat, 08 Sep 2018 06:56:37 GMT"
-=======
+        ],
+        "X-Content-Type-Options": [
+          "nosniff"
+        ],
+        "Date": [
           "Fri, 07 Sep 2018 11:10:25 GMT"
->>>>>>> f160aee6
         ]
       },
       "StatusCode": 200
     },
     {
-<<<<<<< HEAD
-      "RequestUri": "/subscriptions/d2ad5196-2292-4080-b209-ce4399b0a807/resourceGroups/ps9970/providers/Microsoft.Network/routeTables/ps1669?api-version=2018-08-01",
-      "EncodedRequestUri": "L3N1YnNjcmlwdGlvbnMvZDJhZDUxOTYtMjI5Mi00MDgwLWIyMDktY2U0Mzk5YjBhODA3L3Jlc291cmNlR3JvdXBzL3BzOTk3MC9wcm92aWRlcnMvTWljcm9zb2Z0Lk5ldHdvcmsvcm91dGVUYWJsZXMvcHMxNjY5P2FwaS12ZXJzaW9uPTIwMTgtMDgtMDE=",
-=======
       "RequestUri": "/subscriptions/947d47b4-7883-4bb9-9d85-c5e8e2f572ce/resourceGroups/ps1691/providers/Microsoft.Network/routeTables/ps9128?api-version=2018-08-01",
       "EncodedRequestUri": "L3N1YnNjcmlwdGlvbnMvOTQ3ZDQ3YjQtNzg4My00YmI5LTlkODUtYzVlOGUyZjU3MmNlL3Jlc291cmNlR3JvdXBzL3BzMTY5MS9wcm92aWRlcnMvTWljcm9zb2Z0Lk5ldHdvcmsvcm91dGVUYWJsZXMvcHM5MTI4P2FwaS12ZXJzaW9uPTIwMTgtMDgtMDE=",
->>>>>>> f160aee6
       "RequestMethod": "GET",
       "RequestBody": "",
       "RequestHeaders": {
         "x-ms-client-request-id": [
-<<<<<<< HEAD
-          "f2ce50f3-b723-4e88-92da-c3703b204378"
-=======
           "07203b88-f1b3-47f9-9f1d-45ace501e153"
->>>>>>> f160aee6
         ],
         "accept-language": [
           "en-US"
@@ -576,17 +337,10 @@
           "FxVersion/4.7.3132.0",
           "OSName/Windows10Enterprise",
           "OSVersion/6.3.17134",
-<<<<<<< HEAD
-          "Microsoft.Azure.Management.Network.NetworkManagementClient/19.3.0.0"
-        ]
-      },
-      "ResponseBody": "{\r\n  \"error\": {\r\n    \"code\": \"NotFound\",\r\n    \"message\": \"Resource /subscriptions/d2ad5196-2292-4080-b209-ce4399b0a807/resourceGroups/ps9970/providers/Microsoft.Network/routeTables/ps1669 not found.\",\r\n    \"details\": []\r\n  }\r\n}",
-=======
           "Microsoft.Azure.Management.Network.NetworkManagementClient/20.0.0.0"
         ]
       },
       "ResponseBody": "{\r\n  \"error\": {\r\n    \"code\": \"NotFound\",\r\n    \"message\": \"Resource /subscriptions/947d47b4-7883-4bb9-9d85-c5e8e2f572ce/resourceGroups/ps1691/providers/Microsoft.Network/routeTables/ps9128 not found.\",\r\n    \"details\": []\r\n  }\r\n}",
->>>>>>> f160aee6
       "ResponseHeaders": {
         "Content-Length": [
           "227"
@@ -601,17 +355,10 @@
           "no-cache"
         ],
         "x-ms-request-id": [
-<<<<<<< HEAD
-          "6681a32b-9f41-4eef-a985-033c63f19b58"
-        ],
-        "x-ms-correlation-request-id": [
-          "1ab29dc6-8b68-4e03-bcaa-90356a707582"
-=======
           "8da32a1e-bd41-49dd-bd0b-8dce423690cb"
         ],
         "x-ms-correlation-request-id": [
           "7400510e-d588-453a-b482-a8dadbd9fbb3"
->>>>>>> f160aee6
         ],
         "Strict-Transport-Security": [
           "max-age=31536000; includeSubDomains"
@@ -624,36 +371,23 @@
           "Microsoft-HTTPAPI/2.0"
         ],
         "x-ms-ratelimit-remaining-subscription-reads": [
-          "11878"
-        ],
-        "x-ms-routing-request-id": [
-<<<<<<< HEAD
-          "BRAZILUS:20180908T065648Z:1ab29dc6-8b68-4e03-bcaa-90356a707582"
-=======
+          "11992"
+        ],
+        "x-ms-routing-request-id": [
           "BRAZILUS:20180907T111036Z:7400510e-d588-453a-b482-a8dadbd9fbb3"
->>>>>>> f160aee6
-        ],
-        "X-Content-Type-Options": [
-          "nosniff"
-        ],
-        "Date": [
-<<<<<<< HEAD
-          "Sat, 08 Sep 2018 06:56:47 GMT"
-=======
+        ],
+        "X-Content-Type-Options": [
+          "nosniff"
+        ],
+        "Date": [
           "Fri, 07 Sep 2018 11:10:36 GMT"
->>>>>>> f160aee6
         ]
       },
       "StatusCode": 404
     },
     {
-<<<<<<< HEAD
-      "RequestUri": "/subscriptions/d2ad5196-2292-4080-b209-ce4399b0a807/resourceGroups/ps9970/providers/Microsoft.Network/routeTables/ps1669?api-version=2018-08-01",
-      "EncodedRequestUri": "L3N1YnNjcmlwdGlvbnMvZDJhZDUxOTYtMjI5Mi00MDgwLWIyMDktY2U0Mzk5YjBhODA3L3Jlc291cmNlR3JvdXBzL3BzOTk3MC9wcm92aWRlcnMvTWljcm9zb2Z0Lk5ldHdvcmsvcm91dGVUYWJsZXMvcHMxNjY5P2FwaS12ZXJzaW9uPTIwMTgtMDgtMDE=",
-=======
       "RequestUri": "/subscriptions/947d47b4-7883-4bb9-9d85-c5e8e2f572ce/resourceGroups/ps1691/providers/Microsoft.Network/routeTables/ps9128?api-version=2018-08-01",
       "EncodedRequestUri": "L3N1YnNjcmlwdGlvbnMvOTQ3ZDQ3YjQtNzg4My00YmI5LTlkODUtYzVlOGUyZjU3MmNlL3Jlc291cmNlR3JvdXBzL3BzMTY5MS9wcm92aWRlcnMvTWljcm9zb2Z0Lk5ldHdvcmsvcm91dGVUYWJsZXMvcHM5MTI4P2FwaS12ZXJzaW9uPTIwMTgtMDgtMDE=",
->>>>>>> f160aee6
       "RequestMethod": "PUT",
       "RequestBody": "{\r\n  \"properties\": {\r\n    \"routes\": [\r\n      {\r\n        \"properties\": {\r\n          \"addressPrefix\": \"10.0.0.0/8\"\r\n        },\r\n        \"name\": \"RouteName\"\r\n      }\r\n    ],\r\n    \"disableBgpRoutePropagation\": false\r\n  },\r\n  \"location\": \"westcentralus\"\r\n}",
       "RequestHeaders": {
@@ -664,11 +398,7 @@
           "251"
         ],
         "x-ms-client-request-id": [
-<<<<<<< HEAD
-          "2329dd3d-515f-4613-8850-4e4f3f21964f"
-=======
           "98515a92-c0e1-4d97-8be8-9300521aeee8"
->>>>>>> f160aee6
         ],
         "accept-language": [
           "en-US"
@@ -677,15 +407,6 @@
           "FxVersion/4.7.3132.0",
           "OSName/Windows10Enterprise",
           "OSVersion/6.3.17134",
-<<<<<<< HEAD
-          "Microsoft.Azure.Management.Network.NetworkManagementClient/19.3.0.0"
-        ]
-      },
-      "ResponseBody": "{\r\n  \"name\": \"ps1669\",\r\n  \"id\": \"/subscriptions/d2ad5196-2292-4080-b209-ce4399b0a807/resourceGroups/ps9970/providers/Microsoft.Network/routeTables/ps1669\",\r\n  \"etag\": \"W/\\\"c3856ef0-9133-4d50-8fec-84aa6a2c1c06\\\"\",\r\n  \"type\": \"Microsoft.Network/routeTables\",\r\n  \"location\": \"westus\",\r\n  \"properties\": {\r\n    \"provisioningState\": \"Updating\",\r\n    \"resourceGuid\": \"d3b6f9b1-a581-4912-bda0-537372f6bb8d\",\r\n    \"disableBgpRoutePropagation\": false,\r\n    \"routes\": [\r\n      {\r\n        \"name\": \"RouteName\",\r\n        \"id\": \"/subscriptions/d2ad5196-2292-4080-b209-ce4399b0a807/resourceGroups/ps9970/providers/Microsoft.Network/routeTables/ps1669/routes/RouteName\",\r\n        \"etag\": \"W/\\\"c3856ef0-9133-4d50-8fec-84aa6a2c1c06\\\"\",\r\n        \"properties\": {\r\n          \"provisioningState\": \"Updating\",\r\n          \"addressPrefix\": \"10.0.0.0/8\",\r\n          \"nextHopType\": \"VirtualNetworkGateway\"\r\n        },\r\n        \"type\": \"Microsoft.Network/routeTables/routes\"\r\n      }\r\n    ]\r\n  }\r\n}",
-      "ResponseHeaders": {
-        "Content-Length": [
-          "969"
-=======
           "Microsoft.Azure.Management.Network.NetworkManagementClient/20.0.0.0"
         ]
       },
@@ -693,7 +414,6 @@
       "ResponseHeaders": {
         "Content-Length": [
           "976"
->>>>>>> f160aee6
         ],
         "Content-Type": [
           "application/json; charset=utf-8"
@@ -708,15 +428,6 @@
           "10"
         ],
         "x-ms-request-id": [
-<<<<<<< HEAD
-          "fb43c720-941b-41b5-9cc4-ee70935cac96"
-        ],
-        "Azure-AsyncOperation": [
-          "https://brazilus.management.azure.com/subscriptions/d2ad5196-2292-4080-b209-ce4399b0a807/providers/Microsoft.Network/locations/westus/operations/fb43c720-941b-41b5-9cc4-ee70935cac96?api-version=2018-08-01"
-        ],
-        "x-ms-correlation-request-id": [
-          "225d97c1-e3ad-4ab8-890d-0f6edd1d2295"
-=======
           "7d39d298-d60f-4747-a513-bdb6fdd30e23"
         ],
         "Azure-AsyncOperation": [
@@ -724,7 +435,6 @@
         ],
         "x-ms-correlation-request-id": [
           "1d9a07c9-cda5-4dc1-ab8b-aec96d7a0ae8"
->>>>>>> f160aee6
         ],
         "Strict-Transport-Security": [
           "max-age=31536000; includeSubDomains"
@@ -737,48 +447,31 @@
           "Microsoft-HTTPAPI/2.0"
         ],
         "x-ms-ratelimit-remaining-subscription-writes": [
-          "1181"
-        ],
-        "x-ms-routing-request-id": [
-<<<<<<< HEAD
-          "BRAZILUS:20180908T065626Z:225d97c1-e3ad-4ab8-890d-0f6edd1d2295"
-=======
+          "1199"
+        ],
+        "x-ms-routing-request-id": [
           "BRAZILUS:20180907T111014Z:1d9a07c9-cda5-4dc1-ab8b-aec96d7a0ae8"
->>>>>>> f160aee6
-        ],
-        "X-Content-Type-Options": [
-          "nosniff"
-        ],
-        "Date": [
-<<<<<<< HEAD
-          "Sat, 08 Sep 2018 06:56:26 GMT"
-=======
+        ],
+        "X-Content-Type-Options": [
+          "nosniff"
+        ],
+        "Date": [
           "Fri, 07 Sep 2018 11:10:13 GMT"
->>>>>>> f160aee6
         ]
       },
       "StatusCode": 201
     },
     {
-<<<<<<< HEAD
-      "RequestUri": "/subscriptions/d2ad5196-2292-4080-b209-ce4399b0a807/providers/Microsoft.Network/locations/westus/operations/fb43c720-941b-41b5-9cc4-ee70935cac96?api-version=2018-08-01",
-      "EncodedRequestUri": "L3N1YnNjcmlwdGlvbnMvZDJhZDUxOTYtMjI5Mi00MDgwLWIyMDktY2U0Mzk5YjBhODA3L3Byb3ZpZGVycy9NaWNyb3NvZnQuTmV0d29yay9sb2NhdGlvbnMvd2VzdHVzL29wZXJhdGlvbnMvZmI0M2M3MjAtOTQxYi00MWI1LTljYzQtZWU3MDkzNWNhYzk2P2FwaS12ZXJzaW9uPTIwMTgtMDgtMDE=",
-=======
       "RequestUri": "/subscriptions/947d47b4-7883-4bb9-9d85-c5e8e2f572ce/providers/Microsoft.Network/locations/westcentralus/operations/7d39d298-d60f-4747-a513-bdb6fdd30e23?api-version=2018-08-01",
       "EncodedRequestUri": "L3N1YnNjcmlwdGlvbnMvOTQ3ZDQ3YjQtNzg4My00YmI5LTlkODUtYzVlOGUyZjU3MmNlL3Byb3ZpZGVycy9NaWNyb3NvZnQuTmV0d29yay9sb2NhdGlvbnMvd2VzdGNlbnRyYWx1cy9vcGVyYXRpb25zLzdkMzlkMjk4LWQ2MGYtNDc0Ny1hNTEzLWJkYjZmZGQzMGUyMz9hcGktdmVyc2lvbj0yMDE4LTA4LTAx",
->>>>>>> f160aee6
-      "RequestMethod": "GET",
-      "RequestBody": "",
-      "RequestHeaders": {
-        "User-Agent": [
-          "FxVersion/4.7.3132.0",
-          "OSName/Windows10Enterprise",
-          "OSVersion/6.3.17134",
-<<<<<<< HEAD
-          "Microsoft.Azure.Management.Network.NetworkManagementClient/19.3.0.0"
-=======
+      "RequestMethod": "GET",
+      "RequestBody": "",
+      "RequestHeaders": {
+        "User-Agent": [
+          "FxVersion/4.7.3132.0",
+          "OSName/Windows10Enterprise",
+          "OSVersion/6.3.17134",
           "Microsoft.Azure.Management.Network.NetworkManagementClient/20.0.0.0"
->>>>>>> f160aee6
         ]
       },
       "ResponseBody": "{\r\n  \"status\": \"Succeeded\"\r\n}",
@@ -796,17 +489,10 @@
           "no-cache"
         ],
         "x-ms-request-id": [
-<<<<<<< HEAD
-          "33918461-3d8c-49e2-a22c-80b3cba55cbb"
-        ],
-        "x-ms-correlation-request-id": [
-          "9e6b16d1-efc9-42ad-8ea0-a1e73d39c122"
-=======
           "63f1a60e-8d29-457d-b7dd-a04484c63813"
         ],
         "x-ms-correlation-request-id": [
           "1d7f8184-c932-4af1-b3b1-17d4d0360b9c"
->>>>>>> f160aee6
         ],
         "Strict-Transport-Security": [
           "max-age=31536000; includeSubDomains"
@@ -819,45 +505,28 @@
           "Microsoft-HTTPAPI/2.0"
         ],
         "x-ms-ratelimit-remaining-subscription-reads": [
-          "11884"
-        ],
-        "x-ms-routing-request-id": [
-<<<<<<< HEAD
-          "BRAZILUS:20180908T065637Z:9e6b16d1-efc9-42ad-8ea0-a1e73d39c122"
-=======
+          "11998"
+        ],
+        "x-ms-routing-request-id": [
           "BRAZILUS:20180907T111024Z:1d7f8184-c932-4af1-b3b1-17d4d0360b9c"
->>>>>>> f160aee6
-        ],
-        "X-Content-Type-Options": [
-          "nosniff"
-        ],
-        "Date": [
-<<<<<<< HEAD
-          "Sat, 08 Sep 2018 06:56:36 GMT"
-=======
+        ],
+        "X-Content-Type-Options": [
+          "nosniff"
+        ],
+        "Date": [
           "Fri, 07 Sep 2018 11:10:23 GMT"
->>>>>>> f160aee6
         ]
       },
       "StatusCode": 200
     },
     {
-<<<<<<< HEAD
-      "RequestUri": "/subscriptions/d2ad5196-2292-4080-b209-ce4399b0a807/resourceGroups/ps9970/providers/Microsoft.Network/routeTables/ps1669?api-version=2018-08-01",
-      "EncodedRequestUri": "L3N1YnNjcmlwdGlvbnMvZDJhZDUxOTYtMjI5Mi00MDgwLWIyMDktY2U0Mzk5YjBhODA3L3Jlc291cmNlR3JvdXBzL3BzOTk3MC9wcm92aWRlcnMvTWljcm9zb2Z0Lk5ldHdvcmsvcm91dGVUYWJsZXMvcHMxNjY5P2FwaS12ZXJzaW9uPTIwMTgtMDgtMDE=",
-=======
       "RequestUri": "/subscriptions/947d47b4-7883-4bb9-9d85-c5e8e2f572ce/resourceGroups/ps1691/providers/Microsoft.Network/routeTables/ps9128?api-version=2018-08-01",
       "EncodedRequestUri": "L3N1YnNjcmlwdGlvbnMvOTQ3ZDQ3YjQtNzg4My00YmI5LTlkODUtYzVlOGUyZjU3MmNlL3Jlc291cmNlR3JvdXBzL3BzMTY5MS9wcm92aWRlcnMvTWljcm9zb2Z0Lk5ldHdvcmsvcm91dGVUYWJsZXMvcHM5MTI4P2FwaS12ZXJzaW9uPTIwMTgtMDgtMDE=",
->>>>>>> f160aee6
       "RequestMethod": "DELETE",
       "RequestBody": "",
       "RequestHeaders": {
         "x-ms-client-request-id": [
-<<<<<<< HEAD
-          "23c60798-fbf5-4f69-bcea-f000a726047d"
-=======
           "69df5cac-0d78-4fd4-abaa-1232042d956b"
->>>>>>> f160aee6
         ],
         "accept-language": [
           "en-US"
@@ -866,11 +535,7 @@
           "FxVersion/4.7.3132.0",
           "OSName/Windows10Enterprise",
           "OSVersion/6.3.17134",
-<<<<<<< HEAD
-          "Microsoft.Azure.Management.Network.NetworkManagementClient/19.3.0.0"
-=======
           "Microsoft.Azure.Management.Network.NetworkManagementClient/20.0.0.0"
->>>>>>> f160aee6
         ]
       },
       "ResponseBody": "",
@@ -888,15 +553,6 @@
           "10"
         ],
         "x-ms-request-id": [
-<<<<<<< HEAD
-          "38b266ee-a08c-4c38-8285-7b2459870630"
-        ],
-        "Azure-AsyncOperation": [
-          "https://brazilus.management.azure.com/subscriptions/d2ad5196-2292-4080-b209-ce4399b0a807/providers/Microsoft.Network/locations/westus/operations/38b266ee-a08c-4c38-8285-7b2459870630?api-version=2018-08-01"
-        ],
-        "x-ms-correlation-request-id": [
-          "b01203f5-7d60-4f1b-8d7e-a6af2c7228b4"
-=======
           "3cf745a9-283c-4348-abe9-55bb0a628c09"
         ],
         "Azure-AsyncOperation": [
@@ -904,7 +560,6 @@
         ],
         "x-ms-correlation-request-id": [
           "630b04ba-56e2-4d85-bed2-1e9ac5e81acb"
->>>>>>> f160aee6
         ],
         "Strict-Transport-Security": [
           "max-age=31536000; includeSubDomains"
@@ -913,59 +568,38 @@
           "no-cache"
         ],
         "Location": [
-<<<<<<< HEAD
-          "https://brazilus.management.azure.com/subscriptions/d2ad5196-2292-4080-b209-ce4399b0a807/providers/Microsoft.Network/locations/westus/operationResults/38b266ee-a08c-4c38-8285-7b2459870630?api-version=2018-08-01"
-=======
           "https://brazilus.management.azure.com/subscriptions/947d47b4-7883-4bb9-9d85-c5e8e2f572ce/providers/Microsoft.Network/locations/westcentralus/operationResults/3cf745a9-283c-4348-abe9-55bb0a628c09?api-version=2018-08-01"
->>>>>>> f160aee6
         ],
         "Server": [
           "Microsoft-HTTPAPI/2.0",
           "Microsoft-HTTPAPI/2.0"
         ],
         "x-ms-ratelimit-remaining-subscription-deletes": [
-          "14988"
-        ],
-        "x-ms-routing-request-id": [
-<<<<<<< HEAD
-          "BRAZILUS:20180908T065637Z:b01203f5-7d60-4f1b-8d7e-a6af2c7228b4"
-=======
+          "14999"
+        ],
+        "x-ms-routing-request-id": [
           "BRAZILUS:20180907T111025Z:630b04ba-56e2-4d85-bed2-1e9ac5e81acb"
->>>>>>> f160aee6
-        ],
-        "X-Content-Type-Options": [
-          "nosniff"
-        ],
-        "Date": [
-<<<<<<< HEAD
-          "Sat, 08 Sep 2018 06:56:37 GMT"
-=======
+        ],
+        "X-Content-Type-Options": [
+          "nosniff"
+        ],
+        "Date": [
           "Fri, 07 Sep 2018 11:10:25 GMT"
->>>>>>> f160aee6
         ]
       },
       "StatusCode": 202
     },
     {
-<<<<<<< HEAD
-      "RequestUri": "/subscriptions/d2ad5196-2292-4080-b209-ce4399b0a807/providers/Microsoft.Network/locations/westus/operations/38b266ee-a08c-4c38-8285-7b2459870630?api-version=2018-08-01",
-      "EncodedRequestUri": "L3N1YnNjcmlwdGlvbnMvZDJhZDUxOTYtMjI5Mi00MDgwLWIyMDktY2U0Mzk5YjBhODA3L3Byb3ZpZGVycy9NaWNyb3NvZnQuTmV0d29yay9sb2NhdGlvbnMvd2VzdHVzL29wZXJhdGlvbnMvMzhiMjY2ZWUtYTA4Yy00YzM4LTgyODUtN2IyNDU5ODcwNjMwP2FwaS12ZXJzaW9uPTIwMTgtMDgtMDE=",
-=======
       "RequestUri": "/subscriptions/947d47b4-7883-4bb9-9d85-c5e8e2f572ce/providers/Microsoft.Network/locations/westcentralus/operations/3cf745a9-283c-4348-abe9-55bb0a628c09?api-version=2018-08-01",
       "EncodedRequestUri": "L3N1YnNjcmlwdGlvbnMvOTQ3ZDQ3YjQtNzg4My00YmI5LTlkODUtYzVlOGUyZjU3MmNlL3Byb3ZpZGVycy9NaWNyb3NvZnQuTmV0d29yay9sb2NhdGlvbnMvd2VzdGNlbnRyYWx1cy9vcGVyYXRpb25zLzNjZjc0NWE5LTI4M2MtNDM0OC1hYmU5LTU1YmIwYTYyOGMwOT9hcGktdmVyc2lvbj0yMDE4LTA4LTAx",
->>>>>>> f160aee6
-      "RequestMethod": "GET",
-      "RequestBody": "",
-      "RequestHeaders": {
-        "User-Agent": [
-          "FxVersion/4.7.3132.0",
-          "OSName/Windows10Enterprise",
-          "OSVersion/6.3.17134",
-<<<<<<< HEAD
-          "Microsoft.Azure.Management.Network.NetworkManagementClient/19.3.0.0"
-=======
+      "RequestMethod": "GET",
+      "RequestBody": "",
+      "RequestHeaders": {
+        "User-Agent": [
+          "FxVersion/4.7.3132.0",
+          "OSName/Windows10Enterprise",
+          "OSVersion/6.3.17134",
           "Microsoft.Azure.Management.Network.NetworkManagementClient/20.0.0.0"
->>>>>>> f160aee6
         ]
       },
       "ResponseBody": "{\r\n  \"status\": \"Succeeded\"\r\n}",
@@ -983,17 +617,10 @@
           "no-cache"
         ],
         "x-ms-request-id": [
-<<<<<<< HEAD
-          "a9ba24a3-c902-4bfd-aab9-3457a99cac44"
-        ],
-        "x-ms-correlation-request-id": [
-          "c9dde535-5bd2-436d-8324-2f3cfb7a9b15"
-=======
           "6da1aca4-c928-4c09-a828-a7b4f7078778"
         ],
         "x-ms-correlation-request-id": [
           "6199d420-3696-401a-9fae-cf913573f5b5"
->>>>>>> f160aee6
         ],
         "Strict-Transport-Security": [
           "max-age=31536000; includeSubDomains"
@@ -1006,48 +633,31 @@
           "Microsoft-HTTPAPI/2.0"
         ],
         "x-ms-ratelimit-remaining-subscription-reads": [
-          "11880"
-        ],
-        "x-ms-routing-request-id": [
-<<<<<<< HEAD
-          "BRAZILUS:20180908T065647Z:c9dde535-5bd2-436d-8324-2f3cfb7a9b15"
-=======
+          "11994"
+        ],
+        "x-ms-routing-request-id": [
           "BRAZILUS:20180907T111036Z:6199d420-3696-401a-9fae-cf913573f5b5"
->>>>>>> f160aee6
-        ],
-        "X-Content-Type-Options": [
-          "nosniff"
-        ],
-        "Date": [
-<<<<<<< HEAD
-          "Sat, 08 Sep 2018 06:56:47 GMT"
-=======
+        ],
+        "X-Content-Type-Options": [
+          "nosniff"
+        ],
+        "Date": [
           "Fri, 07 Sep 2018 11:10:35 GMT"
->>>>>>> f160aee6
         ]
       },
       "StatusCode": 200
     },
     {
-<<<<<<< HEAD
-      "RequestUri": "/subscriptions/d2ad5196-2292-4080-b209-ce4399b0a807/providers/Microsoft.Network/locations/westus/operationResults/38b266ee-a08c-4c38-8285-7b2459870630?api-version=2018-08-01",
-      "EncodedRequestUri": "L3N1YnNjcmlwdGlvbnMvZDJhZDUxOTYtMjI5Mi00MDgwLWIyMDktY2U0Mzk5YjBhODA3L3Byb3ZpZGVycy9NaWNyb3NvZnQuTmV0d29yay9sb2NhdGlvbnMvd2VzdHVzL29wZXJhdGlvblJlc3VsdHMvMzhiMjY2ZWUtYTA4Yy00YzM4LTgyODUtN2IyNDU5ODcwNjMwP2FwaS12ZXJzaW9uPTIwMTgtMDgtMDE=",
-=======
       "RequestUri": "/subscriptions/947d47b4-7883-4bb9-9d85-c5e8e2f572ce/providers/Microsoft.Network/locations/westcentralus/operationResults/3cf745a9-283c-4348-abe9-55bb0a628c09?api-version=2018-08-01",
       "EncodedRequestUri": "L3N1YnNjcmlwdGlvbnMvOTQ3ZDQ3YjQtNzg4My00YmI5LTlkODUtYzVlOGUyZjU3MmNlL3Byb3ZpZGVycy9NaWNyb3NvZnQuTmV0d29yay9sb2NhdGlvbnMvd2VzdGNlbnRyYWx1cy9vcGVyYXRpb25SZXN1bHRzLzNjZjc0NWE5LTI4M2MtNDM0OC1hYmU5LTU1YmIwYTYyOGMwOT9hcGktdmVyc2lvbj0yMDE4LTA4LTAx",
->>>>>>> f160aee6
-      "RequestMethod": "GET",
-      "RequestBody": "",
-      "RequestHeaders": {
-        "User-Agent": [
-          "FxVersion/4.7.3132.0",
-          "OSName/Windows10Enterprise",
-          "OSVersion/6.3.17134",
-<<<<<<< HEAD
-          "Microsoft.Azure.Management.Network.NetworkManagementClient/19.3.0.0"
-=======
+      "RequestMethod": "GET",
+      "RequestBody": "",
+      "RequestHeaders": {
+        "User-Agent": [
+          "FxVersion/4.7.3132.0",
+          "OSName/Windows10Enterprise",
+          "OSVersion/6.3.17134",
           "Microsoft.Azure.Management.Network.NetworkManagementClient/20.0.0.0"
->>>>>>> f160aee6
         ]
       },
       "ResponseBody": "",
@@ -1062,15 +672,6 @@
           "no-cache"
         ],
         "x-ms-request-id": [
-<<<<<<< HEAD
-          "38b266ee-a08c-4c38-8285-7b2459870630"
-        ],
-        "Azure-AsyncOperation": [
-          "https://brazilus.management.azure.com/subscriptions/d2ad5196-2292-4080-b209-ce4399b0a807/providers/Microsoft.Network/locations/westus/operations/38b266ee-a08c-4c38-8285-7b2459870630?api-version=2018-08-01"
-        ],
-        "x-ms-correlation-request-id": [
-          "b01203f5-7d60-4f1b-8d7e-a6af2c7228b4"
-=======
           "3cf745a9-283c-4348-abe9-55bb0a628c09"
         ],
         "Azure-AsyncOperation": [
@@ -1078,7 +679,6 @@
         ],
         "x-ms-correlation-request-id": [
           "630b04ba-56e2-4d85-bed2-1e9ac5e81acb"
->>>>>>> f160aee6
         ],
         "Strict-Transport-Security": [
           "max-age=31536000; includeSubDomains"
@@ -1087,56 +687,35 @@
           "no-cache"
         ],
         "Location": [
-<<<<<<< HEAD
-          "https://brazilus.management.azure.com/subscriptions/d2ad5196-2292-4080-b209-ce4399b0a807/providers/Microsoft.Network/locations/westus/operationResults/38b266ee-a08c-4c38-8285-7b2459870630?api-version=2018-08-01"
-=======
           "https://brazilus.management.azure.com/subscriptions/947d47b4-7883-4bb9-9d85-c5e8e2f572ce/providers/Microsoft.Network/locations/westcentralus/operationResults/3cf745a9-283c-4348-abe9-55bb0a628c09?api-version=2018-08-01"
->>>>>>> f160aee6
         ],
         "Server": [
           "Microsoft-HTTPAPI/2.0",
           "Microsoft-HTTPAPI/2.0"
         ],
         "x-ms-ratelimit-remaining-subscription-reads": [
-          "11879"
-        ],
-        "x-ms-routing-request-id": [
-<<<<<<< HEAD
-          "BRAZILUS:20180908T065648Z:06f9bcd6-6fe9-4a34-8ee0-4b2b78af441f"
-=======
+          "11993"
+        ],
+        "x-ms-routing-request-id": [
           "BRAZILUS:20180907T111036Z:8e096651-20a0-4117-811f-334376d5d214"
->>>>>>> f160aee6
-        ],
-        "X-Content-Type-Options": [
-          "nosniff"
-        ],
-        "Date": [
-<<<<<<< HEAD
-          "Sat, 08 Sep 2018 06:56:47 GMT"
-=======
+        ],
+        "X-Content-Type-Options": [
+          "nosniff"
+        ],
+        "Date": [
           "Fri, 07 Sep 2018 11:10:36 GMT"
->>>>>>> f160aee6
         ]
       },
       "StatusCode": 204
     },
     {
-<<<<<<< HEAD
-      "RequestUri": "/subscriptions/d2ad5196-2292-4080-b209-ce4399b0a807/resourcegroups/ps9970?api-version=2016-09-01",
-      "EncodedRequestUri": "L3N1YnNjcmlwdGlvbnMvZDJhZDUxOTYtMjI5Mi00MDgwLWIyMDktY2U0Mzk5YjBhODA3L3Jlc291cmNlZ3JvdXBzL3BzOTk3MD9hcGktdmVyc2lvbj0yMDE2LTA5LTAx",
-=======
       "RequestUri": "/subscriptions/947d47b4-7883-4bb9-9d85-c5e8e2f572ce/resourcegroups/ps1691?api-version=2016-09-01",
       "EncodedRequestUri": "L3N1YnNjcmlwdGlvbnMvOTQ3ZDQ3YjQtNzg4My00YmI5LTlkODUtYzVlOGUyZjU3MmNlL3Jlc291cmNlZ3JvdXBzL3BzMTY5MT9hcGktdmVyc2lvbj0yMDE2LTA5LTAx",
->>>>>>> f160aee6
       "RequestMethod": "DELETE",
       "RequestBody": "",
       "RequestHeaders": {
         "x-ms-client-request-id": [
-<<<<<<< HEAD
-          "50c86add-1331-4cb5-8de2-ccdbb5ee44a1"
-=======
           "207cf9df-e74c-49e8-8ca6-0d8e56b39a3b"
->>>>>>> f160aee6
         ],
         "accept-language": [
           "en-US"
@@ -1163,18 +742,6 @@
           "15"
         ],
         "x-ms-ratelimit-remaining-subscription-deletes": [
-<<<<<<< HEAD
-          "14988"
-        ],
-        "x-ms-request-id": [
-          "8cd119bd-8f69-4ee6-b13e-fd7edf0e9173"
-        ],
-        "x-ms-correlation-request-id": [
-          "8cd119bd-8f69-4ee6-b13e-fd7edf0e9173"
-        ],
-        "x-ms-routing-request-id": [
-          "BRAZILUS:20180908T065648Z:8cd119bd-8f69-4ee6-b13e-fd7edf0e9173"
-=======
           "14985"
         ],
         "x-ms-request-id": [
@@ -1185,41 +752,28 @@
         ],
         "x-ms-routing-request-id": [
           "BRAZILUS:20180907T111037Z:25124c8a-e5e7-4849-bb83-4e0ab8031659"
->>>>>>> f160aee6
-        ],
-        "Strict-Transport-Security": [
-          "max-age=31536000; includeSubDomains"
-        ],
-        "X-Content-Type-Options": [
-          "nosniff"
-        ],
-        "Cache-Control": [
-          "no-cache"
-        ],
-        "Date": [
-<<<<<<< HEAD
-          "Sat, 08 Sep 2018 06:56:48 GMT"
-        ],
-        "Location": [
-          "https://brazilus.management.azure.com/subscriptions/d2ad5196-2292-4080-b209-ce4399b0a807/operationresults/eyJqb2JJZCI6IlJFU09VUkNFR1JPVVBERUxFVElPTkpPQi1QUzk5NzAtV0VTVFVTIiwiam9iTG9jYXRpb24iOiJ3ZXN0dXMifQ?api-version=2016-09-01"
-=======
+        ],
+        "Strict-Transport-Security": [
+          "max-age=31536000; includeSubDomains"
+        ],
+        "X-Content-Type-Options": [
+          "nosniff"
+        ],
+        "Cache-Control": [
+          "no-cache"
+        ],
+        "Date": [
           "Fri, 07 Sep 2018 11:10:36 GMT"
         ],
         "Location": [
           "https://brazilus.management.azure.com/subscriptions/947d47b4-7883-4bb9-9d85-c5e8e2f572ce/operationresults/eyJqb2JJZCI6IlJFU09VUkNFR1JPVVBERUxFVElPTkpPQi1QUzE2OTEtV0VTVENFTlRSQUxVUyIsImpvYkxvY2F0aW9uIjoid2VzdGNlbnRyYWx1cyJ9?api-version=2016-09-01"
->>>>>>> f160aee6
         ]
       },
       "StatusCode": 202
     },
     {
-<<<<<<< HEAD
-      "RequestUri": "/subscriptions/d2ad5196-2292-4080-b209-ce4399b0a807/operationresults/eyJqb2JJZCI6IlJFU09VUkNFR1JPVVBERUxFVElPTkpPQi1QUzk5NzAtV0VTVFVTIiwiam9iTG9jYXRpb24iOiJ3ZXN0dXMifQ?api-version=2016-09-01",
-      "EncodedRequestUri": "L3N1YnNjcmlwdGlvbnMvZDJhZDUxOTYtMjI5Mi00MDgwLWIyMDktY2U0Mzk5YjBhODA3L29wZXJhdGlvbnJlc3VsdHMvZXlKcWIySkpaQ0k2SWxKRlUwOVZVa05GUjFKUFZWQkVSVXhGVkVsUFRrcFBRaTFRVXprNU56QXRWMFZUVkZWVElpd2lhbTlpVEc5allYUnBiMjRpT2lKM1pYTjBkWE1pZlE/YXBpLXZlcnNpb249MjAxNi0wOS0wMQ==",
-=======
       "RequestUri": "/subscriptions/947d47b4-7883-4bb9-9d85-c5e8e2f572ce/operationresults/eyJqb2JJZCI6IlJFU09VUkNFR1JPVVBERUxFVElPTkpPQi1QUzE2OTEtV0VTVENFTlRSQUxVUyIsImpvYkxvY2F0aW9uIjoid2VzdGNlbnRyYWx1cyJ9?api-version=2016-09-01",
       "EncodedRequestUri": "L3N1YnNjcmlwdGlvbnMvOTQ3ZDQ3YjQtNzg4My00YmI5LTlkODUtYzVlOGUyZjU3MmNlL29wZXJhdGlvbnJlc3VsdHMvZXlKcWIySkpaQ0k2SWxKRlUwOVZVa05GUjFKUFZWQkVSVXhGVkVsUFRrcFBRaTFRVXpFMk9URXRWMFZUVkVORlRsUlNRVXhWVXlJc0ltcHZZa3h2WTJGMGFXOXVJam9pZDJWemRHTmxiblJ5WVd4MWN5Sjk/YXBpLXZlcnNpb249MjAxNi0wOS0wMQ==",
->>>>>>> f160aee6
       "RequestMethod": "GET",
       "RequestBody": "",
       "RequestHeaders": {
@@ -1245,18 +799,6 @@
           "15"
         ],
         "x-ms-ratelimit-remaining-subscription-reads": [
-<<<<<<< HEAD
-          "11939"
-        ],
-        "x-ms-request-id": [
-          "c4926559-a154-4db5-9357-0833b14f5ebb"
-        ],
-        "x-ms-correlation-request-id": [
-          "c4926559-a154-4db5-9357-0833b14f5ebb"
-        ],
-        "x-ms-routing-request-id": [
-          "BRAZILUS:20180908T065703Z:c4926559-a154-4db5-9357-0833b14f5ebb"
-=======
           "11869"
         ],
         "x-ms-request-id": [
@@ -1267,41 +809,28 @@
         ],
         "x-ms-routing-request-id": [
           "BRAZILUS:20180907T111052Z:d570c548-5236-460f-b519-c1a9e5b41462"
->>>>>>> f160aee6
-        ],
-        "Strict-Transport-Security": [
-          "max-age=31536000; includeSubDomains"
-        ],
-        "X-Content-Type-Options": [
-          "nosniff"
-        ],
-        "Cache-Control": [
-          "no-cache"
-        ],
-        "Date": [
-<<<<<<< HEAD
-          "Sat, 08 Sep 2018 06:57:03 GMT"
-        ],
-        "Location": [
-          "https://brazilus.management.azure.com/subscriptions/d2ad5196-2292-4080-b209-ce4399b0a807/operationresults/eyJqb2JJZCI6IlJFU09VUkNFR1JPVVBERUxFVElPTkpPQi1QUzk5NzAtV0VTVFVTIiwiam9iTG9jYXRpb24iOiJ3ZXN0dXMifQ?api-version=2016-09-01"
-=======
+        ],
+        "Strict-Transport-Security": [
+          "max-age=31536000; includeSubDomains"
+        ],
+        "X-Content-Type-Options": [
+          "nosniff"
+        ],
+        "Cache-Control": [
+          "no-cache"
+        ],
+        "Date": [
           "Fri, 07 Sep 2018 11:10:51 GMT"
         ],
         "Location": [
           "https://brazilus.management.azure.com/subscriptions/947d47b4-7883-4bb9-9d85-c5e8e2f572ce/operationresults/eyJqb2JJZCI6IlJFU09VUkNFR1JPVVBERUxFVElPTkpPQi1QUzE2OTEtV0VTVENFTlRSQUxVUyIsImpvYkxvY2F0aW9uIjoid2VzdGNlbnRyYWx1cyJ9?api-version=2016-09-01"
->>>>>>> f160aee6
         ]
       },
       "StatusCode": 202
     },
     {
-<<<<<<< HEAD
-      "RequestUri": "/subscriptions/d2ad5196-2292-4080-b209-ce4399b0a807/operationresults/eyJqb2JJZCI6IlJFU09VUkNFR1JPVVBERUxFVElPTkpPQi1QUzk5NzAtV0VTVFVTIiwiam9iTG9jYXRpb24iOiJ3ZXN0dXMifQ?api-version=2016-09-01",
-      "EncodedRequestUri": "L3N1YnNjcmlwdGlvbnMvZDJhZDUxOTYtMjI5Mi00MDgwLWIyMDktY2U0Mzk5YjBhODA3L29wZXJhdGlvbnJlc3VsdHMvZXlKcWIySkpaQ0k2SWxKRlUwOVZVa05GUjFKUFZWQkVSVXhGVkVsUFRrcFBRaTFRVXprNU56QXRWMFZUVkZWVElpd2lhbTlpVEc5allYUnBiMjRpT2lKM1pYTjBkWE1pZlE/YXBpLXZlcnNpb249MjAxNi0wOS0wMQ==",
-=======
       "RequestUri": "/subscriptions/947d47b4-7883-4bb9-9d85-c5e8e2f572ce/operationresults/eyJqb2JJZCI6IlJFU09VUkNFR1JPVVBERUxFVElPTkpPQi1QUzE2OTEtV0VTVENFTlRSQUxVUyIsImpvYkxvY2F0aW9uIjoid2VzdGNlbnRyYWx1cyJ9?api-version=2016-09-01",
       "EncodedRequestUri": "L3N1YnNjcmlwdGlvbnMvOTQ3ZDQ3YjQtNzg4My00YmI5LTlkODUtYzVlOGUyZjU3MmNlL29wZXJhdGlvbnJlc3VsdHMvZXlKcWIySkpaQ0k2SWxKRlUwOVZVa05GUjFKUFZWQkVSVXhGVkVsUFRrcFBRaTFRVXpFMk9URXRWMFZUVkVORlRsUlNRVXhWVXlJc0ltcHZZa3h2WTJGMGFXOXVJam9pZDJWemRHTmxiblJ5WVd4MWN5Sjk/YXBpLXZlcnNpb249MjAxNi0wOS0wMQ==",
->>>>>>> f160aee6
       "RequestMethod": "GET",
       "RequestBody": "",
       "RequestHeaders": {
@@ -1327,18 +856,6 @@
           "15"
         ],
         "x-ms-ratelimit-remaining-subscription-reads": [
-<<<<<<< HEAD
-          "11938"
-        ],
-        "x-ms-request-id": [
-          "ba7ec986-b33a-4954-837a-afcb7f1e973a"
-        ],
-        "x-ms-correlation-request-id": [
-          "ba7ec986-b33a-4954-837a-afcb7f1e973a"
-        ],
-        "x-ms-routing-request-id": [
-          "BRAZILUS:20180908T065719Z:ba7ec986-b33a-4954-837a-afcb7f1e973a"
-=======
           "11868"
         ],
         "x-ms-request-id": [
@@ -1349,41 +866,28 @@
         ],
         "x-ms-routing-request-id": [
           "BRAZILUS:20180907T111107Z:33f182a0-b299-4c96-88bb-966190e897f0"
->>>>>>> f160aee6
-        ],
-        "Strict-Transport-Security": [
-          "max-age=31536000; includeSubDomains"
-        ],
-        "X-Content-Type-Options": [
-          "nosniff"
-        ],
-        "Cache-Control": [
-          "no-cache"
-        ],
-        "Date": [
-<<<<<<< HEAD
-          "Sat, 08 Sep 2018 06:57:18 GMT"
-        ],
-        "Location": [
-          "https://brazilus.management.azure.com/subscriptions/d2ad5196-2292-4080-b209-ce4399b0a807/operationresults/eyJqb2JJZCI6IlJFU09VUkNFR1JPVVBERUxFVElPTkpPQi1QUzk5NzAtV0VTVFVTIiwiam9iTG9jYXRpb24iOiJ3ZXN0dXMifQ?api-version=2016-09-01"
-=======
+        ],
+        "Strict-Transport-Security": [
+          "max-age=31536000; includeSubDomains"
+        ],
+        "X-Content-Type-Options": [
+          "nosniff"
+        ],
+        "Cache-Control": [
+          "no-cache"
+        ],
+        "Date": [
           "Fri, 07 Sep 2018 11:11:06 GMT"
         ],
         "Location": [
           "https://brazilus.management.azure.com/subscriptions/947d47b4-7883-4bb9-9d85-c5e8e2f572ce/operationresults/eyJqb2JJZCI6IlJFU09VUkNFR1JPVVBERUxFVElPTkpPQi1QUzE2OTEtV0VTVENFTlRSQUxVUyIsImpvYkxvY2F0aW9uIjoid2VzdGNlbnRyYWx1cyJ9?api-version=2016-09-01"
->>>>>>> f160aee6
         ]
       },
       "StatusCode": 202
     },
     {
-<<<<<<< HEAD
-      "RequestUri": "/subscriptions/d2ad5196-2292-4080-b209-ce4399b0a807/operationresults/eyJqb2JJZCI6IlJFU09VUkNFR1JPVVBERUxFVElPTkpPQi1QUzk5NzAtV0VTVFVTIiwiam9iTG9jYXRpb24iOiJ3ZXN0dXMifQ?api-version=2016-09-01",
-      "EncodedRequestUri": "L3N1YnNjcmlwdGlvbnMvZDJhZDUxOTYtMjI5Mi00MDgwLWIyMDktY2U0Mzk5YjBhODA3L29wZXJhdGlvbnJlc3VsdHMvZXlKcWIySkpaQ0k2SWxKRlUwOVZVa05GUjFKUFZWQkVSVXhGVkVsUFRrcFBRaTFRVXprNU56QXRWMFZUVkZWVElpd2lhbTlpVEc5allYUnBiMjRpT2lKM1pYTjBkWE1pZlE/YXBpLXZlcnNpb249MjAxNi0wOS0wMQ==",
-=======
       "RequestUri": "/subscriptions/947d47b4-7883-4bb9-9d85-c5e8e2f572ce/operationresults/eyJqb2JJZCI6IlJFU09VUkNFR1JPVVBERUxFVElPTkpPQi1QUzE2OTEtV0VTVENFTlRSQUxVUyIsImpvYkxvY2F0aW9uIjoid2VzdGNlbnRyYWx1cyJ9?api-version=2016-09-01",
       "EncodedRequestUri": "L3N1YnNjcmlwdGlvbnMvOTQ3ZDQ3YjQtNzg4My00YmI5LTlkODUtYzVlOGUyZjU3MmNlL29wZXJhdGlvbnJlc3VsdHMvZXlKcWIySkpaQ0k2SWxKRlUwOVZVa05GUjFKUFZWQkVSVXhGVkVsUFRrcFBRaTFRVXpFMk9URXRWMFZUVkVORlRsUlNRVXhWVXlJc0ltcHZZa3h2WTJGMGFXOXVJam9pZDJWemRHTmxiblJ5WVd4MWN5Sjk/YXBpLXZlcnNpb249MjAxNi0wOS0wMQ==",
->>>>>>> f160aee6
       "RequestMethod": "GET",
       "RequestBody": "",
       "RequestHeaders": {
@@ -1406,18 +910,6 @@
           "no-cache"
         ],
         "x-ms-ratelimit-remaining-subscription-reads": [
-<<<<<<< HEAD
-          "11937"
-        ],
-        "x-ms-request-id": [
-          "bcfb0e95-6225-435d-86da-d7cfb0bf9d34"
-        ],
-        "x-ms-correlation-request-id": [
-          "bcfb0e95-6225-435d-86da-d7cfb0bf9d34"
-        ],
-        "x-ms-routing-request-id": [
-          "BRAZILUS:20180908T065734Z:bcfb0e95-6225-435d-86da-d7cfb0bf9d34"
-=======
           "11867"
         ],
         "x-ms-request-id": [
@@ -1428,35 +920,25 @@
         ],
         "x-ms-routing-request-id": [
           "BRAZILUS:20180907T111122Z:d2039075-6745-443b-ad70-cd60b5697b37"
->>>>>>> f160aee6
-        ],
-        "Strict-Transport-Security": [
-          "max-age=31536000; includeSubDomains"
-        ],
-        "X-Content-Type-Options": [
-          "nosniff"
-        ],
-        "Cache-Control": [
-          "no-cache"
-        ],
-        "Date": [
-<<<<<<< HEAD
-          "Sat, 08 Sep 2018 06:57:33 GMT"
-=======
+        ],
+        "Strict-Transport-Security": [
+          "max-age=31536000; includeSubDomains"
+        ],
+        "X-Content-Type-Options": [
+          "nosniff"
+        ],
+        "Cache-Control": [
+          "no-cache"
+        ],
+        "Date": [
           "Fri, 07 Sep 2018 11:11:22 GMT"
->>>>>>> f160aee6
         ]
       },
       "StatusCode": 200
     },
     {
-<<<<<<< HEAD
-      "RequestUri": "/subscriptions/d2ad5196-2292-4080-b209-ce4399b0a807/operationresults/eyJqb2JJZCI6IlJFU09VUkNFR1JPVVBERUxFVElPTkpPQi1QUzk5NzAtV0VTVFVTIiwiam9iTG9jYXRpb24iOiJ3ZXN0dXMifQ?api-version=2016-09-01",
-      "EncodedRequestUri": "L3N1YnNjcmlwdGlvbnMvZDJhZDUxOTYtMjI5Mi00MDgwLWIyMDktY2U0Mzk5YjBhODA3L29wZXJhdGlvbnJlc3VsdHMvZXlKcWIySkpaQ0k2SWxKRlUwOVZVa05GUjFKUFZWQkVSVXhGVkVsUFRrcFBRaTFRVXprNU56QXRWMFZUVkZWVElpd2lhbTlpVEc5allYUnBiMjRpT2lKM1pYTjBkWE1pZlE/YXBpLXZlcnNpb249MjAxNi0wOS0wMQ==",
-=======
       "RequestUri": "/subscriptions/947d47b4-7883-4bb9-9d85-c5e8e2f572ce/operationresults/eyJqb2JJZCI6IlJFU09VUkNFR1JPVVBERUxFVElPTkpPQi1QUzE2OTEtV0VTVENFTlRSQUxVUyIsImpvYkxvY2F0aW9uIjoid2VzdGNlbnRyYWx1cyJ9?api-version=2016-09-01",
       "EncodedRequestUri": "L3N1YnNjcmlwdGlvbnMvOTQ3ZDQ3YjQtNzg4My00YmI5LTlkODUtYzVlOGUyZjU3MmNlL29wZXJhdGlvbnJlc3VsdHMvZXlKcWIySkpaQ0k2SWxKRlUwOVZVa05GUjFKUFZWQkVSVXhGVkVsUFRrcFBRaTFRVXpFMk9URXRWMFZUVkVORlRsUlNRVXhWVXlJc0ltcHZZa3h2WTJGMGFXOXVJam9pZDJWemRHTmxiblJ5WVd4MWN5Sjk/YXBpLXZlcnNpb249MjAxNi0wOS0wMQ==",
->>>>>>> f160aee6
       "RequestMethod": "GET",
       "RequestBody": "",
       "RequestHeaders": {
@@ -1479,18 +961,6 @@
           "no-cache"
         ],
         "x-ms-ratelimit-remaining-subscription-reads": [
-<<<<<<< HEAD
-          "11936"
-        ],
-        "x-ms-request-id": [
-          "d7b01492-fdf4-49f2-b539-a020cfcd959f"
-        ],
-        "x-ms-correlation-request-id": [
-          "d7b01492-fdf4-49f2-b539-a020cfcd959f"
-        ],
-        "x-ms-routing-request-id": [
-          "BRAZILUS:20180908T065734Z:d7b01492-fdf4-49f2-b539-a020cfcd959f"
-=======
           "11866"
         ],
         "x-ms-request-id": [
@@ -1501,23 +971,18 @@
         ],
         "x-ms-routing-request-id": [
           "BRAZILUS:20180907T111123Z:ccf9eb49-4bb4-48a9-aae4-1729bb1a05c5"
->>>>>>> f160aee6
-        ],
-        "Strict-Transport-Security": [
-          "max-age=31536000; includeSubDomains"
-        ],
-        "X-Content-Type-Options": [
-          "nosniff"
-        ],
-        "Cache-Control": [
-          "no-cache"
-        ],
-        "Date": [
-<<<<<<< HEAD
-          "Sat, 08 Sep 2018 06:57:33 GMT"
-=======
+        ],
+        "Strict-Transport-Security": [
+          "max-age=31536000; includeSubDomains"
+        ],
+        "X-Content-Type-Options": [
+          "nosniff"
+        ],
+        "Cache-Control": [
+          "no-cache"
+        ],
+        "Date": [
           "Fri, 07 Sep 2018 11:11:22 GMT"
->>>>>>> f160aee6
         ]
       },
       "StatusCode": 200
@@ -1525,16 +990,11 @@
   ],
   "Names": {
     "Test-RouteTableCRUDMinimalParameters": [
-<<<<<<< HEAD
-      "ps9970",
-      "ps1669"
-=======
       "ps1691",
       "ps9128"
->>>>>>> f160aee6
     ]
   },
   "Variables": {
-    "SubscriptionId": "d2ad5196-2292-4080-b209-ce4399b0a807"
+    "SubscriptionId": "947d47b4-7883-4bb9-9d85-c5e8e2f572ce"
   }
 }