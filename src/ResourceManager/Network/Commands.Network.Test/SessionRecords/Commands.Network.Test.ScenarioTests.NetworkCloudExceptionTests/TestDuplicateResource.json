{
  "Entries": [
    {
<<<<<<< HEAD
      "RequestUri": "/subscriptions/d2ad5196-2292-4080-b209-ce4399b0a807/providers/Microsoft.Network?api-version=2016-09-01",
      "EncodedRequestUri": "L3N1YnNjcmlwdGlvbnMvZDJhZDUxOTYtMjI5Mi00MDgwLWIyMDktY2U0Mzk5YjBhODA3L3Byb3ZpZGVycy9NaWNyb3NvZnQuTmV0d29yaz9hcGktdmVyc2lvbj0yMDE2LTA5LTAx",
      "RequestMethod": "GET",
      "RequestBody": "",
      "RequestHeaders": {
        "x-ms-client-request-id": [
          "abbb5acb-e314-421e-9e6f-ea858011b669"
        ],
        "accept-language": [
          "en-US"
        ],
        "User-Agent": [
          "FxVersion/4.7.3132.0",
          "OSName/Windows10Enterprise",
          "OSVersion/6.3.17134",
          "Microsoft.Azure.Management.Internal.Resources.ResourceManagementClient/4.1.0"
        ]
      },
      "ResponseBody": "{\r\n  \"id\": \"/subscriptions/d2ad5196-2292-4080-b209-ce4399b0a807/providers/Microsoft.Network\",\r\n  \"namespace\": \"Microsoft.Network\",\r\n  \"authorizations\": [\r\n    {\r\n      \"applicationId\": \"2cf9eb86-36b5-49dc-86ae-9a63135dfa8c\",\r\n      \"roleDefinitionId\": \"13ba9ab4-19f0-4804-adc4-14ece36cc7a1\"\r\n    },\r\n    {\r\n      \"applicationId\": \"7c33bfcb-8d33-48d6-8e60-dc6404003489\",\r\n      \"roleDefinitionId\": \"ad6261e4-fa9a-4642-aa5f-104f1b67e9e3\"\r\n    },\r\n    {\r\n      \"applicationId\": \"1e3e4475-288f-4018-a376-df66fd7fac5f\",\r\n      \"roleDefinitionId\": \"1d538b69-3d87-4e56-8ff8-25786fd48261\"\r\n    },\r\n    {\r\n      \"applicationId\": \"a0be0c72-870e-46f0-9c49-c98333a996f7\",\r\n      \"roleDefinitionId\": \"7ce22727-ffce-45a9-930c-ddb2e56fa131\"\r\n    },\r\n    {\r\n      \"applicationId\": \"486c78bf-a0f7-45f1-92fd-37215929e116\",\r\n      \"roleDefinitionId\": \"98a9e526-0a60-4c1f-a33a-ae46e1f8dc0d\"\r\n    },\r\n    {\r\n      \"applicationId\": \"19947cfd-0303-466c-ac3c-fcc19a7a1570\",\r\n      \"roleDefinitionId\": \"d813ab6c-bfb7-413e-9462-005b21f0ce09\"\r\n    },\r\n    {\r\n      \"applicationId\": \"341b7f3d-69b3-47f9-9ce7-5b7f4945fdbd\",\r\n      \"roleDefinitionId\": \"8141843c-c51c-4c1e-a5bf-0d351594b86c\"\r\n    }\r\n  ],\r\n  \"resourceTypes\": [\r\n    {\r\n      \"resourceType\": \"virtualNetworks\",\r\n      \"locations\": [\r\n        \"West US\",\r\n        \"East US\",\r\n        \"North Europe\",\r\n        \"West Europe\",\r\n        \"East Asia\",\r\n        \"Southeast Asia\",\r\n        \"North Central US\",\r\n        \"South Central US\",\r\n        \"Central US\",\r\n        \"East US 2\",\r\n        \"Japan East\",\r\n        \"Japan West\",\r\n        \"Brazil South\",\r\n        \"Australia East\",\r\n        \"Australia Southeast\",\r\n        \"Central India\",\r\n        \"South India\",\r\n        \"West India\",\r\n        \"Canada Central\",\r\n        \"Canada East\",\r\n        \"West Central US\",\r\n        \"West US 2\",\r\n        \"UK West\",\r\n        \"UK South\",\r\n        \"Korea Central\",\r\n        \"Korea South\",\r\n        \"France Central\",\r\n        \"France South\",\r\n        \"Australia Central\",\r\n        \"Australia Central 2\"\r\n      ],\r\n      \"apiVersions\": [\r\n        \"2018-08-01\",\r\n        \"2018-07-01\",\r\n        \"2018-06-01\",\r\n        \"2018-05-01\",\r\n        \"2018-04-01\",\r\n        \"2018-03-01\",\r\n        \"2018-02-01\",\r\n        \"2018-01-01\",\r\n        \"2017-11-01\",\r\n        \"2017-10-01\",\r\n        \"2017-09-01\",\r\n        \"2017-08-01\",\r\n        \"2017-06-01\",\r\n        \"2017-04-01\",\r\n        \"2017-03-01\",\r\n        \"2016-12-01\",\r\n        \"2016-11-01\",\r\n        \"2016-10-01\",\r\n        \"2016-09-01\",\r\n        \"2016-08-01\",\r\n        \"2016-07-01\",\r\n        \"2016-06-01\",\r\n        \"2016-03-30\",\r\n        \"2015-06-15\",\r\n        \"2015-05-01-preview\",\r\n        \"2014-12-01-preview\"\r\n      ],\r\n      \"capabilities\": \"CrossResourceGroupResourceMove, CrossSubscriptionResourceMove\"\r\n    },\r\n    {\r\n      \"resourceType\": \"publicIPAddresses\",\r\n      \"locations\": [\r\n        \"West US\",\r\n        \"East US\",\r\n        \"North Europe\",\r\n        \"West Europe\",\r\n        \"East Asia\",\r\n        \"Southeast Asia\",\r\n        \"North Central US\",\r\n        \"South Central US\",\r\n        \"Central US\",\r\n        \"East US 2\",\r\n        \"Japan East\",\r\n        \"Japan West\",\r\n        \"Brazil South\",\r\n        \"Australia East\",\r\n        \"Australia Southeast\",\r\n        \"Central India\",\r\n        \"South India\",\r\n        \"West India\",\r\n        \"Canada Central\",\r\n        \"Canada East\",\r\n        \"West Central US\",\r\n        \"West US 2\",\r\n        \"UK West\",\r\n        \"UK South\",\r\n        \"Korea Central\",\r\n        \"Korea South\",\r\n        \"France Central\",\r\n        \"France South\",\r\n        \"Australia Central\",\r\n        \"Australia Central 2\"\r\n      ],\r\n      \"apiVersions\": [\r\n        \"2018-08-01\",\r\n        \"2018-07-01\",\r\n        \"2018-06-01\",\r\n        \"2018-05-01\",\r\n        \"2018-04-01\",\r\n        \"2018-03-01\",\r\n        \"2018-02-01\",\r\n        \"2018-01-01\",\r\n        \"2017-11-01\",\r\n        \"2017-10-01\",\r\n        \"2017-09-01\",\r\n        \"2017-08-01\",\r\n        \"2017-06-01\",\r\n        \"2017-04-01\",\r\n        \"2017-03-01\",\r\n        \"2016-12-01\",\r\n        \"2016-11-01\",\r\n        \"2016-10-01\",\r\n        \"2016-09-01\",\r\n        \"2016-08-01\",\r\n        \"2016-07-01\",\r\n        \"2016-06-01\",\r\n        \"2016-03-30\",\r\n        \"2015-06-15\",\r\n        \"2015-05-01-preview\",\r\n        \"2014-12-01-preview\"\r\n      ],\r\n      \"zoneMappings\": [\r\n        {\r\n          \"location\": \"East US 2\",\r\n          \"zones\": [\r\n            \"1\",\r\n            \"2\",\r\n            \"3\"\r\n          ]\r\n        },\r\n        {\r\n          \"location\": \"Central US\",\r\n          \"zones\": [\r\n            \"1\",\r\n            \"2\",\r\n            \"3\"\r\n          ]\r\n        },\r\n        {\r\n          \"location\": \"West Europe\",\r\n          \"zones\": [\r\n            \"1\",\r\n            \"2\",\r\n            \"3\"\r\n          ]\r\n        },\r\n        {\r\n          \"location\": \"France Central\",\r\n          \"zones\": [\r\n            \"1\",\r\n            \"2\",\r\n            \"3\"\r\n          ]\r\n        },\r\n        {\r\n          \"location\": \"Southeast Asia\",\r\n          \"zones\": [\r\n            \"1\",\r\n            \"2\",\r\n            \"3\"\r\n          ]\r\n        },\r\n        {\r\n          \"location\": \"West US 2\",\r\n          \"zones\": [\r\n            \"1\",\r\n            \"2\",\r\n            \"3\"\r\n          ]\r\n        },\r\n        {\r\n          \"location\": \"North Europe\",\r\n          \"zones\": [\r\n            \"1\",\r\n            \"2\",\r\n            \"3\"\r\n          ]\r\n        }\r\n      ],\r\n      \"capabilities\": \"CrossResourceGroupResourceMove, CrossSubscriptionResourceMove\"\r\n    },\r\n    {\r\n      \"resourceType\": \"networkInterfaces\",\r\n      \"locations\": [\r\n        \"West US\",\r\n        \"East US\",\r\n        \"North Europe\",\r\n        \"West Europe\",\r\n        \"East Asia\",\r\n        \"Southeast Asia\",\r\n        \"North Central US\",\r\n        \"South Central US\",\r\n        \"Central US\",\r\n        \"East US 2\",\r\n        \"Japan East\",\r\n        \"Japan West\",\r\n        \"Brazil South\",\r\n        \"Australia East\",\r\n        \"Australia Southeast\",\r\n        \"Central India\",\r\n        \"South India\",\r\n        \"West India\",\r\n        \"Canada Central\",\r\n        \"Canada East\",\r\n        \"West Central US\",\r\n        \"West US 2\",\r\n        \"UK West\",\r\n        \"UK South\",\r\n        \"Korea Central\",\r\n        \"Korea South\",\r\n        \"France Central\",\r\n        \"France South\",\r\n        \"Australia Central\",\r\n        \"Australia Central 2\"\r\n      ],\r\n      \"apiVersions\": [\r\n        \"2018-08-01\",\r\n        \"2018-07-01\",\r\n        \"2018-06-01\",\r\n        \"2018-05-01\",\r\n        \"2018-04-01\",\r\n        \"2018-03-01\",\r\n        \"2018-02-01\",\r\n        \"2018-01-01\",\r\n        \"2017-11-01\",\r\n        \"2017-10-01\",\r\n        \"2017-09-01\",\r\n        \"2017-08-01\",\r\n        \"2017-06-01\",\r\n        \"2017-04-01\",\r\n        \"2017-03-01\",\r\n        \"2016-12-01\",\r\n        \"2016-11-01\",\r\n        \"2016-10-01\",\r\n        \"2016-09-01\",\r\n        \"2016-08-01\",\r\n        \"2016-07-01\",\r\n        \"2016-06-01\",\r\n        \"2016-03-30\",\r\n        \"2015-06-15\",\r\n        \"2015-05-01-preview\",\r\n        \"2014-12-01-preview\"\r\n      ],\r\n      \"capabilities\": \"CrossResourceGroupResourceMove, CrossSubscriptionResourceMove\"\r\n    },\r\n    {\r\n      \"resourceType\": \"interfaceEndpoints\",\r\n      \"locations\": [\r\n        \"West US\",\r\n        \"East US\",\r\n        \"North Europe\",\r\n        \"West Europe\",\r\n        \"East Asia\",\r\n        \"Southeast Asia\",\r\n        \"North Central US\",\r\n        \"South Central US\",\r\n        \"Central US\",\r\n        \"East US 2\",\r\n        \"Japan East\",\r\n        \"Japan West\",\r\n        \"Brazil South\",\r\n        \"Australia East\",\r\n        \"Australia Southeast\",\r\n        \"Central India\",\r\n        \"South India\",\r\n        \"West India\",\r\n        \"Canada Central\",\r\n        \"Canada East\",\r\n        \"West Central US\",\r\n        \"West US 2\",\r\n        \"UK West\",\r\n        \"UK South\",\r\n        \"Korea Central\",\r\n        \"Korea South\",\r\n        \"France Central\",\r\n        \"France South\",\r\n        \"Australia Central\",\r\n        \"Australia Central 2\"\r\n      ],\r\n      \"apiVersions\": [\r\n        \"2018-08-01\"\r\n      ],\r\n      \"capabilities\": \"None\"\r\n    },\r\n    {\r\n      \"resourceType\": \"loadBalancers\",\r\n      \"locations\": [\r\n        \"West US\",\r\n        \"East US\",\r\n        \"North Europe\",\r\n        \"West Europe\",\r\n        \"East Asia\",\r\n        \"Southeast Asia\",\r\n        \"North Central US\",\r\n        \"South Central US\",\r\n        \"Central US\",\r\n        \"East US 2\",\r\n        \"Japan East\",\r\n        \"Japan West\",\r\n        \"Brazil South\",\r\n        \"Australia East\",\r\n        \"Australia Southeast\",\r\n        \"Central India\",\r\n        \"South India\",\r\n        \"West India\",\r\n        \"Canada Central\",\r\n        \"Canada East\",\r\n        \"West Central US\",\r\n        \"West US 2\",\r\n        \"UK West\",\r\n        \"UK South\",\r\n        \"Korea Central\",\r\n        \"Korea South\",\r\n        \"France Central\",\r\n        \"France South\",\r\n        \"Australia Central\",\r\n        \"Australia Central 2\"\r\n      ],\r\n      \"apiVersions\": [\r\n        \"2018-08-01\",\r\n        \"2018-07-01\",\r\n        \"2018-06-01\",\r\n        \"2018-05-01\",\r\n        \"2018-04-01\",\r\n        \"2018-03-01\",\r\n        \"2018-02-01\",\r\n        \"2018-01-01\",\r\n        \"2017-11-01\",\r\n        \"2017-10-01\",\r\n        \"2017-09-01\",\r\n        \"2017-08-01\",\r\n        \"2017-06-01\",\r\n        \"2017-04-01\",\r\n        \"2017-03-01\",\r\n        \"2016-12-01\",\r\n        \"2016-11-01\",\r\n        \"2016-10-01\",\r\n        \"2016-09-01\",\r\n        \"2016-08-01\",\r\n        \"2016-07-01\",\r\n        \"2016-06-01\",\r\n        \"2016-03-30\",\r\n        \"2015-06-15\",\r\n        \"2015-05-01-preview\",\r\n        \"2014-12-01-preview\"\r\n      ],\r\n      \"capabilities\": \"CrossResourceGroupResourceMove, CrossSubscriptionResourceMove\"\r\n    },\r\n    {\r\n      \"resourceType\": \"networkSecurityGroups\",\r\n      \"locations\": [\r\n        \"West US\",\r\n        \"East US\",\r\n        \"North Europe\",\r\n        \"West Europe\",\r\n        \"East Asia\",\r\n        \"Southeast Asia\",\r\n        \"North Central US\",\r\n        \"South Central US\",\r\n        \"Central US\",\r\n        \"East US 2\",\r\n        \"Japan East\",\r\n        \"Japan West\",\r\n        \"Brazil South\",\r\n        \"Australia East\",\r\n        \"Australia Southeast\",\r\n        \"Central India\",\r\n        \"South India\",\r\n        \"West India\",\r\n        \"Canada Central\",\r\n        \"Canada East\",\r\n        \"West Central US\",\r\n        \"West US 2\",\r\n        \"UK West\",\r\n        \"UK South\",\r\n        \"Korea Central\",\r\n        \"Korea South\",\r\n        \"France Central\",\r\n        \"France South\",\r\n        \"Australia Central\",\r\n        \"Australia Central 2\"\r\n      ],\r\n      \"apiVersions\": [\r\n        \"2018-08-01\",\r\n        \"2018-07-01\",\r\n        \"2018-06-01\",\r\n        \"2018-05-01\",\r\n        \"2018-04-01\",\r\n        \"2018-03-01\",\r\n        \"2018-02-01\",\r\n        \"2018-01-01\",\r\n        \"2017-11-01\",\r\n        \"2017-10-01\",\r\n        \"2017-09-01\",\r\n        \"2017-08-01\",\r\n        \"2017-06-01\",\r\n        \"2017-04-01\",\r\n        \"2017-03-01\",\r\n        \"2016-12-01\",\r\n        \"2016-11-01\",\r\n        \"2016-10-01\",\r\n        \"2016-09-01\",\r\n        \"2016-08-01\",\r\n        \"2016-07-01\",\r\n        \"2016-06-01\",\r\n        \"2016-03-30\",\r\n        \"2015-06-15\",\r\n        \"2015-05-01-preview\",\r\n        \"2014-12-01-preview\"\r\n      ],\r\n      \"capabilities\": \"CrossResourceGroupResourceMove, CrossSubscriptionResourceMove\"\r\n    },\r\n    {\r\n      \"resourceType\": \"applicationSecurityGroups\",\r\n      \"locations\": [\r\n        \"West US\",\r\n        \"East US\",\r\n        \"North Europe\",\r\n        \"West Europe\",\r\n        \"East Asia\",\r\n        \"Southeast Asia\",\r\n        \"North Central US\",\r\n        \"South Central US\",\r\n        \"Central US\",\r\n        \"East US 2\",\r\n        \"Japan East\",\r\n        \"Japan West\",\r\n        \"Brazil South\",\r\n        \"Australia East\",\r\n        \"Australia Southeast\",\r\n        \"Central India\",\r\n        \"South India\",\r\n        \"West India\",\r\n        \"Canada Central\",\r\n        \"Canada East\",\r\n        \"West Central US\",\r\n        \"West US 2\",\r\n        \"UK West\",\r\n        \"UK South\",\r\n        \"Korea Central\",\r\n        \"Korea South\",\r\n        \"France Central\",\r\n        \"France South\",\r\n        \"Australia Central\",\r\n        \"Australia Central 2\"\r\n      ],\r\n      \"apiVersions\": [\r\n        \"2018-08-01\",\r\n        \"2018-07-01\",\r\n        \"2018-06-01\",\r\n        \"2018-05-01\",\r\n        \"2018-04-01\",\r\n        \"2018-03-01\",\r\n        \"2018-02-01\",\r\n        \"2018-01-01\",\r\n        \"2017-11-01\",\r\n        \"2017-10-01\",\r\n        \"2017-09-01\"\r\n      ],\r\n      \"capabilities\": \"CrossResourceGroupResourceMove, CrossSubscriptionResourceMove\"\r\n    },\r\n    {\r\n      \"resourceType\": \"networkIntentPolicies\",\r\n      \"locations\": [\r\n        \"West US\",\r\n        \"East US\",\r\n        \"North Europe\",\r\n        \"West Europe\",\r\n        \"East Asia\",\r\n        \"Southeast Asia\",\r\n        \"North Central US\",\r\n        \"South Central US\",\r\n        \"Central US\",\r\n        \"East US 2\",\r\n        \"Japan East\",\r\n        \"Japan West\",\r\n        \"Brazil South\",\r\n        \"Australia East\",\r\n        \"Australia Southeast\",\r\n        \"Central India\",\r\n        \"South India\",\r\n        \"West India\",\r\n        \"Canada Central\",\r\n        \"Canada East\",\r\n        \"West Central US\",\r\n        \"West US 2\",\r\n        \"UK West\",\r\n        \"UK South\",\r\n        \"Korea Central\",\r\n        \"Korea South\",\r\n        \"France Central\",\r\n        \"France South\",\r\n        \"Australia Central\",\r\n        \"Australia Central 2\"\r\n      ],\r\n      \"apiVersions\": [\r\n        \"2018-08-01\",\r\n        \"2018-07-01\",\r\n        \"2018-06-01\",\r\n        \"2018-05-01\",\r\n        \"2018-04-01\"\r\n      ],\r\n      \"capabilities\": \"CrossResourceGroupResourceMove, CrossSubscriptionResourceMove\"\r\n    },\r\n    {\r\n      \"resourceType\": \"routeTables\",\r\n      \"locations\": [\r\n        \"West US\",\r\n        \"East US\",\r\n        \"North Europe\",\r\n        \"West Europe\",\r\n        \"East Asia\",\r\n        \"Southeast Asia\",\r\n        \"North Central US\",\r\n        \"South Central US\",\r\n        \"Central US\",\r\n        \"East US 2\",\r\n        \"Japan East\",\r\n        \"Japan West\",\r\n        \"Brazil South\",\r\n        \"Australia East\",\r\n        \"Australia Southeast\",\r\n        \"Central India\",\r\n        \"South India\",\r\n        \"West India\",\r\n        \"Canada Central\",\r\n        \"Canada East\",\r\n        \"West Central US\",\r\n        \"West US 2\",\r\n        \"UK West\",\r\n        \"UK South\",\r\n        \"Korea Central\",\r\n        \"Korea South\",\r\n        \"France Central\",\r\n        \"France South\",\r\n        \"Australia Central\",\r\n        \"Australia Central 2\"\r\n      ],\r\n      \"apiVersions\": [\r\n        \"2018-08-01\",\r\n        \"2018-07-01\",\r\n        \"2018-06-01\",\r\n        \"2018-05-01\",\r\n        \"2018-04-01\",\r\n        \"2018-03-01\",\r\n        \"2018-02-01\",\r\n        \"2018-01-01\",\r\n        \"2017-11-01\",\r\n        \"2017-10-01\",\r\n        \"2017-09-01\",\r\n        \"2017-08-01\",\r\n        \"2017-06-01\",\r\n        \"2017-04-01\",\r\n        \"2017-03-01\",\r\n        \"2016-12-01\",\r\n        \"2016-11-01\",\r\n        \"2016-10-01\",\r\n        \"2016-09-01\",\r\n        \"2016-08-01\",\r\n        \"2016-07-01\",\r\n        \"2016-06-01\",\r\n        \"2016-03-30\",\r\n        \"2015-06-15\",\r\n        \"2015-05-01-preview\",\r\n        \"2014-12-01-preview\"\r\n      ],\r\n      \"capabilities\": \"CrossResourceGroupResourceMove, CrossSubscriptionResourceMove\"\r\n    },\r\n    {\r\n      \"resourceType\": \"publicIPPrefixes\",\r\n      \"locations\": [\r\n        \"West US\",\r\n        \"East US\",\r\n        \"North Europe\",\r\n        \"West Europe\",\r\n        \"East Asia\",\r\n        \"Southeast Asia\",\r\n        \"North Central US\",\r\n        \"South Central US\",\r\n        \"Central US\",\r\n        \"East US 2\",\r\n        \"Japan East\",\r\n        \"Japan West\",\r\n        \"Brazil South\",\r\n        \"Australia East\",\r\n        \"Australia Southeast\",\r\n        \"Central India\",\r\n        \"South India\",\r\n        \"West India\",\r\n        \"Canada Central\",\r\n        \"Canada East\",\r\n        \"West Central US\",\r\n        \"West US 2\",\r\n        \"UK West\",\r\n        \"UK South\",\r\n        \"Korea Central\",\r\n        \"Korea South\",\r\n        \"France Central\",\r\n        \"France South\",\r\n        \"Australia Central\",\r\n        \"Australia Central 2\"\r\n      ],\r\n      \"apiVersions\": [\r\n        \"2018-08-01\",\r\n        \"2018-07-01\"\r\n      ],\r\n      \"zoneMappings\": [\r\n        {\r\n          \"location\": \"East US 2\",\r\n          \"zones\": [\r\n            \"1\",\r\n            \"2\",\r\n            \"3\"\r\n          ]\r\n        },\r\n        {\r\n          \"location\": \"Central US\",\r\n          \"zones\": [\r\n            \"1\",\r\n            \"2\",\r\n            \"3\"\r\n          ]\r\n        },\r\n        {\r\n          \"location\": \"West Europe\",\r\n          \"zones\": [\r\n            \"1\",\r\n            \"2\",\r\n            \"3\"\r\n          ]\r\n        },\r\n        {\r\n          \"location\": \"France Central\",\r\n          \"zones\": [\r\n            \"1\",\r\n            \"2\",\r\n            \"3\"\r\n          ]\r\n        },\r\n        {\r\n          \"location\": \"Southeast Asia\",\r\n          \"zones\": [\r\n            \"1\",\r\n            \"2\",\r\n            \"3\"\r\n          ]\r\n        },\r\n        {\r\n          \"location\": \"West US 2\",\r\n          \"zones\": [\r\n            \"1\",\r\n            \"2\",\r\n            \"3\"\r\n          ]\r\n        },\r\n        {\r\n          \"location\": \"North Europe\",\r\n          \"zones\": [\r\n            \"1\",\r\n            \"2\",\r\n            \"3\"\r\n          ]\r\n        }\r\n      ],\r\n      \"capabilities\": \"CrossResourceGroupResourceMove, CrossSubscriptionResourceMove\"\r\n    },\r\n    {\r\n      \"resourceType\": \"networkWatchers\",\r\n      \"locations\": [\r\n        \"West US\",\r\n        \"East US\",\r\n        \"North Europe\",\r\n        \"West Europe\",\r\n        \"East Asia\",\r\n        \"Southeast Asia\",\r\n        \"North Central US\",\r\n        \"South Central US\",\r\n        \"Central US\",\r\n        \"East US 2\",\r\n        \"Japan East\",\r\n        \"Japan West\",\r\n        \"Brazil South\",\r\n        \"Australia East\",\r\n        \"Australia Southeast\",\r\n        \"Central India\",\r\n        \"South India\",\r\n        \"West India\",\r\n        \"Canada Central\",\r\n        \"Canada East\",\r\n        \"West Central US\",\r\n        \"West US 2\",\r\n        \"UK West\",\r\n        \"UK South\",\r\n        \"Korea Central\",\r\n        \"Korea South\",\r\n        \"France Central\",\r\n        \"France South\",\r\n        \"Australia Central\",\r\n        \"Australia Central 2\"\r\n      ],\r\n      \"apiVersions\": [\r\n        \"2018-08-01\",\r\n        \"2018-07-01\",\r\n        \"2018-06-01\",\r\n        \"2018-05-01\",\r\n        \"2018-04-01\",\r\n        \"2018-03-01\",\r\n        \"2018-02-01\",\r\n        \"2018-01-01\",\r\n        \"2017-11-01\",\r\n        \"2017-10-01\",\r\n        \"2017-09-01\",\r\n        \"2017-08-01\",\r\n        \"2017-06-01\",\r\n        \"2017-04-01\",\r\n        \"2017-03-01\",\r\n        \"2016-12-01\",\r\n        \"2016-11-01\",\r\n        \"2016-10-01\",\r\n        \"2016-09-01\",\r\n        \"2016-08-01\",\r\n        \"2016-07-01\",\r\n        \"2016-06-01\",\r\n        \"2016-03-30\"\r\n      ],\r\n      \"capabilities\": \"CrossResourceGroupResourceMove, CrossSubscriptionResourceMove\"\r\n    },\r\n    {\r\n      \"resourceType\": \"networkWatchers/connectionMonitors\",\r\n      \"locations\": [\r\n        \"West US\",\r\n        \"East US\",\r\n        \"North Europe\",\r\n        \"West Europe\",\r\n        \"East Asia\",\r\n        \"Southeast Asia\",\r\n        \"North Central US\",\r\n        \"South Central US\",\r\n        \"Central US\",\r\n        \"East US 2\",\r\n        \"Japan East\",\r\n        \"Japan West\",\r\n        \"Brazil South\",\r\n        \"Australia East\",\r\n        \"Australia Southeast\",\r\n        \"Central India\",\r\n        \"South India\",\r\n        \"West India\",\r\n        \"Canada Central\",\r\n        \"Canada East\",\r\n        \"West Central US\",\r\n        \"West US 2\",\r\n        \"UK West\",\r\n        \"UK South\",\r\n        \"Korea Central\",\r\n        \"Korea South\",\r\n        \"France Central\",\r\n        \"France South\",\r\n        \"Australia Central\",\r\n        \"Australia Central 2\"\r\n      ],\r\n      \"apiVersions\": [\r\n        \"2018-08-01\",\r\n        \"2018-07-01\",\r\n        \"2018-06-01\",\r\n        \"2018-05-01\",\r\n        \"2018-04-01\",\r\n        \"2018-03-01\",\r\n        \"2018-02-01\",\r\n        \"2018-01-01\",\r\n        \"2017-11-01\",\r\n        \"2017-10-01\",\r\n        \"2017-09-01\"\r\n      ],\r\n      \"capabilities\": \"CrossResourceGroupResourceMove, CrossSubscriptionResourceMove\"\r\n    },\r\n    {\r\n      \"resourceType\": \"networkWatchers/lenses\",\r\n      \"locations\": [\r\n        \"West US\",\r\n        \"East US\",\r\n        \"North Europe\",\r\n        \"West Europe\",\r\n        \"East Asia\",\r\n        \"Southeast Asia\",\r\n        \"North Central US\",\r\n        \"South Central US\",\r\n        \"Central US\",\r\n        \"East US 2\",\r\n        \"Japan East\",\r\n        \"Japan West\",\r\n        \"Brazil South\",\r\n        \"Australia East\",\r\n        \"Australia Southeast\",\r\n        \"Central India\",\r\n        \"South India\",\r\n        \"West India\",\r\n        \"Canada Central\",\r\n        \"Canada East\",\r\n        \"West Central US\",\r\n        \"West US 2\",\r\n        \"UK West\",\r\n        \"UK South\",\r\n        \"Korea Central\",\r\n        \"Korea South\",\r\n        \"France Central\",\r\n        \"France South\",\r\n        \"Australia Central\",\r\n        \"Australia Central 2\"\r\n      ],\r\n      \"apiVersions\": [\r\n        \"2018-08-01\",\r\n        \"2018-07-01\",\r\n        \"2018-06-01\",\r\n        \"2018-01-01\",\r\n        \"2017-11-01\",\r\n        \"2017-10-01\",\r\n        \"2017-09-01\"\r\n      ],\r\n      \"capabilities\": \"CrossResourceGroupResourceMove, CrossSubscriptionResourceMove\"\r\n    },\r\n    {\r\n      \"resourceType\": \"networkWatchers/pingMeshes\",\r\n      \"locations\": [\r\n        \"West US\",\r\n        \"East US\",\r\n        \"North Europe\",\r\n        \"West Europe\",\r\n        \"East Asia\",\r\n        \"Southeast Asia\",\r\n        \"North Central US\",\r\n        \"South Central US\",\r\n        \"Central US\",\r\n        \"East US 2\",\r\n        \"Japan East\",\r\n        \"Japan West\",\r\n        \"Brazil South\",\r\n        \"Australia East\",\r\n        \"Australia Southeast\",\r\n        \"Central India\",\r\n        \"South India\",\r\n        \"West India\",\r\n        \"Canada Central\",\r\n        \"Canada East\",\r\n        \"West Central US\",\r\n        \"West US 2\",\r\n        \"UK West\",\r\n        \"UK South\",\r\n        \"Korea Central\",\r\n        \"Korea South\",\r\n        \"France Central\",\r\n        \"France South\",\r\n        \"Australia Central\",\r\n        \"Australia Central 2\"\r\n      ],\r\n      \"apiVersions\": [\r\n        \"2018-08-01\",\r\n        \"2018-07-01\",\r\n        \"2018-06-01\",\r\n        \"2018-04-01\",\r\n        \"2018-03-01\",\r\n        \"2018-02-01\",\r\n        \"2018-01-01\",\r\n        \"2017-11-01\",\r\n        \"2017-10-01\",\r\n        \"2017-09-01\"\r\n      ],\r\n      \"capabilities\": \"CrossResourceGroupResourceMove, CrossSubscriptionResourceMove\"\r\n    },\r\n    {\r\n      \"resourceType\": \"virtualNetworkGateways\",\r\n      \"locations\": [\r\n        \"West US\",\r\n        \"East US\",\r\n        \"North Europe\",\r\n        \"West Europe\",\r\n        \"East Asia\",\r\n        \"Southeast Asia\",\r\n        \"North Central US\",\r\n        \"South Central US\",\r\n        \"Central US\",\r\n        \"East US 2\",\r\n        \"Japan East\",\r\n        \"Japan West\",\r\n        \"Brazil South\",\r\n        \"Australia East\",\r\n        \"Australia Southeast\",\r\n        \"Central India\",\r\n        \"South India\",\r\n        \"West India\",\r\n        \"Canada Central\",\r\n        \"Canada East\",\r\n        \"West Central US\",\r\n        \"West US 2\",\r\n        \"UK West\",\r\n        \"UK South\",\r\n        \"Korea Central\",\r\n        \"Korea South\",\r\n        \"France Central\",\r\n        \"France South\",\r\n        \"Australia Central\",\r\n        \"Australia Central 2\"\r\n      ],\r\n      \"apiVersions\": [\r\n        \"2018-08-01\",\r\n        \"2018-07-01\",\r\n        \"2018-06-01\",\r\n        \"2018-05-01\",\r\n        \"2018-04-01\",\r\n        \"2018-03-01\",\r\n        \"2018-02-01\",\r\n        \"2018-01-01\",\r\n        \"2017-11-01\",\r\n        \"2017-10-01\",\r\n        \"2017-09-01\",\r\n        \"2017-08-01\",\r\n        \"2017-06-01\",\r\n        \"2017-04-01\",\r\n        \"2017-03-01\",\r\n        \"2016-12-01\",\r\n        \"2016-11-01\",\r\n        \"2016-10-01\",\r\n        \"2016-09-01\",\r\n        \"2016-08-01\",\r\n        \"2016-07-01\",\r\n        \"2016-06-01\",\r\n        \"2016-03-30\",\r\n        \"2015-06-15\",\r\n        \"2015-05-01-preview\",\r\n        \"2014-12-01-preview\"\r\n      ],\r\n      \"capabilities\": \"CrossResourceGroupResourceMove, CrossSubscriptionResourceMove\"\r\n    },\r\n    {\r\n      \"resourceType\": \"localNetworkGateways\",\r\n      \"locations\": [\r\n        \"West US\",\r\n        \"East US\",\r\n        \"North Europe\",\r\n        \"West Europe\",\r\n        \"East Asia\",\r\n        \"Southeast Asia\",\r\n        \"North Central US\",\r\n        \"South Central US\",\r\n        \"Central US\",\r\n        \"East US 2\",\r\n        \"Japan East\",\r\n        \"Japan West\",\r\n        \"Brazil South\",\r\n        \"Australia East\",\r\n        \"Australia Southeast\",\r\n        \"Central India\",\r\n        \"South India\",\r\n        \"West India\",\r\n        \"Canada Central\",\r\n        \"Canada East\",\r\n        \"West Central US\",\r\n        \"West US 2\",\r\n        \"UK West\",\r\n        \"UK South\",\r\n        \"Korea Central\",\r\n        \"Korea South\",\r\n        \"France Central\",\r\n        \"France South\",\r\n        \"Australia Central\",\r\n        \"Australia Central 2\"\r\n      ],\r\n      \"apiVersions\": [\r\n        \"2018-08-01\",\r\n        \"2018-07-01\",\r\n        \"2018-06-01\",\r\n        \"2018-05-01\",\r\n        \"2018-04-01\",\r\n        \"2018-03-01\",\r\n        \"2018-02-01\",\r\n        \"2018-01-01\",\r\n        \"2017-11-01\",\r\n        \"2017-10-01\",\r\n        \"2017-09-01\",\r\n        \"2017-08-01\",\r\n        \"2017-06-01\",\r\n        \"2017-04-01\",\r\n        \"2017-03-01\",\r\n        \"2016-12-01\",\r\n        \"2016-11-01\",\r\n        \"2016-10-01\",\r\n        \"2016-09-01\",\r\n        \"2016-08-01\",\r\n        \"2016-07-01\",\r\n        \"2016-06-01\",\r\n        \"2016-03-30\",\r\n        \"2015-06-15\",\r\n        \"2015-05-01-preview\",\r\n        \"2014-12-01-preview\"\r\n      ],\r\n      \"capabilities\": \"CrossResourceGroupResourceMove, CrossSubscriptionResourceMove\"\r\n    },\r\n    {\r\n      \"resourceType\": \"connections\",\r\n      \"locations\": [\r\n        \"West US\",\r\n        \"East US\",\r\n        \"North Europe\",\r\n        \"West Europe\",\r\n        \"East Asia\",\r\n        \"Southeast Asia\",\r\n        \"North Central US\",\r\n        \"South Central US\",\r\n        \"Central US\",\r\n        \"East US 2\",\r\n        \"Japan East\",\r\n        \"Japan West\",\r\n        \"Brazil South\",\r\n        \"Australia East\",\r\n        \"Australia Southeast\",\r\n        \"Central India\",\r\n        \"South India\",\r\n        \"West India\",\r\n        \"Canada Central\",\r\n        \"Canada East\",\r\n        \"West Central US\",\r\n        \"West US 2\",\r\n        \"UK West\",\r\n        \"UK South\",\r\n        \"Korea Central\",\r\n        \"Korea South\",\r\n        \"France Central\",\r\n        \"France South\",\r\n        \"Australia Central\",\r\n        \"Australia Central 2\"\r\n      ],\r\n      \"apiVersions\": [\r\n        \"2018-08-01\",\r\n        \"2018-07-01\",\r\n        \"2018-06-01\",\r\n        \"2018-05-01\",\r\n        \"2018-04-01\",\r\n        \"2018-03-01\",\r\n        \"2018-02-01\",\r\n        \"2018-01-01\",\r\n        \"2017-11-01\",\r\n        \"2017-10-01\",\r\n        \"2017-09-01\",\r\n        \"2017-08-01\",\r\n        \"2017-06-01\",\r\n        \"2017-04-01\",\r\n        \"2017-03-01\",\r\n        \"2016-12-01\",\r\n        \"2016-11-01\",\r\n        \"2016-10-01\",\r\n        \"2016-09-01\",\r\n        \"2016-08-01\",\r\n        \"2016-07-01\",\r\n        \"2016-06-01\",\r\n        \"2016-03-30\",\r\n        \"2015-06-15\",\r\n        \"2015-05-01-preview\",\r\n        \"2014-12-01-preview\"\r\n      ],\r\n      \"capabilities\": \"CrossResourceGroupResourceMove, CrossSubscriptionResourceMove\"\r\n    },\r\n    {\r\n      \"resourceType\": \"applicationGateways\",\r\n      \"locations\": [\r\n        \"West US\",\r\n        \"East US\",\r\n        \"North Europe\",\r\n        \"West Europe\",\r\n        \"East Asia\",\r\n        \"Southeast Asia\",\r\n        \"North Central US\",\r\n        \"South Central US\",\r\n        \"Central US\",\r\n        \"East US 2\",\r\n        \"Japan East\",\r\n        \"Japan West\",\r\n        \"Brazil South\",\r\n        \"Australia East\",\r\n        \"Australia Southeast\",\r\n        \"Central India\",\r\n        \"South India\",\r\n        \"West India\",\r\n        \"Canada Central\",\r\n        \"Canada East\",\r\n        \"West Central US\",\r\n        \"West US 2\",\r\n        \"UK West\",\r\n        \"UK South\",\r\n        \"Korea Central\",\r\n        \"Korea South\",\r\n        \"France Central\",\r\n        \"France South\",\r\n        \"Australia Central\",\r\n        \"Australia Central 2\"\r\n      ],\r\n      \"apiVersions\": [\r\n        \"2018-08-01\",\r\n        \"2018-07-01\",\r\n        \"2018-06-01\",\r\n        \"2018-05-01\",\r\n        \"2018-04-01\",\r\n        \"2018-03-01\",\r\n        \"2018-02-01\",\r\n        \"2018-01-01\",\r\n        \"2017-11-01\",\r\n        \"2017-10-01\",\r\n        \"2017-09-01\",\r\n        \"2017-08-01\",\r\n        \"2017-06-01\",\r\n        \"2017-04-01\",\r\n        \"2017-03-01\",\r\n        \"2016-12-01\",\r\n        \"2016-11-01\",\r\n        \"2016-10-01\",\r\n        \"2016-09-01\",\r\n        \"2016-08-01\",\r\n        \"2016-07-01\",\r\n        \"2016-06-01\",\r\n        \"2016-03-30\",\r\n        \"2015-06-15\",\r\n        \"2015-05-01-preview\",\r\n        \"2014-12-01-preview\"\r\n      ],\r\n      \"zoneMappings\": [\r\n        {\r\n          \"location\": \"East US 2\",\r\n          \"zones\": [\r\n            \"1\",\r\n            \"2\",\r\n            \"3\"\r\n          ]\r\n        },\r\n        {\r\n          \"location\": \"Central US\",\r\n          \"zones\": [\r\n            \"1\",\r\n            \"2\",\r\n            \"3\"\r\n          ]\r\n        },\r\n        {\r\n          \"location\": \"West Europe\",\r\n          \"zones\": [\r\n            \"1\",\r\n            \"2\",\r\n            \"3\"\r\n          ]\r\n        },\r\n        {\r\n          \"location\": \"France Central\",\r\n          \"zones\": [\r\n            \"1\",\r\n            \"2\",\r\n            \"3\"\r\n          ]\r\n        },\r\n        {\r\n          \"location\": \"Southeast Asia\",\r\n          \"zones\": [\r\n            \"1\",\r\n            \"2\",\r\n            \"3\"\r\n          ]\r\n        },\r\n        {\r\n          \"location\": \"West US 2\",\r\n          \"zones\": [\r\n            \"1\",\r\n            \"2\",\r\n            \"3\"\r\n          ]\r\n        },\r\n        {\r\n          \"location\": \"North Europe\",\r\n          \"zones\": [\r\n            \"1\",\r\n            \"2\",\r\n            \"3\"\r\n          ]\r\n        }\r\n      ],\r\n      \"capabilities\": \"None\"\r\n    },\r\n    {\r\n      \"resourceType\": \"locations\",\r\n      \"locations\": [],\r\n      \"apiVersions\": [\r\n        \"2018-08-01\",\r\n        \"2018-07-01\",\r\n        \"2018-06-01\",\r\n        \"2018-05-01\",\r\n        \"2018-04-01\",\r\n        \"2018-03-01\",\r\n        \"2018-02-01\",\r\n        \"2018-01-01\",\r\n        \"2017-11-01\",\r\n        \"2017-10-01\",\r\n        \"2017-09-01\",\r\n        \"2017-08-01\",\r\n        \"2017-06-01\",\r\n        \"2017-04-01\",\r\n        \"2017-03-01\",\r\n        \"2016-12-01\",\r\n        \"2016-11-01\",\r\n        \"2016-10-01\",\r\n        \"2016-09-01\",\r\n        \"2016-08-01\",\r\n        \"2016-07-01\",\r\n        \"2016-06-01\",\r\n        \"2016-03-30\",\r\n        \"2015-06-15\",\r\n        \"2015-05-01-preview\",\r\n        \"2014-12-01-preview\"\r\n      ]\r\n    },\r\n    {\r\n      \"resourceType\": \"locations/operations\",\r\n      \"locations\": [],\r\n      \"apiVersions\": [\r\n        \"2018-08-01\",\r\n        \"2018-07-01\",\r\n        \"2018-06-01\",\r\n        \"2018-05-01\",\r\n        \"2018-04-01\",\r\n        \"2018-03-01\",\r\n        \"2018-02-01\",\r\n        \"2018-01-01\",\r\n        \"2017-11-01\",\r\n        \"2017-10-01\",\r\n        \"2017-09-01\",\r\n        \"2017-08-01\",\r\n        \"2017-06-01\",\r\n        \"2017-04-01\",\r\n        \"2017-03-01\",\r\n        \"2016-12-01\",\r\n        \"2016-11-01\",\r\n        \"2016-10-01\",\r\n        \"2016-09-01\",\r\n        \"2016-08-01\",\r\n        \"2016-07-01\",\r\n        \"2016-06-01\",\r\n        \"2016-03-30\",\r\n        \"2015-06-15\",\r\n        \"2015-05-01-preview\",\r\n        \"2014-12-01-preview\"\r\n      ]\r\n    },\r\n    {\r\n      \"resourceType\": \"locations/operationResults\",\r\n      \"locations\": [],\r\n      \"apiVersions\": [\r\n        \"2018-08-01\",\r\n        \"2018-07-01\",\r\n        \"2018-06-01\",\r\n        \"2018-05-01\",\r\n        \"2018-04-01\",\r\n        \"2018-03-01\",\r\n        \"2018-02-01\",\r\n        \"2018-01-01\",\r\n        \"2017-11-01\",\r\n        \"2017-10-01\",\r\n        \"2017-09-01\",\r\n        \"2017-08-01\",\r\n        \"2017-06-01\",\r\n        \"2017-04-01\",\r\n        \"2017-03-01\",\r\n        \"2016-12-01\",\r\n        \"2016-11-01\",\r\n        \"2016-10-01\",\r\n        \"2016-09-01\",\r\n        \"2016-08-01\",\r\n        \"2016-07-01\",\r\n        \"2016-06-01\",\r\n        \"2016-03-30\",\r\n        \"2015-06-15\",\r\n        \"2015-05-01-preview\",\r\n        \"2014-12-01-preview\"\r\n      ]\r\n    },\r\n    {\r\n      \"resourceType\": \"locations/CheckDnsNameAvailability\",\r\n      \"locations\": [\r\n        \"West US\",\r\n        \"East US\",\r\n        \"North Europe\",\r\n        \"West Europe\",\r\n        \"East Asia\",\r\n        \"Southeast Asia\",\r\n        \"North Central US\",\r\n        \"South Central US\",\r\n        \"Central US\",\r\n        \"East US 2\",\r\n        \"Japan East\",\r\n        \"Japan West\",\r\n        \"Brazil South\",\r\n        \"Australia East\",\r\n        \"Australia Southeast\",\r\n        \"Central India\",\r\n        \"South India\",\r\n        \"West India\",\r\n        \"Canada Central\",\r\n        \"Canada East\",\r\n        \"West Central US\",\r\n        \"West US 2\",\r\n        \"UK West\",\r\n        \"UK South\",\r\n        \"Korea Central\",\r\n        \"Korea South\",\r\n        \"France Central\",\r\n        \"France South\",\r\n        \"Australia Central\",\r\n        \"Australia Central 2\"\r\n      ],\r\n      \"apiVersions\": [\r\n        \"2018-08-01\",\r\n        \"2018-07-01\",\r\n        \"2018-06-01\",\r\n        \"2018-05-01\",\r\n        \"2018-04-01\",\r\n        \"2018-03-01\",\r\n        \"2018-02-01\",\r\n        \"2018-01-01\",\r\n        \"2017-11-01\",\r\n        \"2017-10-01\",\r\n        \"2017-09-01\",\r\n        \"2017-08-01\",\r\n        \"2017-06-01\",\r\n        \"2017-04-01\",\r\n        \"2017-03-01\",\r\n        \"2016-12-01\",\r\n        \"2016-11-01\",\r\n        \"2016-10-01\",\r\n        \"2016-09-01\",\r\n        \"2016-08-01\",\r\n        \"2016-07-01\",\r\n        \"2016-06-01\",\r\n        \"2016-03-30\",\r\n        \"2015-06-15\",\r\n        \"2015-05-01-preview\",\r\n        \"2014-12-01-preview\"\r\n      ]\r\n    },\r\n    {\r\n      \"resourceType\": \"locations/usages\",\r\n      \"locations\": [\r\n        \"West US\",\r\n        \"East US\",\r\n        \"North Europe\",\r\n        \"West Europe\",\r\n        \"East Asia\",\r\n        \"Southeast Asia\",\r\n        \"North Central US\",\r\n        \"South Central US\",\r\n        \"Central US\",\r\n        \"East US 2\",\r\n        \"Japan East\",\r\n        \"Japan West\",\r\n        \"Brazil South\",\r\n        \"Australia East\",\r\n        \"Australia Southeast\",\r\n        \"Central India\",\r\n        \"South India\",\r\n        \"West India\",\r\n        \"Canada Central\",\r\n        \"Canada East\",\r\n        \"West Central US\",\r\n        \"West US 2\",\r\n        \"UK West\",\r\n        \"UK South\",\r\n        \"Korea Central\",\r\n        \"Korea South\",\r\n        \"France Central\",\r\n        \"France South\",\r\n        \"Australia Central\",\r\n        \"Australia Central 2\"\r\n      ],\r\n      \"apiVersions\": [\r\n        \"2018-08-01\",\r\n        \"2018-07-01\",\r\n        \"2018-06-01\",\r\n        \"2018-05-01\",\r\n        \"2018-04-01\",\r\n        \"2018-03-01\",\r\n        \"2018-02-01\",\r\n        \"2018-01-01\",\r\n        \"2017-11-01\",\r\n        \"2017-10-01\",\r\n        \"2017-09-01\",\r\n        \"2017-08-01\",\r\n        \"2017-06-01\",\r\n        \"2017-04-01\",\r\n        \"2017-03-01\",\r\n        \"2016-12-01\",\r\n        \"2016-11-01\",\r\n        \"2016-10-01\",\r\n        \"2016-09-01\",\r\n        \"2016-08-01\",\r\n        \"2016-07-01\",\r\n        \"2016-06-01\",\r\n        \"2016-03-30\",\r\n        \"2015-06-15\",\r\n        \"2015-05-01-preview\",\r\n        \"2014-12-01-preview\"\r\n      ]\r\n    },\r\n    {\r\n      \"resourceType\": \"locations/virtualNetworkAvailableEndpointServices\",\r\n      \"locations\": [\r\n        \"West US\",\r\n        \"East US\",\r\n        \"North Europe\",\r\n        \"West Europe\",\r\n        \"East Asia\",\r\n        \"Southeast Asia\",\r\n        \"North Central US\",\r\n        \"South Central US\",\r\n        \"Central US\",\r\n        \"East US 2\",\r\n        \"Japan East\",\r\n        \"Japan West\",\r\n        \"Brazil South\",\r\n        \"Australia East\",\r\n        \"Australia Southeast\",\r\n        \"Central India\",\r\n        \"South India\",\r\n        \"West India\",\r\n        \"Canada Central\",\r\n        \"Canada East\",\r\n        \"West Central US\",\r\n        \"West US 2\",\r\n        \"UK West\",\r\n        \"UK South\",\r\n        \"Korea Central\",\r\n        \"Korea South\",\r\n        \"France Central\",\r\n        \"France South\",\r\n        \"Australia Central\",\r\n        \"Australia Central 2\"\r\n      ],\r\n      \"apiVersions\": [\r\n        \"2018-08-01\",\r\n        \"2018-07-01\",\r\n        \"2018-06-01\",\r\n        \"2018-05-01\",\r\n        \"2018-04-01\",\r\n        \"2018-03-01\",\r\n        \"2018-02-01\",\r\n        \"2018-01-01\",\r\n        \"2017-11-01\",\r\n        \"2017-10-01\",\r\n        \"2017-09-01\",\r\n        \"2017-08-01\",\r\n        \"2017-06-01\",\r\n        \"2017-04-01\"\r\n      ]\r\n    },\r\n    {\r\n      \"resourceType\": \"locations/availableDelegations\",\r\n      \"locations\": [\r\n        \"West US\",\r\n        \"East US\",\r\n        \"North Europe\",\r\n        \"West Europe\",\r\n        \"East Asia\",\r\n        \"Southeast Asia\",\r\n        \"North Central US\",\r\n        \"South Central US\",\r\n        \"Central US\",\r\n        \"East US 2\",\r\n        \"Japan East\",\r\n        \"Japan West\",\r\n        \"Brazil South\",\r\n        \"Australia East\",\r\n        \"Australia Southeast\",\r\n        \"Central India\",\r\n        \"South India\",\r\n        \"West India\",\r\n        \"Canada Central\",\r\n        \"Canada East\",\r\n        \"West Central US\",\r\n        \"West US 2\",\r\n        \"UK West\",\r\n        \"UK South\",\r\n        \"Korea Central\",\r\n        \"Korea South\",\r\n        \"France Central\",\r\n        \"France South\",\r\n        \"Australia Central\",\r\n        \"Australia Central 2\"\r\n      ],\r\n      \"apiVersions\": [\r\n        \"2018-08-01\",\r\n        \"2018-07-01\",\r\n        \"2018-06-01\",\r\n        \"2018-05-01\",\r\n        \"2018-04-01\"\r\n      ]\r\n    },\r\n    {\r\n      \"resourceType\": \"locations/supportedVirtualMachineSizes\",\r\n      \"locations\": [\r\n        \"West US\",\r\n        \"East US\",\r\n        \"North Europe\",\r\n        \"West Europe\",\r\n        \"East Asia\",\r\n        \"Southeast Asia\",\r\n        \"North Central US\",\r\n        \"South Central US\",\r\n        \"Central US\",\r\n        \"East US 2\",\r\n        \"Japan East\",\r\n        \"Japan West\",\r\n        \"Brazil South\",\r\n        \"Australia East\",\r\n        \"Australia Southeast\",\r\n        \"Central India\",\r\n        \"South India\",\r\n        \"West India\",\r\n        \"Canada Central\",\r\n        \"Canada East\",\r\n        \"West Central US\",\r\n        \"West US 2\",\r\n        \"UK West\",\r\n        \"UK South\",\r\n        \"Korea Central\",\r\n        \"Korea South\",\r\n        \"France Central\",\r\n        \"France South\",\r\n        \"Australia Central\",\r\n        \"Australia Central 2\"\r\n      ],\r\n      \"apiVersions\": [\r\n        \"2018-08-01\",\r\n        \"2018-07-01\",\r\n        \"2018-06-01\",\r\n        \"2018-05-01\",\r\n        \"2018-04-01\"\r\n      ]\r\n    },\r\n    {\r\n      \"resourceType\": \"locations/checkAcceleratedNetworkingSupport\",\r\n      \"locations\": [\r\n        \"West US\",\r\n        \"East US\",\r\n        \"North Europe\",\r\n        \"West Europe\",\r\n        \"East Asia\",\r\n        \"Southeast Asia\",\r\n        \"North Central US\",\r\n        \"South Central US\",\r\n        \"Central US\",\r\n        \"East US 2\",\r\n        \"Japan East\",\r\n        \"Japan West\",\r\n        \"Brazil South\",\r\n        \"Australia East\",\r\n        \"Australia Southeast\",\r\n        \"Central India\",\r\n        \"South India\",\r\n        \"West India\",\r\n        \"Canada Central\",\r\n        \"Canada East\",\r\n        \"West Central US\",\r\n        \"West US 2\",\r\n        \"UK West\",\r\n        \"UK South\",\r\n        \"Korea Central\",\r\n        \"Korea South\",\r\n        \"France Central\",\r\n        \"France South\",\r\n        \"Australia Central\",\r\n        \"Australia Central 2\"\r\n      ],\r\n      \"apiVersions\": [\r\n        \"2018-08-01\",\r\n        \"2018-07-01\",\r\n        \"2018-06-01\",\r\n        \"2018-05-01\",\r\n        \"2018-04-01\"\r\n      ]\r\n    },\r\n    {\r\n      \"resourceType\": \"locations/validateResourceOwnership\",\r\n      \"locations\": [\r\n        \"West US\",\r\n        \"East US\",\r\n        \"North Europe\",\r\n        \"West Europe\",\r\n        \"East Asia\",\r\n        \"Southeast Asia\",\r\n        \"North Central US\",\r\n        \"South Central US\",\r\n        \"Central US\",\r\n        \"East US 2\",\r\n        \"Japan East\",\r\n        \"Japan West\",\r\n        \"Brazil South\",\r\n        \"Australia East\",\r\n        \"Australia Southeast\",\r\n        \"Central India\",\r\n        \"South India\",\r\n        \"West India\",\r\n        \"Canada Central\",\r\n        \"Canada East\",\r\n        \"West Central US\",\r\n        \"West US 2\",\r\n        \"UK West\",\r\n        \"UK South\",\r\n        \"Korea Central\",\r\n        \"Korea South\",\r\n        \"France Central\",\r\n        \"France South\",\r\n        \"Australia Central\",\r\n        \"Australia Central 2\"\r\n      ],\r\n      \"apiVersions\": [\r\n        \"2018-08-01\",\r\n        \"2018-07-01\",\r\n        \"2018-06-01\",\r\n        \"2018-05-01\",\r\n        \"2018-04-01\"\r\n      ]\r\n    },\r\n    {\r\n      \"resourceType\": \"locations/setResourceOwnership\",\r\n      \"locations\": [\r\n        \"West US\",\r\n        \"East US\",\r\n        \"North Europe\",\r\n        \"West Europe\",\r\n        \"East Asia\",\r\n        \"Southeast Asia\",\r\n        \"North Central US\",\r\n        \"South Central US\",\r\n        \"Central US\",\r\n        \"East US 2\",\r\n        \"Japan East\",\r\n        \"Japan West\",\r\n        \"Brazil South\",\r\n        \"Australia East\",\r\n        \"Australia Southeast\",\r\n        \"Central India\",\r\n        \"South India\",\r\n        \"West India\",\r\n        \"Canada Central\",\r\n        \"Canada East\",\r\n        \"West Central US\",\r\n        \"West US 2\",\r\n        \"UK West\",\r\n        \"UK South\",\r\n        \"Korea Central\",\r\n        \"Korea South\",\r\n        \"France Central\",\r\n        \"France South\",\r\n        \"Australia Central\",\r\n        \"Australia Central 2\"\r\n      ],\r\n      \"apiVersions\": [\r\n        \"2018-08-01\",\r\n        \"2018-07-01\",\r\n        \"2018-06-01\",\r\n        \"2018-05-01\",\r\n        \"2018-04-01\"\r\n      ]\r\n    },\r\n    {\r\n      \"resourceType\": \"locations/effectiveResourceOwnership\",\r\n      \"locations\": [\r\n        \"West US\",\r\n        \"East US\",\r\n        \"North Europe\",\r\n        \"West Europe\",\r\n        \"East Asia\",\r\n        \"Southeast Asia\",\r\n        \"North Central US\",\r\n        \"South Central US\",\r\n        \"Central US\",\r\n        \"East US 2\",\r\n        \"Japan East\",\r\n        \"Japan West\",\r\n        \"Brazil South\",\r\n        \"Australia East\",\r\n        \"Australia Southeast\",\r\n        \"Central India\",\r\n        \"South India\",\r\n        \"West India\",\r\n        \"Canada Central\",\r\n        \"Canada East\",\r\n        \"West Central US\",\r\n        \"West US 2\",\r\n        \"UK West\",\r\n        \"UK South\",\r\n        \"Korea Central\",\r\n        \"Korea South\",\r\n        \"France Central\",\r\n        \"France South\",\r\n        \"Australia Central\",\r\n        \"Australia Central 2\"\r\n      ],\r\n      \"apiVersions\": [\r\n        \"2018-08-01\",\r\n        \"2018-07-01\",\r\n        \"2018-06-01\",\r\n        \"2018-05-01\",\r\n        \"2018-04-01\"\r\n      ]\r\n    },\r\n    {\r\n      \"resourceType\": \"operations\",\r\n      \"locations\": [],\r\n      \"apiVersions\": [\r\n        \"2018-08-01\",\r\n        \"2018-07-01\",\r\n        \"2018-06-01\",\r\n        \"2018-05-01\",\r\n        \"2018-04-01\",\r\n        \"2018-03-01\",\r\n        \"2018-02-01\",\r\n        \"2018-01-01\",\r\n        \"2017-11-01\",\r\n        \"2017-10-01\",\r\n        \"2017-09-01\",\r\n        \"2017-08-01\",\r\n        \"2017-06-01\",\r\n        \"2017-04-01\",\r\n        \"2017-03-01\",\r\n        \"2016-12-01\",\r\n        \"2016-11-01\",\r\n        \"2016-10-01\",\r\n        \"2016-09-01\",\r\n        \"2016-08-01\",\r\n        \"2016-07-01\",\r\n        \"2016-06-01\",\r\n        \"2016-03-30\",\r\n        \"2015-06-15\",\r\n        \"2015-05-01-preview\",\r\n        \"2014-12-01-preview\"\r\n      ]\r\n    },\r\n    {\r\n      \"resourceType\": \"dnszones\",\r\n      \"locations\": [\r\n        \"global\"\r\n      ],\r\n      \"apiVersions\": [\r\n        \"2018-05-01\",\r\n        \"2018-03-01-preview\",\r\n        \"2017-10-01\",\r\n        \"2017-09-15-preview\",\r\n        \"2017-09-01\",\r\n        \"2016-04-01\",\r\n        \"2015-05-04-preview\"\r\n      ],\r\n      \"capabilities\": \"CrossResourceGroupResourceMove, CrossSubscriptionResourceMove\"\r\n    },\r\n    {\r\n      \"resourceType\": \"dnsOperationResults\",\r\n      \"locations\": [\r\n        \"global\"\r\n      ],\r\n      \"apiVersions\": [\r\n        \"2018-05-01\",\r\n        \"2018-03-01-preview\",\r\n        \"2017-10-01\",\r\n        \"2017-09-15-preview\",\r\n        \"2017-09-01\",\r\n        \"2016-04-01\"\r\n      ]\r\n    },\r\n    {\r\n      \"resourceType\": \"dnsOperationStatuses\",\r\n      \"locations\": [\r\n        \"global\"\r\n      ],\r\n      \"apiVersions\": [\r\n        \"2018-05-01\",\r\n        \"2018-03-01-preview\",\r\n        \"2017-10-01\",\r\n        \"2017-09-15-preview\",\r\n        \"2017-09-01\",\r\n        \"2016-04-01\"\r\n      ]\r\n    },\r\n    {\r\n      \"resourceType\": \"getDnsResourceReference\",\r\n      \"locations\": [\r\n        \"global\"\r\n      ],\r\n      \"apiVersions\": [\r\n        \"2018-05-01\"\r\n      ]\r\n    },\r\n    {\r\n      \"resourceType\": \"internalNotify\",\r\n      \"locations\": [\r\n        \"global\"\r\n      ],\r\n      \"apiVersions\": [\r\n        \"2018-05-01\"\r\n      ]\r\n    },\r\n    {\r\n      \"resourceType\": \"dnszones/A\",\r\n      \"locations\": [\r\n        \"global\"\r\n      ],\r\n      \"apiVersions\": [\r\n        \"2018-05-01\",\r\n        \"2018-03-01-preview\",\r\n        \"2017-10-01\",\r\n        \"2017-09-15-preview\",\r\n        \"2017-09-01\",\r\n        \"2016-04-01\",\r\n        \"2015-05-04-preview\"\r\n      ]\r\n    },\r\n    {\r\n      \"resourceType\": \"dnszones/AAAA\",\r\n      \"locations\": [\r\n        \"global\"\r\n      ],\r\n      \"apiVersions\": [\r\n        \"2018-05-01\",\r\n        \"2018-03-01-preview\",\r\n        \"2017-10-01\",\r\n        \"2017-09-15-preview\",\r\n        \"2017-09-01\",\r\n        \"2016-04-01\",\r\n        \"2015-05-04-preview\"\r\n      ]\r\n    },\r\n    {\r\n      \"resourceType\": \"dnszones/CNAME\",\r\n      \"locations\": [\r\n        \"global\"\r\n      ],\r\n      \"apiVersions\": [\r\n        \"2018-05-01\",\r\n        \"2018-03-01-preview\",\r\n        \"2017-10-01\",\r\n        \"2017-09-15-preview\",\r\n        \"2017-09-01\",\r\n        \"2016-04-01\",\r\n        \"2015-05-04-preview\"\r\n      ]\r\n    },\r\n    {\r\n      \"resourceType\": \"dnszones/PTR\",\r\n      \"locations\": [\r\n        \"global\"\r\n      ],\r\n      \"apiVersions\": [\r\n        \"2018-05-01\",\r\n        \"2018-03-01-preview\",\r\n        \"2017-10-01\",\r\n        \"2017-09-15-preview\",\r\n        \"2017-09-01\",\r\n        \"2016-04-01\",\r\n        \"2015-05-04-preview\"\r\n      ]\r\n    },\r\n    {\r\n      \"resourceType\": \"dnszones/MX\",\r\n      \"locations\": [\r\n        \"global\"\r\n      ],\r\n      \"apiVersions\": [\r\n        \"2018-05-01\",\r\n        \"2018-03-01-preview\",\r\n        \"2017-10-01\",\r\n        \"2017-09-15-preview\",\r\n        \"2017-09-01\",\r\n        \"2016-04-01\",\r\n        \"2015-05-04-preview\"\r\n      ]\r\n    },\r\n    {\r\n      \"resourceType\": \"dnszones/TXT\",\r\n      \"locations\": [\r\n        \"global\"\r\n      ],\r\n      \"apiVersions\": [\r\n        \"2018-05-01\",\r\n        \"2018-03-01-preview\",\r\n        \"2017-10-01\",\r\n        \"2017-09-15-preview\",\r\n        \"2017-09-01\",\r\n        \"2016-04-01\",\r\n        \"2015-05-04-preview\"\r\n      ]\r\n    },\r\n    {\r\n      \"resourceType\": \"dnszones/SRV\",\r\n      \"locations\": [\r\n        \"global\"\r\n      ],\r\n      \"apiVersions\": [\r\n        \"2018-05-01\",\r\n        \"2018-03-01-preview\",\r\n        \"2017-10-01\",\r\n        \"2017-09-15-preview\",\r\n        \"2017-09-01\",\r\n        \"2016-04-01\",\r\n        \"2015-05-04-preview\"\r\n      ]\r\n    },\r\n    {\r\n      \"resourceType\": \"dnszones/SOA\",\r\n      \"locations\": [\r\n        \"global\"\r\n      ],\r\n      \"apiVersions\": [\r\n        \"2018-05-01\",\r\n        \"2018-03-01-preview\",\r\n        \"2017-10-01\",\r\n        \"2017-09-15-preview\",\r\n        \"2017-09-01\",\r\n        \"2016-04-01\",\r\n        \"2015-05-04-preview\"\r\n      ]\r\n    },\r\n    {\r\n      \"resourceType\": \"dnszones/NS\",\r\n      \"locations\": [\r\n        \"global\"\r\n      ],\r\n      \"apiVersions\": [\r\n        \"2018-05-01\",\r\n        \"2018-03-01-preview\",\r\n        \"2017-10-01\",\r\n        \"2017-09-15-preview\",\r\n        \"2017-09-01\",\r\n        \"2016-04-01\",\r\n        \"2015-05-04-preview\"\r\n      ]\r\n    },\r\n    {\r\n      \"resourceType\": \"dnszones/CAA\",\r\n      \"locations\": [\r\n        \"global\"\r\n      ],\r\n      \"apiVersions\": [\r\n        \"2018-05-01\",\r\n        \"2018-03-01-preview\",\r\n        \"2017-10-01\",\r\n        \"2017-09-15-preview\",\r\n        \"2017-09-01\"\r\n      ]\r\n    },\r\n    {\r\n      \"resourceType\": \"dnszones/recordsets\",\r\n      \"locations\": [\r\n        \"global\"\r\n      ],\r\n      \"apiVersions\": [\r\n        \"2018-05-01\",\r\n        \"2018-03-01-preview\",\r\n        \"2017-10-01\",\r\n        \"2017-09-15-preview\",\r\n        \"2017-09-01\",\r\n        \"2016-04-01\",\r\n        \"2015-05-04-preview\"\r\n      ]\r\n    },\r\n    {\r\n      \"resourceType\": \"dnszones/all\",\r\n      \"locations\": [\r\n        \"global\"\r\n      ],\r\n      \"apiVersions\": [\r\n        \"2018-05-01\",\r\n        \"2018-03-01-preview\",\r\n        \"2017-10-01\",\r\n        \"2017-09-15-preview\",\r\n        \"2017-09-01\",\r\n        \"2016-04-01\",\r\n        \"2015-05-04-preview\"\r\n      ]\r\n    },\r\n    {\r\n      \"resourceType\": \"trafficmanagerprofiles\",\r\n      \"locations\": [\r\n        \"global\"\r\n      ],\r\n      \"apiVersions\": [\r\n        \"2018-04-01\",\r\n        \"2018-03-01\",\r\n        \"2018-02-01\",\r\n        \"2017-05-01\",\r\n        \"2017-03-01\",\r\n        \"2015-11-01\",\r\n        \"2015-04-28-preview\"\r\n      ],\r\n      \"capabilities\": \"CrossResourceGroupResourceMove, CrossSubscriptionResourceMove\"\r\n    },\r\n    {\r\n      \"resourceType\": \"trafficmanagerprofiles/heatMaps\",\r\n      \"locations\": [\r\n        \"global\"\r\n      ],\r\n      \"apiVersions\": [\r\n        \"2018-04-01\",\r\n        \"2018-03-01\",\r\n        \"2018-02-01\",\r\n        \"2017-09-01-preview\"\r\n      ]\r\n    },\r\n    {\r\n      \"resourceType\": \"checkTrafficManagerNameAvailability\",\r\n      \"locations\": [\r\n        \"global\"\r\n      ],\r\n      \"apiVersions\": [\r\n        \"2018-04-01\",\r\n        \"2018-03-01\",\r\n        \"2018-02-01\",\r\n        \"2017-05-01\",\r\n        \"2017-03-01\",\r\n        \"2015-11-01\",\r\n        \"2015-04-28-preview\"\r\n      ]\r\n    },\r\n    {\r\n      \"resourceType\": \"trafficManagerUserMetricsKeys\",\r\n      \"locations\": [\r\n        \"global\"\r\n      ],\r\n      \"apiVersions\": [\r\n        \"2018-04-01\",\r\n        \"2017-09-01-preview\"\r\n      ]\r\n    },\r\n    {\r\n      \"resourceType\": \"trafficManagerGeographicHierarchies\",\r\n      \"locations\": [\r\n        \"global\"\r\n      ],\r\n      \"apiVersions\": [\r\n        \"2018-04-01\",\r\n        \"2018-03-01\",\r\n        \"2018-02-01\",\r\n        \"2017-05-01\",\r\n        \"2017-03-01\"\r\n      ]\r\n    },\r\n    {\r\n      \"resourceType\": \"expressRouteCircuits\",\r\n      \"locations\": [\r\n        \"West US\",\r\n        \"East US\",\r\n        \"North Europe\",\r\n        \"West Europe\",\r\n        \"East Asia\",\r\n        \"Southeast Asia\",\r\n        \"North Central US\",\r\n        \"South Central US\",\r\n        \"Central US\",\r\n        \"East US 2\",\r\n        \"Japan East\",\r\n        \"Japan West\",\r\n        \"Brazil South\",\r\n        \"Australia East\",\r\n        \"Australia Southeast\",\r\n        \"Central India\",\r\n        \"South India\",\r\n        \"West India\",\r\n        \"Canada Central\",\r\n        \"Canada East\",\r\n        \"West Central US\",\r\n        \"West US 2\",\r\n        \"UK West\",\r\n        \"UK South\",\r\n        \"Korea Central\",\r\n        \"Korea South\",\r\n        \"France Central\",\r\n        \"France South\",\r\n        \"Australia Central\",\r\n        \"Australia Central 2\"\r\n      ],\r\n      \"apiVersions\": [\r\n        \"2018-08-01\",\r\n        \"2018-07-01\",\r\n        \"2018-06-01\",\r\n        \"2018-05-01\",\r\n        \"2018-04-01\",\r\n        \"2018-03-01\",\r\n        \"2018-02-01\",\r\n        \"2018-01-01\",\r\n        \"2017-11-01\",\r\n        \"2017-10-01\",\r\n        \"2017-09-01\",\r\n        \"2017-08-01\",\r\n        \"2017-06-01\",\r\n        \"2017-04-01\",\r\n        \"2017-03-01\",\r\n        \"2016-12-01\",\r\n        \"2016-11-01\",\r\n        \"2016-10-01\",\r\n        \"2016-09-01\",\r\n        \"2016-08-01\",\r\n        \"2016-07-01\",\r\n        \"2016-06-01\",\r\n        \"2016-03-30\",\r\n        \"2015-06-15\",\r\n        \"2015-05-01-preview\",\r\n        \"2014-12-01-preview\"\r\n      ],\r\n      \"capabilities\": \"None\"\r\n    },\r\n    {\r\n      \"resourceType\": \"expressRouteServiceProviders\",\r\n      \"locations\": [],\r\n      \"apiVersions\": [\r\n        \"2018-08-01\",\r\n        \"2018-07-01\",\r\n        \"2018-06-01\",\r\n        \"2018-05-01\",\r\n        \"2018-04-01\",\r\n        \"2018-03-01\",\r\n        \"2018-02-01\",\r\n        \"2018-01-01\",\r\n        \"2017-11-01\",\r\n        \"2017-10-01\",\r\n        \"2017-09-01\",\r\n        \"2017-08-01\",\r\n        \"2017-06-01\",\r\n        \"2017-04-01\",\r\n        \"2017-03-01\",\r\n        \"2016-12-01\",\r\n        \"2016-11-01\",\r\n        \"2016-10-01\",\r\n        \"2016-09-01\",\r\n        \"2016-08-01\",\r\n        \"2016-07-01\",\r\n        \"2016-06-01\",\r\n        \"2016-03-30\",\r\n        \"2015-06-15\",\r\n        \"2015-05-01-preview\",\r\n        \"2014-12-01-preview\"\r\n      ]\r\n    },\r\n    {\r\n      \"resourceType\": \"applicationGatewayAvailableWafRuleSets\",\r\n      \"locations\": [],\r\n      \"apiVersions\": [\r\n        \"2018-08-01\",\r\n        \"2018-07-01\",\r\n        \"2018-06-01\",\r\n        \"2018-05-01\",\r\n        \"2018-04-01\",\r\n        \"2018-03-01\",\r\n        \"2018-02-01\",\r\n        \"2018-01-01\",\r\n        \"2017-11-01\",\r\n        \"2017-10-01\",\r\n        \"2017-09-01\",\r\n        \"2017-08-01\",\r\n        \"2017-06-01\",\r\n        \"2017-04-01\",\r\n        \"2017-03-01\"\r\n      ]\r\n    },\r\n    {\r\n      \"resourceType\": \"applicationGatewayAvailableSslOptions\",\r\n      \"locations\": [],\r\n      \"apiVersions\": [\r\n        \"2018-08-01\",\r\n        \"2018-07-01\",\r\n        \"2018-06-01\",\r\n        \"2018-05-01\",\r\n        \"2018-04-01\",\r\n        \"2018-03-01\",\r\n        \"2018-02-01\",\r\n        \"2018-01-01\",\r\n        \"2017-11-01\",\r\n        \"2017-10-01\",\r\n        \"2017-09-01\",\r\n        \"2017-08-01\",\r\n        \"2017-06-01\"\r\n      ]\r\n    },\r\n    {\r\n      \"resourceType\": \"routeFilters\",\r\n      \"locations\": [\r\n        \"West US\",\r\n        \"East US\",\r\n        \"North Europe\",\r\n        \"West Europe\",\r\n        \"East Asia\",\r\n        \"Southeast Asia\",\r\n        \"North Central US\",\r\n        \"South Central US\",\r\n        \"Central US\",\r\n        \"East US 2\",\r\n        \"Japan East\",\r\n        \"Japan West\",\r\n        \"Brazil South\",\r\n        \"Australia East\",\r\n        \"Australia Southeast\",\r\n        \"Central India\",\r\n        \"South India\",\r\n        \"West India\",\r\n        \"Canada Central\",\r\n        \"Canada East\",\r\n        \"West Central US\",\r\n        \"West US 2\",\r\n        \"UK West\",\r\n        \"UK South\",\r\n        \"Korea Central\",\r\n        \"Korea South\",\r\n        \"France Central\",\r\n        \"France South\",\r\n        \"Australia Central\",\r\n        \"Australia Central 2\"\r\n      ],\r\n      \"apiVersions\": [\r\n        \"2018-08-01\",\r\n        \"2018-07-01\",\r\n        \"2018-06-01\",\r\n        \"2018-05-01\",\r\n        \"2018-04-01\",\r\n        \"2018-03-01\",\r\n        \"2018-02-01\",\r\n        \"2018-01-01\",\r\n        \"2017-11-01\",\r\n        \"2017-10-01\",\r\n        \"2017-09-01\",\r\n        \"2017-08-01\",\r\n        \"2017-06-01\",\r\n        \"2017-04-01\",\r\n        \"2017-03-01\",\r\n        \"2016-12-01\"\r\n      ],\r\n      \"capabilities\": \"None\"\r\n    },\r\n    {\r\n      \"resourceType\": \"bgpServiceCommunities\",\r\n      \"locations\": [],\r\n      \"apiVersions\": [\r\n        \"2018-08-01\",\r\n        \"2018-07-01\",\r\n        \"2018-06-01\",\r\n        \"2018-05-01\",\r\n        \"2018-04-01\",\r\n        \"2018-03-01\",\r\n        \"2018-02-01\",\r\n        \"2018-01-01\",\r\n        \"2017-11-01\",\r\n        \"2017-10-01\",\r\n        \"2017-09-01\",\r\n        \"2017-08-01\",\r\n        \"2017-06-01\",\r\n        \"2017-04-01\",\r\n        \"2017-03-01\",\r\n        \"2016-12-01\"\r\n      ]\r\n    },\r\n    {\r\n      \"resourceType\": \"expressRoutePortsLocations\",\r\n      \"locations\": [],\r\n      \"apiVersions\": [\r\n        \"2018-08-01\"\r\n      ]\r\n    },\r\n    {\r\n      \"resourceType\": \"expressRoutePorts\",\r\n      \"locations\": [\r\n        \"West US\",\r\n        \"East US\",\r\n        \"North Europe\",\r\n        \"West Europe\",\r\n        \"East Asia\",\r\n        \"Southeast Asia\",\r\n        \"North Central US\",\r\n        \"South Central US\",\r\n        \"Central US\",\r\n        \"East US 2\",\r\n        \"Japan East\",\r\n        \"Japan West\",\r\n        \"Brazil South\",\r\n        \"Australia East\",\r\n        \"Australia Southeast\",\r\n        \"Central India\",\r\n        \"South India\",\r\n        \"West India\",\r\n        \"Canada Central\",\r\n        \"Canada East\",\r\n        \"West Central US\",\r\n        \"West US 2\",\r\n        \"UK West\",\r\n        \"UK South\",\r\n        \"Korea Central\",\r\n        \"Korea South\",\r\n        \"France Central\",\r\n        \"France South\",\r\n        \"Australia Central\",\r\n        \"Australia Central 2\"\r\n      ],\r\n      \"apiVersions\": [\r\n        \"2018-08-01\",\r\n        \"2018-07-01\"\r\n      ],\r\n      \"capabilities\": \"None\"\r\n    },\r\n    {\r\n      \"resourceType\": \"azureFirewalls\",\r\n      \"locations\": [\r\n        \"West US\",\r\n        \"East US\",\r\n        \"North Europe\",\r\n        \"West Europe\",\r\n        \"East Asia\",\r\n        \"Southeast Asia\",\r\n        \"North Central US\",\r\n        \"South Central US\",\r\n        \"Central US\",\r\n        \"East US 2\",\r\n        \"Brazil South\",\r\n        \"Australia East\",\r\n        \"Australia Southeast\",\r\n        \"Central India\",\r\n        \"South India\",\r\n        \"West India\",\r\n        \"Canada Central\",\r\n        \"Canada East\",\r\n        \"West Central US\",\r\n        \"West US 2\",\r\n        \"UK West\",\r\n        \"UK South\",\r\n        \"France Central\",\r\n        \"France South\",\r\n        \"Australia Central\",\r\n        \"Australia Central 2\"\r\n      ],\r\n      \"apiVersions\": [\r\n        \"2018-08-01\",\r\n        \"2018-07-01\",\r\n        \"2018-06-01\",\r\n        \"2018-05-01\",\r\n        \"2018-04-01\"\r\n      ],\r\n      \"capabilities\": \"CrossResourceGroupResourceMove, CrossSubscriptionResourceMove\"\r\n    },\r\n    {\r\n      \"resourceType\": \"azureFirewallFqdnTags\",\r\n      \"locations\": [],\r\n      \"apiVersions\": [\r\n        \"2018-08-01\"\r\n      ]\r\n    },\r\n    {\r\n      \"resourceType\": \"virtualNetworkTaps\",\r\n      \"locations\": [\r\n        \"West US\",\r\n        \"East US\",\r\n        \"North Europe\",\r\n        \"West Europe\",\r\n        \"East Asia\",\r\n        \"Southeast Asia\",\r\n        \"North Central US\",\r\n        \"South Central US\",\r\n        \"Central US\",\r\n        \"East US 2\",\r\n        \"Japan East\",\r\n        \"Japan West\",\r\n        \"Brazil South\",\r\n        \"Australia East\",\r\n        \"Australia Southeast\",\r\n        \"Central India\",\r\n        \"South India\",\r\n        \"West India\",\r\n        \"Canada Central\",\r\n        \"Canada East\",\r\n        \"West Central US\",\r\n        \"West US 2\",\r\n        \"UK West\",\r\n        \"UK South\",\r\n        \"Korea Central\",\r\n        \"Korea South\",\r\n        \"France Central\",\r\n        \"France South\",\r\n        \"Australia Central\",\r\n        \"Australia Central 2\"\r\n      ],\r\n      \"apiVersions\": [\r\n        \"2018-08-01\"\r\n      ],\r\n      \"capabilities\": \"None\"\r\n    },\r\n    {\r\n      \"resourceType\": \"ddosProtectionPlans\",\r\n      \"locations\": [\r\n        \"West US\",\r\n        \"East US\",\r\n        \"North Europe\",\r\n        \"West Europe\",\r\n        \"East Asia\",\r\n        \"Southeast Asia\",\r\n        \"North Central US\",\r\n        \"South Central US\",\r\n        \"Central US\",\r\n        \"East US 2\",\r\n        \"Japan East\",\r\n        \"Japan West\",\r\n        \"Brazil South\",\r\n        \"Australia East\",\r\n        \"Australia Southeast\",\r\n        \"Central India\",\r\n        \"South India\",\r\n        \"West India\",\r\n        \"Canada Central\",\r\n        \"Canada East\",\r\n        \"West Central US\",\r\n        \"West US 2\",\r\n        \"UK West\",\r\n        \"UK South\",\r\n        \"Korea Central\",\r\n        \"Korea South\",\r\n        \"France Central\",\r\n        \"France South\",\r\n        \"Australia Central\",\r\n        \"Australia Central 2\"\r\n      ],\r\n      \"apiVersions\": [\r\n        \"2018-08-01\",\r\n        \"2018-07-01\",\r\n        \"2018-06-01\",\r\n        \"2018-05-01\",\r\n        \"2018-04-01\",\r\n        \"2018-03-01\",\r\n        \"2018-02-01\"\r\n      ],\r\n      \"capabilities\": \"None\"\r\n    },\r\n    {\r\n      \"resourceType\": \"networkProfiles\",\r\n      \"locations\": [\r\n        \"West US\",\r\n        \"East US\",\r\n        \"North Europe\",\r\n        \"West Europe\",\r\n        \"East Asia\",\r\n        \"Southeast Asia\",\r\n        \"North Central US\",\r\n        \"South Central US\",\r\n        \"Central US\",\r\n        \"East US 2\",\r\n        \"Japan East\",\r\n        \"Japan West\",\r\n        \"Brazil South\",\r\n        \"Australia East\",\r\n        \"Australia Southeast\",\r\n        \"Central India\",\r\n        \"South India\",\r\n        \"West India\",\r\n        \"Canada Central\",\r\n        \"Canada East\",\r\n        \"West Central US\",\r\n        \"West US 2\",\r\n        \"UK West\",\r\n        \"UK South\",\r\n        \"Korea Central\",\r\n        \"Korea South\",\r\n        \"France Central\",\r\n        \"France South\",\r\n        \"Australia Central\",\r\n        \"Australia Central 2\"\r\n      ],\r\n      \"apiVersions\": [\r\n        \"2018-08-01\",\r\n        \"2018-07-01\",\r\n        \"2018-06-01\",\r\n        \"2018-05-01\"\r\n      ],\r\n      \"capabilities\": \"None\"\r\n    },\r\n    {\r\n      \"resourceType\": \"checkFrontdoorNameAvailability\",\r\n      \"locations\": [\r\n        \"global\",\r\n        \"Central US\",\r\n        \"East US\",\r\n        \"East US 2\",\r\n        \"North Central US\",\r\n        \"South Central US\",\r\n        \"West US\",\r\n        \"North Europe\",\r\n        \"West Europe\",\r\n        \"East Asia\",\r\n        \"Southeast Asia\",\r\n        \"Japan East\",\r\n        \"Japan West\",\r\n        \"Brazil South\",\r\n        \"Australia East\",\r\n        \"Australia Southeast\"\r\n      ],\r\n      \"apiVersions\": [\r\n        \"2018-08-01\"\r\n      ]\r\n    },\r\n    {\r\n      \"resourceType\": \"locations/bareMetalTenants\",\r\n      \"locations\": [\r\n        \"West Central US\"\r\n      ],\r\n      \"apiVersions\": [\r\n        \"2018-08-01\",\r\n        \"2018-07-01\"\r\n      ]\r\n    },\r\n    {\r\n      \"resourceType\": \"secureGateways\",\r\n      \"locations\": [\r\n        \"West US\",\r\n        \"East US\",\r\n        \"North Europe\",\r\n        \"West Europe\",\r\n        \"North Central US\",\r\n        \"South Central US\",\r\n        \"Central US\",\r\n        \"East US 2\",\r\n        \"West Central US\",\r\n        \"West US 2\",\r\n        \"UK West\",\r\n        \"UK South\",\r\n        \"Central US EUAP\",\r\n        \"East US 2 EUAP\"\r\n      ],\r\n      \"apiVersions\": [\r\n        \"2018-08-01\",\r\n        \"2018-07-01\",\r\n        \"2018-06-01\",\r\n        \"2018-05-01\",\r\n        \"2018-04-01\",\r\n        \"2018-03-01\",\r\n        \"2018-02-01\",\r\n        \"2018-01-01\"\r\n      ],\r\n      \"capabilities\": \"CrossResourceGroupResourceMove, CrossSubscriptionResourceMove\"\r\n    }\r\n  ],\r\n  \"registrationState\": \"Registered\"\r\n}",
      "ResponseHeaders": {
        "Content-Length": [
          "35728"
        ],
        "Content-Type": [
          "application/json; charset=utf-8"
        ],
        "Expires": [
          "-1"
        ],
        "Pragma": [
          "no-cache"
        ],
        "x-ms-ratelimit-remaining-subscription-reads": [
          "11873"
        ],
        "x-ms-request-id": [
          "5c7bf569-26d8-4cae-b9c6-ca490c7106fa"
        ],
        "x-ms-correlation-request-id": [
          "5c7bf569-26d8-4cae-b9c6-ca490c7106fa"
        ],
        "x-ms-routing-request-id": [
          "BRAZILUS:20180908T050633Z:5c7bf569-26d8-4cae-b9c6-ca490c7106fa"
        ],
        "Strict-Transport-Security": [
          "max-age=31536000; includeSubDomains"
        ],
        "X-Content-Type-Options": [
          "nosniff"
        ],
        "Cache-Control": [
          "no-cache"
        ],
        "Date": [
          "Sat, 08 Sep 2018 05:06:33 GMT"
        ]
      },
      "StatusCode": 200
    },
    {
      "RequestUri": "/subscriptions/d2ad5196-2292-4080-b209-ce4399b0a807/resourcegroups/ps8930?api-version=2016-09-01",
      "EncodedRequestUri": "L3N1YnNjcmlwdGlvbnMvZDJhZDUxOTYtMjI5Mi00MDgwLWIyMDktY2U0Mzk5YjBhODA3L3Jlc291cmNlZ3JvdXBzL3BzODkzMD9hcGktdmVyc2lvbj0yMDE2LTA5LTAx",
=======
      "RequestUri": "/subscriptions/947d47b4-7883-4bb9-9d85-c5e8e2f572ce/resourcegroups/ps4365?api-version=2016-09-01",
      "EncodedRequestUri": "L3N1YnNjcmlwdGlvbnMvOTQ3ZDQ3YjQtNzg4My00YmI5LTlkODUtYzVlOGUyZjU3MmNlL3Jlc291cmNlZ3JvdXBzL3BzNDM2NT9hcGktdmVyc2lvbj0yMDE2LTA5LTAx",
>>>>>>> f160aee6
      "RequestMethod": "PUT",
      "RequestBody": "{\r\n  \"location\": \"westcentralus\"\r\n}",
      "RequestHeaders": {
        "Content-Type": [
          "application/json; charset=utf-8"
        ],
        "Content-Length": [
          "35"
        ],
        "x-ms-client-request-id": [
<<<<<<< HEAD
          "204f16bf-2f3a-4342-8572-37d204fb9f3f"
=======
          "036a9d1f-3335-4ffa-9841-3518afcc87cf"
>>>>>>> f160aee6
        ],
        "accept-language": [
          "en-US"
        ],
        "User-Agent": [
<<<<<<< HEAD
          "FxVersion/4.7.3132.0",
          "OSName/Windows10Enterprise",
          "OSVersion/6.3.17134",
          "Microsoft.Azure.Management.Internal.Resources.ResourceManagementClient/4.1.0"
        ]
      },
      "ResponseBody": "{\r\n  \"id\": \"/subscriptions/d2ad5196-2292-4080-b209-ce4399b0a807/resourceGroups/ps8930\",\r\n  \"name\": \"ps8930\",\r\n  \"location\": \"westus\",\r\n  \"properties\": {\r\n    \"provisioningState\": \"Succeeded\"\r\n  }\r\n}",
=======
          "FxVersion/4.7.3133.0",
          "OSName/Windows8.1Enterprise",
          "OSVersion/6.3.9600",
          "Microsoft.Azure.Management.Internal.Resources.ResourceManagementClient/4.1.0"
        ]
      },
      "ResponseBody": "{\r\n  \"id\": \"/subscriptions/947d47b4-7883-4bb9-9d85-c5e8e2f572ce/resourceGroups/ps4365\",\r\n  \"name\": \"ps4365\",\r\n  \"location\": \"westcentralus\",\r\n  \"properties\": {\r\n    \"provisioningState\": \"Succeeded\"\r\n  }\r\n}",
>>>>>>> f160aee6
      "ResponseHeaders": {
        "Content-Length": [
          "172"
        ],
        "Content-Type": [
          "application/json; charset=utf-8"
        ],
        "Expires": [
          "-1"
        ],
        "Pragma": [
          "no-cache"
        ],
        "x-ms-ratelimit-remaining-subscription-writes": [
<<<<<<< HEAD
          "1183"
        ],
        "x-ms-request-id": [
          "dc3a1814-3f09-4d5d-910e-8285550458b6"
        ],
        "x-ms-correlation-request-id": [
          "dc3a1814-3f09-4d5d-910e-8285550458b6"
        ],
        "x-ms-routing-request-id": [
          "BRAZILUS:20180908T050634Z:dc3a1814-3f09-4d5d-910e-8285550458b6"
=======
          "1187"
        ],
        "x-ms-request-id": [
          "eacff88a-976c-4352-ab2a-d84afc8470b6"
        ],
        "x-ms-correlation-request-id": [
          "eacff88a-976c-4352-ab2a-d84afc8470b6"
        ],
        "x-ms-routing-request-id": [
          "BRAZILUS:20180910T130322Z:eacff88a-976c-4352-ab2a-d84afc8470b6"
>>>>>>> f160aee6
        ],
        "Strict-Transport-Security": [
          "max-age=31536000; includeSubDomains"
        ],
        "X-Content-Type-Options": [
          "nosniff"
        ],
        "Cache-Control": [
          "no-cache"
        ],
        "Date": [
<<<<<<< HEAD
          "Sat, 08 Sep 2018 05:06:33 GMT"
=======
          "Mon, 10 Sep 2018 13:03:21 GMT"
>>>>>>> f160aee6
        ]
      },
      "StatusCode": 201
    },
    {
<<<<<<< HEAD
      "RequestUri": "/subscriptions/d2ad5196-2292-4080-b209-ce4399b0a807/resourceGroups/ps8930/providers/Microsoft.Network/virtualNetworks/ps2770?api-version=2018-08-01",
      "EncodedRequestUri": "L3N1YnNjcmlwdGlvbnMvZDJhZDUxOTYtMjI5Mi00MDgwLWIyMDktY2U0Mzk5YjBhODA3L3Jlc291cmNlR3JvdXBzL3BzODkzMC9wcm92aWRlcnMvTWljcm9zb2Z0Lk5ldHdvcmsvdmlydHVhbE5ldHdvcmtzL3BzMjc3MD9hcGktdmVyc2lvbj0yMDE4LTA4LTAx",
=======
      "RequestUri": "/subscriptions/947d47b4-7883-4bb9-9d85-c5e8e2f572ce/resourceGroups/ps4365/providers/Microsoft.Network/virtualNetworks/ps1725?api-version=2018-08-01",
      "EncodedRequestUri": "L3N1YnNjcmlwdGlvbnMvOTQ3ZDQ3YjQtNzg4My00YmI5LTlkODUtYzVlOGUyZjU3MmNlL3Jlc291cmNlR3JvdXBzL3BzNDM2NS9wcm92aWRlcnMvTWljcm9zb2Z0Lk5ldHdvcmsvdmlydHVhbE5ldHdvcmtzL3BzMTcyNT9hcGktdmVyc2lvbj0yMDE4LTA4LTAx",
>>>>>>> f160aee6
      "RequestMethod": "GET",
      "RequestBody": "",
      "RequestHeaders": {
        "x-ms-client-request-id": [
<<<<<<< HEAD
          "204b3e7f-05ea-43f9-8200-d45004d3001f"
=======
          "1f9ff67d-0f9b-4d1f-bda8-61e0db4881f8"
>>>>>>> f160aee6
        ],
        "accept-language": [
          "en-US"
        ],
        "User-Agent": [
<<<<<<< HEAD
          "FxVersion/4.7.3132.0",
          "OSName/Windows10Enterprise",
          "OSVersion/6.3.17134",
          "Microsoft.Azure.Management.Network.NetworkManagementClient/19.3.0.0"
        ]
      },
      "ResponseBody": "{\r\n  \"error\": {\r\n    \"code\": \"ResourceNotFound\",\r\n    \"message\": \"The Resource 'Microsoft.Network/virtualNetworks/ps2770' under resource group 'ps8930' was not found.\"\r\n  }\r\n}",
=======
          "FxVersion/4.7.3133.0",
          "OSName/Windows8.1Enterprise",
          "OSVersion/6.3.9600",
          "Microsoft.Azure.Management.Network.NetworkManagementClient/20.0.0.0"
        ]
      },
      "ResponseBody": "{\r\n  \"error\": {\r\n    \"code\": \"ResourceNotFound\",\r\n    \"message\": \"The Resource 'Microsoft.Network/virtualNetworks/ps1725' under resource group 'ps4365' was not found.\"\r\n  }\r\n}",
>>>>>>> f160aee6
      "ResponseHeaders": {
        "Content-Length": [
          "150"
        ],
        "Content-Type": [
          "application/json; charset=utf-8"
        ],
        "Expires": [
          "-1"
        ],
        "Pragma": [
          "no-cache"
        ],
        "x-ms-failure-cause": [
          "gateway"
        ],
        "x-ms-request-id": [
<<<<<<< HEAD
          "636404e0-1b86-4555-b358-244765638317"
        ],
        "x-ms-correlation-request-id": [
          "636404e0-1b86-4555-b358-244765638317"
        ],
        "x-ms-routing-request-id": [
          "BRAZILUS:20180908T050634Z:636404e0-1b86-4555-b358-244765638317"
=======
          "3b16e75a-50e5-4625-8bf8-01b693b852f7"
        ],
        "x-ms-correlation-request-id": [
          "3b16e75a-50e5-4625-8bf8-01b693b852f7"
        ],
        "x-ms-routing-request-id": [
          "BRAZILUS:20180910T130323Z:3b16e75a-50e5-4625-8bf8-01b693b852f7"
>>>>>>> f160aee6
        ],
        "Strict-Transport-Security": [
          "max-age=31536000; includeSubDomains"
        ],
        "X-Content-Type-Options": [
          "nosniff"
        ],
        "Cache-Control": [
          "no-cache"
        ],
        "Date": [
<<<<<<< HEAD
          "Sat, 08 Sep 2018 05:06:34 GMT"
=======
          "Mon, 10 Sep 2018 13:03:22 GMT"
>>>>>>> f160aee6
        ]
      },
      "StatusCode": 404
    },
    {
<<<<<<< HEAD
      "RequestUri": "/subscriptions/d2ad5196-2292-4080-b209-ce4399b0a807/resourceGroups/ps8930/providers/Microsoft.Network/virtualNetworks/ps2770?api-version=2018-08-01",
      "EncodedRequestUri": "L3N1YnNjcmlwdGlvbnMvZDJhZDUxOTYtMjI5Mi00MDgwLWIyMDktY2U0Mzk5YjBhODA3L3Jlc291cmNlR3JvdXBzL3BzODkzMC9wcm92aWRlcnMvTWljcm9zb2Z0Lk5ldHdvcmsvdmlydHVhbE5ldHdvcmtzL3BzMjc3MD9hcGktdmVyc2lvbj0yMDE4LTA4LTAx",
=======
      "RequestUri": "/subscriptions/947d47b4-7883-4bb9-9d85-c5e8e2f572ce/resourceGroups/ps4365/providers/Microsoft.Network/virtualNetworks/ps1725?api-version=2018-08-01",
      "EncodedRequestUri": "L3N1YnNjcmlwdGlvbnMvOTQ3ZDQ3YjQtNzg4My00YmI5LTlkODUtYzVlOGUyZjU3MmNlL3Jlc291cmNlR3JvdXBzL3BzNDM2NS9wcm92aWRlcnMvTWljcm9zb2Z0Lk5ldHdvcmsvdmlydHVhbE5ldHdvcmtzL3BzMTcyNT9hcGktdmVyc2lvbj0yMDE4LTA4LTAx",
>>>>>>> f160aee6
      "RequestMethod": "GET",
      "RequestBody": "",
      "RequestHeaders": {
        "User-Agent": [
<<<<<<< HEAD
          "FxVersion/4.7.3132.0",
          "OSName/Windows10Enterprise",
          "OSVersion/6.3.17134",
          "Microsoft.Azure.Management.Network.NetworkManagementClient/19.3.0.0"
        ]
      },
      "ResponseBody": "{\r\n  \"name\": \"ps2770\",\r\n  \"id\": \"/subscriptions/d2ad5196-2292-4080-b209-ce4399b0a807/resourceGroups/ps8930/providers/Microsoft.Network/virtualNetworks/ps2770\",\r\n  \"etag\": \"W/\\\"6442edd6-7f9b-424c-bbba-e1290815fced\\\"\",\r\n  \"type\": \"Microsoft.Network/virtualNetworks\",\r\n  \"location\": \"westus\",\r\n  \"properties\": {\r\n    \"provisioningState\": \"Succeeded\",\r\n    \"resourceGuid\": \"35ab2af5-c49e-407a-9629-e983fc9e7142\",\r\n    \"addressSpace\": {\r\n      \"addressPrefixes\": [\r\n        \"10.0.0.0/8\"\r\n      ]\r\n    },\r\n    \"subnets\": [\r\n      {\r\n        \"name\": \"ps2770\",\r\n        \"id\": \"/subscriptions/d2ad5196-2292-4080-b209-ce4399b0a807/resourceGroups/ps8930/providers/Microsoft.Network/virtualNetworks/ps2770/subnets/ps2770\",\r\n        \"etag\": \"W/\\\"6442edd6-7f9b-424c-bbba-e1290815fced\\\"\",\r\n        \"properties\": {\r\n          \"provisioningState\": \"Succeeded\",\r\n          \"addressPrefix\": \"10.0.1.0/24\",\r\n          \"serviceEndpoints\": [],\r\n          \"delegations\": []\r\n        },\r\n        \"type\": \"Microsoft.Network/virtualNetworks/subnets\"\r\n      }\r\n    ],\r\n    \"virtualNetworkPeerings\": [],\r\n    \"enableDdosProtection\": false,\r\n    \"enableVmProtection\": false\r\n  }\r\n}",
      "ResponseHeaders": {
        "Content-Length": [
          "1152"
=======
          "FxVersion/4.7.3133.0",
          "OSName/Windows8.1Enterprise",
          "OSVersion/6.3.9600",
          "Microsoft.Azure.Management.Network.NetworkManagementClient/20.0.0.0"
        ]
      },
      "ResponseBody": "{\r\n  \"name\": \"ps1725\",\r\n  \"id\": \"/subscriptions/947d47b4-7883-4bb9-9d85-c5e8e2f572ce/resourceGroups/ps4365/providers/Microsoft.Network/virtualNetworks/ps1725\",\r\n  \"etag\": \"W/\\\"1924dc66-34d5-44a8-a99a-395787fbb7db\\\"\",\r\n  \"type\": \"Microsoft.Network/virtualNetworks\",\r\n  \"location\": \"westcentralus\",\r\n  \"properties\": {\r\n    \"provisioningState\": \"Succeeded\",\r\n    \"resourceGuid\": \"33514044-26e3-4d9f-9191-38464cee7203\",\r\n    \"addressSpace\": {\r\n      \"addressPrefixes\": [\r\n        \"10.0.0.0/8\"\r\n      ]\r\n    },\r\n    \"subnets\": [\r\n      {\r\n        \"name\": \"ps1725\",\r\n        \"id\": \"/subscriptions/947d47b4-7883-4bb9-9d85-c5e8e2f572ce/resourceGroups/ps4365/providers/Microsoft.Network/virtualNetworks/ps1725/subnets/ps1725\",\r\n        \"etag\": \"W/\\\"1924dc66-34d5-44a8-a99a-395787fbb7db\\\"\",\r\n        \"properties\": {\r\n          \"provisioningState\": \"Succeeded\",\r\n          \"addressPrefix\": \"10.0.1.0/24\",\r\n          \"serviceEndpoints\": [],\r\n          \"delegations\": []\r\n        },\r\n        \"type\": \"Microsoft.Network/virtualNetworks/subnets\"\r\n      }\r\n    ],\r\n    \"virtualNetworkPeerings\": [],\r\n    \"enableDdosProtection\": false,\r\n    \"enableVmProtection\": false\r\n  }\r\n}",
      "ResponseHeaders": {
        "Content-Length": [
          "1159"
>>>>>>> f160aee6
        ],
        "Content-Type": [
          "application/json; charset=utf-8"
        ],
        "Expires": [
          "-1"
        ],
        "Pragma": [
          "no-cache"
        ],
        "x-ms-request-id": [
<<<<<<< HEAD
          "d85ff034-ae5f-4647-9d54-0f568313eaa2"
        ],
        "x-ms-correlation-request-id": [
          "6b42d164-74d5-47d3-9509-92c7212d66e3"
=======
          "a9fa74d3-fcb9-41e8-9343-78feb0fb3d2b"
        ],
        "x-ms-correlation-request-id": [
          "66746083-6ece-4666-9f00-0c6c7ce3db1b"
>>>>>>> f160aee6
        ],
        "Strict-Transport-Security": [
          "max-age=31536000; includeSubDomains"
        ],
        "Cache-Control": [
          "no-cache"
        ],
        "ETag": [
<<<<<<< HEAD
          "W/\"6442edd6-7f9b-424c-bbba-e1290815fced\""
=======
          "W/\"1924dc66-34d5-44a8-a99a-395787fbb7db\""
>>>>>>> f160aee6
        ],
        "Server": [
          "Microsoft-HTTPAPI/2.0",
          "Microsoft-HTTPAPI/2.0"
        ],
        "x-ms-ratelimit-remaining-subscription-reads": [
<<<<<<< HEAD
          "11942"
        ],
        "x-ms-routing-request-id": [
          "BRAZILUS:20180908T050645Z:6b42d164-74d5-47d3-9509-92c7212d66e3"
=======
          "11896"
        ],
        "x-ms-routing-request-id": [
          "BRAZILUS:20180910T130334Z:66746083-6ece-4666-9f00-0c6c7ce3db1b"
>>>>>>> f160aee6
        ],
        "X-Content-Type-Options": [
          "nosniff"
        ],
        "Date": [
<<<<<<< HEAD
          "Sat, 08 Sep 2018 05:06:45 GMT"
=======
          "Mon, 10 Sep 2018 13:03:34 GMT"
>>>>>>> f160aee6
        ]
      },
      "StatusCode": 200
    },
    {
<<<<<<< HEAD
      "RequestUri": "/subscriptions/d2ad5196-2292-4080-b209-ce4399b0a807/resourceGroups/ps8930/providers/Microsoft.Network/virtualNetworks/ps2770?api-version=2018-08-01",
      "EncodedRequestUri": "L3N1YnNjcmlwdGlvbnMvZDJhZDUxOTYtMjI5Mi00MDgwLWIyMDktY2U0Mzk5YjBhODA3L3Jlc291cmNlR3JvdXBzL3BzODkzMC9wcm92aWRlcnMvTWljcm9zb2Z0Lk5ldHdvcmsvdmlydHVhbE5ldHdvcmtzL3BzMjc3MD9hcGktdmVyc2lvbj0yMDE4LTA4LTAx",
=======
      "RequestUri": "/subscriptions/947d47b4-7883-4bb9-9d85-c5e8e2f572ce/resourceGroups/ps4365/providers/Microsoft.Network/virtualNetworks/ps1725?api-version=2018-08-01",
      "EncodedRequestUri": "L3N1YnNjcmlwdGlvbnMvOTQ3ZDQ3YjQtNzg4My00YmI5LTlkODUtYzVlOGUyZjU3MmNlL3Jlc291cmNlR3JvdXBzL3BzNDM2NS9wcm92aWRlcnMvTWljcm9zb2Z0Lk5ldHdvcmsvdmlydHVhbE5ldHdvcmtzL3BzMTcyNT9hcGktdmVyc2lvbj0yMDE4LTA4LTAx",
>>>>>>> f160aee6
      "RequestMethod": "GET",
      "RequestBody": "",
      "RequestHeaders": {
        "x-ms-client-request-id": [
<<<<<<< HEAD
          "65722509-7689-49c2-8326-49b24b40d69f"
=======
          "09ad73b4-61ac-4e5f-9a8c-338295f83cda"
>>>>>>> f160aee6
        ],
        "accept-language": [
          "en-US"
        ],
        "User-Agent": [
<<<<<<< HEAD
          "FxVersion/4.7.3132.0",
          "OSName/Windows10Enterprise",
          "OSVersion/6.3.17134",
          "Microsoft.Azure.Management.Network.NetworkManagementClient/19.3.0.0"
        ]
      },
      "ResponseBody": "{\r\n  \"name\": \"ps2770\",\r\n  \"id\": \"/subscriptions/d2ad5196-2292-4080-b209-ce4399b0a807/resourceGroups/ps8930/providers/Microsoft.Network/virtualNetworks/ps2770\",\r\n  \"etag\": \"W/\\\"6442edd6-7f9b-424c-bbba-e1290815fced\\\"\",\r\n  \"type\": \"Microsoft.Network/virtualNetworks\",\r\n  \"location\": \"westus\",\r\n  \"properties\": {\r\n    \"provisioningState\": \"Succeeded\",\r\n    \"resourceGuid\": \"35ab2af5-c49e-407a-9629-e983fc9e7142\",\r\n    \"addressSpace\": {\r\n      \"addressPrefixes\": [\r\n        \"10.0.0.0/8\"\r\n      ]\r\n    },\r\n    \"subnets\": [\r\n      {\r\n        \"name\": \"ps2770\",\r\n        \"id\": \"/subscriptions/d2ad5196-2292-4080-b209-ce4399b0a807/resourceGroups/ps8930/providers/Microsoft.Network/virtualNetworks/ps2770/subnets/ps2770\",\r\n        \"etag\": \"W/\\\"6442edd6-7f9b-424c-bbba-e1290815fced\\\"\",\r\n        \"properties\": {\r\n          \"provisioningState\": \"Succeeded\",\r\n          \"addressPrefix\": \"10.0.1.0/24\",\r\n          \"serviceEndpoints\": [],\r\n          \"delegations\": []\r\n        },\r\n        \"type\": \"Microsoft.Network/virtualNetworks/subnets\"\r\n      }\r\n    ],\r\n    \"virtualNetworkPeerings\": [],\r\n    \"enableDdosProtection\": false,\r\n    \"enableVmProtection\": false\r\n  }\r\n}",
      "ResponseHeaders": {
        "Content-Length": [
          "1152"
=======
          "FxVersion/4.7.3133.0",
          "OSName/Windows8.1Enterprise",
          "OSVersion/6.3.9600",
          "Microsoft.Azure.Management.Network.NetworkManagementClient/20.0.0.0"
        ]
      },
      "ResponseBody": "{\r\n  \"name\": \"ps1725\",\r\n  \"id\": \"/subscriptions/947d47b4-7883-4bb9-9d85-c5e8e2f572ce/resourceGroups/ps4365/providers/Microsoft.Network/virtualNetworks/ps1725\",\r\n  \"etag\": \"W/\\\"1924dc66-34d5-44a8-a99a-395787fbb7db\\\"\",\r\n  \"type\": \"Microsoft.Network/virtualNetworks\",\r\n  \"location\": \"westcentralus\",\r\n  \"properties\": {\r\n    \"provisioningState\": \"Succeeded\",\r\n    \"resourceGuid\": \"33514044-26e3-4d9f-9191-38464cee7203\",\r\n    \"addressSpace\": {\r\n      \"addressPrefixes\": [\r\n        \"10.0.0.0/8\"\r\n      ]\r\n    },\r\n    \"subnets\": [\r\n      {\r\n        \"name\": \"ps1725\",\r\n        \"id\": \"/subscriptions/947d47b4-7883-4bb9-9d85-c5e8e2f572ce/resourceGroups/ps4365/providers/Microsoft.Network/virtualNetworks/ps1725/subnets/ps1725\",\r\n        \"etag\": \"W/\\\"1924dc66-34d5-44a8-a99a-395787fbb7db\\\"\",\r\n        \"properties\": {\r\n          \"provisioningState\": \"Succeeded\",\r\n          \"addressPrefix\": \"10.0.1.0/24\",\r\n          \"serviceEndpoints\": [],\r\n          \"delegations\": []\r\n        },\r\n        \"type\": \"Microsoft.Network/virtualNetworks/subnets\"\r\n      }\r\n    ],\r\n    \"virtualNetworkPeerings\": [],\r\n    \"enableDdosProtection\": false,\r\n    \"enableVmProtection\": false\r\n  }\r\n}",
      "ResponseHeaders": {
        "Content-Length": [
          "1159"
>>>>>>> f160aee6
        ],
        "Content-Type": [
          "application/json; charset=utf-8"
        ],
        "Expires": [
          "-1"
        ],
        "Pragma": [
          "no-cache"
        ],
        "x-ms-request-id": [
<<<<<<< HEAD
          "2b93d427-77a4-4927-80f9-8c9b5e554ab9"
        ],
        "x-ms-correlation-request-id": [
          "a5ad1695-06d0-42f7-a394-6da69bffdda8"
=======
          "5bb61ab0-b66c-4dfd-b9f6-4ca6b123872b"
        ],
        "x-ms-correlation-request-id": [
          "604afbd1-3f6c-4638-aa2c-ecacaef81a63"
>>>>>>> f160aee6
        ],
        "Strict-Transport-Security": [
          "max-age=31536000; includeSubDomains"
        ],
        "Cache-Control": [
          "no-cache"
        ],
        "ETag": [
<<<<<<< HEAD
          "W/\"6442edd6-7f9b-424c-bbba-e1290815fced\""
=======
          "W/\"1924dc66-34d5-44a8-a99a-395787fbb7db\""
>>>>>>> f160aee6
        ],
        "Server": [
          "Microsoft-HTTPAPI/2.0",
          "Microsoft-HTTPAPI/2.0"
        ],
        "x-ms-ratelimit-remaining-subscription-reads": [
<<<<<<< HEAD
          "11941"
        ],
        "x-ms-routing-request-id": [
          "BRAZILUS:20180908T050646Z:a5ad1695-06d0-42f7-a394-6da69bffdda8"
=======
          "11895"
        ],
        "x-ms-routing-request-id": [
          "BRAZILUS:20180910T130334Z:604afbd1-3f6c-4638-aa2c-ecacaef81a63"
>>>>>>> f160aee6
        ],
        "X-Content-Type-Options": [
          "nosniff"
        ],
        "Date": [
<<<<<<< HEAD
          "Sat, 08 Sep 2018 05:06:45 GMT"
=======
          "Mon, 10 Sep 2018 13:03:34 GMT"
>>>>>>> f160aee6
        ]
      },
      "StatusCode": 200
    },
    {
<<<<<<< HEAD
      "RequestUri": "/subscriptions/d2ad5196-2292-4080-b209-ce4399b0a807/resourceGroups/ps8930/providers/Microsoft.Network/virtualNetworks/ps2770?api-version=2018-08-01",
      "EncodedRequestUri": "L3N1YnNjcmlwdGlvbnMvZDJhZDUxOTYtMjI5Mi00MDgwLWIyMDktY2U0Mzk5YjBhODA3L3Jlc291cmNlR3JvdXBzL3BzODkzMC9wcm92aWRlcnMvTWljcm9zb2Z0Lk5ldHdvcmsvdmlydHVhbE5ldHdvcmtzL3BzMjc3MD9hcGktdmVyc2lvbj0yMDE4LTA4LTAx",
=======
      "RequestUri": "/subscriptions/947d47b4-7883-4bb9-9d85-c5e8e2f572ce/resourceGroups/ps4365/providers/Microsoft.Network/virtualNetworks/ps1725?api-version=2018-08-01",
      "EncodedRequestUri": "L3N1YnNjcmlwdGlvbnMvOTQ3ZDQ3YjQtNzg4My00YmI5LTlkODUtYzVlOGUyZjU3MmNlL3Jlc291cmNlR3JvdXBzL3BzNDM2NS9wcm92aWRlcnMvTWljcm9zb2Z0Lk5ldHdvcmsvdmlydHVhbE5ldHdvcmtzL3BzMTcyNT9hcGktdmVyc2lvbj0yMDE4LTA4LTAx",
>>>>>>> f160aee6
      "RequestMethod": "GET",
      "RequestBody": "",
      "RequestHeaders": {
        "x-ms-client-request-id": [
<<<<<<< HEAD
          "4072bf8f-cb9b-435a-bbd7-8002fbd5d415"
=======
          "00823241-cc20-4798-a38a-192f1ec54f1c"
>>>>>>> f160aee6
        ],
        "accept-language": [
          "en-US"
        ],
        "User-Agent": [
<<<<<<< HEAD
          "FxVersion/4.7.3132.0",
          "OSName/Windows10Enterprise",
          "OSVersion/6.3.17134",
          "Microsoft.Azure.Management.Network.NetworkManagementClient/19.3.0.0"
        ]
      },
      "ResponseBody": "{\r\n  \"name\": \"ps2770\",\r\n  \"id\": \"/subscriptions/d2ad5196-2292-4080-b209-ce4399b0a807/resourceGroups/ps8930/providers/Microsoft.Network/virtualNetworks/ps2770\",\r\n  \"etag\": \"W/\\\"6442edd6-7f9b-424c-bbba-e1290815fced\\\"\",\r\n  \"type\": \"Microsoft.Network/virtualNetworks\",\r\n  \"location\": \"westus\",\r\n  \"properties\": {\r\n    \"provisioningState\": \"Succeeded\",\r\n    \"resourceGuid\": \"35ab2af5-c49e-407a-9629-e983fc9e7142\",\r\n    \"addressSpace\": {\r\n      \"addressPrefixes\": [\r\n        \"10.0.0.0/8\"\r\n      ]\r\n    },\r\n    \"subnets\": [\r\n      {\r\n        \"name\": \"ps2770\",\r\n        \"id\": \"/subscriptions/d2ad5196-2292-4080-b209-ce4399b0a807/resourceGroups/ps8930/providers/Microsoft.Network/virtualNetworks/ps2770/subnets/ps2770\",\r\n        \"etag\": \"W/\\\"6442edd6-7f9b-424c-bbba-e1290815fced\\\"\",\r\n        \"properties\": {\r\n          \"provisioningState\": \"Succeeded\",\r\n          \"addressPrefix\": \"10.0.1.0/24\",\r\n          \"serviceEndpoints\": [],\r\n          \"delegations\": []\r\n        },\r\n        \"type\": \"Microsoft.Network/virtualNetworks/subnets\"\r\n      }\r\n    ],\r\n    \"virtualNetworkPeerings\": [],\r\n    \"enableDdosProtection\": false,\r\n    \"enableVmProtection\": false\r\n  }\r\n}",
      "ResponseHeaders": {
        "Content-Length": [
          "1152"
=======
          "FxVersion/4.7.3133.0",
          "OSName/Windows8.1Enterprise",
          "OSVersion/6.3.9600",
          "Microsoft.Azure.Management.Network.NetworkManagementClient/20.0.0.0"
        ]
      },
      "ResponseBody": "{\r\n  \"name\": \"ps1725\",\r\n  \"id\": \"/subscriptions/947d47b4-7883-4bb9-9d85-c5e8e2f572ce/resourceGroups/ps4365/providers/Microsoft.Network/virtualNetworks/ps1725\",\r\n  \"etag\": \"W/\\\"1924dc66-34d5-44a8-a99a-395787fbb7db\\\"\",\r\n  \"type\": \"Microsoft.Network/virtualNetworks\",\r\n  \"location\": \"westcentralus\",\r\n  \"properties\": {\r\n    \"provisioningState\": \"Succeeded\",\r\n    \"resourceGuid\": \"33514044-26e3-4d9f-9191-38464cee7203\",\r\n    \"addressSpace\": {\r\n      \"addressPrefixes\": [\r\n        \"10.0.0.0/8\"\r\n      ]\r\n    },\r\n    \"subnets\": [\r\n      {\r\n        \"name\": \"ps1725\",\r\n        \"id\": \"/subscriptions/947d47b4-7883-4bb9-9d85-c5e8e2f572ce/resourceGroups/ps4365/providers/Microsoft.Network/virtualNetworks/ps1725/subnets/ps1725\",\r\n        \"etag\": \"W/\\\"1924dc66-34d5-44a8-a99a-395787fbb7db\\\"\",\r\n        \"properties\": {\r\n          \"provisioningState\": \"Succeeded\",\r\n          \"addressPrefix\": \"10.0.1.0/24\",\r\n          \"serviceEndpoints\": [],\r\n          \"delegations\": []\r\n        },\r\n        \"type\": \"Microsoft.Network/virtualNetworks/subnets\"\r\n      }\r\n    ],\r\n    \"virtualNetworkPeerings\": [],\r\n    \"enableDdosProtection\": false,\r\n    \"enableVmProtection\": false\r\n  }\r\n}",
      "ResponseHeaders": {
        "Content-Length": [
          "1159"
>>>>>>> f160aee6
        ],
        "Content-Type": [
          "application/json; charset=utf-8"
        ],
        "Expires": [
          "-1"
        ],
        "Pragma": [
          "no-cache"
        ],
        "x-ms-request-id": [
<<<<<<< HEAD
          "0ab29f7a-94bf-40de-9b29-59028470ba0d"
        ],
        "x-ms-correlation-request-id": [
          "b5440d57-162d-4fe7-a530-09c6f734efa7"
=======
          "48cc5819-7e57-4d3f-872b-ab0f0d3bd9a7"
        ],
        "x-ms-correlation-request-id": [
          "344f822b-767c-46c7-ac1b-41d1be726fbd"
>>>>>>> f160aee6
        ],
        "Strict-Transport-Security": [
          "max-age=31536000; includeSubDomains"
        ],
        "Cache-Control": [
          "no-cache"
        ],
        "ETag": [
<<<<<<< HEAD
          "W/\"6442edd6-7f9b-424c-bbba-e1290815fced\""
=======
          "W/\"1924dc66-34d5-44a8-a99a-395787fbb7db\""
>>>>>>> f160aee6
        ],
        "Server": [
          "Microsoft-HTTPAPI/2.0",
          "Microsoft-HTTPAPI/2.0"
        ],
        "x-ms-ratelimit-remaining-subscription-reads": [
<<<<<<< HEAD
          "11940"
        ],
        "x-ms-routing-request-id": [
          "BRAZILUS:20180908T050646Z:b5440d57-162d-4fe7-a530-09c6f734efa7"
=======
          "11894"
        ],
        "x-ms-routing-request-id": [
          "BRAZILUS:20180910T130335Z:344f822b-767c-46c7-ac1b-41d1be726fbd"
>>>>>>> f160aee6
        ],
        "X-Content-Type-Options": [
          "nosniff"
        ],
        "Date": [
<<<<<<< HEAD
          "Sat, 08 Sep 2018 05:06:45 GMT"
=======
          "Mon, 10 Sep 2018 13:03:34 GMT"
>>>>>>> f160aee6
        ]
      },
      "StatusCode": 200
    },
    {
<<<<<<< HEAD
      "RequestUri": "/subscriptions/d2ad5196-2292-4080-b209-ce4399b0a807/resourceGroups/ps8930/providers/Microsoft.Network/virtualNetworks/ps2770?api-version=2018-08-01",
      "EncodedRequestUri": "L3N1YnNjcmlwdGlvbnMvZDJhZDUxOTYtMjI5Mi00MDgwLWIyMDktY2U0Mzk5YjBhODA3L3Jlc291cmNlR3JvdXBzL3BzODkzMC9wcm92aWRlcnMvTWljcm9zb2Z0Lk5ldHdvcmsvdmlydHVhbE5ldHdvcmtzL3BzMjc3MD9hcGktdmVyc2lvbj0yMDE4LTA4LTAx",
      "RequestMethod": "PUT",
      "RequestBody": "{\r\n  \"properties\": {\r\n    \"addressSpace\": {\r\n      \"addressPrefixes\": [\r\n        \"10.0.0.0/8\"\r\n      ]\r\n    },\r\n    \"subnets\": [\r\n      {\r\n        \"properties\": {\r\n          \"addressPrefix\": \"10.0.1.0/24\",\r\n          \"addressPrefixes\": [],\r\n          \"serviceEndpoints\": [],\r\n          \"serviceEndpointPolicies\": [],\r\n          \"resourceNavigationLinks\": []\r\n        },\r\n        \"name\": \"ps2770\"\r\n      }\r\n    ],\r\n    \"virtualNetworkPeerings\": [],\r\n    \"enableDdosProtection\": false\r\n  },\r\n  \"location\": \"West US\"\r\n}",
=======
      "RequestUri": "/subscriptions/947d47b4-7883-4bb9-9d85-c5e8e2f572ce/resourceGroups/ps4365/providers/Microsoft.Network/virtualNetworks/ps1725?api-version=2018-08-01",
      "EncodedRequestUri": "L3N1YnNjcmlwdGlvbnMvOTQ3ZDQ3YjQtNzg4My00YmI5LTlkODUtYzVlOGUyZjU3MmNlL3Jlc291cmNlR3JvdXBzL3BzNDM2NS9wcm92aWRlcnMvTWljcm9zb2Z0Lk5ldHdvcmsvdmlydHVhbE5ldHdvcmtzL3BzMTcyNT9hcGktdmVyc2lvbj0yMDE4LTA4LTAx",
      "RequestMethod": "PUT",
      "RequestBody": "{\r\n  \"properties\": {\r\n    \"addressSpace\": {\r\n      \"addressPrefixes\": [\r\n        \"10.0.0.0/8\"\r\n      ]\r\n    },\r\n    \"subnets\": [\r\n      {\r\n        \"properties\": {\r\n          \"addressPrefix\": \"10.0.1.0/24\",\r\n          \"addressPrefixes\": [],\r\n          \"serviceEndpoints\": [],\r\n          \"serviceEndpointPolicies\": [],\r\n          \"interfaceEndpoints\": [],\r\n          \"resourceNavigationLinks\": [],\r\n          \"delegations\": []\r\n        },\r\n        \"name\": \"ps1725\"\r\n      }\r\n    ],\r\n    \"virtualNetworkPeerings\": [],\r\n    \"enableDdosProtection\": false\r\n  },\r\n  \"location\": \"westcentralus\"\r\n}",
>>>>>>> f160aee6
      "RequestHeaders": {
        "Content-Type": [
          "application/json; charset=utf-8"
        ],
        "Content-Length": [
<<<<<<< HEAD
          "516"
        ],
        "x-ms-client-request-id": [
          "d65b54d8-ab11-4139-a9f0-5a3b034de32c"
=======
          "589"
        ],
        "x-ms-client-request-id": [
          "8d67bd51-c8b8-4a08-9da5-fc8f0b740c9b"
>>>>>>> f160aee6
        ],
        "accept-language": [
          "en-US"
        ],
        "User-Agent": [
<<<<<<< HEAD
          "FxVersion/4.7.3132.0",
          "OSName/Windows10Enterprise",
          "OSVersion/6.3.17134",
          "Microsoft.Azure.Management.Network.NetworkManagementClient/19.3.0.0"
        ]
      },
      "ResponseBody": "{\r\n  \"name\": \"ps2770\",\r\n  \"id\": \"/subscriptions/d2ad5196-2292-4080-b209-ce4399b0a807/resourceGroups/ps8930/providers/Microsoft.Network/virtualNetworks/ps2770\",\r\n  \"etag\": \"W/\\\"62c50ee0-4bb5-4a22-abac-099630637619\\\"\",\r\n  \"type\": \"Microsoft.Network/virtualNetworks\",\r\n  \"location\": \"westus\",\r\n  \"properties\": {\r\n    \"provisioningState\": \"Updating\",\r\n    \"resourceGuid\": \"35ab2af5-c49e-407a-9629-e983fc9e7142\",\r\n    \"addressSpace\": {\r\n      \"addressPrefixes\": [\r\n        \"10.0.0.0/8\"\r\n      ]\r\n    },\r\n    \"subnets\": [\r\n      {\r\n        \"name\": \"ps2770\",\r\n        \"id\": \"/subscriptions/d2ad5196-2292-4080-b209-ce4399b0a807/resourceGroups/ps8930/providers/Microsoft.Network/virtualNetworks/ps2770/subnets/ps2770\",\r\n        \"etag\": \"W/\\\"62c50ee0-4bb5-4a22-abac-099630637619\\\"\",\r\n        \"properties\": {\r\n          \"provisioningState\": \"Updating\",\r\n          \"addressPrefix\": \"10.0.1.0/24\",\r\n          \"serviceEndpoints\": [],\r\n          \"delegations\": []\r\n        },\r\n        \"type\": \"Microsoft.Network/virtualNetworks/subnets\"\r\n      }\r\n    ],\r\n    \"virtualNetworkPeerings\": [],\r\n    \"enableDdosProtection\": false,\r\n    \"enableVmProtection\": false\r\n  }\r\n}",
      "ResponseHeaders": {
        "Content-Length": [
          "1150"
=======
          "FxVersion/4.7.3133.0",
          "OSName/Windows8.1Enterprise",
          "OSVersion/6.3.9600",
          "Microsoft.Azure.Management.Network.NetworkManagementClient/20.0.0.0"
        ]
      },
      "ResponseBody": "{\r\n  \"name\": \"ps1725\",\r\n  \"id\": \"/subscriptions/947d47b4-7883-4bb9-9d85-c5e8e2f572ce/resourceGroups/ps4365/providers/Microsoft.Network/virtualNetworks/ps1725\",\r\n  \"etag\": \"W/\\\"58901f6e-4be7-4628-a8fa-a1f52ad2b35a\\\"\",\r\n  \"type\": \"Microsoft.Network/virtualNetworks\",\r\n  \"location\": \"westcentralus\",\r\n  \"properties\": {\r\n    \"provisioningState\": \"Updating\",\r\n    \"resourceGuid\": \"33514044-26e3-4d9f-9191-38464cee7203\",\r\n    \"addressSpace\": {\r\n      \"addressPrefixes\": [\r\n        \"10.0.0.0/8\"\r\n      ]\r\n    },\r\n    \"subnets\": [\r\n      {\r\n        \"name\": \"ps1725\",\r\n        \"id\": \"/subscriptions/947d47b4-7883-4bb9-9d85-c5e8e2f572ce/resourceGroups/ps4365/providers/Microsoft.Network/virtualNetworks/ps1725/subnets/ps1725\",\r\n        \"etag\": \"W/\\\"58901f6e-4be7-4628-a8fa-a1f52ad2b35a\\\"\",\r\n        \"properties\": {\r\n          \"provisioningState\": \"Updating\",\r\n          \"addressPrefix\": \"10.0.1.0/24\",\r\n          \"serviceEndpoints\": [],\r\n          \"delegations\": []\r\n        },\r\n        \"type\": \"Microsoft.Network/virtualNetworks/subnets\"\r\n      }\r\n    ],\r\n    \"virtualNetworkPeerings\": [],\r\n    \"enableDdosProtection\": false,\r\n    \"enableVmProtection\": false\r\n  }\r\n}",
      "ResponseHeaders": {
        "Content-Length": [
          "1157"
>>>>>>> f160aee6
        ],
        "Content-Type": [
          "application/json; charset=utf-8"
        ],
        "Expires": [
          "-1"
        ],
        "Pragma": [
          "no-cache"
        ],
        "Retry-After": [
          "3"
        ],
        "x-ms-request-id": [
<<<<<<< HEAD
          "089e9a66-728c-48ff-85bc-3e4c0cf712b4"
        ],
        "Azure-AsyncOperation": [
          "https://brazilus.management.azure.com/subscriptions/d2ad5196-2292-4080-b209-ce4399b0a807/providers/Microsoft.Network/locations/westus/operations/089e9a66-728c-48ff-85bc-3e4c0cf712b4?api-version=2018-08-01"
        ],
        "x-ms-correlation-request-id": [
          "a3e17f55-1f69-4c60-a947-befcc77f8fc7"
=======
          "5eadebd0-9ec8-48c3-a314-0f04821e48d6"
        ],
        "Azure-AsyncOperation": [
          "https://brazilus.management.azure.com/subscriptions/947d47b4-7883-4bb9-9d85-c5e8e2f572ce/providers/Microsoft.Network/locations/westcentralus/operations/5eadebd0-9ec8-48c3-a314-0f04821e48d6?api-version=2018-08-01"
        ],
        "x-ms-correlation-request-id": [
          "3dd101cf-810c-44c2-ba16-8a0e0f4741e3"
>>>>>>> f160aee6
        ],
        "Strict-Transport-Security": [
          "max-age=31536000; includeSubDomains"
        ],
        "Cache-Control": [
          "no-cache"
        ],
        "Server": [
          "Microsoft-HTTPAPI/2.0",
          "Microsoft-HTTPAPI/2.0"
        ],
        "x-ms-ratelimit-remaining-subscription-writes": [
<<<<<<< HEAD
          "1192"
        ],
        "x-ms-routing-request-id": [
          "BRAZILUS:20180908T050635Z:a3e17f55-1f69-4c60-a947-befcc77f8fc7"
=======
          "1182"
        ],
        "x-ms-routing-request-id": [
          "BRAZILUS:20180910T130324Z:3dd101cf-810c-44c2-ba16-8a0e0f4741e3"
>>>>>>> f160aee6
        ],
        "X-Content-Type-Options": [
          "nosniff"
        ],
        "Date": [
<<<<<<< HEAD
          "Sat, 08 Sep 2018 05:06:35 GMT"
=======
          "Mon, 10 Sep 2018 13:03:24 GMT"
>>>>>>> f160aee6
        ]
      },
      "StatusCode": 201
    },
    {
<<<<<<< HEAD
      "RequestUri": "/subscriptions/d2ad5196-2292-4080-b209-ce4399b0a807/resourceGroups/ps8930/providers/Microsoft.Network/virtualNetworks/ps2770?api-version=2018-08-01",
      "EncodedRequestUri": "L3N1YnNjcmlwdGlvbnMvZDJhZDUxOTYtMjI5Mi00MDgwLWIyMDktY2U0Mzk5YjBhODA3L3Jlc291cmNlR3JvdXBzL3BzODkzMC9wcm92aWRlcnMvTWljcm9zb2Z0Lk5ldHdvcmsvdmlydHVhbE5ldHdvcmtzL3BzMjc3MD9hcGktdmVyc2lvbj0yMDE4LTA4LTAx",
      "RequestMethod": "PUT",
      "RequestBody": "{\r\n  \"properties\": {\r\n    \"addressSpace\": {\r\n      \"addressPrefixes\": [\r\n        \"10.0.0.0/8\"\r\n      ]\r\n    },\r\n    \"dhcpOptions\": {\r\n      \"dnsServers\": []\r\n    },\r\n    \"subnets\": [\r\n      {\r\n        \"properties\": {\r\n          \"addressPrefix\": \"10.0.1.0/24\",\r\n          \"addressPrefixes\": [],\r\n          \"serviceEndpoints\": [],\r\n          \"serviceEndpointPolicies\": [],\r\n          \"resourceNavigationLinks\": [],\r\n          \"provisioningState\": \"Succeeded\"\r\n        },\r\n        \"name\": \"ps2770\",\r\n        \"etag\": \"W/\\\"6442edd6-7f9b-424c-bbba-e1290815fced\\\"\",\r\n        \"id\": \"/subscriptions/d2ad5196-2292-4080-b209-ce4399b0a807/resourceGroups/ps8930/providers/Microsoft.Network/virtualNetworks/ps2770/subnets/ps2770\"\r\n      },\r\n      {\r\n        \"properties\": {\r\n          \"addressPrefix\": \"10.0.1.0/24\",\r\n          \"addressPrefixes\": [],\r\n          \"serviceEndpoints\": [],\r\n          \"serviceEndpointPolicies\": [],\r\n          \"resourceNavigationLinks\": []\r\n        },\r\n        \"name\": \"ps2770\"\r\n      }\r\n    ],\r\n    \"virtualNetworkPeerings\": [],\r\n    \"resourceGuid\": \"35ab2af5-c49e-407a-9629-e983fc9e7142\",\r\n    \"provisioningState\": \"Succeeded\",\r\n    \"enableDdosProtection\": false,\r\n    \"enableVmProtection\": false\r\n  },\r\n  \"etag\": \"W/\\\"6442edd6-7f9b-424c-bbba-e1290815fced\\\"\",\r\n  \"id\": \"/subscriptions/d2ad5196-2292-4080-b209-ce4399b0a807/resourceGroups/ps8930/providers/Microsoft.Network/virtualNetworks/ps2770\",\r\n  \"location\": \"westus\"\r\n}",
=======
      "RequestUri": "/subscriptions/947d47b4-7883-4bb9-9d85-c5e8e2f572ce/resourceGroups/ps4365/providers/Microsoft.Network/virtualNetworks/ps1725?api-version=2018-08-01",
      "EncodedRequestUri": "L3N1YnNjcmlwdGlvbnMvOTQ3ZDQ3YjQtNzg4My00YmI5LTlkODUtYzVlOGUyZjU3MmNlL3Jlc291cmNlR3JvdXBzL3BzNDM2NS9wcm92aWRlcnMvTWljcm9zb2Z0Lk5ldHdvcmsvdmlydHVhbE5ldHdvcmtzL3BzMTcyNT9hcGktdmVyc2lvbj0yMDE4LTA4LTAx",
      "RequestMethod": "PUT",
      "RequestBody": "{\r\n  \"properties\": {\r\n    \"addressSpace\": {\r\n      \"addressPrefixes\": [\r\n        \"10.0.0.0/8\"\r\n      ]\r\n    },\r\n    \"dhcpOptions\": {\r\n      \"dnsServers\": []\r\n    },\r\n    \"subnets\": [\r\n      {\r\n        \"properties\": {\r\n          \"addressPrefix\": \"10.0.1.0/24\",\r\n          \"addressPrefixes\": [],\r\n          \"serviceEndpoints\": [],\r\n          \"serviceEndpointPolicies\": [],\r\n          \"interfaceEndpoints\": [],\r\n          \"resourceNavigationLinks\": [],\r\n          \"delegations\": [],\r\n          \"provisioningState\": \"Succeeded\"\r\n        },\r\n        \"name\": \"ps1725\",\r\n        \"etag\": \"W/\\\"1924dc66-34d5-44a8-a99a-395787fbb7db\\\"\",\r\n        \"id\": \"/subscriptions/947d47b4-7883-4bb9-9d85-c5e8e2f572ce/resourceGroups/ps4365/providers/Microsoft.Network/virtualNetworks/ps1725/subnets/ps1725\"\r\n      },\r\n      {\r\n        \"properties\": {\r\n          \"addressPrefix\": \"10.0.1.0/24\",\r\n          \"addressPrefixes\": [],\r\n          \"serviceEndpoints\": [],\r\n          \"serviceEndpointPolicies\": [],\r\n          \"interfaceEndpoints\": [],\r\n          \"resourceNavigationLinks\": [],\r\n          \"delegations\": []\r\n        },\r\n        \"name\": \"ps1725\"\r\n      }\r\n    ],\r\n    \"virtualNetworkPeerings\": [],\r\n    \"resourceGuid\": \"33514044-26e3-4d9f-9191-38464cee7203\",\r\n    \"provisioningState\": \"Succeeded\",\r\n    \"enableDdosProtection\": false,\r\n    \"enableVmProtection\": false\r\n  },\r\n  \"etag\": \"W/\\\"1924dc66-34d5-44a8-a99a-395787fbb7db\\\"\",\r\n  \"id\": \"/subscriptions/947d47b4-7883-4bb9-9d85-c5e8e2f572ce/resourceGroups/ps4365/providers/Microsoft.Network/virtualNetworks/ps1725\",\r\n  \"location\": \"westcentralus\"\r\n}",
>>>>>>> f160aee6
      "RequestHeaders": {
        "Content-Type": [
          "application/json; charset=utf-8"
        ],
        "Content-Length": [
<<<<<<< HEAD
          "1440"
        ],
        "x-ms-client-request-id": [
          "e95bb9bc-ce4e-492d-a805-38b89e7c665d"
=======
          "1581"
        ],
        "x-ms-client-request-id": [
          "b4731864-628d-44f5-9cf2-eaebd1188d76"
>>>>>>> f160aee6
        ],
        "accept-language": [
          "en-US"
        ],
        "User-Agent": [
<<<<<<< HEAD
          "FxVersion/4.7.3132.0",
          "OSName/Windows10Enterprise",
          "OSVersion/6.3.17134",
          "Microsoft.Azure.Management.Network.NetworkManagementClient/19.3.0.0"
        ]
      },
      "ResponseBody": "{\r\n  \"error\": {\r\n    \"code\": \"InvalidRequestFormat\",\r\n    \"message\": \"Cannot parse the request.\",\r\n    \"details\": [\r\n      {\r\n        \"code\": \"DuplicateResourceName\",\r\n        \"message\": \"Resource /subscriptions//resourceGroups//providers/Microsoft.Network/virtualNetworks/ has two child resources with the same name (ps2770).\"\r\n      }\r\n    ]\r\n  }\r\n}",
=======
          "FxVersion/4.7.3133.0",
          "OSName/Windows8.1Enterprise",
          "OSVersion/6.3.9600",
          "Microsoft.Azure.Management.Network.NetworkManagementClient/20.0.0.0"
        ]
      },
      "ResponseBody": "{\r\n  \"error\": {\r\n    \"code\": \"InvalidRequestFormat\",\r\n    \"message\": \"Cannot parse the request.\",\r\n    \"details\": [\r\n      {\r\n        \"code\": \"DuplicateResourceName\",\r\n        \"message\": \"Resource /subscriptions//resourceGroups//providers/Microsoft.Network/virtualNetworks/ has two child resources with the same name (ps1725).\"\r\n      }\r\n    ]\r\n  }\r\n}",
>>>>>>> f160aee6
      "ResponseHeaders": {
        "Content-Length": [
          "351"
        ],
        "Content-Type": [
          "application/json; charset=utf-8"
        ],
        "Expires": [
          "-1"
        ],
        "Pragma": [
          "no-cache"
        ],
        "x-ms-request-id": [
<<<<<<< HEAD
          "3512f6a2-ea6c-4334-8041-d5882cb25dfa"
=======
          "2d96ebb3-b401-4973-bc0e-b3ea5d7322ef"
>>>>>>> f160aee6
        ],
        "Strict-Transport-Security": [
          "max-age=31536000; includeSubDomains"
        ],
        "Cache-Control": [
          "no-cache"
        ],
        "Server": [
          "Microsoft-HTTPAPI/2.0",
          "Microsoft-HTTPAPI/2.0"
        ],
        "x-ms-ratelimit-remaining-subscription-writes": [
<<<<<<< HEAD
          "1191"
        ],
        "x-ms-correlation-request-id": [
          "5885fba6-bf8d-46d5-b61f-3c79c2c8d71c"
        ],
        "x-ms-routing-request-id": [
          "BRAZILUS:20180908T050646Z:5885fba6-bf8d-46d5-b61f-3c79c2c8d71c"
=======
          "1181"
        ],
        "x-ms-correlation-request-id": [
          "50fd2cff-0223-4c09-874e-45f3d336583f"
        ],
        "x-ms-routing-request-id": [
          "BRAZILUS:20180910T130335Z:50fd2cff-0223-4c09-874e-45f3d336583f"
>>>>>>> f160aee6
        ],
        "X-Content-Type-Options": [
          "nosniff"
        ],
        "Date": [
<<<<<<< HEAD
          "Sat, 08 Sep 2018 05:06:45 GMT"
=======
          "Mon, 10 Sep 2018 13:03:35 GMT"
>>>>>>> f160aee6
        ]
      },
      "StatusCode": 400
    },
    {
<<<<<<< HEAD
      "RequestUri": "/subscriptions/d2ad5196-2292-4080-b209-ce4399b0a807/providers/Microsoft.Network/locations/westus/operations/089e9a66-728c-48ff-85bc-3e4c0cf712b4?api-version=2018-08-01",
      "EncodedRequestUri": "L3N1YnNjcmlwdGlvbnMvZDJhZDUxOTYtMjI5Mi00MDgwLWIyMDktY2U0Mzk5YjBhODA3L3Byb3ZpZGVycy9NaWNyb3NvZnQuTmV0d29yay9sb2NhdGlvbnMvd2VzdHVzL29wZXJhdGlvbnMvMDg5ZTlhNjYtNzI4Yy00OGZmLTg1YmMtM2U0YzBjZjcxMmI0P2FwaS12ZXJzaW9uPTIwMTgtMDgtMDE=",
=======
      "RequestUri": "/subscriptions/947d47b4-7883-4bb9-9d85-c5e8e2f572ce/providers/Microsoft.Network/locations/westcentralus/operations/5eadebd0-9ec8-48c3-a314-0f04821e48d6?api-version=2018-08-01",
      "EncodedRequestUri": "L3N1YnNjcmlwdGlvbnMvOTQ3ZDQ3YjQtNzg4My00YmI5LTlkODUtYzVlOGUyZjU3MmNlL3Byb3ZpZGVycy9NaWNyb3NvZnQuTmV0d29yay9sb2NhdGlvbnMvd2VzdGNlbnRyYWx1cy9vcGVyYXRpb25zLzVlYWRlYmQwLTllYzgtNDhjMy1hMzE0LTBmMDQ4MjFlNDhkNj9hcGktdmVyc2lvbj0yMDE4LTA4LTAx",
>>>>>>> f160aee6
      "RequestMethod": "GET",
      "RequestBody": "",
      "RequestHeaders": {
        "User-Agent": [
<<<<<<< HEAD
          "FxVersion/4.7.3132.0",
          "OSName/Windows10Enterprise",
          "OSVersion/6.3.17134",
          "Microsoft.Azure.Management.Network.NetworkManagementClient/19.3.0.0"
=======
          "FxVersion/4.7.3133.0",
          "OSName/Windows8.1Enterprise",
          "OSVersion/6.3.9600",
          "Microsoft.Azure.Management.Network.NetworkManagementClient/20.0.0.0"
>>>>>>> f160aee6
        ]
      },
      "ResponseBody": "{\r\n  \"status\": \"Succeeded\"\r\n}",
      "ResponseHeaders": {
        "Content-Length": [
          "29"
        ],
        "Content-Type": [
          "application/json; charset=utf-8"
        ],
        "Expires": [
          "-1"
        ],
        "Pragma": [
          "no-cache"
        ],
        "x-ms-request-id": [
<<<<<<< HEAD
          "ac49cf57-9a5c-450c-82eb-f8be2ed31c43"
        ],
        "x-ms-correlation-request-id": [
          "1b326136-6f60-463f-a09f-f2938180ff4b"
=======
          "dbeeec81-21d0-4948-86ef-0408b5cca5d6"
        ],
        "x-ms-correlation-request-id": [
          "7eff18f4-0d82-4646-8e1c-7648384c233b"
>>>>>>> f160aee6
        ],
        "Strict-Transport-Security": [
          "max-age=31536000; includeSubDomains"
        ],
        "x-ms-ratelimit-remaining-subscription-reads": [
          "11897"
        ],
        "Cache-Control": [
          "no-cache"
        ],
        "Server": [
          "Microsoft-HTTPAPI/2.0",
          "Microsoft-HTTPAPI/2.0"
        ],
<<<<<<< HEAD
        "x-ms-ratelimit-remaining-subscription-reads": [
          "11943"
        ],
        "x-ms-routing-request-id": [
          "BRAZILUS:20180908T050645Z:1b326136-6f60-463f-a09f-f2938180ff4b"
=======
        "x-ms-routing-request-id": [
          "BRAZILUS:20180910T130334Z:7eff18f4-0d82-4646-8e1c-7648384c233b"
>>>>>>> f160aee6
        ],
        "X-Content-Type-Options": [
          "nosniff"
        ],
        "Date": [
<<<<<<< HEAD
          "Sat, 08 Sep 2018 05:06:45 GMT"
=======
          "Mon, 10 Sep 2018 13:03:34 GMT"
>>>>>>> f160aee6
        ]
      },
      "StatusCode": 200
    },
    {
<<<<<<< HEAD
      "RequestUri": "/subscriptions/d2ad5196-2292-4080-b209-ce4399b0a807/resourcegroups/ps8930?api-version=2016-09-01",
      "EncodedRequestUri": "L3N1YnNjcmlwdGlvbnMvZDJhZDUxOTYtMjI5Mi00MDgwLWIyMDktY2U0Mzk5YjBhODA3L3Jlc291cmNlZ3JvdXBzL3BzODkzMD9hcGktdmVyc2lvbj0yMDE2LTA5LTAx",
=======
      "RequestUri": "/subscriptions/947d47b4-7883-4bb9-9d85-c5e8e2f572ce/resourcegroups/ps4365?api-version=2016-09-01",
      "EncodedRequestUri": "L3N1YnNjcmlwdGlvbnMvOTQ3ZDQ3YjQtNzg4My00YmI5LTlkODUtYzVlOGUyZjU3MmNlL3Jlc291cmNlZ3JvdXBzL3BzNDM2NT9hcGktdmVyc2lvbj0yMDE2LTA5LTAx",
>>>>>>> f160aee6
      "RequestMethod": "DELETE",
      "RequestBody": "",
      "RequestHeaders": {
        "x-ms-client-request-id": [
<<<<<<< HEAD
          "add7378c-bbfb-4411-b214-ef984b961e8a"
=======
          "115532ee-8f00-47b5-afa1-ad058444d745"
>>>>>>> f160aee6
        ],
        "accept-language": [
          "en-US"
        ],
        "User-Agent": [
<<<<<<< HEAD
          "FxVersion/4.7.3132.0",
          "OSName/Windows10Enterprise",
          "OSVersion/6.3.17134",
=======
          "FxVersion/4.7.3133.0",
          "OSName/Windows8.1Enterprise",
          "OSVersion/6.3.9600",
>>>>>>> f160aee6
          "Microsoft.Azure.Management.Internal.Resources.ResourceManagementClient/4.1.0"
        ]
      },
      "ResponseBody": "",
      "ResponseHeaders": {
        "Content-Length": [
          "0"
        ],
        "Expires": [
          "-1"
        ],
        "Pragma": [
          "no-cache"
        ],
        "Retry-After": [
          "15"
        ],
        "x-ms-ratelimit-remaining-subscription-deletes": [
<<<<<<< HEAD
          "14985"
        ],
        "x-ms-request-id": [
          "df3e0bbd-d5fa-4d90-b008-1818e2fb1bf4"
        ],
        "x-ms-correlation-request-id": [
          "df3e0bbd-d5fa-4d90-b008-1818e2fb1bf4"
        ],
        "x-ms-routing-request-id": [
          "BRAZILUS:20180908T050646Z:df3e0bbd-d5fa-4d90-b008-1818e2fb1bf4"
=======
          "14989"
        ],
        "x-ms-request-id": [
          "11809374-47af-46ab-b52b-793d04ed2596"
        ],
        "x-ms-correlation-request-id": [
          "11809374-47af-46ab-b52b-793d04ed2596"
        ],
        "x-ms-routing-request-id": [
          "BRAZILUS:20180910T130336Z:11809374-47af-46ab-b52b-793d04ed2596"
>>>>>>> f160aee6
        ],
        "Strict-Transport-Security": [
          "max-age=31536000; includeSubDomains"
        ],
        "X-Content-Type-Options": [
          "nosniff"
        ],
        "Cache-Control": [
          "no-cache"
        ],
        "Date": [
<<<<<<< HEAD
          "Sat, 08 Sep 2018 05:06:46 GMT"
        ],
        "Location": [
          "https://brazilus.management.azure.com/subscriptions/d2ad5196-2292-4080-b209-ce4399b0a807/operationresults/eyJqb2JJZCI6IlJFU09VUkNFR1JPVVBERUxFVElPTkpPQi1QUzg5MzAtV0VTVFVTIiwiam9iTG9jYXRpb24iOiJ3ZXN0dXMifQ?api-version=2016-09-01"
=======
          "Mon, 10 Sep 2018 13:03:36 GMT"
        ],
        "Location": [
          "https://brazilus.management.azure.com/subscriptions/947d47b4-7883-4bb9-9d85-c5e8e2f572ce/operationresults/eyJqb2JJZCI6IlJFU09VUkNFR1JPVVBERUxFVElPTkpPQi1QUzQzNjUtV0VTVENFTlRSQUxVUyIsImpvYkxvY2F0aW9uIjoid2VzdGNlbnRyYWx1cyJ9?api-version=2016-09-01"
>>>>>>> f160aee6
        ]
      },
      "StatusCode": 202
    },
    {
<<<<<<< HEAD
      "RequestUri": "/subscriptions/d2ad5196-2292-4080-b209-ce4399b0a807/operationresults/eyJqb2JJZCI6IlJFU09VUkNFR1JPVVBERUxFVElPTkpPQi1QUzg5MzAtV0VTVFVTIiwiam9iTG9jYXRpb24iOiJ3ZXN0dXMifQ?api-version=2016-09-01",
      "EncodedRequestUri": "L3N1YnNjcmlwdGlvbnMvZDJhZDUxOTYtMjI5Mi00MDgwLWIyMDktY2U0Mzk5YjBhODA3L29wZXJhdGlvbnJlc3VsdHMvZXlKcWIySkpaQ0k2SWxKRlUwOVZVa05GUjFKUFZWQkVSVXhGVkVsUFRrcFBRaTFRVXpnNU16QXRWMFZUVkZWVElpd2lhbTlpVEc5allYUnBiMjRpT2lKM1pYTjBkWE1pZlE/YXBpLXZlcnNpb249MjAxNi0wOS0wMQ==",
=======
      "RequestUri": "/subscriptions/947d47b4-7883-4bb9-9d85-c5e8e2f572ce/operationresults/eyJqb2JJZCI6IlJFU09VUkNFR1JPVVBERUxFVElPTkpPQi1QUzQzNjUtV0VTVENFTlRSQUxVUyIsImpvYkxvY2F0aW9uIjoid2VzdGNlbnRyYWx1cyJ9?api-version=2016-09-01",
      "EncodedRequestUri": "L3N1YnNjcmlwdGlvbnMvOTQ3ZDQ3YjQtNzg4My00YmI5LTlkODUtYzVlOGUyZjU3MmNlL29wZXJhdGlvbnJlc3VsdHMvZXlKcWIySkpaQ0k2SWxKRlUwOVZVa05GUjFKUFZWQkVSVXhGVkVsUFRrcFBRaTFRVXpRek5qVXRWMFZUVkVORlRsUlNRVXhWVXlJc0ltcHZZa3h2WTJGMGFXOXVJam9pZDJWemRHTmxiblJ5WVd4MWN5Sjk/YXBpLXZlcnNpb249MjAxNi0wOS0wMQ==",
>>>>>>> f160aee6
      "RequestMethod": "GET",
      "RequestBody": "",
      "RequestHeaders": {
        "User-Agent": [
<<<<<<< HEAD
          "FxVersion/4.7.3132.0",
          "OSName/Windows10Enterprise",
          "OSVersion/6.3.17134",
=======
          "FxVersion/4.7.3133.0",
          "OSName/Windows8.1Enterprise",
          "OSVersion/6.3.9600",
>>>>>>> f160aee6
          "Microsoft.Azure.Management.Internal.Resources.ResourceManagementClient/4.1.0"
        ]
      },
      "ResponseBody": "",
      "ResponseHeaders": {
        "Content-Length": [
          "0"
        ],
        "Expires": [
          "-1"
        ],
        "Pragma": [
          "no-cache"
        ],
        "Retry-After": [
          "15"
        ],
        "x-ms-ratelimit-remaining-subscription-reads": [
<<<<<<< HEAD
          "11872"
        ],
        "x-ms-request-id": [
          "404ee7f8-b3c3-43a9-9d05-c749f784d755"
        ],
        "x-ms-correlation-request-id": [
          "404ee7f8-b3c3-43a9-9d05-c749f784d755"
        ],
        "x-ms-routing-request-id": [
          "BRAZILUS:20180908T050702Z:404ee7f8-b3c3-43a9-9d05-c749f784d755"
=======
          "11936"
        ],
        "x-ms-request-id": [
          "268b4156-9462-45c2-a3ec-5c382b695c15"
        ],
        "x-ms-correlation-request-id": [
          "268b4156-9462-45c2-a3ec-5c382b695c15"
        ],
        "x-ms-routing-request-id": [
          "BRAZILUS:20180910T130351Z:268b4156-9462-45c2-a3ec-5c382b695c15"
>>>>>>> f160aee6
        ],
        "Strict-Transport-Security": [
          "max-age=31536000; includeSubDomains"
        ],
        "X-Content-Type-Options": [
          "nosniff"
        ],
        "Cache-Control": [
          "no-cache"
        ],
        "Date": [
<<<<<<< HEAD
          "Sat, 08 Sep 2018 05:07:02 GMT"
        ],
        "Location": [
          "https://brazilus.management.azure.com/subscriptions/d2ad5196-2292-4080-b209-ce4399b0a807/operationresults/eyJqb2JJZCI6IlJFU09VUkNFR1JPVVBERUxFVElPTkpPQi1QUzg5MzAtV0VTVFVTIiwiam9iTG9jYXRpb24iOiJ3ZXN0dXMifQ?api-version=2016-09-01"
=======
          "Mon, 10 Sep 2018 13:03:50 GMT"
        ],
        "Location": [
          "https://brazilus.management.azure.com/subscriptions/947d47b4-7883-4bb9-9d85-c5e8e2f572ce/operationresults/eyJqb2JJZCI6IlJFU09VUkNFR1JPVVBERUxFVElPTkpPQi1QUzQzNjUtV0VTVENFTlRSQUxVUyIsImpvYkxvY2F0aW9uIjoid2VzdGNlbnRyYWx1cyJ9?api-version=2016-09-01"
>>>>>>> f160aee6
        ]
      },
      "StatusCode": 202
    },
    {
<<<<<<< HEAD
      "RequestUri": "/subscriptions/d2ad5196-2292-4080-b209-ce4399b0a807/operationresults/eyJqb2JJZCI6IlJFU09VUkNFR1JPVVBERUxFVElPTkpPQi1QUzg5MzAtV0VTVFVTIiwiam9iTG9jYXRpb24iOiJ3ZXN0dXMifQ?api-version=2016-09-01",
      "EncodedRequestUri": "L3N1YnNjcmlwdGlvbnMvZDJhZDUxOTYtMjI5Mi00MDgwLWIyMDktY2U0Mzk5YjBhODA3L29wZXJhdGlvbnJlc3VsdHMvZXlKcWIySkpaQ0k2SWxKRlUwOVZVa05GUjFKUFZWQkVSVXhGVkVsUFRrcFBRaTFRVXpnNU16QXRWMFZUVkZWVElpd2lhbTlpVEc5allYUnBiMjRpT2lKM1pYTjBkWE1pZlE/YXBpLXZlcnNpb249MjAxNi0wOS0wMQ==",
=======
      "RequestUri": "/subscriptions/947d47b4-7883-4bb9-9d85-c5e8e2f572ce/operationresults/eyJqb2JJZCI6IlJFU09VUkNFR1JPVVBERUxFVElPTkpPQi1QUzQzNjUtV0VTVENFTlRSQUxVUyIsImpvYkxvY2F0aW9uIjoid2VzdGNlbnRyYWx1cyJ9?api-version=2016-09-01",
      "EncodedRequestUri": "L3N1YnNjcmlwdGlvbnMvOTQ3ZDQ3YjQtNzg4My00YmI5LTlkODUtYzVlOGUyZjU3MmNlL29wZXJhdGlvbnJlc3VsdHMvZXlKcWIySkpaQ0k2SWxKRlUwOVZVa05GUjFKUFZWQkVSVXhGVkVsUFRrcFBRaTFRVXpRek5qVXRWMFZUVkVORlRsUlNRVXhWVXlJc0ltcHZZa3h2WTJGMGFXOXVJam9pZDJWemRHTmxiblJ5WVd4MWN5Sjk/YXBpLXZlcnNpb249MjAxNi0wOS0wMQ==",
>>>>>>> f160aee6
      "RequestMethod": "GET",
      "RequestBody": "",
      "RequestHeaders": {
        "User-Agent": [
<<<<<<< HEAD
          "FxVersion/4.7.3132.0",
          "OSName/Windows10Enterprise",
          "OSVersion/6.3.17134",
=======
          "FxVersion/4.7.3133.0",
          "OSName/Windows8.1Enterprise",
          "OSVersion/6.3.9600",
>>>>>>> f160aee6
          "Microsoft.Azure.Management.Internal.Resources.ResourceManagementClient/4.1.0"
        ]
      },
      "ResponseBody": "",
      "ResponseHeaders": {
        "Content-Length": [
          "0"
        ],
        "Expires": [
          "-1"
        ],
        "Pragma": [
          "no-cache"
        ],
        "Retry-After": [
          "15"
        ],
        "x-ms-ratelimit-remaining-subscription-reads": [
<<<<<<< HEAD
          "11871"
        ],
        "x-ms-request-id": [
          "476b3f8c-9d1a-4075-9d61-4da69eef13a1"
        ],
        "x-ms-correlation-request-id": [
          "476b3f8c-9d1a-4075-9d61-4da69eef13a1"
        ],
        "x-ms-routing-request-id": [
          "BRAZILUS:20180908T050717Z:476b3f8c-9d1a-4075-9d61-4da69eef13a1"
=======
          "11935"
        ],
        "x-ms-request-id": [
          "21eb0746-9aa0-4136-8c50-e8bb3585eaa4"
        ],
        "x-ms-correlation-request-id": [
          "21eb0746-9aa0-4136-8c50-e8bb3585eaa4"
        ],
        "x-ms-routing-request-id": [
          "BRAZILUS:20180910T130406Z:21eb0746-9aa0-4136-8c50-e8bb3585eaa4"
>>>>>>> f160aee6
        ],
        "Strict-Transport-Security": [
          "max-age=31536000; includeSubDomains"
        ],
        "X-Content-Type-Options": [
          "nosniff"
        ],
        "Cache-Control": [
          "no-cache"
        ],
        "Date": [
<<<<<<< HEAD
          "Sat, 08 Sep 2018 05:07:17 GMT"
        ],
        "Location": [
          "https://brazilus.management.azure.com/subscriptions/d2ad5196-2292-4080-b209-ce4399b0a807/operationresults/eyJqb2JJZCI6IlJFU09VUkNFR1JPVVBERUxFVElPTkpPQi1QUzg5MzAtV0VTVFVTIiwiam9iTG9jYXRpb24iOiJ3ZXN0dXMifQ?api-version=2016-09-01"
=======
          "Mon, 10 Sep 2018 13:04:05 GMT"
        ],
        "Location": [
          "https://brazilus.management.azure.com/subscriptions/947d47b4-7883-4bb9-9d85-c5e8e2f572ce/operationresults/eyJqb2JJZCI6IlJFU09VUkNFR1JPVVBERUxFVElPTkpPQi1QUzQzNjUtV0VTVENFTlRSQUxVUyIsImpvYkxvY2F0aW9uIjoid2VzdGNlbnRyYWx1cyJ9?api-version=2016-09-01"
>>>>>>> f160aee6
        ]
      },
      "StatusCode": 202
    },
    {
<<<<<<< HEAD
      "RequestUri": "/subscriptions/d2ad5196-2292-4080-b209-ce4399b0a807/operationresults/eyJqb2JJZCI6IlJFU09VUkNFR1JPVVBERUxFVElPTkpPQi1QUzg5MzAtV0VTVFVTIiwiam9iTG9jYXRpb24iOiJ3ZXN0dXMifQ?api-version=2016-09-01",
      "EncodedRequestUri": "L3N1YnNjcmlwdGlvbnMvZDJhZDUxOTYtMjI5Mi00MDgwLWIyMDktY2U0Mzk5YjBhODA3L29wZXJhdGlvbnJlc3VsdHMvZXlKcWIySkpaQ0k2SWxKRlUwOVZVa05GUjFKUFZWQkVSVXhGVkVsUFRrcFBRaTFRVXpnNU16QXRWMFZUVkZWVElpd2lhbTlpVEc5allYUnBiMjRpT2lKM1pYTjBkWE1pZlE/YXBpLXZlcnNpb249MjAxNi0wOS0wMQ==",
=======
      "RequestUri": "/subscriptions/947d47b4-7883-4bb9-9d85-c5e8e2f572ce/operationresults/eyJqb2JJZCI6IlJFU09VUkNFR1JPVVBERUxFVElPTkpPQi1QUzQzNjUtV0VTVENFTlRSQUxVUyIsImpvYkxvY2F0aW9uIjoid2VzdGNlbnRyYWx1cyJ9?api-version=2016-09-01",
      "EncodedRequestUri": "L3N1YnNjcmlwdGlvbnMvOTQ3ZDQ3YjQtNzg4My00YmI5LTlkODUtYzVlOGUyZjU3MmNlL29wZXJhdGlvbnJlc3VsdHMvZXlKcWIySkpaQ0k2SWxKRlUwOVZVa05GUjFKUFZWQkVSVXhGVkVsUFRrcFBRaTFRVXpRek5qVXRWMFZUVkVORlRsUlNRVXhWVXlJc0ltcHZZa3h2WTJGMGFXOXVJam9pZDJWemRHTmxiblJ5WVd4MWN5Sjk/YXBpLXZlcnNpb249MjAxNi0wOS0wMQ==",
>>>>>>> f160aee6
      "RequestMethod": "GET",
      "RequestBody": "",
      "RequestHeaders": {
        "User-Agent": [
<<<<<<< HEAD
          "FxVersion/4.7.3132.0",
          "OSName/Windows10Enterprise",
          "OSVersion/6.3.17134",
=======
          "FxVersion/4.7.3133.0",
          "OSName/Windows8.1Enterprise",
          "OSVersion/6.3.9600",
>>>>>>> f160aee6
          "Microsoft.Azure.Management.Internal.Resources.ResourceManagementClient/4.1.0"
        ]
      },
      "ResponseBody": "",
      "ResponseHeaders": {
        "Content-Length": [
          "0"
        ],
        "Expires": [
          "-1"
        ],
        "Pragma": [
          "no-cache"
        ],
        "Retry-After": [
          "15"
        ],
        "x-ms-ratelimit-remaining-subscription-reads": [
<<<<<<< HEAD
          "11870"
        ],
        "x-ms-request-id": [
          "eed632b7-2cd6-439c-a73b-1cf94f69efce"
        ],
        "x-ms-correlation-request-id": [
          "eed632b7-2cd6-439c-a73b-1cf94f69efce"
        ],
        "x-ms-routing-request-id": [
          "BRAZILUS:20180908T050732Z:eed632b7-2cd6-439c-a73b-1cf94f69efce"
=======
          "11934"
        ],
        "x-ms-request-id": [
          "39bc05c7-c738-4827-80c5-d973bac5f3bb"
        ],
        "x-ms-correlation-request-id": [
          "39bc05c7-c738-4827-80c5-d973bac5f3bb"
        ],
        "x-ms-routing-request-id": [
          "BRAZILUS:20180910T130421Z:39bc05c7-c738-4827-80c5-d973bac5f3bb"
>>>>>>> f160aee6
        ],
        "Strict-Transport-Security": [
          "max-age=31536000; includeSubDomains"
        ],
        "X-Content-Type-Options": [
          "nosniff"
        ],
        "Cache-Control": [
          "no-cache"
        ],
        "Date": [
<<<<<<< HEAD
          "Sat, 08 Sep 2018 05:07:32 GMT"
        ],
        "Location": [
          "https://brazilus.management.azure.com/subscriptions/d2ad5196-2292-4080-b209-ce4399b0a807/operationresults/eyJqb2JJZCI6IlJFU09VUkNFR1JPVVBERUxFVElPTkpPQi1QUzg5MzAtV0VTVFVTIiwiam9iTG9jYXRpb24iOiJ3ZXN0dXMifQ?api-version=2016-09-01"
=======
          "Mon, 10 Sep 2018 13:04:21 GMT"
        ],
        "Location": [
          "https://brazilus.management.azure.com/subscriptions/947d47b4-7883-4bb9-9d85-c5e8e2f572ce/operationresults/eyJqb2JJZCI6IlJFU09VUkNFR1JPVVBERUxFVElPTkpPQi1QUzQzNjUtV0VTVENFTlRSQUxVUyIsImpvYkxvY2F0aW9uIjoid2VzdGNlbnRyYWx1cyJ9?api-version=2016-09-01"
>>>>>>> f160aee6
        ]
      },
      "StatusCode": 202
    },
    {
<<<<<<< HEAD
      "RequestUri": "/subscriptions/d2ad5196-2292-4080-b209-ce4399b0a807/operationresults/eyJqb2JJZCI6IlJFU09VUkNFR1JPVVBERUxFVElPTkpPQi1QUzg5MzAtV0VTVFVTIiwiam9iTG9jYXRpb24iOiJ3ZXN0dXMifQ?api-version=2016-09-01",
      "EncodedRequestUri": "L3N1YnNjcmlwdGlvbnMvZDJhZDUxOTYtMjI5Mi00MDgwLWIyMDktY2U0Mzk5YjBhODA3L29wZXJhdGlvbnJlc3VsdHMvZXlKcWIySkpaQ0k2SWxKRlUwOVZVa05GUjFKUFZWQkVSVXhGVkVsUFRrcFBRaTFRVXpnNU16QXRWMFZUVkZWVElpd2lhbTlpVEc5allYUnBiMjRpT2lKM1pYTjBkWE1pZlE/YXBpLXZlcnNpb249MjAxNi0wOS0wMQ==",
=======
      "RequestUri": "/subscriptions/947d47b4-7883-4bb9-9d85-c5e8e2f572ce/operationresults/eyJqb2JJZCI6IlJFU09VUkNFR1JPVVBERUxFVElPTkpPQi1QUzQzNjUtV0VTVENFTlRSQUxVUyIsImpvYkxvY2F0aW9uIjoid2VzdGNlbnRyYWx1cyJ9?api-version=2016-09-01",
      "EncodedRequestUri": "L3N1YnNjcmlwdGlvbnMvOTQ3ZDQ3YjQtNzg4My00YmI5LTlkODUtYzVlOGUyZjU3MmNlL29wZXJhdGlvbnJlc3VsdHMvZXlKcWIySkpaQ0k2SWxKRlUwOVZVa05GUjFKUFZWQkVSVXhGVkVsUFRrcFBRaTFRVXpRek5qVXRWMFZUVkVORlRsUlNRVXhWVXlJc0ltcHZZa3h2WTJGMGFXOXVJam9pZDJWemRHTmxiblJ5WVd4MWN5Sjk/YXBpLXZlcnNpb249MjAxNi0wOS0wMQ==",
>>>>>>> f160aee6
      "RequestMethod": "GET",
      "RequestBody": "",
      "RequestHeaders": {
        "User-Agent": [
<<<<<<< HEAD
          "FxVersion/4.7.3132.0",
          "OSName/Windows10Enterprise",
          "OSVersion/6.3.17134",
=======
          "FxVersion/4.7.3133.0",
          "OSName/Windows8.1Enterprise",
          "OSVersion/6.3.9600",
>>>>>>> f160aee6
          "Microsoft.Azure.Management.Internal.Resources.ResourceManagementClient/4.1.0"
        ]
      },
      "ResponseBody": "",
      "ResponseHeaders": {
        "Content-Length": [
          "0"
        ],
        "Expires": [
          "-1"
        ],
        "Pragma": [
          "no-cache"
        ],
        "Retry-After": [
          "15"
        ],
        "x-ms-ratelimit-remaining-subscription-reads": [
<<<<<<< HEAD
          "11869"
        ],
        "x-ms-request-id": [
          "845faa99-2345-4342-ac69-8b90ac49d6f1"
        ],
        "x-ms-correlation-request-id": [
          "845faa99-2345-4342-ac69-8b90ac49d6f1"
        ],
        "x-ms-routing-request-id": [
          "BRAZILUS:20180908T050747Z:845faa99-2345-4342-ac69-8b90ac49d6f1"
=======
          "11933"
        ],
        "x-ms-request-id": [
          "67e72b0a-a86a-4497-8b9c-b3b633c166fa"
        ],
        "x-ms-correlation-request-id": [
          "67e72b0a-a86a-4497-8b9c-b3b633c166fa"
        ],
        "x-ms-routing-request-id": [
          "BRAZILUS:20180910T130437Z:67e72b0a-a86a-4497-8b9c-b3b633c166fa"
>>>>>>> f160aee6
        ],
        "Strict-Transport-Security": [
          "max-age=31536000; includeSubDomains"
        ],
        "X-Content-Type-Options": [
          "nosniff"
        ],
        "Cache-Control": [
          "no-cache"
        ],
        "Date": [
<<<<<<< HEAD
          "Sat, 08 Sep 2018 05:07:47 GMT"
        ],
        "Location": [
          "https://brazilus.management.azure.com/subscriptions/d2ad5196-2292-4080-b209-ce4399b0a807/operationresults/eyJqb2JJZCI6IlJFU09VUkNFR1JPVVBERUxFVElPTkpPQi1QUzg5MzAtV0VTVFVTIiwiam9iTG9jYXRpb24iOiJ3ZXN0dXMifQ?api-version=2016-09-01"
=======
          "Mon, 10 Sep 2018 13:04:36 GMT"
        ],
        "Location": [
          "https://brazilus.management.azure.com/subscriptions/947d47b4-7883-4bb9-9d85-c5e8e2f572ce/operationresults/eyJqb2JJZCI6IlJFU09VUkNFR1JPVVBERUxFVElPTkpPQi1QUzQzNjUtV0VTVENFTlRSQUxVUyIsImpvYkxvY2F0aW9uIjoid2VzdGNlbnRyYWx1cyJ9?api-version=2016-09-01"
>>>>>>> f160aee6
        ]
      },
      "StatusCode": 202
    },
    {
<<<<<<< HEAD
      "RequestUri": "/subscriptions/d2ad5196-2292-4080-b209-ce4399b0a807/operationresults/eyJqb2JJZCI6IlJFU09VUkNFR1JPVVBERUxFVElPTkpPQi1QUzg5MzAtV0VTVFVTIiwiam9iTG9jYXRpb24iOiJ3ZXN0dXMifQ?api-version=2016-09-01",
      "EncodedRequestUri": "L3N1YnNjcmlwdGlvbnMvZDJhZDUxOTYtMjI5Mi00MDgwLWIyMDktY2U0Mzk5YjBhODA3L29wZXJhdGlvbnJlc3VsdHMvZXlKcWIySkpaQ0k2SWxKRlUwOVZVa05GUjFKUFZWQkVSVXhGVkVsUFRrcFBRaTFRVXpnNU16QXRWMFZUVkZWVElpd2lhbTlpVEc5allYUnBiMjRpT2lKM1pYTjBkWE1pZlE/YXBpLXZlcnNpb249MjAxNi0wOS0wMQ==",
=======
      "RequestUri": "/subscriptions/947d47b4-7883-4bb9-9d85-c5e8e2f572ce/operationresults/eyJqb2JJZCI6IlJFU09VUkNFR1JPVVBERUxFVElPTkpPQi1QUzQzNjUtV0VTVENFTlRSQUxVUyIsImpvYkxvY2F0aW9uIjoid2VzdGNlbnRyYWx1cyJ9?api-version=2016-09-01",
      "EncodedRequestUri": "L3N1YnNjcmlwdGlvbnMvOTQ3ZDQ3YjQtNzg4My00YmI5LTlkODUtYzVlOGUyZjU3MmNlL29wZXJhdGlvbnJlc3VsdHMvZXlKcWIySkpaQ0k2SWxKRlUwOVZVa05GUjFKUFZWQkVSVXhGVkVsUFRrcFBRaTFRVXpRek5qVXRWMFZUVkVORlRsUlNRVXhWVXlJc0ltcHZZa3h2WTJGMGFXOXVJam9pZDJWemRHTmxiblJ5WVd4MWN5Sjk/YXBpLXZlcnNpb249MjAxNi0wOS0wMQ==",
>>>>>>> f160aee6
      "RequestMethod": "GET",
      "RequestBody": "",
      "RequestHeaders": {
        "User-Agent": [
<<<<<<< HEAD
          "FxVersion/4.7.3132.0",
          "OSName/Windows10Enterprise",
          "OSVersion/6.3.17134",
=======
          "FxVersion/4.7.3133.0",
          "OSName/Windows8.1Enterprise",
          "OSVersion/6.3.9600",
>>>>>>> f160aee6
          "Microsoft.Azure.Management.Internal.Resources.ResourceManagementClient/4.1.0"
        ]
      },
      "ResponseBody": "",
      "ResponseHeaders": {
        "Content-Length": [
          "0"
        ],
        "Expires": [
          "-1"
        ],
        "Pragma": [
          "no-cache"
        ],
        "Retry-After": [
          "15"
        ],
        "x-ms-ratelimit-remaining-subscription-reads": [
<<<<<<< HEAD
          "11868"
        ],
        "x-ms-request-id": [
          "df788b1f-c212-4f46-8421-0e119480231b"
        ],
        "x-ms-correlation-request-id": [
          "df788b1f-c212-4f46-8421-0e119480231b"
        ],
        "x-ms-routing-request-id": [
          "BRAZILUS:20180908T050802Z:df788b1f-c212-4f46-8421-0e119480231b"
=======
          "11932"
        ],
        "x-ms-request-id": [
          "6ca1025c-1f2c-4a64-9112-c5266987cde3"
        ],
        "x-ms-correlation-request-id": [
          "6ca1025c-1f2c-4a64-9112-c5266987cde3"
        ],
        "x-ms-routing-request-id": [
          "BRAZILUS:20180910T130452Z:6ca1025c-1f2c-4a64-9112-c5266987cde3"
>>>>>>> f160aee6
        ],
        "Strict-Transport-Security": [
          "max-age=31536000; includeSubDomains"
        ],
        "X-Content-Type-Options": [
          "nosniff"
        ],
        "Cache-Control": [
          "no-cache"
        ],
        "Date": [
<<<<<<< HEAD
          "Sat, 08 Sep 2018 05:08:02 GMT"
        ],
        "Location": [
          "https://brazilus.management.azure.com/subscriptions/d2ad5196-2292-4080-b209-ce4399b0a807/operationresults/eyJqb2JJZCI6IlJFU09VUkNFR1JPVVBERUxFVElPTkpPQi1QUzg5MzAtV0VTVFVTIiwiam9iTG9jYXRpb24iOiJ3ZXN0dXMifQ?api-version=2016-09-01"
=======
          "Mon, 10 Sep 2018 13:04:52 GMT"
        ],
        "Location": [
          "https://brazilus.management.azure.com/subscriptions/947d47b4-7883-4bb9-9d85-c5e8e2f572ce/operationresults/eyJqb2JJZCI6IlJFU09VUkNFR1JPVVBERUxFVElPTkpPQi1QUzQzNjUtV0VTVENFTlRSQUxVUyIsImpvYkxvY2F0aW9uIjoid2VzdGNlbnRyYWx1cyJ9?api-version=2016-09-01"
>>>>>>> f160aee6
        ]
      },
      "StatusCode": 202
    },
    {
<<<<<<< HEAD
      "RequestUri": "/subscriptions/d2ad5196-2292-4080-b209-ce4399b0a807/operationresults/eyJqb2JJZCI6IlJFU09VUkNFR1JPVVBERUxFVElPTkpPQi1QUzg5MzAtV0VTVFVTIiwiam9iTG9jYXRpb24iOiJ3ZXN0dXMifQ?api-version=2016-09-01",
      "EncodedRequestUri": "L3N1YnNjcmlwdGlvbnMvZDJhZDUxOTYtMjI5Mi00MDgwLWIyMDktY2U0Mzk5YjBhODA3L29wZXJhdGlvbnJlc3VsdHMvZXlKcWIySkpaQ0k2SWxKRlUwOVZVa05GUjFKUFZWQkVSVXhGVkVsUFRrcFBRaTFRVXpnNU16QXRWMFZUVkZWVElpd2lhbTlpVEc5allYUnBiMjRpT2lKM1pYTjBkWE1pZlE/YXBpLXZlcnNpb249MjAxNi0wOS0wMQ==",
=======
      "RequestUri": "/subscriptions/947d47b4-7883-4bb9-9d85-c5e8e2f572ce/operationresults/eyJqb2JJZCI6IlJFU09VUkNFR1JPVVBERUxFVElPTkpPQi1QUzQzNjUtV0VTVENFTlRSQUxVUyIsImpvYkxvY2F0aW9uIjoid2VzdGNlbnRyYWx1cyJ9?api-version=2016-09-01",
      "EncodedRequestUri": "L3N1YnNjcmlwdGlvbnMvOTQ3ZDQ3YjQtNzg4My00YmI5LTlkODUtYzVlOGUyZjU3MmNlL29wZXJhdGlvbnJlc3VsdHMvZXlKcWIySkpaQ0k2SWxKRlUwOVZVa05GUjFKUFZWQkVSVXhGVkVsUFRrcFBRaTFRVXpRek5qVXRWMFZUVkVORlRsUlNRVXhWVXlJc0ltcHZZa3h2WTJGMGFXOXVJam9pZDJWemRHTmxiblJ5WVd4MWN5Sjk/YXBpLXZlcnNpb249MjAxNi0wOS0wMQ==",
>>>>>>> f160aee6
      "RequestMethod": "GET",
      "RequestBody": "",
      "RequestHeaders": {
        "User-Agent": [
<<<<<<< HEAD
          "FxVersion/4.7.3132.0",
          "OSName/Windows10Enterprise",
          "OSVersion/6.3.17134",
=======
          "FxVersion/4.7.3133.0",
          "OSName/Windows8.1Enterprise",
          "OSVersion/6.3.9600",
>>>>>>> f160aee6
          "Microsoft.Azure.Management.Internal.Resources.ResourceManagementClient/4.1.0"
        ]
      },
      "ResponseBody": "",
      "ResponseHeaders": {
        "Content-Length": [
          "0"
        ],
        "Expires": [
          "-1"
        ],
        "Pragma": [
          "no-cache"
        ],
        "Retry-After": [
          "15"
        ],
        "x-ms-ratelimit-remaining-subscription-reads": [
<<<<<<< HEAD
          "11867"
        ],
        "x-ms-request-id": [
          "5fc6959e-af4b-4722-8dac-c6a3a9580da7"
        ],
        "x-ms-correlation-request-id": [
          "5fc6959e-af4b-4722-8dac-c6a3a9580da7"
        ],
        "x-ms-routing-request-id": [
          "BRAZILUS:20180908T050817Z:5fc6959e-af4b-4722-8dac-c6a3a9580da7"
=======
          "11931"
        ],
        "x-ms-request-id": [
          "745d610b-c138-4d42-8e15-4c28d27a16fe"
        ],
        "x-ms-correlation-request-id": [
          "745d610b-c138-4d42-8e15-4c28d27a16fe"
        ],
        "x-ms-routing-request-id": [
          "BRAZILUS:20180910T130507Z:745d610b-c138-4d42-8e15-4c28d27a16fe"
>>>>>>> f160aee6
        ],
        "Strict-Transport-Security": [
          "max-age=31536000; includeSubDomains"
        ],
        "X-Content-Type-Options": [
          "nosniff"
        ],
        "Cache-Control": [
          "no-cache"
        ],
        "Date": [
<<<<<<< HEAD
          "Sat, 08 Sep 2018 05:08:17 GMT"
        ],
        "Location": [
          "https://brazilus.management.azure.com/subscriptions/d2ad5196-2292-4080-b209-ce4399b0a807/operationresults/eyJqb2JJZCI6IlJFU09VUkNFR1JPVVBERUxFVElPTkpPQi1QUzg5MzAtV0VTVFVTIiwiam9iTG9jYXRpb24iOiJ3ZXN0dXMifQ?api-version=2016-09-01"
=======
          "Mon, 10 Sep 2018 13:05:07 GMT"
        ],
        "Location": [
          "https://brazilus.management.azure.com/subscriptions/947d47b4-7883-4bb9-9d85-c5e8e2f572ce/operationresults/eyJqb2JJZCI6IlJFU09VUkNFR1JPVVBERUxFVElPTkpPQi1QUzQzNjUtV0VTVENFTlRSQUxVUyIsImpvYkxvY2F0aW9uIjoid2VzdGNlbnRyYWx1cyJ9?api-version=2016-09-01"
>>>>>>> f160aee6
        ]
      },
      "StatusCode": 202
    },
    {
<<<<<<< HEAD
      "RequestUri": "/subscriptions/d2ad5196-2292-4080-b209-ce4399b0a807/operationresults/eyJqb2JJZCI6IlJFU09VUkNFR1JPVVBERUxFVElPTkpPQi1QUzg5MzAtV0VTVFVTIiwiam9iTG9jYXRpb24iOiJ3ZXN0dXMifQ?api-version=2016-09-01",
      "EncodedRequestUri": "L3N1YnNjcmlwdGlvbnMvZDJhZDUxOTYtMjI5Mi00MDgwLWIyMDktY2U0Mzk5YjBhODA3L29wZXJhdGlvbnJlc3VsdHMvZXlKcWIySkpaQ0k2SWxKRlUwOVZVa05GUjFKUFZWQkVSVXhGVkVsUFRrcFBRaTFRVXpnNU16QXRWMFZUVkZWVElpd2lhbTlpVEc5allYUnBiMjRpT2lKM1pYTjBkWE1pZlE/YXBpLXZlcnNpb249MjAxNi0wOS0wMQ==",
=======
      "RequestUri": "/subscriptions/947d47b4-7883-4bb9-9d85-c5e8e2f572ce/operationresults/eyJqb2JJZCI6IlJFU09VUkNFR1JPVVBERUxFVElPTkpPQi1QUzQzNjUtV0VTVENFTlRSQUxVUyIsImpvYkxvY2F0aW9uIjoid2VzdGNlbnRyYWx1cyJ9?api-version=2016-09-01",
      "EncodedRequestUri": "L3N1YnNjcmlwdGlvbnMvOTQ3ZDQ3YjQtNzg4My00YmI5LTlkODUtYzVlOGUyZjU3MmNlL29wZXJhdGlvbnJlc3VsdHMvZXlKcWIySkpaQ0k2SWxKRlUwOVZVa05GUjFKUFZWQkVSVXhGVkVsUFRrcFBRaTFRVXpRek5qVXRWMFZUVkVORlRsUlNRVXhWVXlJc0ltcHZZa3h2WTJGMGFXOXVJam9pZDJWemRHTmxiblJ5WVd4MWN5Sjk/YXBpLXZlcnNpb249MjAxNi0wOS0wMQ==",
>>>>>>> f160aee6
      "RequestMethod": "GET",
      "RequestBody": "",
      "RequestHeaders": {
        "User-Agent": [
<<<<<<< HEAD
          "FxVersion/4.7.3132.0",
          "OSName/Windows10Enterprise",
          "OSVersion/6.3.17134",
=======
          "FxVersion/4.7.3133.0",
          "OSName/Windows8.1Enterprise",
          "OSVersion/6.3.9600",
>>>>>>> f160aee6
          "Microsoft.Azure.Management.Internal.Resources.ResourceManagementClient/4.1.0"
        ]
      },
      "ResponseBody": "",
      "ResponseHeaders": {
        "Content-Length": [
          "0"
        ],
        "Expires": [
          "-1"
        ],
        "Pragma": [
          "no-cache"
        ],
        "x-ms-ratelimit-remaining-subscription-reads": [
<<<<<<< HEAD
          "11866"
        ],
        "x-ms-request-id": [
          "fa1966ab-5b06-4203-88c6-4b54bbd29507"
        ],
        "x-ms-correlation-request-id": [
          "fa1966ab-5b06-4203-88c6-4b54bbd29507"
        ],
        "x-ms-routing-request-id": [
          "BRAZILUS:20180908T050832Z:fa1966ab-5b06-4203-88c6-4b54bbd29507"
=======
          "11930"
        ],
        "x-ms-request-id": [
          "42556760-ad75-43ee-aef5-59dbc695e80b"
        ],
        "x-ms-correlation-request-id": [
          "42556760-ad75-43ee-aef5-59dbc695e80b"
        ],
        "x-ms-routing-request-id": [
          "BRAZILUS:20180910T130522Z:42556760-ad75-43ee-aef5-59dbc695e80b"
>>>>>>> f160aee6
        ],
        "Strict-Transport-Security": [
          "max-age=31536000; includeSubDomains"
        ],
        "X-Content-Type-Options": [
          "nosniff"
        ],
        "Cache-Control": [
          "no-cache"
        ],
        "Date": [
<<<<<<< HEAD
          "Sat, 08 Sep 2018 05:08:32 GMT"
=======
          "Mon, 10 Sep 2018 13:05:22 GMT"
>>>>>>> f160aee6
        ]
      },
      "StatusCode": 200
    },
    {
<<<<<<< HEAD
      "RequestUri": "/subscriptions/d2ad5196-2292-4080-b209-ce4399b0a807/operationresults/eyJqb2JJZCI6IlJFU09VUkNFR1JPVVBERUxFVElPTkpPQi1QUzg5MzAtV0VTVFVTIiwiam9iTG9jYXRpb24iOiJ3ZXN0dXMifQ?api-version=2016-09-01",
      "EncodedRequestUri": "L3N1YnNjcmlwdGlvbnMvZDJhZDUxOTYtMjI5Mi00MDgwLWIyMDktY2U0Mzk5YjBhODA3L29wZXJhdGlvbnJlc3VsdHMvZXlKcWIySkpaQ0k2SWxKRlUwOVZVa05GUjFKUFZWQkVSVXhGVkVsUFRrcFBRaTFRVXpnNU16QXRWMFZUVkZWVElpd2lhbTlpVEc5allYUnBiMjRpT2lKM1pYTjBkWE1pZlE/YXBpLXZlcnNpb249MjAxNi0wOS0wMQ==",
=======
      "RequestUri": "/subscriptions/947d47b4-7883-4bb9-9d85-c5e8e2f572ce/operationresults/eyJqb2JJZCI6IlJFU09VUkNFR1JPVVBERUxFVElPTkpPQi1QUzQzNjUtV0VTVENFTlRSQUxVUyIsImpvYkxvY2F0aW9uIjoid2VzdGNlbnRyYWx1cyJ9?api-version=2016-09-01",
      "EncodedRequestUri": "L3N1YnNjcmlwdGlvbnMvOTQ3ZDQ3YjQtNzg4My00YmI5LTlkODUtYzVlOGUyZjU3MmNlL29wZXJhdGlvbnJlc3VsdHMvZXlKcWIySkpaQ0k2SWxKRlUwOVZVa05GUjFKUFZWQkVSVXhGVkVsUFRrcFBRaTFRVXpRek5qVXRWMFZUVkVORlRsUlNRVXhWVXlJc0ltcHZZa3h2WTJGMGFXOXVJam9pZDJWemRHTmxiblJ5WVd4MWN5Sjk/YXBpLXZlcnNpb249MjAxNi0wOS0wMQ==",
>>>>>>> f160aee6
      "RequestMethod": "GET",
      "RequestBody": "",
      "RequestHeaders": {
        "User-Agent": [
<<<<<<< HEAD
          "FxVersion/4.7.3132.0",
          "OSName/Windows10Enterprise",
          "OSVersion/6.3.17134",
=======
          "FxVersion/4.7.3133.0",
          "OSName/Windows8.1Enterprise",
          "OSVersion/6.3.9600",
>>>>>>> f160aee6
          "Microsoft.Azure.Management.Internal.Resources.ResourceManagementClient/4.1.0"
        ]
      },
      "ResponseBody": "",
      "ResponseHeaders": {
        "Content-Length": [
          "0"
        ],
        "Expires": [
          "-1"
        ],
        "Pragma": [
          "no-cache"
        ],
        "x-ms-ratelimit-remaining-subscription-reads": [
<<<<<<< HEAD
          "11865"
        ],
        "x-ms-request-id": [
          "805b0bca-fc23-4992-9741-67e486c35cd1"
        ],
        "x-ms-correlation-request-id": [
          "805b0bca-fc23-4992-9741-67e486c35cd1"
        ],
        "x-ms-routing-request-id": [
          "BRAZILUS:20180908T050832Z:805b0bca-fc23-4992-9741-67e486c35cd1"
=======
          "11929"
        ],
        "x-ms-request-id": [
          "bce75a60-1dc2-4f94-b223-4ab6a3f6997c"
        ],
        "x-ms-correlation-request-id": [
          "bce75a60-1dc2-4f94-b223-4ab6a3f6997c"
        ],
        "x-ms-routing-request-id": [
          "BRAZILUS:20180910T130522Z:bce75a60-1dc2-4f94-b223-4ab6a3f6997c"
>>>>>>> f160aee6
        ],
        "Strict-Transport-Security": [
          "max-age=31536000; includeSubDomains"
        ],
        "X-Content-Type-Options": [
          "nosniff"
        ],
        "Cache-Control": [
          "no-cache"
        ],
        "Date": [
<<<<<<< HEAD
          "Sat, 08 Sep 2018 05:08:32 GMT"
=======
          "Mon, 10 Sep 2018 13:05:22 GMT"
>>>>>>> f160aee6
        ]
      },
      "StatusCode": 200
    }
  ],
  "Names": {
    "Test-DuplicateResource": [
<<<<<<< HEAD
      "ps8930",
      "ps2770"
=======
      "ps4365",
      "ps1725"
>>>>>>> f160aee6
    ]
  },
  "Variables": {
    "SubscriptionId": "d2ad5196-2292-4080-b209-ce4399b0a807"
  }
}<|MERGE_RESOLUTION|>--- conflicted
+++ resolved
@@ -1,29 +1,34 @@
 {
   "Entries": [
     {
-<<<<<<< HEAD
-      "RequestUri": "/subscriptions/d2ad5196-2292-4080-b209-ce4399b0a807/providers/Microsoft.Network?api-version=2016-09-01",
-      "EncodedRequestUri": "L3N1YnNjcmlwdGlvbnMvZDJhZDUxOTYtMjI5Mi00MDgwLWIyMDktY2U0Mzk5YjBhODA3L3Byb3ZpZGVycy9NaWNyb3NvZnQuTmV0d29yaz9hcGktdmVyc2lvbj0yMDE2LTA5LTAx",
-      "RequestMethod": "GET",
-      "RequestBody": "",
-      "RequestHeaders": {
+      "RequestUri": "/subscriptions/947d47b4-7883-4bb9-9d85-c5e8e2f572ce/resourcegroups/ps4365?api-version=2016-09-01",
+      "EncodedRequestUri": "L3N1YnNjcmlwdGlvbnMvOTQ3ZDQ3YjQtNzg4My00YmI5LTlkODUtYzVlOGUyZjU3MmNlL3Jlc291cmNlZ3JvdXBzL3BzNDM2NT9hcGktdmVyc2lvbj0yMDE2LTA5LTAx",
+      "RequestMethod": "PUT",
+      "RequestBody": "{\r\n  \"location\": \"westcentralus\"\r\n}",
+      "RequestHeaders": {
+        "Content-Type": [
+          "application/json; charset=utf-8"
+        ],
+        "Content-Length": [
+          "35"
+        ],
         "x-ms-client-request-id": [
-          "abbb5acb-e314-421e-9e6f-ea858011b669"
+          "036a9d1f-3335-4ffa-9841-3518afcc87cf"
         ],
         "accept-language": [
           "en-US"
         ],
         "User-Agent": [
-          "FxVersion/4.7.3132.0",
-          "OSName/Windows10Enterprise",
-          "OSVersion/6.3.17134",
+          "FxVersion/4.7.3133.0",
+          "OSName/Windows8.1Enterprise",
+          "OSVersion/6.3.9600",
           "Microsoft.Azure.Management.Internal.Resources.ResourceManagementClient/4.1.0"
         ]
       },
-      "ResponseBody": "{\r\n  \"id\": \"/subscriptions/d2ad5196-2292-4080-b209-ce4399b0a807/providers/Microsoft.Network\",\r\n  \"namespace\": \"Microsoft.Network\",\r\n  \"authorizations\": [\r\n    {\r\n      \"applicationId\": \"2cf9eb86-36b5-49dc-86ae-9a63135dfa8c\",\r\n      \"roleDefinitionId\": \"13ba9ab4-19f0-4804-adc4-14ece36cc7a1\"\r\n    },\r\n    {\r\n      \"applicationId\": \"7c33bfcb-8d33-48d6-8e60-dc6404003489\",\r\n      \"roleDefinitionId\": \"ad6261e4-fa9a-4642-aa5f-104f1b67e9e3\"\r\n    },\r\n    {\r\n      \"applicationId\": \"1e3e4475-288f-4018-a376-df66fd7fac5f\",\r\n      \"roleDefinitionId\": \"1d538b69-3d87-4e56-8ff8-25786fd48261\"\r\n    },\r\n    {\r\n      \"applicationId\": \"a0be0c72-870e-46f0-9c49-c98333a996f7\",\r\n      \"roleDefinitionId\": \"7ce22727-ffce-45a9-930c-ddb2e56fa131\"\r\n    },\r\n    {\r\n      \"applicationId\": \"486c78bf-a0f7-45f1-92fd-37215929e116\",\r\n      \"roleDefinitionId\": \"98a9e526-0a60-4c1f-a33a-ae46e1f8dc0d\"\r\n    },\r\n    {\r\n      \"applicationId\": \"19947cfd-0303-466c-ac3c-fcc19a7a1570\",\r\n      \"roleDefinitionId\": \"d813ab6c-bfb7-413e-9462-005b21f0ce09\"\r\n    },\r\n    {\r\n      \"applicationId\": \"341b7f3d-69b3-47f9-9ce7-5b7f4945fdbd\",\r\n      \"roleDefinitionId\": \"8141843c-c51c-4c1e-a5bf-0d351594b86c\"\r\n    }\r\n  ],\r\n  \"resourceTypes\": [\r\n    {\r\n      \"resourceType\": \"virtualNetworks\",\r\n      \"locations\": [\r\n        \"West US\",\r\n        \"East US\",\r\n        \"North Europe\",\r\n        \"West Europe\",\r\n        \"East Asia\",\r\n        \"Southeast Asia\",\r\n        \"North Central US\",\r\n        \"South Central US\",\r\n        \"Central US\",\r\n        \"East US 2\",\r\n        \"Japan East\",\r\n        \"Japan West\",\r\n        \"Brazil South\",\r\n        \"Australia East\",\r\n        \"Australia Southeast\",\r\n        \"Central India\",\r\n        \"South India\",\r\n        \"West India\",\r\n        \"Canada Central\",\r\n        \"Canada East\",\r\n        \"West Central US\",\r\n        \"West US 2\",\r\n        \"UK West\",\r\n        \"UK South\",\r\n        \"Korea Central\",\r\n        \"Korea South\",\r\n        \"France Central\",\r\n        \"France South\",\r\n        \"Australia Central\",\r\n        \"Australia Central 2\"\r\n      ],\r\n      \"apiVersions\": [\r\n        \"2018-08-01\",\r\n        \"2018-07-01\",\r\n        \"2018-06-01\",\r\n        \"2018-05-01\",\r\n        \"2018-04-01\",\r\n        \"2018-03-01\",\r\n        \"2018-02-01\",\r\n        \"2018-01-01\",\r\n        \"2017-11-01\",\r\n        \"2017-10-01\",\r\n        \"2017-09-01\",\r\n        \"2017-08-01\",\r\n        \"2017-06-01\",\r\n        \"2017-04-01\",\r\n        \"2017-03-01\",\r\n        \"2016-12-01\",\r\n        \"2016-11-01\",\r\n        \"2016-10-01\",\r\n        \"2016-09-01\",\r\n        \"2016-08-01\",\r\n        \"2016-07-01\",\r\n        \"2016-06-01\",\r\n        \"2016-03-30\",\r\n        \"2015-06-15\",\r\n        \"2015-05-01-preview\",\r\n        \"2014-12-01-preview\"\r\n      ],\r\n      \"capabilities\": \"CrossResourceGroupResourceMove, CrossSubscriptionResourceMove\"\r\n    },\r\n    {\r\n      \"resourceType\": \"publicIPAddresses\",\r\n      \"locations\": [\r\n        \"West US\",\r\n        \"East US\",\r\n        \"North Europe\",\r\n        \"West Europe\",\r\n        \"East Asia\",\r\n        \"Southeast Asia\",\r\n        \"North Central US\",\r\n        \"South Central US\",\r\n        \"Central US\",\r\n        \"East US 2\",\r\n        \"Japan East\",\r\n        \"Japan West\",\r\n        \"Brazil South\",\r\n        \"Australia East\",\r\n        \"Australia Southeast\",\r\n        \"Central India\",\r\n        \"South India\",\r\n        \"West India\",\r\n        \"Canada Central\",\r\n        \"Canada East\",\r\n        \"West Central US\",\r\n        \"West US 2\",\r\n        \"UK West\",\r\n        \"UK South\",\r\n        \"Korea Central\",\r\n        \"Korea South\",\r\n        \"France Central\",\r\n        \"France South\",\r\n        \"Australia Central\",\r\n        \"Australia Central 2\"\r\n      ],\r\n      \"apiVersions\": [\r\n        \"2018-08-01\",\r\n        \"2018-07-01\",\r\n        \"2018-06-01\",\r\n        \"2018-05-01\",\r\n        \"2018-04-01\",\r\n        \"2018-03-01\",\r\n        \"2018-02-01\",\r\n        \"2018-01-01\",\r\n        \"2017-11-01\",\r\n        \"2017-10-01\",\r\n        \"2017-09-01\",\r\n        \"2017-08-01\",\r\n        \"2017-06-01\",\r\n        \"2017-04-01\",\r\n        \"2017-03-01\",\r\n        \"2016-12-01\",\r\n        \"2016-11-01\",\r\n        \"2016-10-01\",\r\n        \"2016-09-01\",\r\n        \"2016-08-01\",\r\n        \"2016-07-01\",\r\n        \"2016-06-01\",\r\n        \"2016-03-30\",\r\n        \"2015-06-15\",\r\n        \"2015-05-01-preview\",\r\n        \"2014-12-01-preview\"\r\n      ],\r\n      \"zoneMappings\": [\r\n        {\r\n          \"location\": \"East US 2\",\r\n          \"zones\": [\r\n            \"1\",\r\n            \"2\",\r\n            \"3\"\r\n          ]\r\n        },\r\n        {\r\n          \"location\": \"Central US\",\r\n          \"zones\": [\r\n            \"1\",\r\n            \"2\",\r\n            \"3\"\r\n          ]\r\n        },\r\n        {\r\n          \"location\": \"West Europe\",\r\n          \"zones\": [\r\n            \"1\",\r\n            \"2\",\r\n            \"3\"\r\n          ]\r\n        },\r\n        {\r\n          \"location\": \"France Central\",\r\n          \"zones\": [\r\n            \"1\",\r\n            \"2\",\r\n            \"3\"\r\n          ]\r\n        },\r\n        {\r\n          \"location\": \"Southeast Asia\",\r\n          \"zones\": [\r\n            \"1\",\r\n            \"2\",\r\n            \"3\"\r\n          ]\r\n        },\r\n        {\r\n          \"location\": \"West US 2\",\r\n          \"zones\": [\r\n            \"1\",\r\n            \"2\",\r\n            \"3\"\r\n          ]\r\n        },\r\n        {\r\n          \"location\": \"North Europe\",\r\n          \"zones\": [\r\n            \"1\",\r\n            \"2\",\r\n            \"3\"\r\n          ]\r\n        }\r\n      ],\r\n      \"capabilities\": \"CrossResourceGroupResourceMove, CrossSubscriptionResourceMove\"\r\n    },\r\n    {\r\n      \"resourceType\": \"networkInterfaces\",\r\n      \"locations\": [\r\n        \"West US\",\r\n        \"East US\",\r\n        \"North Europe\",\r\n        \"West Europe\",\r\n        \"East Asia\",\r\n        \"Southeast Asia\",\r\n        \"North Central US\",\r\n        \"South Central US\",\r\n        \"Central US\",\r\n        \"East US 2\",\r\n        \"Japan East\",\r\n        \"Japan West\",\r\n        \"Brazil South\",\r\n        \"Australia East\",\r\n        \"Australia Southeast\",\r\n        \"Central India\",\r\n        \"South India\",\r\n        \"West India\",\r\n        \"Canada Central\",\r\n        \"Canada East\",\r\n        \"West Central US\",\r\n        \"West US 2\",\r\n        \"UK West\",\r\n        \"UK South\",\r\n        \"Korea Central\",\r\n        \"Korea South\",\r\n        \"France Central\",\r\n        \"France South\",\r\n        \"Australia Central\",\r\n        \"Australia Central 2\"\r\n      ],\r\n      \"apiVersions\": [\r\n        \"2018-08-01\",\r\n        \"2018-07-01\",\r\n        \"2018-06-01\",\r\n        \"2018-05-01\",\r\n        \"2018-04-01\",\r\n        \"2018-03-01\",\r\n        \"2018-02-01\",\r\n        \"2018-01-01\",\r\n        \"2017-11-01\",\r\n        \"2017-10-01\",\r\n        \"2017-09-01\",\r\n        \"2017-08-01\",\r\n        \"2017-06-01\",\r\n        \"2017-04-01\",\r\n        \"2017-03-01\",\r\n        \"2016-12-01\",\r\n        \"2016-11-01\",\r\n        \"2016-10-01\",\r\n        \"2016-09-01\",\r\n        \"2016-08-01\",\r\n        \"2016-07-01\",\r\n        \"2016-06-01\",\r\n        \"2016-03-30\",\r\n        \"2015-06-15\",\r\n        \"2015-05-01-preview\",\r\n        \"2014-12-01-preview\"\r\n      ],\r\n      \"capabilities\": \"CrossResourceGroupResourceMove, CrossSubscriptionResourceMove\"\r\n    },\r\n    {\r\n      \"resourceType\": \"interfaceEndpoints\",\r\n      \"locations\": [\r\n        \"West US\",\r\n        \"East US\",\r\n        \"North Europe\",\r\n        \"West Europe\",\r\n        \"East Asia\",\r\n        \"Southeast Asia\",\r\n        \"North Central US\",\r\n        \"South Central US\",\r\n        \"Central US\",\r\n        \"East US 2\",\r\n        \"Japan East\",\r\n        \"Japan West\",\r\n        \"Brazil South\",\r\n        \"Australia East\",\r\n        \"Australia Southeast\",\r\n        \"Central India\",\r\n        \"South India\",\r\n        \"West India\",\r\n        \"Canada Central\",\r\n        \"Canada East\",\r\n        \"West Central US\",\r\n        \"West US 2\",\r\n        \"UK West\",\r\n        \"UK South\",\r\n        \"Korea Central\",\r\n        \"Korea South\",\r\n        \"France Central\",\r\n        \"France South\",\r\n        \"Australia Central\",\r\n        \"Australia Central 2\"\r\n      ],\r\n      \"apiVersions\": [\r\n        \"2018-08-01\"\r\n      ],\r\n      \"capabilities\": \"None\"\r\n    },\r\n    {\r\n      \"resourceType\": \"loadBalancers\",\r\n      \"locations\": [\r\n        \"West US\",\r\n        \"East US\",\r\n        \"North Europe\",\r\n        \"West Europe\",\r\n        \"East Asia\",\r\n        \"Southeast Asia\",\r\n        \"North Central US\",\r\n        \"South Central US\",\r\n        \"Central US\",\r\n        \"East US 2\",\r\n        \"Japan East\",\r\n        \"Japan West\",\r\n        \"Brazil South\",\r\n        \"Australia East\",\r\n        \"Australia Southeast\",\r\n        \"Central India\",\r\n        \"South India\",\r\n        \"West India\",\r\n        \"Canada Central\",\r\n        \"Canada East\",\r\n        \"West Central US\",\r\n        \"West US 2\",\r\n        \"UK West\",\r\n        \"UK South\",\r\n        \"Korea Central\",\r\n        \"Korea South\",\r\n        \"France Central\",\r\n        \"France South\",\r\n        \"Australia Central\",\r\n        \"Australia Central 2\"\r\n      ],\r\n      \"apiVersions\": [\r\n        \"2018-08-01\",\r\n        \"2018-07-01\",\r\n        \"2018-06-01\",\r\n        \"2018-05-01\",\r\n        \"2018-04-01\",\r\n        \"2018-03-01\",\r\n        \"2018-02-01\",\r\n        \"2018-01-01\",\r\n        \"2017-11-01\",\r\n        \"2017-10-01\",\r\n        \"2017-09-01\",\r\n        \"2017-08-01\",\r\n        \"2017-06-01\",\r\n        \"2017-04-01\",\r\n        \"2017-03-01\",\r\n        \"2016-12-01\",\r\n        \"2016-11-01\",\r\n        \"2016-10-01\",\r\n        \"2016-09-01\",\r\n        \"2016-08-01\",\r\n        \"2016-07-01\",\r\n        \"2016-06-01\",\r\n        \"2016-03-30\",\r\n        \"2015-06-15\",\r\n        \"2015-05-01-preview\",\r\n        \"2014-12-01-preview\"\r\n      ],\r\n      \"capabilities\": \"CrossResourceGroupResourceMove, CrossSubscriptionResourceMove\"\r\n    },\r\n    {\r\n      \"resourceType\": \"networkSecurityGroups\",\r\n      \"locations\": [\r\n        \"West US\",\r\n        \"East US\",\r\n        \"North Europe\",\r\n        \"West Europe\",\r\n        \"East Asia\",\r\n        \"Southeast Asia\",\r\n        \"North Central US\",\r\n        \"South Central US\",\r\n        \"Central US\",\r\n        \"East US 2\",\r\n        \"Japan East\",\r\n        \"Japan West\",\r\n        \"Brazil South\",\r\n        \"Australia East\",\r\n        \"Australia Southeast\",\r\n        \"Central India\",\r\n        \"South India\",\r\n        \"West India\",\r\n        \"Canada Central\",\r\n        \"Canada East\",\r\n        \"West Central US\",\r\n        \"West US 2\",\r\n        \"UK West\",\r\n        \"UK South\",\r\n        \"Korea Central\",\r\n        \"Korea South\",\r\n        \"France Central\",\r\n        \"France South\",\r\n        \"Australia Central\",\r\n        \"Australia Central 2\"\r\n      ],\r\n      \"apiVersions\": [\r\n        \"2018-08-01\",\r\n        \"2018-07-01\",\r\n        \"2018-06-01\",\r\n        \"2018-05-01\",\r\n        \"2018-04-01\",\r\n        \"2018-03-01\",\r\n        \"2018-02-01\",\r\n        \"2018-01-01\",\r\n        \"2017-11-01\",\r\n        \"2017-10-01\",\r\n        \"2017-09-01\",\r\n        \"2017-08-01\",\r\n        \"2017-06-01\",\r\n        \"2017-04-01\",\r\n        \"2017-03-01\",\r\n        \"2016-12-01\",\r\n        \"2016-11-01\",\r\n        \"2016-10-01\",\r\n        \"2016-09-01\",\r\n        \"2016-08-01\",\r\n        \"2016-07-01\",\r\n        \"2016-06-01\",\r\n        \"2016-03-30\",\r\n        \"2015-06-15\",\r\n        \"2015-05-01-preview\",\r\n        \"2014-12-01-preview\"\r\n      ],\r\n      \"capabilities\": \"CrossResourceGroupResourceMove, CrossSubscriptionResourceMove\"\r\n    },\r\n    {\r\n      \"resourceType\": \"applicationSecurityGroups\",\r\n      \"locations\": [\r\n        \"West US\",\r\n        \"East US\",\r\n        \"North Europe\",\r\n        \"West Europe\",\r\n        \"East Asia\",\r\n        \"Southeast Asia\",\r\n        \"North Central US\",\r\n        \"South Central US\",\r\n        \"Central US\",\r\n        \"East US 2\",\r\n        \"Japan East\",\r\n        \"Japan West\",\r\n        \"Brazil South\",\r\n        \"Australia East\",\r\n        \"Australia Southeast\",\r\n        \"Central India\",\r\n        \"South India\",\r\n        \"West India\",\r\n        \"Canada Central\",\r\n        \"Canada East\",\r\n        \"West Central US\",\r\n        \"West US 2\",\r\n        \"UK West\",\r\n        \"UK South\",\r\n        \"Korea Central\",\r\n        \"Korea South\",\r\n        \"France Central\",\r\n        \"France South\",\r\n        \"Australia Central\",\r\n        \"Australia Central 2\"\r\n      ],\r\n      \"apiVersions\": [\r\n        \"2018-08-01\",\r\n        \"2018-07-01\",\r\n        \"2018-06-01\",\r\n        \"2018-05-01\",\r\n        \"2018-04-01\",\r\n        \"2018-03-01\",\r\n        \"2018-02-01\",\r\n        \"2018-01-01\",\r\n        \"2017-11-01\",\r\n        \"2017-10-01\",\r\n        \"2017-09-01\"\r\n      ],\r\n      \"capabilities\": \"CrossResourceGroupResourceMove, CrossSubscriptionResourceMove\"\r\n    },\r\n    {\r\n      \"resourceType\": \"networkIntentPolicies\",\r\n      \"locations\": [\r\n        \"West US\",\r\n        \"East US\",\r\n        \"North Europe\",\r\n        \"West Europe\",\r\n        \"East Asia\",\r\n        \"Southeast Asia\",\r\n        \"North Central US\",\r\n        \"South Central US\",\r\n        \"Central US\",\r\n        \"East US 2\",\r\n        \"Japan East\",\r\n        \"Japan West\",\r\n        \"Brazil South\",\r\n        \"Australia East\",\r\n        \"Australia Southeast\",\r\n        \"Central India\",\r\n        \"South India\",\r\n        \"West India\",\r\n        \"Canada Central\",\r\n        \"Canada East\",\r\n        \"West Central US\",\r\n        \"West US 2\",\r\n        \"UK West\",\r\n        \"UK South\",\r\n        \"Korea Central\",\r\n        \"Korea South\",\r\n        \"France Central\",\r\n        \"France South\",\r\n        \"Australia Central\",\r\n        \"Australia Central 2\"\r\n      ],\r\n      \"apiVersions\": [\r\n        \"2018-08-01\",\r\n        \"2018-07-01\",\r\n        \"2018-06-01\",\r\n        \"2018-05-01\",\r\n        \"2018-04-01\"\r\n      ],\r\n      \"capabilities\": \"CrossResourceGroupResourceMove, CrossSubscriptionResourceMove\"\r\n    },\r\n    {\r\n      \"resourceType\": \"routeTables\",\r\n      \"locations\": [\r\n        \"West US\",\r\n        \"East US\",\r\n        \"North Europe\",\r\n        \"West Europe\",\r\n        \"East Asia\",\r\n        \"Southeast Asia\",\r\n        \"North Central US\",\r\n        \"South Central US\",\r\n        \"Central US\",\r\n        \"East US 2\",\r\n        \"Japan East\",\r\n        \"Japan West\",\r\n        \"Brazil South\",\r\n        \"Australia East\",\r\n        \"Australia Southeast\",\r\n        \"Central India\",\r\n        \"South India\",\r\n        \"West India\",\r\n        \"Canada Central\",\r\n        \"Canada East\",\r\n        \"West Central US\",\r\n        \"West US 2\",\r\n        \"UK West\",\r\n        \"UK South\",\r\n        \"Korea Central\",\r\n        \"Korea South\",\r\n        \"France Central\",\r\n        \"France South\",\r\n        \"Australia Central\",\r\n        \"Australia Central 2\"\r\n      ],\r\n      \"apiVersions\": [\r\n        \"2018-08-01\",\r\n        \"2018-07-01\",\r\n        \"2018-06-01\",\r\n        \"2018-05-01\",\r\n        \"2018-04-01\",\r\n        \"2018-03-01\",\r\n        \"2018-02-01\",\r\n        \"2018-01-01\",\r\n        \"2017-11-01\",\r\n        \"2017-10-01\",\r\n        \"2017-09-01\",\r\n        \"2017-08-01\",\r\n        \"2017-06-01\",\r\n        \"2017-04-01\",\r\n        \"2017-03-01\",\r\n        \"2016-12-01\",\r\n        \"2016-11-01\",\r\n        \"2016-10-01\",\r\n        \"2016-09-01\",\r\n        \"2016-08-01\",\r\n        \"2016-07-01\",\r\n        \"2016-06-01\",\r\n        \"2016-03-30\",\r\n        \"2015-06-15\",\r\n        \"2015-05-01-preview\",\r\n        \"2014-12-01-preview\"\r\n      ],\r\n      \"capabilities\": \"CrossResourceGroupResourceMove, CrossSubscriptionResourceMove\"\r\n    },\r\n    {\r\n      \"resourceType\": \"publicIPPrefixes\",\r\n      \"locations\": [\r\n        \"West US\",\r\n        \"East US\",\r\n        \"North Europe\",\r\n        \"West Europe\",\r\n        \"East Asia\",\r\n        \"Southeast Asia\",\r\n        \"North Central US\",\r\n        \"South Central US\",\r\n        \"Central US\",\r\n        \"East US 2\",\r\n        \"Japan East\",\r\n        \"Japan West\",\r\n        \"Brazil South\",\r\n        \"Australia East\",\r\n        \"Australia Southeast\",\r\n        \"Central India\",\r\n        \"South India\",\r\n        \"West India\",\r\n        \"Canada Central\",\r\n        \"Canada East\",\r\n        \"West Central US\",\r\n        \"West US 2\",\r\n        \"UK West\",\r\n        \"UK South\",\r\n        \"Korea Central\",\r\n        \"Korea South\",\r\n        \"France Central\",\r\n        \"France South\",\r\n        \"Australia Central\",\r\n        \"Australia Central 2\"\r\n      ],\r\n      \"apiVersions\": [\r\n        \"2018-08-01\",\r\n        \"2018-07-01\"\r\n      ],\r\n      \"zoneMappings\": [\r\n        {\r\n          \"location\": \"East US 2\",\r\n          \"zones\": [\r\n            \"1\",\r\n            \"2\",\r\n            \"3\"\r\n          ]\r\n        },\r\n        {\r\n          \"location\": \"Central US\",\r\n          \"zones\": [\r\n            \"1\",\r\n            \"2\",\r\n            \"3\"\r\n          ]\r\n        },\r\n        {\r\n          \"location\": \"West Europe\",\r\n          \"zones\": [\r\n            \"1\",\r\n            \"2\",\r\n            \"3\"\r\n          ]\r\n        },\r\n        {\r\n          \"location\": \"France Central\",\r\n          \"zones\": [\r\n            \"1\",\r\n            \"2\",\r\n            \"3\"\r\n          ]\r\n        },\r\n        {\r\n          \"location\": \"Southeast Asia\",\r\n          \"zones\": [\r\n            \"1\",\r\n            \"2\",\r\n            \"3\"\r\n          ]\r\n        },\r\n        {\r\n          \"location\": \"West US 2\",\r\n          \"zones\": [\r\n            \"1\",\r\n            \"2\",\r\n            \"3\"\r\n          ]\r\n        },\r\n        {\r\n          \"location\": \"North Europe\",\r\n          \"zones\": [\r\n            \"1\",\r\n            \"2\",\r\n            \"3\"\r\n          ]\r\n        }\r\n      ],\r\n      \"capabilities\": \"CrossResourceGroupResourceMove, CrossSubscriptionResourceMove\"\r\n    },\r\n    {\r\n      \"resourceType\": \"networkWatchers\",\r\n      \"locations\": [\r\n        \"West US\",\r\n        \"East US\",\r\n        \"North Europe\",\r\n        \"West Europe\",\r\n        \"East Asia\",\r\n        \"Southeast Asia\",\r\n        \"North Central US\",\r\n        \"South Central US\",\r\n        \"Central US\",\r\n        \"East US 2\",\r\n        \"Japan East\",\r\n        \"Japan West\",\r\n        \"Brazil South\",\r\n        \"Australia East\",\r\n        \"Australia Southeast\",\r\n        \"Central India\",\r\n        \"South India\",\r\n        \"West India\",\r\n        \"Canada Central\",\r\n        \"Canada East\",\r\n        \"West Central US\",\r\n        \"West US 2\",\r\n        \"UK West\",\r\n        \"UK South\",\r\n        \"Korea Central\",\r\n        \"Korea South\",\r\n        \"France Central\",\r\n        \"France South\",\r\n        \"Australia Central\",\r\n        \"Australia Central 2\"\r\n      ],\r\n      \"apiVersions\": [\r\n        \"2018-08-01\",\r\n        \"2018-07-01\",\r\n        \"2018-06-01\",\r\n        \"2018-05-01\",\r\n        \"2018-04-01\",\r\n        \"2018-03-01\",\r\n        \"2018-02-01\",\r\n        \"2018-01-01\",\r\n        \"2017-11-01\",\r\n        \"2017-10-01\",\r\n        \"2017-09-01\",\r\n        \"2017-08-01\",\r\n        \"2017-06-01\",\r\n        \"2017-04-01\",\r\n        \"2017-03-01\",\r\n        \"2016-12-01\",\r\n        \"2016-11-01\",\r\n        \"2016-10-01\",\r\n        \"2016-09-01\",\r\n        \"2016-08-01\",\r\n        \"2016-07-01\",\r\n        \"2016-06-01\",\r\n        \"2016-03-30\"\r\n      ],\r\n      \"capabilities\": \"CrossResourceGroupResourceMove, CrossSubscriptionResourceMove\"\r\n    },\r\n    {\r\n      \"resourceType\": \"networkWatchers/connectionMonitors\",\r\n      \"locations\": [\r\n        \"West US\",\r\n        \"East US\",\r\n        \"North Europe\",\r\n        \"West Europe\",\r\n        \"East Asia\",\r\n        \"Southeast Asia\",\r\n        \"North Central US\",\r\n        \"South Central US\",\r\n        \"Central US\",\r\n        \"East US 2\",\r\n        \"Japan East\",\r\n        \"Japan West\",\r\n        \"Brazil South\",\r\n        \"Australia East\",\r\n        \"Australia Southeast\",\r\n        \"Central India\",\r\n        \"South India\",\r\n        \"West India\",\r\n        \"Canada Central\",\r\n        \"Canada East\",\r\n        \"West Central US\",\r\n        \"West US 2\",\r\n        \"UK West\",\r\n        \"UK South\",\r\n        \"Korea Central\",\r\n        \"Korea South\",\r\n        \"France Central\",\r\n        \"France South\",\r\n        \"Australia Central\",\r\n        \"Australia Central 2\"\r\n      ],\r\n      \"apiVersions\": [\r\n        \"2018-08-01\",\r\n        \"2018-07-01\",\r\n        \"2018-06-01\",\r\n        \"2018-05-01\",\r\n        \"2018-04-01\",\r\n        \"2018-03-01\",\r\n        \"2018-02-01\",\r\n        \"2018-01-01\",\r\n        \"2017-11-01\",\r\n        \"2017-10-01\",\r\n        \"2017-09-01\"\r\n      ],\r\n      \"capabilities\": \"CrossResourceGroupResourceMove, CrossSubscriptionResourceMove\"\r\n    },\r\n    {\r\n      \"resourceType\": \"networkWatchers/lenses\",\r\n      \"locations\": [\r\n        \"West US\",\r\n        \"East US\",\r\n        \"North Europe\",\r\n        \"West Europe\",\r\n        \"East Asia\",\r\n        \"Southeast Asia\",\r\n        \"North Central US\",\r\n        \"South Central US\",\r\n        \"Central US\",\r\n        \"East US 2\",\r\n        \"Japan East\",\r\n        \"Japan West\",\r\n        \"Brazil South\",\r\n        \"Australia East\",\r\n        \"Australia Southeast\",\r\n        \"Central India\",\r\n        \"South India\",\r\n        \"West India\",\r\n        \"Canada Central\",\r\n        \"Canada East\",\r\n        \"West Central US\",\r\n        \"West US 2\",\r\n        \"UK West\",\r\n        \"UK South\",\r\n        \"Korea Central\",\r\n        \"Korea South\",\r\n        \"France Central\",\r\n        \"France South\",\r\n        \"Australia Central\",\r\n        \"Australia Central 2\"\r\n      ],\r\n      \"apiVersions\": [\r\n        \"2018-08-01\",\r\n        \"2018-07-01\",\r\n        \"2018-06-01\",\r\n        \"2018-01-01\",\r\n        \"2017-11-01\",\r\n        \"2017-10-01\",\r\n        \"2017-09-01\"\r\n      ],\r\n      \"capabilities\": \"CrossResourceGroupResourceMove, CrossSubscriptionResourceMove\"\r\n    },\r\n    {\r\n      \"resourceType\": \"networkWatchers/pingMeshes\",\r\n      \"locations\": [\r\n        \"West US\",\r\n        \"East US\",\r\n        \"North Europe\",\r\n        \"West Europe\",\r\n        \"East Asia\",\r\n        \"Southeast Asia\",\r\n        \"North Central US\",\r\n        \"South Central US\",\r\n        \"Central US\",\r\n        \"East US 2\",\r\n        \"Japan East\",\r\n        \"Japan West\",\r\n        \"Brazil South\",\r\n        \"Australia East\",\r\n        \"Australia Southeast\",\r\n        \"Central India\",\r\n        \"South India\",\r\n        \"West India\",\r\n        \"Canada Central\",\r\n        \"Canada East\",\r\n        \"West Central US\",\r\n        \"West US 2\",\r\n        \"UK West\",\r\n        \"UK South\",\r\n        \"Korea Central\",\r\n        \"Korea South\",\r\n        \"France Central\",\r\n        \"France South\",\r\n        \"Australia Central\",\r\n        \"Australia Central 2\"\r\n      ],\r\n      \"apiVersions\": [\r\n        \"2018-08-01\",\r\n        \"2018-07-01\",\r\n        \"2018-06-01\",\r\n        \"2018-04-01\",\r\n        \"2018-03-01\",\r\n        \"2018-02-01\",\r\n        \"2018-01-01\",\r\n        \"2017-11-01\",\r\n        \"2017-10-01\",\r\n        \"2017-09-01\"\r\n      ],\r\n      \"capabilities\": \"CrossResourceGroupResourceMove, CrossSubscriptionResourceMove\"\r\n    },\r\n    {\r\n      \"resourceType\": \"virtualNetworkGateways\",\r\n      \"locations\": [\r\n        \"West US\",\r\n        \"East US\",\r\n        \"North Europe\",\r\n        \"West Europe\",\r\n        \"East Asia\",\r\n        \"Southeast Asia\",\r\n        \"North Central US\",\r\n        \"South Central US\",\r\n        \"Central US\",\r\n        \"East US 2\",\r\n        \"Japan East\",\r\n        \"Japan West\",\r\n        \"Brazil South\",\r\n        \"Australia East\",\r\n        \"Australia Southeast\",\r\n        \"Central India\",\r\n        \"South India\",\r\n        \"West India\",\r\n        \"Canada Central\",\r\n        \"Canada East\",\r\n        \"West Central US\",\r\n        \"West US 2\",\r\n        \"UK West\",\r\n        \"UK South\",\r\n        \"Korea Central\",\r\n        \"Korea South\",\r\n        \"France Central\",\r\n        \"France South\",\r\n        \"Australia Central\",\r\n        \"Australia Central 2\"\r\n      ],\r\n      \"apiVersions\": [\r\n        \"2018-08-01\",\r\n        \"2018-07-01\",\r\n        \"2018-06-01\",\r\n        \"2018-05-01\",\r\n        \"2018-04-01\",\r\n        \"2018-03-01\",\r\n        \"2018-02-01\",\r\n        \"2018-01-01\",\r\n        \"2017-11-01\",\r\n        \"2017-10-01\",\r\n        \"2017-09-01\",\r\n        \"2017-08-01\",\r\n        \"2017-06-01\",\r\n        \"2017-04-01\",\r\n        \"2017-03-01\",\r\n        \"2016-12-01\",\r\n        \"2016-11-01\",\r\n        \"2016-10-01\",\r\n        \"2016-09-01\",\r\n        \"2016-08-01\",\r\n        \"2016-07-01\",\r\n        \"2016-06-01\",\r\n        \"2016-03-30\",\r\n        \"2015-06-15\",\r\n        \"2015-05-01-preview\",\r\n        \"2014-12-01-preview\"\r\n      ],\r\n      \"capabilities\": \"CrossResourceGroupResourceMove, CrossSubscriptionResourceMove\"\r\n    },\r\n    {\r\n      \"resourceType\": \"localNetworkGateways\",\r\n      \"locations\": [\r\n        \"West US\",\r\n        \"East US\",\r\n        \"North Europe\",\r\n        \"West Europe\",\r\n        \"East Asia\",\r\n        \"Southeast Asia\",\r\n        \"North Central US\",\r\n        \"South Central US\",\r\n        \"Central US\",\r\n        \"East US 2\",\r\n        \"Japan East\",\r\n        \"Japan West\",\r\n        \"Brazil South\",\r\n        \"Australia East\",\r\n        \"Australia Southeast\",\r\n        \"Central India\",\r\n        \"South India\",\r\n        \"West India\",\r\n        \"Canada Central\",\r\n        \"Canada East\",\r\n        \"West Central US\",\r\n        \"West US 2\",\r\n        \"UK West\",\r\n        \"UK South\",\r\n        \"Korea Central\",\r\n        \"Korea South\",\r\n        \"France Central\",\r\n        \"France South\",\r\n        \"Australia Central\",\r\n        \"Australia Central 2\"\r\n      ],\r\n      \"apiVersions\": [\r\n        \"2018-08-01\",\r\n        \"2018-07-01\",\r\n        \"2018-06-01\",\r\n        \"2018-05-01\",\r\n        \"2018-04-01\",\r\n        \"2018-03-01\",\r\n        \"2018-02-01\",\r\n        \"2018-01-01\",\r\n        \"2017-11-01\",\r\n        \"2017-10-01\",\r\n        \"2017-09-01\",\r\n        \"2017-08-01\",\r\n        \"2017-06-01\",\r\n        \"2017-04-01\",\r\n        \"2017-03-01\",\r\n        \"2016-12-01\",\r\n        \"2016-11-01\",\r\n        \"2016-10-01\",\r\n        \"2016-09-01\",\r\n        \"2016-08-01\",\r\n        \"2016-07-01\",\r\n        \"2016-06-01\",\r\n        \"2016-03-30\",\r\n        \"2015-06-15\",\r\n        \"2015-05-01-preview\",\r\n        \"2014-12-01-preview\"\r\n      ],\r\n      \"capabilities\": \"CrossResourceGroupResourceMove, CrossSubscriptionResourceMove\"\r\n    },\r\n    {\r\n      \"resourceType\": \"connections\",\r\n      \"locations\": [\r\n        \"West US\",\r\n        \"East US\",\r\n        \"North Europe\",\r\n        \"West Europe\",\r\n        \"East Asia\",\r\n        \"Southeast Asia\",\r\n        \"North Central US\",\r\n        \"South Central US\",\r\n        \"Central US\",\r\n        \"East US 2\",\r\n        \"Japan East\",\r\n        \"Japan West\",\r\n        \"Brazil South\",\r\n        \"Australia East\",\r\n        \"Australia Southeast\",\r\n        \"Central India\",\r\n        \"South India\",\r\n        \"West India\",\r\n        \"Canada Central\",\r\n        \"Canada East\",\r\n        \"West Central US\",\r\n        \"West US 2\",\r\n        \"UK West\",\r\n        \"UK South\",\r\n        \"Korea Central\",\r\n        \"Korea South\",\r\n        \"France Central\",\r\n        \"France South\",\r\n        \"Australia Central\",\r\n        \"Australia Central 2\"\r\n      ],\r\n      \"apiVersions\": [\r\n        \"2018-08-01\",\r\n        \"2018-07-01\",\r\n        \"2018-06-01\",\r\n        \"2018-05-01\",\r\n        \"2018-04-01\",\r\n        \"2018-03-01\",\r\n        \"2018-02-01\",\r\n        \"2018-01-01\",\r\n        \"2017-11-01\",\r\n        \"2017-10-01\",\r\n        \"2017-09-01\",\r\n        \"2017-08-01\",\r\n        \"2017-06-01\",\r\n        \"2017-04-01\",\r\n        \"2017-03-01\",\r\n        \"2016-12-01\",\r\n        \"2016-11-01\",\r\n        \"2016-10-01\",\r\n        \"2016-09-01\",\r\n        \"2016-08-01\",\r\n        \"2016-07-01\",\r\n        \"2016-06-01\",\r\n        \"2016-03-30\",\r\n        \"2015-06-15\",\r\n        \"2015-05-01-preview\",\r\n        \"2014-12-01-preview\"\r\n      ],\r\n      \"capabilities\": \"CrossResourceGroupResourceMove, CrossSubscriptionResourceMove\"\r\n    },\r\n    {\r\n      \"resourceType\": \"applicationGateways\",\r\n      \"locations\": [\r\n        \"West US\",\r\n        \"East US\",\r\n        \"North Europe\",\r\n        \"West Europe\",\r\n        \"East Asia\",\r\n        \"Southeast Asia\",\r\n        \"North Central US\",\r\n        \"South Central US\",\r\n        \"Central US\",\r\n        \"East US 2\",\r\n        \"Japan East\",\r\n        \"Japan West\",\r\n        \"Brazil South\",\r\n        \"Australia East\",\r\n        \"Australia Southeast\",\r\n        \"Central India\",\r\n        \"South India\",\r\n        \"West India\",\r\n        \"Canada Central\",\r\n        \"Canada East\",\r\n        \"West Central US\",\r\n        \"West US 2\",\r\n        \"UK West\",\r\n        \"UK South\",\r\n        \"Korea Central\",\r\n        \"Korea South\",\r\n        \"France Central\",\r\n        \"France South\",\r\n        \"Australia Central\",\r\n        \"Australia Central 2\"\r\n      ],\r\n      \"apiVersions\": [\r\n        \"2018-08-01\",\r\n        \"2018-07-01\",\r\n        \"2018-06-01\",\r\n        \"2018-05-01\",\r\n        \"2018-04-01\",\r\n        \"2018-03-01\",\r\n        \"2018-02-01\",\r\n        \"2018-01-01\",\r\n        \"2017-11-01\",\r\n        \"2017-10-01\",\r\n        \"2017-09-01\",\r\n        \"2017-08-01\",\r\n        \"2017-06-01\",\r\n        \"2017-04-01\",\r\n        \"2017-03-01\",\r\n        \"2016-12-01\",\r\n        \"2016-11-01\",\r\n        \"2016-10-01\",\r\n        \"2016-09-01\",\r\n        \"2016-08-01\",\r\n        \"2016-07-01\",\r\n        \"2016-06-01\",\r\n        \"2016-03-30\",\r\n        \"2015-06-15\",\r\n        \"2015-05-01-preview\",\r\n        \"2014-12-01-preview\"\r\n      ],\r\n      \"zoneMappings\": [\r\n        {\r\n          \"location\": \"East US 2\",\r\n          \"zones\": [\r\n            \"1\",\r\n            \"2\",\r\n            \"3\"\r\n          ]\r\n        },\r\n        {\r\n          \"location\": \"Central US\",\r\n          \"zones\": [\r\n            \"1\",\r\n            \"2\",\r\n            \"3\"\r\n          ]\r\n        },\r\n        {\r\n          \"location\": \"West Europe\",\r\n          \"zones\": [\r\n            \"1\",\r\n            \"2\",\r\n            \"3\"\r\n          ]\r\n        },\r\n        {\r\n          \"location\": \"France Central\",\r\n          \"zones\": [\r\n            \"1\",\r\n            \"2\",\r\n            \"3\"\r\n          ]\r\n        },\r\n        {\r\n          \"location\": \"Southeast Asia\",\r\n          \"zones\": [\r\n            \"1\",\r\n            \"2\",\r\n            \"3\"\r\n          ]\r\n        },\r\n        {\r\n          \"location\": \"West US 2\",\r\n          \"zones\": [\r\n            \"1\",\r\n            \"2\",\r\n            \"3\"\r\n          ]\r\n        },\r\n        {\r\n          \"location\": \"North Europe\",\r\n          \"zones\": [\r\n            \"1\",\r\n            \"2\",\r\n            \"3\"\r\n          ]\r\n        }\r\n      ],\r\n      \"capabilities\": \"None\"\r\n    },\r\n    {\r\n      \"resourceType\": \"locations\",\r\n      \"locations\": [],\r\n      \"apiVersions\": [\r\n        \"2018-08-01\",\r\n        \"2018-07-01\",\r\n        \"2018-06-01\",\r\n        \"2018-05-01\",\r\n        \"2018-04-01\",\r\n        \"2018-03-01\",\r\n        \"2018-02-01\",\r\n        \"2018-01-01\",\r\n        \"2017-11-01\",\r\n        \"2017-10-01\",\r\n        \"2017-09-01\",\r\n        \"2017-08-01\",\r\n        \"2017-06-01\",\r\n        \"2017-04-01\",\r\n        \"2017-03-01\",\r\n        \"2016-12-01\",\r\n        \"2016-11-01\",\r\n        \"2016-10-01\",\r\n        \"2016-09-01\",\r\n        \"2016-08-01\",\r\n        \"2016-07-01\",\r\n        \"2016-06-01\",\r\n        \"2016-03-30\",\r\n        \"2015-06-15\",\r\n        \"2015-05-01-preview\",\r\n        \"2014-12-01-preview\"\r\n      ]\r\n    },\r\n    {\r\n      \"resourceType\": \"locations/operations\",\r\n      \"locations\": [],\r\n      \"apiVersions\": [\r\n        \"2018-08-01\",\r\n        \"2018-07-01\",\r\n        \"2018-06-01\",\r\n        \"2018-05-01\",\r\n        \"2018-04-01\",\r\n        \"2018-03-01\",\r\n        \"2018-02-01\",\r\n        \"2018-01-01\",\r\n        \"2017-11-01\",\r\n        \"2017-10-01\",\r\n        \"2017-09-01\",\r\n        \"2017-08-01\",\r\n        \"2017-06-01\",\r\n        \"2017-04-01\",\r\n        \"2017-03-01\",\r\n        \"2016-12-01\",\r\n        \"2016-11-01\",\r\n        \"2016-10-01\",\r\n        \"2016-09-01\",\r\n        \"2016-08-01\",\r\n        \"2016-07-01\",\r\n        \"2016-06-01\",\r\n        \"2016-03-30\",\r\n        \"2015-06-15\",\r\n        \"2015-05-01-preview\",\r\n        \"2014-12-01-preview\"\r\n      ]\r\n    },\r\n    {\r\n      \"resourceType\": \"locations/operationResults\",\r\n      \"locations\": [],\r\n      \"apiVersions\": [\r\n        \"2018-08-01\",\r\n        \"2018-07-01\",\r\n        \"2018-06-01\",\r\n        \"2018-05-01\",\r\n        \"2018-04-01\",\r\n        \"2018-03-01\",\r\n        \"2018-02-01\",\r\n        \"2018-01-01\",\r\n        \"2017-11-01\",\r\n        \"2017-10-01\",\r\n        \"2017-09-01\",\r\n        \"2017-08-01\",\r\n        \"2017-06-01\",\r\n        \"2017-04-01\",\r\n        \"2017-03-01\",\r\n        \"2016-12-01\",\r\n        \"2016-11-01\",\r\n        \"2016-10-01\",\r\n        \"2016-09-01\",\r\n        \"2016-08-01\",\r\n        \"2016-07-01\",\r\n        \"2016-06-01\",\r\n        \"2016-03-30\",\r\n        \"2015-06-15\",\r\n        \"2015-05-01-preview\",\r\n        \"2014-12-01-preview\"\r\n      ]\r\n    },\r\n    {\r\n      \"resourceType\": \"locations/CheckDnsNameAvailability\",\r\n      \"locations\": [\r\n        \"West US\",\r\n        \"East US\",\r\n        \"North Europe\",\r\n        \"West Europe\",\r\n        \"East Asia\",\r\n        \"Southeast Asia\",\r\n        \"North Central US\",\r\n        \"South Central US\",\r\n        \"Central US\",\r\n        \"East US 2\",\r\n        \"Japan East\",\r\n        \"Japan West\",\r\n        \"Brazil South\",\r\n        \"Australia East\",\r\n        \"Australia Southeast\",\r\n        \"Central India\",\r\n        \"South India\",\r\n        \"West India\",\r\n        \"Canada Central\",\r\n        \"Canada East\",\r\n        \"West Central US\",\r\n        \"West US 2\",\r\n        \"UK West\",\r\n        \"UK South\",\r\n        \"Korea Central\",\r\n        \"Korea South\",\r\n        \"France Central\",\r\n        \"France South\",\r\n        \"Australia Central\",\r\n        \"Australia Central 2\"\r\n      ],\r\n      \"apiVersions\": [\r\n        \"2018-08-01\",\r\n        \"2018-07-01\",\r\n        \"2018-06-01\",\r\n        \"2018-05-01\",\r\n        \"2018-04-01\",\r\n        \"2018-03-01\",\r\n        \"2018-02-01\",\r\n        \"2018-01-01\",\r\n        \"2017-11-01\",\r\n        \"2017-10-01\",\r\n        \"2017-09-01\",\r\n        \"2017-08-01\",\r\n        \"2017-06-01\",\r\n        \"2017-04-01\",\r\n        \"2017-03-01\",\r\n        \"2016-12-01\",\r\n        \"2016-11-01\",\r\n        \"2016-10-01\",\r\n        \"2016-09-01\",\r\n        \"2016-08-01\",\r\n        \"2016-07-01\",\r\n        \"2016-06-01\",\r\n        \"2016-03-30\",\r\n        \"2015-06-15\",\r\n        \"2015-05-01-preview\",\r\n        \"2014-12-01-preview\"\r\n      ]\r\n    },\r\n    {\r\n      \"resourceType\": \"locations/usages\",\r\n      \"locations\": [\r\n        \"West US\",\r\n        \"East US\",\r\n        \"North Europe\",\r\n        \"West Europe\",\r\n        \"East Asia\",\r\n        \"Southeast Asia\",\r\n        \"North Central US\",\r\n        \"South Central US\",\r\n        \"Central US\",\r\n        \"East US 2\",\r\n        \"Japan East\",\r\n        \"Japan West\",\r\n        \"Brazil South\",\r\n        \"Australia East\",\r\n        \"Australia Southeast\",\r\n        \"Central India\",\r\n        \"South India\",\r\n        \"West India\",\r\n        \"Canada Central\",\r\n        \"Canada East\",\r\n        \"West Central US\",\r\n        \"West US 2\",\r\n        \"UK West\",\r\n        \"UK South\",\r\n        \"Korea Central\",\r\n        \"Korea South\",\r\n        \"France Central\",\r\n        \"France South\",\r\n        \"Australia Central\",\r\n        \"Australia Central 2\"\r\n      ],\r\n      \"apiVersions\": [\r\n        \"2018-08-01\",\r\n        \"2018-07-01\",\r\n        \"2018-06-01\",\r\n        \"2018-05-01\",\r\n        \"2018-04-01\",\r\n        \"2018-03-01\",\r\n        \"2018-02-01\",\r\n        \"2018-01-01\",\r\n        \"2017-11-01\",\r\n        \"2017-10-01\",\r\n        \"2017-09-01\",\r\n        \"2017-08-01\",\r\n        \"2017-06-01\",\r\n        \"2017-04-01\",\r\n        \"2017-03-01\",\r\n        \"2016-12-01\",\r\n        \"2016-11-01\",\r\n        \"2016-10-01\",\r\n        \"2016-09-01\",\r\n        \"2016-08-01\",\r\n        \"2016-07-01\",\r\n        \"2016-06-01\",\r\n        \"2016-03-30\",\r\n        \"2015-06-15\",\r\n        \"2015-05-01-preview\",\r\n        \"2014-12-01-preview\"\r\n      ]\r\n    },\r\n    {\r\n      \"resourceType\": \"locations/virtualNetworkAvailableEndpointServices\",\r\n      \"locations\": [\r\n        \"West US\",\r\n        \"East US\",\r\n        \"North Europe\",\r\n        \"West Europe\",\r\n        \"East Asia\",\r\n        \"Southeast Asia\",\r\n        \"North Central US\",\r\n        \"South Central US\",\r\n        \"Central US\",\r\n        \"East US 2\",\r\n        \"Japan East\",\r\n        \"Japan West\",\r\n        \"Brazil South\",\r\n        \"Australia East\",\r\n        \"Australia Southeast\",\r\n        \"Central India\",\r\n        \"South India\",\r\n        \"West India\",\r\n        \"Canada Central\",\r\n        \"Canada East\",\r\n        \"West Central US\",\r\n        \"West US 2\",\r\n        \"UK West\",\r\n        \"UK South\",\r\n        \"Korea Central\",\r\n        \"Korea South\",\r\n        \"France Central\",\r\n        \"France South\",\r\n        \"Australia Central\",\r\n        \"Australia Central 2\"\r\n      ],\r\n      \"apiVersions\": [\r\n        \"2018-08-01\",\r\n        \"2018-07-01\",\r\n        \"2018-06-01\",\r\n        \"2018-05-01\",\r\n        \"2018-04-01\",\r\n        \"2018-03-01\",\r\n        \"2018-02-01\",\r\n        \"2018-01-01\",\r\n        \"2017-11-01\",\r\n        \"2017-10-01\",\r\n        \"2017-09-01\",\r\n        \"2017-08-01\",\r\n        \"2017-06-01\",\r\n        \"2017-04-01\"\r\n      ]\r\n    },\r\n    {\r\n      \"resourceType\": \"locations/availableDelegations\",\r\n      \"locations\": [\r\n        \"West US\",\r\n        \"East US\",\r\n        \"North Europe\",\r\n        \"West Europe\",\r\n        \"East Asia\",\r\n        \"Southeast Asia\",\r\n        \"North Central US\",\r\n        \"South Central US\",\r\n        \"Central US\",\r\n        \"East US 2\",\r\n        \"Japan East\",\r\n        \"Japan West\",\r\n        \"Brazil South\",\r\n        \"Australia East\",\r\n        \"Australia Southeast\",\r\n        \"Central India\",\r\n        \"South India\",\r\n        \"West India\",\r\n        \"Canada Central\",\r\n        \"Canada East\",\r\n        \"West Central US\",\r\n        \"West US 2\",\r\n        \"UK West\",\r\n        \"UK South\",\r\n        \"Korea Central\",\r\n        \"Korea South\",\r\n        \"France Central\",\r\n        \"France South\",\r\n        \"Australia Central\",\r\n        \"Australia Central 2\"\r\n      ],\r\n      \"apiVersions\": [\r\n        \"2018-08-01\",\r\n        \"2018-07-01\",\r\n        \"2018-06-01\",\r\n        \"2018-05-01\",\r\n        \"2018-04-01\"\r\n      ]\r\n    },\r\n    {\r\n      \"resourceType\": \"locations/supportedVirtualMachineSizes\",\r\n      \"locations\": [\r\n        \"West US\",\r\n        \"East US\",\r\n        \"North Europe\",\r\n        \"West Europe\",\r\n        \"East Asia\",\r\n        \"Southeast Asia\",\r\n        \"North Central US\",\r\n        \"South Central US\",\r\n        \"Central US\",\r\n        \"East US 2\",\r\n        \"Japan East\",\r\n        \"Japan West\",\r\n        \"Brazil South\",\r\n        \"Australia East\",\r\n        \"Australia Southeast\",\r\n        \"Central India\",\r\n        \"South India\",\r\n        \"West India\",\r\n        \"Canada Central\",\r\n        \"Canada East\",\r\n        \"West Central US\",\r\n        \"West US 2\",\r\n        \"UK West\",\r\n        \"UK South\",\r\n        \"Korea Central\",\r\n        \"Korea South\",\r\n        \"France Central\",\r\n        \"France South\",\r\n        \"Australia Central\",\r\n        \"Australia Central 2\"\r\n      ],\r\n      \"apiVersions\": [\r\n        \"2018-08-01\",\r\n        \"2018-07-01\",\r\n        \"2018-06-01\",\r\n        \"2018-05-01\",\r\n        \"2018-04-01\"\r\n      ]\r\n    },\r\n    {\r\n      \"resourceType\": \"locations/checkAcceleratedNetworkingSupport\",\r\n      \"locations\": [\r\n        \"West US\",\r\n        \"East US\",\r\n        \"North Europe\",\r\n        \"West Europe\",\r\n        \"East Asia\",\r\n        \"Southeast Asia\",\r\n        \"North Central US\",\r\n        \"South Central US\",\r\n        \"Central US\",\r\n        \"East US 2\",\r\n        \"Japan East\",\r\n        \"Japan West\",\r\n        \"Brazil South\",\r\n        \"Australia East\",\r\n        \"Australia Southeast\",\r\n        \"Central India\",\r\n        \"South India\",\r\n        \"West India\",\r\n        \"Canada Central\",\r\n        \"Canada East\",\r\n        \"West Central US\",\r\n        \"West US 2\",\r\n        \"UK West\",\r\n        \"UK South\",\r\n        \"Korea Central\",\r\n        \"Korea South\",\r\n        \"France Central\",\r\n        \"France South\",\r\n        \"Australia Central\",\r\n        \"Australia Central 2\"\r\n      ],\r\n      \"apiVersions\": [\r\n        \"2018-08-01\",\r\n        \"2018-07-01\",\r\n        \"2018-06-01\",\r\n        \"2018-05-01\",\r\n        \"2018-04-01\"\r\n      ]\r\n    },\r\n    {\r\n      \"resourceType\": \"locations/validateResourceOwnership\",\r\n      \"locations\": [\r\n        \"West US\",\r\n        \"East US\",\r\n        \"North Europe\",\r\n        \"West Europe\",\r\n        \"East Asia\",\r\n        \"Southeast Asia\",\r\n        \"North Central US\",\r\n        \"South Central US\",\r\n        \"Central US\",\r\n        \"East US 2\",\r\n        \"Japan East\",\r\n        \"Japan West\",\r\n        \"Brazil South\",\r\n        \"Australia East\",\r\n        \"Australia Southeast\",\r\n        \"Central India\",\r\n        \"South India\",\r\n        \"West India\",\r\n        \"Canada Central\",\r\n        \"Canada East\",\r\n        \"West Central US\",\r\n        \"West US 2\",\r\n        \"UK West\",\r\n        \"UK South\",\r\n        \"Korea Central\",\r\n        \"Korea South\",\r\n        \"France Central\",\r\n        \"France South\",\r\n        \"Australia Central\",\r\n        \"Australia Central 2\"\r\n      ],\r\n      \"apiVersions\": [\r\n        \"2018-08-01\",\r\n        \"2018-07-01\",\r\n        \"2018-06-01\",\r\n        \"2018-05-01\",\r\n        \"2018-04-01\"\r\n      ]\r\n    },\r\n    {\r\n      \"resourceType\": \"locations/setResourceOwnership\",\r\n      \"locations\": [\r\n        \"West US\",\r\n        \"East US\",\r\n        \"North Europe\",\r\n        \"West Europe\",\r\n        \"East Asia\",\r\n        \"Southeast Asia\",\r\n        \"North Central US\",\r\n        \"South Central US\",\r\n        \"Central US\",\r\n        \"East US 2\",\r\n        \"Japan East\",\r\n        \"Japan West\",\r\n        \"Brazil South\",\r\n        \"Australia East\",\r\n        \"Australia Southeast\",\r\n        \"Central India\",\r\n        \"South India\",\r\n        \"West India\",\r\n        \"Canada Central\",\r\n        \"Canada East\",\r\n        \"West Central US\",\r\n        \"West US 2\",\r\n        \"UK West\",\r\n        \"UK South\",\r\n        \"Korea Central\",\r\n        \"Korea South\",\r\n        \"France Central\",\r\n        \"France South\",\r\n        \"Australia Central\",\r\n        \"Australia Central 2\"\r\n      ],\r\n      \"apiVersions\": [\r\n        \"2018-08-01\",\r\n        \"2018-07-01\",\r\n        \"2018-06-01\",\r\n        \"2018-05-01\",\r\n        \"2018-04-01\"\r\n      ]\r\n    },\r\n    {\r\n      \"resourceType\": \"locations/effectiveResourceOwnership\",\r\n      \"locations\": [\r\n        \"West US\",\r\n        \"East US\",\r\n        \"North Europe\",\r\n        \"West Europe\",\r\n        \"East Asia\",\r\n        \"Southeast Asia\",\r\n        \"North Central US\",\r\n        \"South Central US\",\r\n        \"Central US\",\r\n        \"East US 2\",\r\n        \"Japan East\",\r\n        \"Japan West\",\r\n        \"Brazil South\",\r\n        \"Australia East\",\r\n        \"Australia Southeast\",\r\n        \"Central India\",\r\n        \"South India\",\r\n        \"West India\",\r\n        \"Canada Central\",\r\n        \"Canada East\",\r\n        \"West Central US\",\r\n        \"West US 2\",\r\n        \"UK West\",\r\n        \"UK South\",\r\n        \"Korea Central\",\r\n        \"Korea South\",\r\n        \"France Central\",\r\n        \"France South\",\r\n        \"Australia Central\",\r\n        \"Australia Central 2\"\r\n      ],\r\n      \"apiVersions\": [\r\n        \"2018-08-01\",\r\n        \"2018-07-01\",\r\n        \"2018-06-01\",\r\n        \"2018-05-01\",\r\n        \"2018-04-01\"\r\n      ]\r\n    },\r\n    {\r\n      \"resourceType\": \"operations\",\r\n      \"locations\": [],\r\n      \"apiVersions\": [\r\n        \"2018-08-01\",\r\n        \"2018-07-01\",\r\n        \"2018-06-01\",\r\n        \"2018-05-01\",\r\n        \"2018-04-01\",\r\n        \"2018-03-01\",\r\n        \"2018-02-01\",\r\n        \"2018-01-01\",\r\n        \"2017-11-01\",\r\n        \"2017-10-01\",\r\n        \"2017-09-01\",\r\n        \"2017-08-01\",\r\n        \"2017-06-01\",\r\n        \"2017-04-01\",\r\n        \"2017-03-01\",\r\n        \"2016-12-01\",\r\n        \"2016-11-01\",\r\n        \"2016-10-01\",\r\n        \"2016-09-01\",\r\n        \"2016-08-01\",\r\n        \"2016-07-01\",\r\n        \"2016-06-01\",\r\n        \"2016-03-30\",\r\n        \"2015-06-15\",\r\n        \"2015-05-01-preview\",\r\n        \"2014-12-01-preview\"\r\n      ]\r\n    },\r\n    {\r\n      \"resourceType\": \"dnszones\",\r\n      \"locations\": [\r\n        \"global\"\r\n      ],\r\n      \"apiVersions\": [\r\n        \"2018-05-01\",\r\n        \"2018-03-01-preview\",\r\n        \"2017-10-01\",\r\n        \"2017-09-15-preview\",\r\n        \"2017-09-01\",\r\n        \"2016-04-01\",\r\n        \"2015-05-04-preview\"\r\n      ],\r\n      \"capabilities\": \"CrossResourceGroupResourceMove, CrossSubscriptionResourceMove\"\r\n    },\r\n    {\r\n      \"resourceType\": \"dnsOperationResults\",\r\n      \"locations\": [\r\n        \"global\"\r\n      ],\r\n      \"apiVersions\": [\r\n        \"2018-05-01\",\r\n        \"2018-03-01-preview\",\r\n        \"2017-10-01\",\r\n        \"2017-09-15-preview\",\r\n        \"2017-09-01\",\r\n        \"2016-04-01\"\r\n      ]\r\n    },\r\n    {\r\n      \"resourceType\": \"dnsOperationStatuses\",\r\n      \"locations\": [\r\n        \"global\"\r\n      ],\r\n      \"apiVersions\": [\r\n        \"2018-05-01\",\r\n        \"2018-03-01-preview\",\r\n        \"2017-10-01\",\r\n        \"2017-09-15-preview\",\r\n        \"2017-09-01\",\r\n        \"2016-04-01\"\r\n      ]\r\n    },\r\n    {\r\n      \"resourceType\": \"getDnsResourceReference\",\r\n      \"locations\": [\r\n        \"global\"\r\n      ],\r\n      \"apiVersions\": [\r\n        \"2018-05-01\"\r\n      ]\r\n    },\r\n    {\r\n      \"resourceType\": \"internalNotify\",\r\n      \"locations\": [\r\n        \"global\"\r\n      ],\r\n      \"apiVersions\": [\r\n        \"2018-05-01\"\r\n      ]\r\n    },\r\n    {\r\n      \"resourceType\": \"dnszones/A\",\r\n      \"locations\": [\r\n        \"global\"\r\n      ],\r\n      \"apiVersions\": [\r\n        \"2018-05-01\",\r\n        \"2018-03-01-preview\",\r\n        \"2017-10-01\",\r\n        \"2017-09-15-preview\",\r\n        \"2017-09-01\",\r\n        \"2016-04-01\",\r\n        \"2015-05-04-preview\"\r\n      ]\r\n    },\r\n    {\r\n      \"resourceType\": \"dnszones/AAAA\",\r\n      \"locations\": [\r\n        \"global\"\r\n      ],\r\n      \"apiVersions\": [\r\n        \"2018-05-01\",\r\n        \"2018-03-01-preview\",\r\n        \"2017-10-01\",\r\n        \"2017-09-15-preview\",\r\n        \"2017-09-01\",\r\n        \"2016-04-01\",\r\n        \"2015-05-04-preview\"\r\n      ]\r\n    },\r\n    {\r\n      \"resourceType\": \"dnszones/CNAME\",\r\n      \"locations\": [\r\n        \"global\"\r\n      ],\r\n      \"apiVersions\": [\r\n        \"2018-05-01\",\r\n        \"2018-03-01-preview\",\r\n        \"2017-10-01\",\r\n        \"2017-09-15-preview\",\r\n        \"2017-09-01\",\r\n        \"2016-04-01\",\r\n        \"2015-05-04-preview\"\r\n      ]\r\n    },\r\n    {\r\n      \"resourceType\": \"dnszones/PTR\",\r\n      \"locations\": [\r\n        \"global\"\r\n      ],\r\n      \"apiVersions\": [\r\n        \"2018-05-01\",\r\n        \"2018-03-01-preview\",\r\n        \"2017-10-01\",\r\n        \"2017-09-15-preview\",\r\n        \"2017-09-01\",\r\n        \"2016-04-01\",\r\n        \"2015-05-04-preview\"\r\n      ]\r\n    },\r\n    {\r\n      \"resourceType\": \"dnszones/MX\",\r\n      \"locations\": [\r\n        \"global\"\r\n      ],\r\n      \"apiVersions\": [\r\n        \"2018-05-01\",\r\n        \"2018-03-01-preview\",\r\n        \"2017-10-01\",\r\n        \"2017-09-15-preview\",\r\n        \"2017-09-01\",\r\n        \"2016-04-01\",\r\n        \"2015-05-04-preview\"\r\n      ]\r\n    },\r\n    {\r\n      \"resourceType\": \"dnszones/TXT\",\r\n      \"locations\": [\r\n        \"global\"\r\n      ],\r\n      \"apiVersions\": [\r\n        \"2018-05-01\",\r\n        \"2018-03-01-preview\",\r\n        \"2017-10-01\",\r\n        \"2017-09-15-preview\",\r\n        \"2017-09-01\",\r\n        \"2016-04-01\",\r\n        \"2015-05-04-preview\"\r\n      ]\r\n    },\r\n    {\r\n      \"resourceType\": \"dnszones/SRV\",\r\n      \"locations\": [\r\n        \"global\"\r\n      ],\r\n      \"apiVersions\": [\r\n        \"2018-05-01\",\r\n        \"2018-03-01-preview\",\r\n        \"2017-10-01\",\r\n        \"2017-09-15-preview\",\r\n        \"2017-09-01\",\r\n        \"2016-04-01\",\r\n        \"2015-05-04-preview\"\r\n      ]\r\n    },\r\n    {\r\n      \"resourceType\": \"dnszones/SOA\",\r\n      \"locations\": [\r\n        \"global\"\r\n      ],\r\n      \"apiVersions\": [\r\n        \"2018-05-01\",\r\n        \"2018-03-01-preview\",\r\n        \"2017-10-01\",\r\n        \"2017-09-15-preview\",\r\n        \"2017-09-01\",\r\n        \"2016-04-01\",\r\n        \"2015-05-04-preview\"\r\n      ]\r\n    },\r\n    {\r\n      \"resourceType\": \"dnszones/NS\",\r\n      \"locations\": [\r\n        \"global\"\r\n      ],\r\n      \"apiVersions\": [\r\n        \"2018-05-01\",\r\n        \"2018-03-01-preview\",\r\n        \"2017-10-01\",\r\n        \"2017-09-15-preview\",\r\n        \"2017-09-01\",\r\n        \"2016-04-01\",\r\n        \"2015-05-04-preview\"\r\n      ]\r\n    },\r\n    {\r\n      \"resourceType\": \"dnszones/CAA\",\r\n      \"locations\": [\r\n        \"global\"\r\n      ],\r\n      \"apiVersions\": [\r\n        \"2018-05-01\",\r\n        \"2018-03-01-preview\",\r\n        \"2017-10-01\",\r\n        \"2017-09-15-preview\",\r\n        \"2017-09-01\"\r\n      ]\r\n    },\r\n    {\r\n      \"resourceType\": \"dnszones/recordsets\",\r\n      \"locations\": [\r\n        \"global\"\r\n      ],\r\n      \"apiVersions\": [\r\n        \"2018-05-01\",\r\n        \"2018-03-01-preview\",\r\n        \"2017-10-01\",\r\n        \"2017-09-15-preview\",\r\n        \"2017-09-01\",\r\n        \"2016-04-01\",\r\n        \"2015-05-04-preview\"\r\n      ]\r\n    },\r\n    {\r\n      \"resourceType\": \"dnszones/all\",\r\n      \"locations\": [\r\n        \"global\"\r\n      ],\r\n      \"apiVersions\": [\r\n        \"2018-05-01\",\r\n        \"2018-03-01-preview\",\r\n        \"2017-10-01\",\r\n        \"2017-09-15-preview\",\r\n        \"2017-09-01\",\r\n        \"2016-04-01\",\r\n        \"2015-05-04-preview\"\r\n      ]\r\n    },\r\n    {\r\n      \"resourceType\": \"trafficmanagerprofiles\",\r\n      \"locations\": [\r\n        \"global\"\r\n      ],\r\n      \"apiVersions\": [\r\n        \"2018-04-01\",\r\n        \"2018-03-01\",\r\n        \"2018-02-01\",\r\n        \"2017-05-01\",\r\n        \"2017-03-01\",\r\n        \"2015-11-01\",\r\n        \"2015-04-28-preview\"\r\n      ],\r\n      \"capabilities\": \"CrossResourceGroupResourceMove, CrossSubscriptionResourceMove\"\r\n    },\r\n    {\r\n      \"resourceType\": \"trafficmanagerprofiles/heatMaps\",\r\n      \"locations\": [\r\n        \"global\"\r\n      ],\r\n      \"apiVersions\": [\r\n        \"2018-04-01\",\r\n        \"2018-03-01\",\r\n        \"2018-02-01\",\r\n        \"2017-09-01-preview\"\r\n      ]\r\n    },\r\n    {\r\n      \"resourceType\": \"checkTrafficManagerNameAvailability\",\r\n      \"locations\": [\r\n        \"global\"\r\n      ],\r\n      \"apiVersions\": [\r\n        \"2018-04-01\",\r\n        \"2018-03-01\",\r\n        \"2018-02-01\",\r\n        \"2017-05-01\",\r\n        \"2017-03-01\",\r\n        \"2015-11-01\",\r\n        \"2015-04-28-preview\"\r\n      ]\r\n    },\r\n    {\r\n      \"resourceType\": \"trafficManagerUserMetricsKeys\",\r\n      \"locations\": [\r\n        \"global\"\r\n      ],\r\n      \"apiVersions\": [\r\n        \"2018-04-01\",\r\n        \"2017-09-01-preview\"\r\n      ]\r\n    },\r\n    {\r\n      \"resourceType\": \"trafficManagerGeographicHierarchies\",\r\n      \"locations\": [\r\n        \"global\"\r\n      ],\r\n      \"apiVersions\": [\r\n        \"2018-04-01\",\r\n        \"2018-03-01\",\r\n        \"2018-02-01\",\r\n        \"2017-05-01\",\r\n        \"2017-03-01\"\r\n      ]\r\n    },\r\n    {\r\n      \"resourceType\": \"expressRouteCircuits\",\r\n      \"locations\": [\r\n        \"West US\",\r\n        \"East US\",\r\n        \"North Europe\",\r\n        \"West Europe\",\r\n        \"East Asia\",\r\n        \"Southeast Asia\",\r\n        \"North Central US\",\r\n        \"South Central US\",\r\n        \"Central US\",\r\n        \"East US 2\",\r\n        \"Japan East\",\r\n        \"Japan West\",\r\n        \"Brazil South\",\r\n        \"Australia East\",\r\n        \"Australia Southeast\",\r\n        \"Central India\",\r\n        \"South India\",\r\n        \"West India\",\r\n        \"Canada Central\",\r\n        \"Canada East\",\r\n        \"West Central US\",\r\n        \"West US 2\",\r\n        \"UK West\",\r\n        \"UK South\",\r\n        \"Korea Central\",\r\n        \"Korea South\",\r\n        \"France Central\",\r\n        \"France South\",\r\n        \"Australia Central\",\r\n        \"Australia Central 2\"\r\n      ],\r\n      \"apiVersions\": [\r\n        \"2018-08-01\",\r\n        \"2018-07-01\",\r\n        \"2018-06-01\",\r\n        \"2018-05-01\",\r\n        \"2018-04-01\",\r\n        \"2018-03-01\",\r\n        \"2018-02-01\",\r\n        \"2018-01-01\",\r\n        \"2017-11-01\",\r\n        \"2017-10-01\",\r\n        \"2017-09-01\",\r\n        \"2017-08-01\",\r\n        \"2017-06-01\",\r\n        \"2017-04-01\",\r\n        \"2017-03-01\",\r\n        \"2016-12-01\",\r\n        \"2016-11-01\",\r\n        \"2016-10-01\",\r\n        \"2016-09-01\",\r\n        \"2016-08-01\",\r\n        \"2016-07-01\",\r\n        \"2016-06-01\",\r\n        \"2016-03-30\",\r\n        \"2015-06-15\",\r\n        \"2015-05-01-preview\",\r\n        \"2014-12-01-preview\"\r\n      ],\r\n      \"capabilities\": \"None\"\r\n    },\r\n    {\r\n      \"resourceType\": \"expressRouteServiceProviders\",\r\n      \"locations\": [],\r\n      \"apiVersions\": [\r\n        \"2018-08-01\",\r\n        \"2018-07-01\",\r\n        \"2018-06-01\",\r\n        \"2018-05-01\",\r\n        \"2018-04-01\",\r\n        \"2018-03-01\",\r\n        \"2018-02-01\",\r\n        \"2018-01-01\",\r\n        \"2017-11-01\",\r\n        \"2017-10-01\",\r\n        \"2017-09-01\",\r\n        \"2017-08-01\",\r\n        \"2017-06-01\",\r\n        \"2017-04-01\",\r\n        \"2017-03-01\",\r\n        \"2016-12-01\",\r\n        \"2016-11-01\",\r\n        \"2016-10-01\",\r\n        \"2016-09-01\",\r\n        \"2016-08-01\",\r\n        \"2016-07-01\",\r\n        \"2016-06-01\",\r\n        \"2016-03-30\",\r\n        \"2015-06-15\",\r\n        \"2015-05-01-preview\",\r\n        \"2014-12-01-preview\"\r\n      ]\r\n    },\r\n    {\r\n      \"resourceType\": \"applicationGatewayAvailableWafRuleSets\",\r\n      \"locations\": [],\r\n      \"apiVersions\": [\r\n        \"2018-08-01\",\r\n        \"2018-07-01\",\r\n        \"2018-06-01\",\r\n        \"2018-05-01\",\r\n        \"2018-04-01\",\r\n        \"2018-03-01\",\r\n        \"2018-02-01\",\r\n        \"2018-01-01\",\r\n        \"2017-11-01\",\r\n        \"2017-10-01\",\r\n        \"2017-09-01\",\r\n        \"2017-08-01\",\r\n        \"2017-06-01\",\r\n        \"2017-04-01\",\r\n        \"2017-03-01\"\r\n      ]\r\n    },\r\n    {\r\n      \"resourceType\": \"applicationGatewayAvailableSslOptions\",\r\n      \"locations\": [],\r\n      \"apiVersions\": [\r\n        \"2018-08-01\",\r\n        \"2018-07-01\",\r\n        \"2018-06-01\",\r\n        \"2018-05-01\",\r\n        \"2018-04-01\",\r\n        \"2018-03-01\",\r\n        \"2018-02-01\",\r\n        \"2018-01-01\",\r\n        \"2017-11-01\",\r\n        \"2017-10-01\",\r\n        \"2017-09-01\",\r\n        \"2017-08-01\",\r\n        \"2017-06-01\"\r\n      ]\r\n    },\r\n    {\r\n      \"resourceType\": \"routeFilters\",\r\n      \"locations\": [\r\n        \"West US\",\r\n        \"East US\",\r\n        \"North Europe\",\r\n        \"West Europe\",\r\n        \"East Asia\",\r\n        \"Southeast Asia\",\r\n        \"North Central US\",\r\n        \"South Central US\",\r\n        \"Central US\",\r\n        \"East US 2\",\r\n        \"Japan East\",\r\n        \"Japan West\",\r\n        \"Brazil South\",\r\n        \"Australia East\",\r\n        \"Australia Southeast\",\r\n        \"Central India\",\r\n        \"South India\",\r\n        \"West India\",\r\n        \"Canada Central\",\r\n        \"Canada East\",\r\n        \"West Central US\",\r\n        \"West US 2\",\r\n        \"UK West\",\r\n        \"UK South\",\r\n        \"Korea Central\",\r\n        \"Korea South\",\r\n        \"France Central\",\r\n        \"France South\",\r\n        \"Australia Central\",\r\n        \"Australia Central 2\"\r\n      ],\r\n      \"apiVersions\": [\r\n        \"2018-08-01\",\r\n        \"2018-07-01\",\r\n        \"2018-06-01\",\r\n        \"2018-05-01\",\r\n        \"2018-04-01\",\r\n        \"2018-03-01\",\r\n        \"2018-02-01\",\r\n        \"2018-01-01\",\r\n        \"2017-11-01\",\r\n        \"2017-10-01\",\r\n        \"2017-09-01\",\r\n        \"2017-08-01\",\r\n        \"2017-06-01\",\r\n        \"2017-04-01\",\r\n        \"2017-03-01\",\r\n        \"2016-12-01\"\r\n      ],\r\n      \"capabilities\": \"None\"\r\n    },\r\n    {\r\n      \"resourceType\": \"bgpServiceCommunities\",\r\n      \"locations\": [],\r\n      \"apiVersions\": [\r\n        \"2018-08-01\",\r\n        \"2018-07-01\",\r\n        \"2018-06-01\",\r\n        \"2018-05-01\",\r\n        \"2018-04-01\",\r\n        \"2018-03-01\",\r\n        \"2018-02-01\",\r\n        \"2018-01-01\",\r\n        \"2017-11-01\",\r\n        \"2017-10-01\",\r\n        \"2017-09-01\",\r\n        \"2017-08-01\",\r\n        \"2017-06-01\",\r\n        \"2017-04-01\",\r\n        \"2017-03-01\",\r\n        \"2016-12-01\"\r\n      ]\r\n    },\r\n    {\r\n      \"resourceType\": \"expressRoutePortsLocations\",\r\n      \"locations\": [],\r\n      \"apiVersions\": [\r\n        \"2018-08-01\"\r\n      ]\r\n    },\r\n    {\r\n      \"resourceType\": \"expressRoutePorts\",\r\n      \"locations\": [\r\n        \"West US\",\r\n        \"East US\",\r\n        \"North Europe\",\r\n        \"West Europe\",\r\n        \"East Asia\",\r\n        \"Southeast Asia\",\r\n        \"North Central US\",\r\n        \"South Central US\",\r\n        \"Central US\",\r\n        \"East US 2\",\r\n        \"Japan East\",\r\n        \"Japan West\",\r\n        \"Brazil South\",\r\n        \"Australia East\",\r\n        \"Australia Southeast\",\r\n        \"Central India\",\r\n        \"South India\",\r\n        \"West India\",\r\n        \"Canada Central\",\r\n        \"Canada East\",\r\n        \"West Central US\",\r\n        \"West US 2\",\r\n        \"UK West\",\r\n        \"UK South\",\r\n        \"Korea Central\",\r\n        \"Korea South\",\r\n        \"France Central\",\r\n        \"France South\",\r\n        \"Australia Central\",\r\n        \"Australia Central 2\"\r\n      ],\r\n      \"apiVersions\": [\r\n        \"2018-08-01\",\r\n        \"2018-07-01\"\r\n      ],\r\n      \"capabilities\": \"None\"\r\n    },\r\n    {\r\n      \"resourceType\": \"azureFirewalls\",\r\n      \"locations\": [\r\n        \"West US\",\r\n        \"East US\",\r\n        \"North Europe\",\r\n        \"West Europe\",\r\n        \"East Asia\",\r\n        \"Southeast Asia\",\r\n        \"North Central US\",\r\n        \"South Central US\",\r\n        \"Central US\",\r\n        \"East US 2\",\r\n        \"Brazil South\",\r\n        \"Australia East\",\r\n        \"Australia Southeast\",\r\n        \"Central India\",\r\n        \"South India\",\r\n        \"West India\",\r\n        \"Canada Central\",\r\n        \"Canada East\",\r\n        \"West Central US\",\r\n        \"West US 2\",\r\n        \"UK West\",\r\n        \"UK South\",\r\n        \"France Central\",\r\n        \"France South\",\r\n        \"Australia Central\",\r\n        \"Australia Central 2\"\r\n      ],\r\n      \"apiVersions\": [\r\n        \"2018-08-01\",\r\n        \"2018-07-01\",\r\n        \"2018-06-01\",\r\n        \"2018-05-01\",\r\n        \"2018-04-01\"\r\n      ],\r\n      \"capabilities\": \"CrossResourceGroupResourceMove, CrossSubscriptionResourceMove\"\r\n    },\r\n    {\r\n      \"resourceType\": \"azureFirewallFqdnTags\",\r\n      \"locations\": [],\r\n      \"apiVersions\": [\r\n        \"2018-08-01\"\r\n      ]\r\n    },\r\n    {\r\n      \"resourceType\": \"virtualNetworkTaps\",\r\n      \"locations\": [\r\n        \"West US\",\r\n        \"East US\",\r\n        \"North Europe\",\r\n        \"West Europe\",\r\n        \"East Asia\",\r\n        \"Southeast Asia\",\r\n        \"North Central US\",\r\n        \"South Central US\",\r\n        \"Central US\",\r\n        \"East US 2\",\r\n        \"Japan East\",\r\n        \"Japan West\",\r\n        \"Brazil South\",\r\n        \"Australia East\",\r\n        \"Australia Southeast\",\r\n        \"Central India\",\r\n        \"South India\",\r\n        \"West India\",\r\n        \"Canada Central\",\r\n        \"Canada East\",\r\n        \"West Central US\",\r\n        \"West US 2\",\r\n        \"UK West\",\r\n        \"UK South\",\r\n        \"Korea Central\",\r\n        \"Korea South\",\r\n        \"France Central\",\r\n        \"France South\",\r\n        \"Australia Central\",\r\n        \"Australia Central 2\"\r\n      ],\r\n      \"apiVersions\": [\r\n        \"2018-08-01\"\r\n      ],\r\n      \"capabilities\": \"None\"\r\n    },\r\n    {\r\n      \"resourceType\": \"ddosProtectionPlans\",\r\n      \"locations\": [\r\n        \"West US\",\r\n        \"East US\",\r\n        \"North Europe\",\r\n        \"West Europe\",\r\n        \"East Asia\",\r\n        \"Southeast Asia\",\r\n        \"North Central US\",\r\n        \"South Central US\",\r\n        \"Central US\",\r\n        \"East US 2\",\r\n        \"Japan East\",\r\n        \"Japan West\",\r\n        \"Brazil South\",\r\n        \"Australia East\",\r\n        \"Australia Southeast\",\r\n        \"Central India\",\r\n        \"South India\",\r\n        \"West India\",\r\n        \"Canada Central\",\r\n        \"Canada East\",\r\n        \"West Central US\",\r\n        \"West US 2\",\r\n        \"UK West\",\r\n        \"UK South\",\r\n        \"Korea Central\",\r\n        \"Korea South\",\r\n        \"France Central\",\r\n        \"France South\",\r\n        \"Australia Central\",\r\n        \"Australia Central 2\"\r\n      ],\r\n      \"apiVersions\": [\r\n        \"2018-08-01\",\r\n        \"2018-07-01\",\r\n        \"2018-06-01\",\r\n        \"2018-05-01\",\r\n        \"2018-04-01\",\r\n        \"2018-03-01\",\r\n        \"2018-02-01\"\r\n      ],\r\n      \"capabilities\": \"None\"\r\n    },\r\n    {\r\n      \"resourceType\": \"networkProfiles\",\r\n      \"locations\": [\r\n        \"West US\",\r\n        \"East US\",\r\n        \"North Europe\",\r\n        \"West Europe\",\r\n        \"East Asia\",\r\n        \"Southeast Asia\",\r\n        \"North Central US\",\r\n        \"South Central US\",\r\n        \"Central US\",\r\n        \"East US 2\",\r\n        \"Japan East\",\r\n        \"Japan West\",\r\n        \"Brazil South\",\r\n        \"Australia East\",\r\n        \"Australia Southeast\",\r\n        \"Central India\",\r\n        \"South India\",\r\n        \"West India\",\r\n        \"Canada Central\",\r\n        \"Canada East\",\r\n        \"West Central US\",\r\n        \"West US 2\",\r\n        \"UK West\",\r\n        \"UK South\",\r\n        \"Korea Central\",\r\n        \"Korea South\",\r\n        \"France Central\",\r\n        \"France South\",\r\n        \"Australia Central\",\r\n        \"Australia Central 2\"\r\n      ],\r\n      \"apiVersions\": [\r\n        \"2018-08-01\",\r\n        \"2018-07-01\",\r\n        \"2018-06-01\",\r\n        \"2018-05-01\"\r\n      ],\r\n      \"capabilities\": \"None\"\r\n    },\r\n    {\r\n      \"resourceType\": \"checkFrontdoorNameAvailability\",\r\n      \"locations\": [\r\n        \"global\",\r\n        \"Central US\",\r\n        \"East US\",\r\n        \"East US 2\",\r\n        \"North Central US\",\r\n        \"South Central US\",\r\n        \"West US\",\r\n        \"North Europe\",\r\n        \"West Europe\",\r\n        \"East Asia\",\r\n        \"Southeast Asia\",\r\n        \"Japan East\",\r\n        \"Japan West\",\r\n        \"Brazil South\",\r\n        \"Australia East\",\r\n        \"Australia Southeast\"\r\n      ],\r\n      \"apiVersions\": [\r\n        \"2018-08-01\"\r\n      ]\r\n    },\r\n    {\r\n      \"resourceType\": \"locations/bareMetalTenants\",\r\n      \"locations\": [\r\n        \"West Central US\"\r\n      ],\r\n      \"apiVersions\": [\r\n        \"2018-08-01\",\r\n        \"2018-07-01\"\r\n      ]\r\n    },\r\n    {\r\n      \"resourceType\": \"secureGateways\",\r\n      \"locations\": [\r\n        \"West US\",\r\n        \"East US\",\r\n        \"North Europe\",\r\n        \"West Europe\",\r\n        \"North Central US\",\r\n        \"South Central US\",\r\n        \"Central US\",\r\n        \"East US 2\",\r\n        \"West Central US\",\r\n        \"West US 2\",\r\n        \"UK West\",\r\n        \"UK South\",\r\n        \"Central US EUAP\",\r\n        \"East US 2 EUAP\"\r\n      ],\r\n      \"apiVersions\": [\r\n        \"2018-08-01\",\r\n        \"2018-07-01\",\r\n        \"2018-06-01\",\r\n        \"2018-05-01\",\r\n        \"2018-04-01\",\r\n        \"2018-03-01\",\r\n        \"2018-02-01\",\r\n        \"2018-01-01\"\r\n      ],\r\n      \"capabilities\": \"CrossResourceGroupResourceMove, CrossSubscriptionResourceMove\"\r\n    }\r\n  ],\r\n  \"registrationState\": \"Registered\"\r\n}",
-      "ResponseHeaders": {
-        "Content-Length": [
-          "35728"
+      "ResponseBody": "{\r\n  \"id\": \"/subscriptions/947d47b4-7883-4bb9-9d85-c5e8e2f572ce/resourceGroups/ps4365\",\r\n  \"name\": \"ps4365\",\r\n  \"location\": \"westcentralus\",\r\n  \"properties\": {\r\n    \"provisioningState\": \"Succeeded\"\r\n  }\r\n}",
+      "ResponseHeaders": {
+        "Content-Length": [
+          "172"
         ],
         "Content-Type": [
           "application/json; charset=utf-8"
@@ -34,80 +39,110 @@
         "Pragma": [
           "no-cache"
         ],
-        "x-ms-ratelimit-remaining-subscription-reads": [
-          "11873"
-        ],
-        "x-ms-request-id": [
-          "5c7bf569-26d8-4cae-b9c6-ca490c7106fa"
-        ],
-        "x-ms-correlation-request-id": [
-          "5c7bf569-26d8-4cae-b9c6-ca490c7106fa"
-        ],
-        "x-ms-routing-request-id": [
-          "BRAZILUS:20180908T050633Z:5c7bf569-26d8-4cae-b9c6-ca490c7106fa"
-        ],
-        "Strict-Transport-Security": [
-          "max-age=31536000; includeSubDomains"
-        ],
-        "X-Content-Type-Options": [
-          "nosniff"
-        ],
-        "Cache-Control": [
-          "no-cache"
-        ],
-        "Date": [
-          "Sat, 08 Sep 2018 05:06:33 GMT"
-        ]
-      },
-      "StatusCode": 200
-    },
-    {
-      "RequestUri": "/subscriptions/d2ad5196-2292-4080-b209-ce4399b0a807/resourcegroups/ps8930?api-version=2016-09-01",
-      "EncodedRequestUri": "L3N1YnNjcmlwdGlvbnMvZDJhZDUxOTYtMjI5Mi00MDgwLWIyMDktY2U0Mzk5YjBhODA3L3Jlc291cmNlZ3JvdXBzL3BzODkzMD9hcGktdmVyc2lvbj0yMDE2LTA5LTAx",
-=======
-      "RequestUri": "/subscriptions/947d47b4-7883-4bb9-9d85-c5e8e2f572ce/resourcegroups/ps4365?api-version=2016-09-01",
-      "EncodedRequestUri": "L3N1YnNjcmlwdGlvbnMvOTQ3ZDQ3YjQtNzg4My00YmI5LTlkODUtYzVlOGUyZjU3MmNlL3Jlc291cmNlZ3JvdXBzL3BzNDM2NT9hcGktdmVyc2lvbj0yMDE2LTA5LTAx",
->>>>>>> f160aee6
-      "RequestMethod": "PUT",
-      "RequestBody": "{\r\n  \"location\": \"westcentralus\"\r\n}",
-      "RequestHeaders": {
+        "x-ms-ratelimit-remaining-subscription-writes": [
+          "1187"
+        ],
+        "x-ms-request-id": [
+          "eacff88a-976c-4352-ab2a-d84afc8470b6"
+        ],
+        "x-ms-correlation-request-id": [
+          "eacff88a-976c-4352-ab2a-d84afc8470b6"
+        ],
+        "x-ms-routing-request-id": [
+          "BRAZILUS:20180910T130322Z:eacff88a-976c-4352-ab2a-d84afc8470b6"
+        ],
+        "Strict-Transport-Security": [
+          "max-age=31536000; includeSubDomains"
+        ],
+        "X-Content-Type-Options": [
+          "nosniff"
+        ],
+        "Cache-Control": [
+          "no-cache"
+        ],
+        "Date": [
+          "Mon, 10 Sep 2018 13:03:21 GMT"
+        ]
+      },
+      "StatusCode": 201
+    },
+    {
+      "RequestUri": "/subscriptions/947d47b4-7883-4bb9-9d85-c5e8e2f572ce/resourceGroups/ps4365/providers/Microsoft.Network/virtualNetworks/ps1725?api-version=2018-08-01",
+      "EncodedRequestUri": "L3N1YnNjcmlwdGlvbnMvOTQ3ZDQ3YjQtNzg4My00YmI5LTlkODUtYzVlOGUyZjU3MmNlL3Jlc291cmNlR3JvdXBzL3BzNDM2NS9wcm92aWRlcnMvTWljcm9zb2Z0Lk5ldHdvcmsvdmlydHVhbE5ldHdvcmtzL3BzMTcyNT9hcGktdmVyc2lvbj0yMDE4LTA4LTAx",
+      "RequestMethod": "GET",
+      "RequestBody": "",
+      "RequestHeaders": {
+        "x-ms-client-request-id": [
+          "1f9ff67d-0f9b-4d1f-bda8-61e0db4881f8"
+        ],
+        "accept-language": [
+          "en-US"
+        ],
+        "User-Agent": [
+          "FxVersion/4.7.3133.0",
+          "OSName/Windows8.1Enterprise",
+          "OSVersion/6.3.9600",
+          "Microsoft.Azure.Management.Network.NetworkManagementClient/20.0.0.0"
+        ]
+      },
+      "ResponseBody": "{\r\n  \"error\": {\r\n    \"code\": \"ResourceNotFound\",\r\n    \"message\": \"The Resource 'Microsoft.Network/virtualNetworks/ps1725' under resource group 'ps4365' was not found.\"\r\n  }\r\n}",
+      "ResponseHeaders": {
+        "Content-Length": [
+          "150"
+        ],
         "Content-Type": [
           "application/json; charset=utf-8"
         ],
-        "Content-Length": [
-          "35"
-        ],
-        "x-ms-client-request-id": [
-<<<<<<< HEAD
-          "204f16bf-2f3a-4342-8572-37d204fb9f3f"
-=======
-          "036a9d1f-3335-4ffa-9841-3518afcc87cf"
->>>>>>> f160aee6
-        ],
-        "accept-language": [
-          "en-US"
-        ],
-        "User-Agent": [
-<<<<<<< HEAD
-          "FxVersion/4.7.3132.0",
-          "OSName/Windows10Enterprise",
-          "OSVersion/6.3.17134",
-          "Microsoft.Azure.Management.Internal.Resources.ResourceManagementClient/4.1.0"
-        ]
-      },
-      "ResponseBody": "{\r\n  \"id\": \"/subscriptions/d2ad5196-2292-4080-b209-ce4399b0a807/resourceGroups/ps8930\",\r\n  \"name\": \"ps8930\",\r\n  \"location\": \"westus\",\r\n  \"properties\": {\r\n    \"provisioningState\": \"Succeeded\"\r\n  }\r\n}",
-=======
-          "FxVersion/4.7.3133.0",
-          "OSName/Windows8.1Enterprise",
-          "OSVersion/6.3.9600",
-          "Microsoft.Azure.Management.Internal.Resources.ResourceManagementClient/4.1.0"
-        ]
-      },
-      "ResponseBody": "{\r\n  \"id\": \"/subscriptions/947d47b4-7883-4bb9-9d85-c5e8e2f572ce/resourceGroups/ps4365\",\r\n  \"name\": \"ps4365\",\r\n  \"location\": \"westcentralus\",\r\n  \"properties\": {\r\n    \"provisioningState\": \"Succeeded\"\r\n  }\r\n}",
->>>>>>> f160aee6
-      "ResponseHeaders": {
-        "Content-Length": [
-          "172"
+        "Expires": [
+          "-1"
+        ],
+        "Pragma": [
+          "no-cache"
+        ],
+        "x-ms-failure-cause": [
+          "gateway"
+        ],
+        "x-ms-request-id": [
+          "3b16e75a-50e5-4625-8bf8-01b693b852f7"
+        ],
+        "x-ms-correlation-request-id": [
+          "3b16e75a-50e5-4625-8bf8-01b693b852f7"
+        ],
+        "x-ms-routing-request-id": [
+          "BRAZILUS:20180910T130323Z:3b16e75a-50e5-4625-8bf8-01b693b852f7"
+        ],
+        "Strict-Transport-Security": [
+          "max-age=31536000; includeSubDomains"
+        ],
+        "X-Content-Type-Options": [
+          "nosniff"
+        ],
+        "Cache-Control": [
+          "no-cache"
+        ],
+        "Date": [
+          "Mon, 10 Sep 2018 13:03:22 GMT"
+        ]
+      },
+      "StatusCode": 404
+    },
+    {
+      "RequestUri": "/subscriptions/947d47b4-7883-4bb9-9d85-c5e8e2f572ce/resourceGroups/ps4365/providers/Microsoft.Network/virtualNetworks/ps1725?api-version=2018-08-01",
+      "EncodedRequestUri": "L3N1YnNjcmlwdGlvbnMvOTQ3ZDQ3YjQtNzg4My00YmI5LTlkODUtYzVlOGUyZjU3MmNlL3Jlc291cmNlR3JvdXBzL3BzNDM2NS9wcm92aWRlcnMvTWljcm9zb2Z0Lk5ldHdvcmsvdmlydHVhbE5ldHdvcmtzL3BzMTcyNT9hcGktdmVyc2lvbj0yMDE4LTA4LTAx",
+      "RequestMethod": "GET",
+      "RequestBody": "",
+      "RequestHeaders": {
+        "User-Agent": [
+          "FxVersion/4.7.3133.0",
+          "OSName/Windows8.1Enterprise",
+          "OSVersion/6.3.9600",
+          "Microsoft.Azure.Management.Network.NetworkManagementClient/20.0.0.0"
+        ]
+      },
+      "ResponseBody": "{\r\n  \"name\": \"ps1725\",\r\n  \"id\": \"/subscriptions/947d47b4-7883-4bb9-9d85-c5e8e2f572ce/resourceGroups/ps4365/providers/Microsoft.Network/virtualNetworks/ps1725\",\r\n  \"etag\": \"W/\\\"1924dc66-34d5-44a8-a99a-395787fbb7db\\\"\",\r\n  \"type\": \"Microsoft.Network/virtualNetworks\",\r\n  \"location\": \"westcentralus\",\r\n  \"properties\": {\r\n    \"provisioningState\": \"Succeeded\",\r\n    \"resourceGuid\": \"33514044-26e3-4d9f-9191-38464cee7203\",\r\n    \"addressSpace\": {\r\n      \"addressPrefixes\": [\r\n        \"10.0.0.0/8\"\r\n      ]\r\n    },\r\n    \"subnets\": [\r\n      {\r\n        \"name\": \"ps1725\",\r\n        \"id\": \"/subscriptions/947d47b4-7883-4bb9-9d85-c5e8e2f572ce/resourceGroups/ps4365/providers/Microsoft.Network/virtualNetworks/ps1725/subnets/ps1725\",\r\n        \"etag\": \"W/\\\"1924dc66-34d5-44a8-a99a-395787fbb7db\\\"\",\r\n        \"properties\": {\r\n          \"provisioningState\": \"Succeeded\",\r\n          \"addressPrefix\": \"10.0.1.0/24\",\r\n          \"serviceEndpoints\": [],\r\n          \"delegations\": []\r\n        },\r\n        \"type\": \"Microsoft.Network/virtualNetworks/subnets\"\r\n      }\r\n    ],\r\n    \"virtualNetworkPeerings\": [],\r\n    \"enableDdosProtection\": false,\r\n    \"enableVmProtection\": false\r\n  }\r\n}",
+      "ResponseHeaders": {
+        "Content-Length": [
+          "1159"
         ],
         "Content-Type": [
           "application/json; charset=utf-8"
@@ -118,200 +153,11 @@
         "Pragma": [
           "no-cache"
         ],
-        "x-ms-ratelimit-remaining-subscription-writes": [
-<<<<<<< HEAD
-          "1183"
-        ],
-        "x-ms-request-id": [
-          "dc3a1814-3f09-4d5d-910e-8285550458b6"
-        ],
-        "x-ms-correlation-request-id": [
-          "dc3a1814-3f09-4d5d-910e-8285550458b6"
-        ],
-        "x-ms-routing-request-id": [
-          "BRAZILUS:20180908T050634Z:dc3a1814-3f09-4d5d-910e-8285550458b6"
-=======
-          "1187"
-        ],
-        "x-ms-request-id": [
-          "eacff88a-976c-4352-ab2a-d84afc8470b6"
-        ],
-        "x-ms-correlation-request-id": [
-          "eacff88a-976c-4352-ab2a-d84afc8470b6"
-        ],
-        "x-ms-routing-request-id": [
-          "BRAZILUS:20180910T130322Z:eacff88a-976c-4352-ab2a-d84afc8470b6"
->>>>>>> f160aee6
-        ],
-        "Strict-Transport-Security": [
-          "max-age=31536000; includeSubDomains"
-        ],
-        "X-Content-Type-Options": [
-          "nosniff"
-        ],
-        "Cache-Control": [
-          "no-cache"
-        ],
-        "Date": [
-<<<<<<< HEAD
-          "Sat, 08 Sep 2018 05:06:33 GMT"
-=======
-          "Mon, 10 Sep 2018 13:03:21 GMT"
->>>>>>> f160aee6
-        ]
-      },
-      "StatusCode": 201
-    },
-    {
-<<<<<<< HEAD
-      "RequestUri": "/subscriptions/d2ad5196-2292-4080-b209-ce4399b0a807/resourceGroups/ps8930/providers/Microsoft.Network/virtualNetworks/ps2770?api-version=2018-08-01",
-      "EncodedRequestUri": "L3N1YnNjcmlwdGlvbnMvZDJhZDUxOTYtMjI5Mi00MDgwLWIyMDktY2U0Mzk5YjBhODA3L3Jlc291cmNlR3JvdXBzL3BzODkzMC9wcm92aWRlcnMvTWljcm9zb2Z0Lk5ldHdvcmsvdmlydHVhbE5ldHdvcmtzL3BzMjc3MD9hcGktdmVyc2lvbj0yMDE4LTA4LTAx",
-=======
-      "RequestUri": "/subscriptions/947d47b4-7883-4bb9-9d85-c5e8e2f572ce/resourceGroups/ps4365/providers/Microsoft.Network/virtualNetworks/ps1725?api-version=2018-08-01",
-      "EncodedRequestUri": "L3N1YnNjcmlwdGlvbnMvOTQ3ZDQ3YjQtNzg4My00YmI5LTlkODUtYzVlOGUyZjU3MmNlL3Jlc291cmNlR3JvdXBzL3BzNDM2NS9wcm92aWRlcnMvTWljcm9zb2Z0Lk5ldHdvcmsvdmlydHVhbE5ldHdvcmtzL3BzMTcyNT9hcGktdmVyc2lvbj0yMDE4LTA4LTAx",
->>>>>>> f160aee6
-      "RequestMethod": "GET",
-      "RequestBody": "",
-      "RequestHeaders": {
-        "x-ms-client-request-id": [
-<<<<<<< HEAD
-          "204b3e7f-05ea-43f9-8200-d45004d3001f"
-=======
-          "1f9ff67d-0f9b-4d1f-bda8-61e0db4881f8"
->>>>>>> f160aee6
-        ],
-        "accept-language": [
-          "en-US"
-        ],
-        "User-Agent": [
-<<<<<<< HEAD
-          "FxVersion/4.7.3132.0",
-          "OSName/Windows10Enterprise",
-          "OSVersion/6.3.17134",
-          "Microsoft.Azure.Management.Network.NetworkManagementClient/19.3.0.0"
-        ]
-      },
-      "ResponseBody": "{\r\n  \"error\": {\r\n    \"code\": \"ResourceNotFound\",\r\n    \"message\": \"The Resource 'Microsoft.Network/virtualNetworks/ps2770' under resource group 'ps8930' was not found.\"\r\n  }\r\n}",
-=======
-          "FxVersion/4.7.3133.0",
-          "OSName/Windows8.1Enterprise",
-          "OSVersion/6.3.9600",
-          "Microsoft.Azure.Management.Network.NetworkManagementClient/20.0.0.0"
-        ]
-      },
-      "ResponseBody": "{\r\n  \"error\": {\r\n    \"code\": \"ResourceNotFound\",\r\n    \"message\": \"The Resource 'Microsoft.Network/virtualNetworks/ps1725' under resource group 'ps4365' was not found.\"\r\n  }\r\n}",
->>>>>>> f160aee6
-      "ResponseHeaders": {
-        "Content-Length": [
-          "150"
-        ],
-        "Content-Type": [
-          "application/json; charset=utf-8"
-        ],
-        "Expires": [
-          "-1"
-        ],
-        "Pragma": [
-          "no-cache"
-        ],
-        "x-ms-failure-cause": [
-          "gateway"
-        ],
-        "x-ms-request-id": [
-<<<<<<< HEAD
-          "636404e0-1b86-4555-b358-244765638317"
-        ],
-        "x-ms-correlation-request-id": [
-          "636404e0-1b86-4555-b358-244765638317"
-        ],
-        "x-ms-routing-request-id": [
-          "BRAZILUS:20180908T050634Z:636404e0-1b86-4555-b358-244765638317"
-=======
-          "3b16e75a-50e5-4625-8bf8-01b693b852f7"
-        ],
-        "x-ms-correlation-request-id": [
-          "3b16e75a-50e5-4625-8bf8-01b693b852f7"
-        ],
-        "x-ms-routing-request-id": [
-          "BRAZILUS:20180910T130323Z:3b16e75a-50e5-4625-8bf8-01b693b852f7"
->>>>>>> f160aee6
-        ],
-        "Strict-Transport-Security": [
-          "max-age=31536000; includeSubDomains"
-        ],
-        "X-Content-Type-Options": [
-          "nosniff"
-        ],
-        "Cache-Control": [
-          "no-cache"
-        ],
-        "Date": [
-<<<<<<< HEAD
-          "Sat, 08 Sep 2018 05:06:34 GMT"
-=======
-          "Mon, 10 Sep 2018 13:03:22 GMT"
->>>>>>> f160aee6
-        ]
-      },
-      "StatusCode": 404
-    },
-    {
-<<<<<<< HEAD
-      "RequestUri": "/subscriptions/d2ad5196-2292-4080-b209-ce4399b0a807/resourceGroups/ps8930/providers/Microsoft.Network/virtualNetworks/ps2770?api-version=2018-08-01",
-      "EncodedRequestUri": "L3N1YnNjcmlwdGlvbnMvZDJhZDUxOTYtMjI5Mi00MDgwLWIyMDktY2U0Mzk5YjBhODA3L3Jlc291cmNlR3JvdXBzL3BzODkzMC9wcm92aWRlcnMvTWljcm9zb2Z0Lk5ldHdvcmsvdmlydHVhbE5ldHdvcmtzL3BzMjc3MD9hcGktdmVyc2lvbj0yMDE4LTA4LTAx",
-=======
-      "RequestUri": "/subscriptions/947d47b4-7883-4bb9-9d85-c5e8e2f572ce/resourceGroups/ps4365/providers/Microsoft.Network/virtualNetworks/ps1725?api-version=2018-08-01",
-      "EncodedRequestUri": "L3N1YnNjcmlwdGlvbnMvOTQ3ZDQ3YjQtNzg4My00YmI5LTlkODUtYzVlOGUyZjU3MmNlL3Jlc291cmNlR3JvdXBzL3BzNDM2NS9wcm92aWRlcnMvTWljcm9zb2Z0Lk5ldHdvcmsvdmlydHVhbE5ldHdvcmtzL3BzMTcyNT9hcGktdmVyc2lvbj0yMDE4LTA4LTAx",
->>>>>>> f160aee6
-      "RequestMethod": "GET",
-      "RequestBody": "",
-      "RequestHeaders": {
-        "User-Agent": [
-<<<<<<< HEAD
-          "FxVersion/4.7.3132.0",
-          "OSName/Windows10Enterprise",
-          "OSVersion/6.3.17134",
-          "Microsoft.Azure.Management.Network.NetworkManagementClient/19.3.0.0"
-        ]
-      },
-      "ResponseBody": "{\r\n  \"name\": \"ps2770\",\r\n  \"id\": \"/subscriptions/d2ad5196-2292-4080-b209-ce4399b0a807/resourceGroups/ps8930/providers/Microsoft.Network/virtualNetworks/ps2770\",\r\n  \"etag\": \"W/\\\"6442edd6-7f9b-424c-bbba-e1290815fced\\\"\",\r\n  \"type\": \"Microsoft.Network/virtualNetworks\",\r\n  \"location\": \"westus\",\r\n  \"properties\": {\r\n    \"provisioningState\": \"Succeeded\",\r\n    \"resourceGuid\": \"35ab2af5-c49e-407a-9629-e983fc9e7142\",\r\n    \"addressSpace\": {\r\n      \"addressPrefixes\": [\r\n        \"10.0.0.0/8\"\r\n      ]\r\n    },\r\n    \"subnets\": [\r\n      {\r\n        \"name\": \"ps2770\",\r\n        \"id\": \"/subscriptions/d2ad5196-2292-4080-b209-ce4399b0a807/resourceGroups/ps8930/providers/Microsoft.Network/virtualNetworks/ps2770/subnets/ps2770\",\r\n        \"etag\": \"W/\\\"6442edd6-7f9b-424c-bbba-e1290815fced\\\"\",\r\n        \"properties\": {\r\n          \"provisioningState\": \"Succeeded\",\r\n          \"addressPrefix\": \"10.0.1.0/24\",\r\n          \"serviceEndpoints\": [],\r\n          \"delegations\": []\r\n        },\r\n        \"type\": \"Microsoft.Network/virtualNetworks/subnets\"\r\n      }\r\n    ],\r\n    \"virtualNetworkPeerings\": [],\r\n    \"enableDdosProtection\": false,\r\n    \"enableVmProtection\": false\r\n  }\r\n}",
-      "ResponseHeaders": {
-        "Content-Length": [
-          "1152"
-=======
-          "FxVersion/4.7.3133.0",
-          "OSName/Windows8.1Enterprise",
-          "OSVersion/6.3.9600",
-          "Microsoft.Azure.Management.Network.NetworkManagementClient/20.0.0.0"
-        ]
-      },
-      "ResponseBody": "{\r\n  \"name\": \"ps1725\",\r\n  \"id\": \"/subscriptions/947d47b4-7883-4bb9-9d85-c5e8e2f572ce/resourceGroups/ps4365/providers/Microsoft.Network/virtualNetworks/ps1725\",\r\n  \"etag\": \"W/\\\"1924dc66-34d5-44a8-a99a-395787fbb7db\\\"\",\r\n  \"type\": \"Microsoft.Network/virtualNetworks\",\r\n  \"location\": \"westcentralus\",\r\n  \"properties\": {\r\n    \"provisioningState\": \"Succeeded\",\r\n    \"resourceGuid\": \"33514044-26e3-4d9f-9191-38464cee7203\",\r\n    \"addressSpace\": {\r\n      \"addressPrefixes\": [\r\n        \"10.0.0.0/8\"\r\n      ]\r\n    },\r\n    \"subnets\": [\r\n      {\r\n        \"name\": \"ps1725\",\r\n        \"id\": \"/subscriptions/947d47b4-7883-4bb9-9d85-c5e8e2f572ce/resourceGroups/ps4365/providers/Microsoft.Network/virtualNetworks/ps1725/subnets/ps1725\",\r\n        \"etag\": \"W/\\\"1924dc66-34d5-44a8-a99a-395787fbb7db\\\"\",\r\n        \"properties\": {\r\n          \"provisioningState\": \"Succeeded\",\r\n          \"addressPrefix\": \"10.0.1.0/24\",\r\n          \"serviceEndpoints\": [],\r\n          \"delegations\": []\r\n        },\r\n        \"type\": \"Microsoft.Network/virtualNetworks/subnets\"\r\n      }\r\n    ],\r\n    \"virtualNetworkPeerings\": [],\r\n    \"enableDdosProtection\": false,\r\n    \"enableVmProtection\": false\r\n  }\r\n}",
-      "ResponseHeaders": {
-        "Content-Length": [
-          "1159"
->>>>>>> f160aee6
-        ],
-        "Content-Type": [
-          "application/json; charset=utf-8"
-        ],
-        "Expires": [
-          "-1"
-        ],
-        "Pragma": [
-          "no-cache"
-        ],
-        "x-ms-request-id": [
-<<<<<<< HEAD
-          "d85ff034-ae5f-4647-9d54-0f568313eaa2"
-        ],
-        "x-ms-correlation-request-id": [
-          "6b42d164-74d5-47d3-9509-92c7212d66e3"
-=======
+        "x-ms-request-id": [
           "a9fa74d3-fcb9-41e8-9343-78feb0fb3d2b"
         ],
         "x-ms-correlation-request-id": [
           "66746083-6ece-4666-9f00-0c6c7ce3db1b"
->>>>>>> f160aee6
         ],
         "Strict-Transport-Security": [
           "max-age=31536000; includeSubDomains"
@@ -320,76 +166,40 @@
           "no-cache"
         ],
         "ETag": [
-<<<<<<< HEAD
-          "W/\"6442edd6-7f9b-424c-bbba-e1290815fced\""
-=======
           "W/\"1924dc66-34d5-44a8-a99a-395787fbb7db\""
->>>>>>> f160aee6
         ],
         "Server": [
           "Microsoft-HTTPAPI/2.0",
           "Microsoft-HTTPAPI/2.0"
         ],
         "x-ms-ratelimit-remaining-subscription-reads": [
-<<<<<<< HEAD
-          "11942"
-        ],
-        "x-ms-routing-request-id": [
-          "BRAZILUS:20180908T050645Z:6b42d164-74d5-47d3-9509-92c7212d66e3"
-=======
           "11896"
         ],
         "x-ms-routing-request-id": [
           "BRAZILUS:20180910T130334Z:66746083-6ece-4666-9f00-0c6c7ce3db1b"
->>>>>>> f160aee6
-        ],
-        "X-Content-Type-Options": [
-          "nosniff"
-        ],
-        "Date": [
-<<<<<<< HEAD
-          "Sat, 08 Sep 2018 05:06:45 GMT"
-=======
+        ],
+        "X-Content-Type-Options": [
+          "nosniff"
+        ],
+        "Date": [
           "Mon, 10 Sep 2018 13:03:34 GMT"
->>>>>>> f160aee6
         ]
       },
       "StatusCode": 200
     },
     {
-<<<<<<< HEAD
-      "RequestUri": "/subscriptions/d2ad5196-2292-4080-b209-ce4399b0a807/resourceGroups/ps8930/providers/Microsoft.Network/virtualNetworks/ps2770?api-version=2018-08-01",
-      "EncodedRequestUri": "L3N1YnNjcmlwdGlvbnMvZDJhZDUxOTYtMjI5Mi00MDgwLWIyMDktY2U0Mzk5YjBhODA3L3Jlc291cmNlR3JvdXBzL3BzODkzMC9wcm92aWRlcnMvTWljcm9zb2Z0Lk5ldHdvcmsvdmlydHVhbE5ldHdvcmtzL3BzMjc3MD9hcGktdmVyc2lvbj0yMDE4LTA4LTAx",
-=======
       "RequestUri": "/subscriptions/947d47b4-7883-4bb9-9d85-c5e8e2f572ce/resourceGroups/ps4365/providers/Microsoft.Network/virtualNetworks/ps1725?api-version=2018-08-01",
       "EncodedRequestUri": "L3N1YnNjcmlwdGlvbnMvOTQ3ZDQ3YjQtNzg4My00YmI5LTlkODUtYzVlOGUyZjU3MmNlL3Jlc291cmNlR3JvdXBzL3BzNDM2NS9wcm92aWRlcnMvTWljcm9zb2Z0Lk5ldHdvcmsvdmlydHVhbE5ldHdvcmtzL3BzMTcyNT9hcGktdmVyc2lvbj0yMDE4LTA4LTAx",
->>>>>>> f160aee6
       "RequestMethod": "GET",
       "RequestBody": "",
       "RequestHeaders": {
         "x-ms-client-request-id": [
-<<<<<<< HEAD
-          "65722509-7689-49c2-8326-49b24b40d69f"
-=======
           "09ad73b4-61ac-4e5f-9a8c-338295f83cda"
->>>>>>> f160aee6
         ],
         "accept-language": [
           "en-US"
         ],
         "User-Agent": [
-<<<<<<< HEAD
-          "FxVersion/4.7.3132.0",
-          "OSName/Windows10Enterprise",
-          "OSVersion/6.3.17134",
-          "Microsoft.Azure.Management.Network.NetworkManagementClient/19.3.0.0"
-        ]
-      },
-      "ResponseBody": "{\r\n  \"name\": \"ps2770\",\r\n  \"id\": \"/subscriptions/d2ad5196-2292-4080-b209-ce4399b0a807/resourceGroups/ps8930/providers/Microsoft.Network/virtualNetworks/ps2770\",\r\n  \"etag\": \"W/\\\"6442edd6-7f9b-424c-bbba-e1290815fced\\\"\",\r\n  \"type\": \"Microsoft.Network/virtualNetworks\",\r\n  \"location\": \"westus\",\r\n  \"properties\": {\r\n    \"provisioningState\": \"Succeeded\",\r\n    \"resourceGuid\": \"35ab2af5-c49e-407a-9629-e983fc9e7142\",\r\n    \"addressSpace\": {\r\n      \"addressPrefixes\": [\r\n        \"10.0.0.0/8\"\r\n      ]\r\n    },\r\n    \"subnets\": [\r\n      {\r\n        \"name\": \"ps2770\",\r\n        \"id\": \"/subscriptions/d2ad5196-2292-4080-b209-ce4399b0a807/resourceGroups/ps8930/providers/Microsoft.Network/virtualNetworks/ps2770/subnets/ps2770\",\r\n        \"etag\": \"W/\\\"6442edd6-7f9b-424c-bbba-e1290815fced\\\"\",\r\n        \"properties\": {\r\n          \"provisioningState\": \"Succeeded\",\r\n          \"addressPrefix\": \"10.0.1.0/24\",\r\n          \"serviceEndpoints\": [],\r\n          \"delegations\": []\r\n        },\r\n        \"type\": \"Microsoft.Network/virtualNetworks/subnets\"\r\n      }\r\n    ],\r\n    \"virtualNetworkPeerings\": [],\r\n    \"enableDdosProtection\": false,\r\n    \"enableVmProtection\": false\r\n  }\r\n}",
-      "ResponseHeaders": {
-        "Content-Length": [
-          "1152"
-=======
           "FxVersion/4.7.3133.0",
           "OSName/Windows8.1Enterprise",
           "OSVersion/6.3.9600",
@@ -400,7 +210,6 @@
       "ResponseHeaders": {
         "Content-Length": [
           "1159"
->>>>>>> f160aee6
         ],
         "Content-Type": [
           "application/json; charset=utf-8"
@@ -412,17 +221,10 @@
           "no-cache"
         ],
         "x-ms-request-id": [
-<<<<<<< HEAD
-          "2b93d427-77a4-4927-80f9-8c9b5e554ab9"
-        ],
-        "x-ms-correlation-request-id": [
-          "a5ad1695-06d0-42f7-a394-6da69bffdda8"
-=======
           "5bb61ab0-b66c-4dfd-b9f6-4ca6b123872b"
         ],
         "x-ms-correlation-request-id": [
           "604afbd1-3f6c-4638-aa2c-ecacaef81a63"
->>>>>>> f160aee6
         ],
         "Strict-Transport-Security": [
           "max-age=31536000; includeSubDomains"
@@ -431,76 +233,40 @@
           "no-cache"
         ],
         "ETag": [
-<<<<<<< HEAD
-          "W/\"6442edd6-7f9b-424c-bbba-e1290815fced\""
-=======
           "W/\"1924dc66-34d5-44a8-a99a-395787fbb7db\""
->>>>>>> f160aee6
         ],
         "Server": [
           "Microsoft-HTTPAPI/2.0",
           "Microsoft-HTTPAPI/2.0"
         ],
         "x-ms-ratelimit-remaining-subscription-reads": [
-<<<<<<< HEAD
-          "11941"
-        ],
-        "x-ms-routing-request-id": [
-          "BRAZILUS:20180908T050646Z:a5ad1695-06d0-42f7-a394-6da69bffdda8"
-=======
           "11895"
         ],
         "x-ms-routing-request-id": [
           "BRAZILUS:20180910T130334Z:604afbd1-3f6c-4638-aa2c-ecacaef81a63"
->>>>>>> f160aee6
-        ],
-        "X-Content-Type-Options": [
-          "nosniff"
-        ],
-        "Date": [
-<<<<<<< HEAD
-          "Sat, 08 Sep 2018 05:06:45 GMT"
-=======
+        ],
+        "X-Content-Type-Options": [
+          "nosniff"
+        ],
+        "Date": [
           "Mon, 10 Sep 2018 13:03:34 GMT"
->>>>>>> f160aee6
         ]
       },
       "StatusCode": 200
     },
     {
-<<<<<<< HEAD
-      "RequestUri": "/subscriptions/d2ad5196-2292-4080-b209-ce4399b0a807/resourceGroups/ps8930/providers/Microsoft.Network/virtualNetworks/ps2770?api-version=2018-08-01",
-      "EncodedRequestUri": "L3N1YnNjcmlwdGlvbnMvZDJhZDUxOTYtMjI5Mi00MDgwLWIyMDktY2U0Mzk5YjBhODA3L3Jlc291cmNlR3JvdXBzL3BzODkzMC9wcm92aWRlcnMvTWljcm9zb2Z0Lk5ldHdvcmsvdmlydHVhbE5ldHdvcmtzL3BzMjc3MD9hcGktdmVyc2lvbj0yMDE4LTA4LTAx",
-=======
       "RequestUri": "/subscriptions/947d47b4-7883-4bb9-9d85-c5e8e2f572ce/resourceGroups/ps4365/providers/Microsoft.Network/virtualNetworks/ps1725?api-version=2018-08-01",
       "EncodedRequestUri": "L3N1YnNjcmlwdGlvbnMvOTQ3ZDQ3YjQtNzg4My00YmI5LTlkODUtYzVlOGUyZjU3MmNlL3Jlc291cmNlR3JvdXBzL3BzNDM2NS9wcm92aWRlcnMvTWljcm9zb2Z0Lk5ldHdvcmsvdmlydHVhbE5ldHdvcmtzL3BzMTcyNT9hcGktdmVyc2lvbj0yMDE4LTA4LTAx",
->>>>>>> f160aee6
       "RequestMethod": "GET",
       "RequestBody": "",
       "RequestHeaders": {
         "x-ms-client-request-id": [
-<<<<<<< HEAD
-          "4072bf8f-cb9b-435a-bbd7-8002fbd5d415"
-=======
           "00823241-cc20-4798-a38a-192f1ec54f1c"
->>>>>>> f160aee6
         ],
         "accept-language": [
           "en-US"
         ],
         "User-Agent": [
-<<<<<<< HEAD
-          "FxVersion/4.7.3132.0",
-          "OSName/Windows10Enterprise",
-          "OSVersion/6.3.17134",
-          "Microsoft.Azure.Management.Network.NetworkManagementClient/19.3.0.0"
-        ]
-      },
-      "ResponseBody": "{\r\n  \"name\": \"ps2770\",\r\n  \"id\": \"/subscriptions/d2ad5196-2292-4080-b209-ce4399b0a807/resourceGroups/ps8930/providers/Microsoft.Network/virtualNetworks/ps2770\",\r\n  \"etag\": \"W/\\\"6442edd6-7f9b-424c-bbba-e1290815fced\\\"\",\r\n  \"type\": \"Microsoft.Network/virtualNetworks\",\r\n  \"location\": \"westus\",\r\n  \"properties\": {\r\n    \"provisioningState\": \"Succeeded\",\r\n    \"resourceGuid\": \"35ab2af5-c49e-407a-9629-e983fc9e7142\",\r\n    \"addressSpace\": {\r\n      \"addressPrefixes\": [\r\n        \"10.0.0.0/8\"\r\n      ]\r\n    },\r\n    \"subnets\": [\r\n      {\r\n        \"name\": \"ps2770\",\r\n        \"id\": \"/subscriptions/d2ad5196-2292-4080-b209-ce4399b0a807/resourceGroups/ps8930/providers/Microsoft.Network/virtualNetworks/ps2770/subnets/ps2770\",\r\n        \"etag\": \"W/\\\"6442edd6-7f9b-424c-bbba-e1290815fced\\\"\",\r\n        \"properties\": {\r\n          \"provisioningState\": \"Succeeded\",\r\n          \"addressPrefix\": \"10.0.1.0/24\",\r\n          \"serviceEndpoints\": [],\r\n          \"delegations\": []\r\n        },\r\n        \"type\": \"Microsoft.Network/virtualNetworks/subnets\"\r\n      }\r\n    ],\r\n    \"virtualNetworkPeerings\": [],\r\n    \"enableDdosProtection\": false,\r\n    \"enableVmProtection\": false\r\n  }\r\n}",
-      "ResponseHeaders": {
-        "Content-Length": [
-          "1152"
-=======
           "FxVersion/4.7.3133.0",
           "OSName/Windows8.1Enterprise",
           "OSVersion/6.3.9600",
@@ -511,7 +277,6 @@
       "ResponseHeaders": {
         "Content-Length": [
           "1159"
->>>>>>> f160aee6
         ],
         "Content-Type": [
           "application/json; charset=utf-8"
@@ -523,17 +288,10 @@
           "no-cache"
         ],
         "x-ms-request-id": [
-<<<<<<< HEAD
-          "0ab29f7a-94bf-40de-9b29-59028470ba0d"
-        ],
-        "x-ms-correlation-request-id": [
-          "b5440d57-162d-4fe7-a530-09c6f734efa7"
-=======
           "48cc5819-7e57-4d3f-872b-ab0f0d3bd9a7"
         ],
         "x-ms-correlation-request-id": [
           "344f822b-767c-46c7-ac1b-41d1be726fbd"
->>>>>>> f160aee6
         ],
         "Strict-Transport-Security": [
           "max-age=31536000; includeSubDomains"
@@ -542,87 +300,46 @@
           "no-cache"
         ],
         "ETag": [
-<<<<<<< HEAD
-          "W/\"6442edd6-7f9b-424c-bbba-e1290815fced\""
-=======
           "W/\"1924dc66-34d5-44a8-a99a-395787fbb7db\""
->>>>>>> f160aee6
         ],
         "Server": [
           "Microsoft-HTTPAPI/2.0",
           "Microsoft-HTTPAPI/2.0"
         ],
         "x-ms-ratelimit-remaining-subscription-reads": [
-<<<<<<< HEAD
-          "11940"
-        ],
-        "x-ms-routing-request-id": [
-          "BRAZILUS:20180908T050646Z:b5440d57-162d-4fe7-a530-09c6f734efa7"
-=======
           "11894"
         ],
         "x-ms-routing-request-id": [
           "BRAZILUS:20180910T130335Z:344f822b-767c-46c7-ac1b-41d1be726fbd"
->>>>>>> f160aee6
-        ],
-        "X-Content-Type-Options": [
-          "nosniff"
-        ],
-        "Date": [
-<<<<<<< HEAD
-          "Sat, 08 Sep 2018 05:06:45 GMT"
-=======
+        ],
+        "X-Content-Type-Options": [
+          "nosniff"
+        ],
+        "Date": [
           "Mon, 10 Sep 2018 13:03:34 GMT"
->>>>>>> f160aee6
         ]
       },
       "StatusCode": 200
     },
     {
-<<<<<<< HEAD
-      "RequestUri": "/subscriptions/d2ad5196-2292-4080-b209-ce4399b0a807/resourceGroups/ps8930/providers/Microsoft.Network/virtualNetworks/ps2770?api-version=2018-08-01",
-      "EncodedRequestUri": "L3N1YnNjcmlwdGlvbnMvZDJhZDUxOTYtMjI5Mi00MDgwLWIyMDktY2U0Mzk5YjBhODA3L3Jlc291cmNlR3JvdXBzL3BzODkzMC9wcm92aWRlcnMvTWljcm9zb2Z0Lk5ldHdvcmsvdmlydHVhbE5ldHdvcmtzL3BzMjc3MD9hcGktdmVyc2lvbj0yMDE4LTA4LTAx",
-      "RequestMethod": "PUT",
-      "RequestBody": "{\r\n  \"properties\": {\r\n    \"addressSpace\": {\r\n      \"addressPrefixes\": [\r\n        \"10.0.0.0/8\"\r\n      ]\r\n    },\r\n    \"subnets\": [\r\n      {\r\n        \"properties\": {\r\n          \"addressPrefix\": \"10.0.1.0/24\",\r\n          \"addressPrefixes\": [],\r\n          \"serviceEndpoints\": [],\r\n          \"serviceEndpointPolicies\": [],\r\n          \"resourceNavigationLinks\": []\r\n        },\r\n        \"name\": \"ps2770\"\r\n      }\r\n    ],\r\n    \"virtualNetworkPeerings\": [],\r\n    \"enableDdosProtection\": false\r\n  },\r\n  \"location\": \"West US\"\r\n}",
-=======
       "RequestUri": "/subscriptions/947d47b4-7883-4bb9-9d85-c5e8e2f572ce/resourceGroups/ps4365/providers/Microsoft.Network/virtualNetworks/ps1725?api-version=2018-08-01",
       "EncodedRequestUri": "L3N1YnNjcmlwdGlvbnMvOTQ3ZDQ3YjQtNzg4My00YmI5LTlkODUtYzVlOGUyZjU3MmNlL3Jlc291cmNlR3JvdXBzL3BzNDM2NS9wcm92aWRlcnMvTWljcm9zb2Z0Lk5ldHdvcmsvdmlydHVhbE5ldHdvcmtzL3BzMTcyNT9hcGktdmVyc2lvbj0yMDE4LTA4LTAx",
       "RequestMethod": "PUT",
       "RequestBody": "{\r\n  \"properties\": {\r\n    \"addressSpace\": {\r\n      \"addressPrefixes\": [\r\n        \"10.0.0.0/8\"\r\n      ]\r\n    },\r\n    \"subnets\": [\r\n      {\r\n        \"properties\": {\r\n          \"addressPrefix\": \"10.0.1.0/24\",\r\n          \"addressPrefixes\": [],\r\n          \"serviceEndpoints\": [],\r\n          \"serviceEndpointPolicies\": [],\r\n          \"interfaceEndpoints\": [],\r\n          \"resourceNavigationLinks\": [],\r\n          \"delegations\": []\r\n        },\r\n        \"name\": \"ps1725\"\r\n      }\r\n    ],\r\n    \"virtualNetworkPeerings\": [],\r\n    \"enableDdosProtection\": false\r\n  },\r\n  \"location\": \"westcentralus\"\r\n}",
->>>>>>> f160aee6
       "RequestHeaders": {
         "Content-Type": [
           "application/json; charset=utf-8"
         ],
         "Content-Length": [
-<<<<<<< HEAD
-          "516"
-        ],
-        "x-ms-client-request-id": [
-          "d65b54d8-ab11-4139-a9f0-5a3b034de32c"
-=======
           "589"
         ],
         "x-ms-client-request-id": [
           "8d67bd51-c8b8-4a08-9da5-fc8f0b740c9b"
->>>>>>> f160aee6
         ],
         "accept-language": [
           "en-US"
         ],
         "User-Agent": [
-<<<<<<< HEAD
-          "FxVersion/4.7.3132.0",
-          "OSName/Windows10Enterprise",
-          "OSVersion/6.3.17134",
-          "Microsoft.Azure.Management.Network.NetworkManagementClient/19.3.0.0"
-        ]
-      },
-      "ResponseBody": "{\r\n  \"name\": \"ps2770\",\r\n  \"id\": \"/subscriptions/d2ad5196-2292-4080-b209-ce4399b0a807/resourceGroups/ps8930/providers/Microsoft.Network/virtualNetworks/ps2770\",\r\n  \"etag\": \"W/\\\"62c50ee0-4bb5-4a22-abac-099630637619\\\"\",\r\n  \"type\": \"Microsoft.Network/virtualNetworks\",\r\n  \"location\": \"westus\",\r\n  \"properties\": {\r\n    \"provisioningState\": \"Updating\",\r\n    \"resourceGuid\": \"35ab2af5-c49e-407a-9629-e983fc9e7142\",\r\n    \"addressSpace\": {\r\n      \"addressPrefixes\": [\r\n        \"10.0.0.0/8\"\r\n      ]\r\n    },\r\n    \"subnets\": [\r\n      {\r\n        \"name\": \"ps2770\",\r\n        \"id\": \"/subscriptions/d2ad5196-2292-4080-b209-ce4399b0a807/resourceGroups/ps8930/providers/Microsoft.Network/virtualNetworks/ps2770/subnets/ps2770\",\r\n        \"etag\": \"W/\\\"62c50ee0-4bb5-4a22-abac-099630637619\\\"\",\r\n        \"properties\": {\r\n          \"provisioningState\": \"Updating\",\r\n          \"addressPrefix\": \"10.0.1.0/24\",\r\n          \"serviceEndpoints\": [],\r\n          \"delegations\": []\r\n        },\r\n        \"type\": \"Microsoft.Network/virtualNetworks/subnets\"\r\n      }\r\n    ],\r\n    \"virtualNetworkPeerings\": [],\r\n    \"enableDdosProtection\": false,\r\n    \"enableVmProtection\": false\r\n  }\r\n}",
-      "ResponseHeaders": {
-        "Content-Length": [
-          "1150"
-=======
           "FxVersion/4.7.3133.0",
           "OSName/Windows8.1Enterprise",
           "OSVersion/6.3.9600",
@@ -633,7 +350,6 @@
       "ResponseHeaders": {
         "Content-Length": [
           "1157"
->>>>>>> f160aee6
         ],
         "Content-Type": [
           "application/json; charset=utf-8"
@@ -648,15 +364,6 @@
           "3"
         ],
         "x-ms-request-id": [
-<<<<<<< HEAD
-          "089e9a66-728c-48ff-85bc-3e4c0cf712b4"
-        ],
-        "Azure-AsyncOperation": [
-          "https://brazilus.management.azure.com/subscriptions/d2ad5196-2292-4080-b209-ce4399b0a807/providers/Microsoft.Network/locations/westus/operations/089e9a66-728c-48ff-85bc-3e4c0cf712b4?api-version=2018-08-01"
-        ],
-        "x-ms-correlation-request-id": [
-          "a3e17f55-1f69-4c60-a947-befcc77f8fc7"
-=======
           "5eadebd0-9ec8-48c3-a314-0f04821e48d6"
         ],
         "Azure-AsyncOperation": [
@@ -664,7 +371,6 @@
         ],
         "x-ms-correlation-request-id": [
           "3dd101cf-810c-44c2-ba16-8a0e0f4741e3"
->>>>>>> f160aee6
         ],
         "Strict-Transport-Security": [
           "max-age=31536000; includeSubDomains"
@@ -677,73 +383,39 @@
           "Microsoft-HTTPAPI/2.0"
         ],
         "x-ms-ratelimit-remaining-subscription-writes": [
-<<<<<<< HEAD
-          "1192"
-        ],
-        "x-ms-routing-request-id": [
-          "BRAZILUS:20180908T050635Z:a3e17f55-1f69-4c60-a947-befcc77f8fc7"
-=======
           "1182"
         ],
         "x-ms-routing-request-id": [
           "BRAZILUS:20180910T130324Z:3dd101cf-810c-44c2-ba16-8a0e0f4741e3"
->>>>>>> f160aee6
-        ],
-        "X-Content-Type-Options": [
-          "nosniff"
-        ],
-        "Date": [
-<<<<<<< HEAD
-          "Sat, 08 Sep 2018 05:06:35 GMT"
-=======
+        ],
+        "X-Content-Type-Options": [
+          "nosniff"
+        ],
+        "Date": [
           "Mon, 10 Sep 2018 13:03:24 GMT"
->>>>>>> f160aee6
         ]
       },
       "StatusCode": 201
     },
     {
-<<<<<<< HEAD
-      "RequestUri": "/subscriptions/d2ad5196-2292-4080-b209-ce4399b0a807/resourceGroups/ps8930/providers/Microsoft.Network/virtualNetworks/ps2770?api-version=2018-08-01",
-      "EncodedRequestUri": "L3N1YnNjcmlwdGlvbnMvZDJhZDUxOTYtMjI5Mi00MDgwLWIyMDktY2U0Mzk5YjBhODA3L3Jlc291cmNlR3JvdXBzL3BzODkzMC9wcm92aWRlcnMvTWljcm9zb2Z0Lk5ldHdvcmsvdmlydHVhbE5ldHdvcmtzL3BzMjc3MD9hcGktdmVyc2lvbj0yMDE4LTA4LTAx",
-      "RequestMethod": "PUT",
-      "RequestBody": "{\r\n  \"properties\": {\r\n    \"addressSpace\": {\r\n      \"addressPrefixes\": [\r\n        \"10.0.0.0/8\"\r\n      ]\r\n    },\r\n    \"dhcpOptions\": {\r\n      \"dnsServers\": []\r\n    },\r\n    \"subnets\": [\r\n      {\r\n        \"properties\": {\r\n          \"addressPrefix\": \"10.0.1.0/24\",\r\n          \"addressPrefixes\": [],\r\n          \"serviceEndpoints\": [],\r\n          \"serviceEndpointPolicies\": [],\r\n          \"resourceNavigationLinks\": [],\r\n          \"provisioningState\": \"Succeeded\"\r\n        },\r\n        \"name\": \"ps2770\",\r\n        \"etag\": \"W/\\\"6442edd6-7f9b-424c-bbba-e1290815fced\\\"\",\r\n        \"id\": \"/subscriptions/d2ad5196-2292-4080-b209-ce4399b0a807/resourceGroups/ps8930/providers/Microsoft.Network/virtualNetworks/ps2770/subnets/ps2770\"\r\n      },\r\n      {\r\n        \"properties\": {\r\n          \"addressPrefix\": \"10.0.1.0/24\",\r\n          \"addressPrefixes\": [],\r\n          \"serviceEndpoints\": [],\r\n          \"serviceEndpointPolicies\": [],\r\n          \"resourceNavigationLinks\": []\r\n        },\r\n        \"name\": \"ps2770\"\r\n      }\r\n    ],\r\n    \"virtualNetworkPeerings\": [],\r\n    \"resourceGuid\": \"35ab2af5-c49e-407a-9629-e983fc9e7142\",\r\n    \"provisioningState\": \"Succeeded\",\r\n    \"enableDdosProtection\": false,\r\n    \"enableVmProtection\": false\r\n  },\r\n  \"etag\": \"W/\\\"6442edd6-7f9b-424c-bbba-e1290815fced\\\"\",\r\n  \"id\": \"/subscriptions/d2ad5196-2292-4080-b209-ce4399b0a807/resourceGroups/ps8930/providers/Microsoft.Network/virtualNetworks/ps2770\",\r\n  \"location\": \"westus\"\r\n}",
-=======
       "RequestUri": "/subscriptions/947d47b4-7883-4bb9-9d85-c5e8e2f572ce/resourceGroups/ps4365/providers/Microsoft.Network/virtualNetworks/ps1725?api-version=2018-08-01",
       "EncodedRequestUri": "L3N1YnNjcmlwdGlvbnMvOTQ3ZDQ3YjQtNzg4My00YmI5LTlkODUtYzVlOGUyZjU3MmNlL3Jlc291cmNlR3JvdXBzL3BzNDM2NS9wcm92aWRlcnMvTWljcm9zb2Z0Lk5ldHdvcmsvdmlydHVhbE5ldHdvcmtzL3BzMTcyNT9hcGktdmVyc2lvbj0yMDE4LTA4LTAx",
       "RequestMethod": "PUT",
       "RequestBody": "{\r\n  \"properties\": {\r\n    \"addressSpace\": {\r\n      \"addressPrefixes\": [\r\n        \"10.0.0.0/8\"\r\n      ]\r\n    },\r\n    \"dhcpOptions\": {\r\n      \"dnsServers\": []\r\n    },\r\n    \"subnets\": [\r\n      {\r\n        \"properties\": {\r\n          \"addressPrefix\": \"10.0.1.0/24\",\r\n          \"addressPrefixes\": [],\r\n          \"serviceEndpoints\": [],\r\n          \"serviceEndpointPolicies\": [],\r\n          \"interfaceEndpoints\": [],\r\n          \"resourceNavigationLinks\": [],\r\n          \"delegations\": [],\r\n          \"provisioningState\": \"Succeeded\"\r\n        },\r\n        \"name\": \"ps1725\",\r\n        \"etag\": \"W/\\\"1924dc66-34d5-44a8-a99a-395787fbb7db\\\"\",\r\n        \"id\": \"/subscriptions/947d47b4-7883-4bb9-9d85-c5e8e2f572ce/resourceGroups/ps4365/providers/Microsoft.Network/virtualNetworks/ps1725/subnets/ps1725\"\r\n      },\r\n      {\r\n        \"properties\": {\r\n          \"addressPrefix\": \"10.0.1.0/24\",\r\n          \"addressPrefixes\": [],\r\n          \"serviceEndpoints\": [],\r\n          \"serviceEndpointPolicies\": [],\r\n          \"interfaceEndpoints\": [],\r\n          \"resourceNavigationLinks\": [],\r\n          \"delegations\": []\r\n        },\r\n        \"name\": \"ps1725\"\r\n      }\r\n    ],\r\n    \"virtualNetworkPeerings\": [],\r\n    \"resourceGuid\": \"33514044-26e3-4d9f-9191-38464cee7203\",\r\n    \"provisioningState\": \"Succeeded\",\r\n    \"enableDdosProtection\": false,\r\n    \"enableVmProtection\": false\r\n  },\r\n  \"etag\": \"W/\\\"1924dc66-34d5-44a8-a99a-395787fbb7db\\\"\",\r\n  \"id\": \"/subscriptions/947d47b4-7883-4bb9-9d85-c5e8e2f572ce/resourceGroups/ps4365/providers/Microsoft.Network/virtualNetworks/ps1725\",\r\n  \"location\": \"westcentralus\"\r\n}",
->>>>>>> f160aee6
       "RequestHeaders": {
         "Content-Type": [
           "application/json; charset=utf-8"
         ],
         "Content-Length": [
-<<<<<<< HEAD
-          "1440"
-        ],
-        "x-ms-client-request-id": [
-          "e95bb9bc-ce4e-492d-a805-38b89e7c665d"
-=======
           "1581"
         ],
         "x-ms-client-request-id": [
           "b4731864-628d-44f5-9cf2-eaebd1188d76"
->>>>>>> f160aee6
         ],
         "accept-language": [
           "en-US"
         ],
         "User-Agent": [
-<<<<<<< HEAD
-          "FxVersion/4.7.3132.0",
-          "OSName/Windows10Enterprise",
-          "OSVersion/6.3.17134",
-          "Microsoft.Azure.Management.Network.NetworkManagementClient/19.3.0.0"
-        ]
-      },
-      "ResponseBody": "{\r\n  \"error\": {\r\n    \"code\": \"InvalidRequestFormat\",\r\n    \"message\": \"Cannot parse the request.\",\r\n    \"details\": [\r\n      {\r\n        \"code\": \"DuplicateResourceName\",\r\n        \"message\": \"Resource /subscriptions//resourceGroups//providers/Microsoft.Network/virtualNetworks/ has two child resources with the same name (ps2770).\"\r\n      }\r\n    ]\r\n  }\r\n}",
-=======
           "FxVersion/4.7.3133.0",
           "OSName/Windows8.1Enterprise",
           "OSVersion/6.3.9600",
@@ -751,7 +423,6 @@
         ]
       },
       "ResponseBody": "{\r\n  \"error\": {\r\n    \"code\": \"InvalidRequestFormat\",\r\n    \"message\": \"Cannot parse the request.\",\r\n    \"details\": [\r\n      {\r\n        \"code\": \"DuplicateResourceName\",\r\n        \"message\": \"Resource /subscriptions//resourceGroups//providers/Microsoft.Network/virtualNetworks/ has two child resources with the same name (ps1725).\"\r\n      }\r\n    ]\r\n  }\r\n}",
->>>>>>> f160aee6
       "ResponseHeaders": {
         "Content-Length": [
           "351"
@@ -766,11 +437,7 @@
           "no-cache"
         ],
         "x-ms-request-id": [
-<<<<<<< HEAD
-          "3512f6a2-ea6c-4334-8041-d5882cb25dfa"
-=======
           "2d96ebb3-b401-4973-bc0e-b3ea5d7322ef"
->>>>>>> f160aee6
         ],
         "Strict-Transport-Security": [
           "max-age=31536000; includeSubDomains"
@@ -783,15 +450,6 @@
           "Microsoft-HTTPAPI/2.0"
         ],
         "x-ms-ratelimit-remaining-subscription-writes": [
-<<<<<<< HEAD
-          "1191"
-        ],
-        "x-ms-correlation-request-id": [
-          "5885fba6-bf8d-46d5-b61f-3c79c2c8d71c"
-        ],
-        "x-ms-routing-request-id": [
-          "BRAZILUS:20180908T050646Z:5885fba6-bf8d-46d5-b61f-3c79c2c8d71c"
-=======
           "1181"
         ],
         "x-ms-correlation-request-id": [
@@ -799,44 +457,27 @@
         ],
         "x-ms-routing-request-id": [
           "BRAZILUS:20180910T130335Z:50fd2cff-0223-4c09-874e-45f3d336583f"
->>>>>>> f160aee6
-        ],
-        "X-Content-Type-Options": [
-          "nosniff"
-        ],
-        "Date": [
-<<<<<<< HEAD
-          "Sat, 08 Sep 2018 05:06:45 GMT"
-=======
+        ],
+        "X-Content-Type-Options": [
+          "nosniff"
+        ],
+        "Date": [
           "Mon, 10 Sep 2018 13:03:35 GMT"
->>>>>>> f160aee6
         ]
       },
       "StatusCode": 400
     },
     {
-<<<<<<< HEAD
-      "RequestUri": "/subscriptions/d2ad5196-2292-4080-b209-ce4399b0a807/providers/Microsoft.Network/locations/westus/operations/089e9a66-728c-48ff-85bc-3e4c0cf712b4?api-version=2018-08-01",
-      "EncodedRequestUri": "L3N1YnNjcmlwdGlvbnMvZDJhZDUxOTYtMjI5Mi00MDgwLWIyMDktY2U0Mzk5YjBhODA3L3Byb3ZpZGVycy9NaWNyb3NvZnQuTmV0d29yay9sb2NhdGlvbnMvd2VzdHVzL29wZXJhdGlvbnMvMDg5ZTlhNjYtNzI4Yy00OGZmLTg1YmMtM2U0YzBjZjcxMmI0P2FwaS12ZXJzaW9uPTIwMTgtMDgtMDE=",
-=======
       "RequestUri": "/subscriptions/947d47b4-7883-4bb9-9d85-c5e8e2f572ce/providers/Microsoft.Network/locations/westcentralus/operations/5eadebd0-9ec8-48c3-a314-0f04821e48d6?api-version=2018-08-01",
       "EncodedRequestUri": "L3N1YnNjcmlwdGlvbnMvOTQ3ZDQ3YjQtNzg4My00YmI5LTlkODUtYzVlOGUyZjU3MmNlL3Byb3ZpZGVycy9NaWNyb3NvZnQuTmV0d29yay9sb2NhdGlvbnMvd2VzdGNlbnRyYWx1cy9vcGVyYXRpb25zLzVlYWRlYmQwLTllYzgtNDhjMy1hMzE0LTBmMDQ4MjFlNDhkNj9hcGktdmVyc2lvbj0yMDE4LTA4LTAx",
->>>>>>> f160aee6
-      "RequestMethod": "GET",
-      "RequestBody": "",
-      "RequestHeaders": {
-        "User-Agent": [
-<<<<<<< HEAD
-          "FxVersion/4.7.3132.0",
-          "OSName/Windows10Enterprise",
-          "OSVersion/6.3.17134",
-          "Microsoft.Azure.Management.Network.NetworkManagementClient/19.3.0.0"
-=======
+      "RequestMethod": "GET",
+      "RequestBody": "",
+      "RequestHeaders": {
+        "User-Agent": [
           "FxVersion/4.7.3133.0",
           "OSName/Windows8.1Enterprise",
           "OSVersion/6.3.9600",
           "Microsoft.Azure.Management.Network.NetworkManagementClient/20.0.0.0"
->>>>>>> f160aee6
         ]
       },
       "ResponseBody": "{\r\n  \"status\": \"Succeeded\"\r\n}",
@@ -854,17 +495,10 @@
           "no-cache"
         ],
         "x-ms-request-id": [
-<<<<<<< HEAD
-          "ac49cf57-9a5c-450c-82eb-f8be2ed31c43"
-        ],
-        "x-ms-correlation-request-id": [
-          "1b326136-6f60-463f-a09f-f2938180ff4b"
-=======
           "dbeeec81-21d0-4948-86ef-0408b5cca5d6"
         ],
         "x-ms-correlation-request-id": [
           "7eff18f4-0d82-4646-8e1c-7648384c233b"
->>>>>>> f160aee6
         ],
         "Strict-Transport-Security": [
           "max-age=31536000; includeSubDomains"
@@ -879,61 +513,34 @@
           "Microsoft-HTTPAPI/2.0",
           "Microsoft-HTTPAPI/2.0"
         ],
-<<<<<<< HEAD
-        "x-ms-ratelimit-remaining-subscription-reads": [
-          "11943"
-        ],
-        "x-ms-routing-request-id": [
-          "BRAZILUS:20180908T050645Z:1b326136-6f60-463f-a09f-f2938180ff4b"
-=======
         "x-ms-routing-request-id": [
           "BRAZILUS:20180910T130334Z:7eff18f4-0d82-4646-8e1c-7648384c233b"
->>>>>>> f160aee6
-        ],
-        "X-Content-Type-Options": [
-          "nosniff"
-        ],
-        "Date": [
-<<<<<<< HEAD
-          "Sat, 08 Sep 2018 05:06:45 GMT"
-=======
+        ],
+        "X-Content-Type-Options": [
+          "nosniff"
+        ],
+        "Date": [
           "Mon, 10 Sep 2018 13:03:34 GMT"
->>>>>>> f160aee6
         ]
       },
       "StatusCode": 200
     },
     {
-<<<<<<< HEAD
-      "RequestUri": "/subscriptions/d2ad5196-2292-4080-b209-ce4399b0a807/resourcegroups/ps8930?api-version=2016-09-01",
-      "EncodedRequestUri": "L3N1YnNjcmlwdGlvbnMvZDJhZDUxOTYtMjI5Mi00MDgwLWIyMDktY2U0Mzk5YjBhODA3L3Jlc291cmNlZ3JvdXBzL3BzODkzMD9hcGktdmVyc2lvbj0yMDE2LTA5LTAx",
-=======
       "RequestUri": "/subscriptions/947d47b4-7883-4bb9-9d85-c5e8e2f572ce/resourcegroups/ps4365?api-version=2016-09-01",
       "EncodedRequestUri": "L3N1YnNjcmlwdGlvbnMvOTQ3ZDQ3YjQtNzg4My00YmI5LTlkODUtYzVlOGUyZjU3MmNlL3Jlc291cmNlZ3JvdXBzL3BzNDM2NT9hcGktdmVyc2lvbj0yMDE2LTA5LTAx",
->>>>>>> f160aee6
       "RequestMethod": "DELETE",
       "RequestBody": "",
       "RequestHeaders": {
         "x-ms-client-request-id": [
-<<<<<<< HEAD
-          "add7378c-bbfb-4411-b214-ef984b961e8a"
-=======
           "115532ee-8f00-47b5-afa1-ad058444d745"
->>>>>>> f160aee6
         ],
         "accept-language": [
           "en-US"
         ],
         "User-Agent": [
-<<<<<<< HEAD
-          "FxVersion/4.7.3132.0",
-          "OSName/Windows10Enterprise",
-          "OSVersion/6.3.17134",
-=======
-          "FxVersion/4.7.3133.0",
-          "OSName/Windows8.1Enterprise",
-          "OSVersion/6.3.9600",
->>>>>>> f160aee6
+          "FxVersion/4.7.3133.0",
+          "OSName/Windows8.1Enterprise",
+          "OSVersion/6.3.9600",
           "Microsoft.Azure.Management.Internal.Resources.ResourceManagementClient/4.1.0"
         ]
       },
@@ -952,18 +559,6 @@
           "15"
         ],
         "x-ms-ratelimit-remaining-subscription-deletes": [
-<<<<<<< HEAD
-          "14985"
-        ],
-        "x-ms-request-id": [
-          "df3e0bbd-d5fa-4d90-b008-1818e2fb1bf4"
-        ],
-        "x-ms-correlation-request-id": [
-          "df3e0bbd-d5fa-4d90-b008-1818e2fb1bf4"
-        ],
-        "x-ms-routing-request-id": [
-          "BRAZILUS:20180908T050646Z:df3e0bbd-d5fa-4d90-b008-1818e2fb1bf4"
-=======
           "14989"
         ],
         "x-ms-request-id": [
@@ -974,54 +569,35 @@
         ],
         "x-ms-routing-request-id": [
           "BRAZILUS:20180910T130336Z:11809374-47af-46ab-b52b-793d04ed2596"
->>>>>>> f160aee6
-        ],
-        "Strict-Transport-Security": [
-          "max-age=31536000; includeSubDomains"
-        ],
-        "X-Content-Type-Options": [
-          "nosniff"
-        ],
-        "Cache-Control": [
-          "no-cache"
-        ],
-        "Date": [
-<<<<<<< HEAD
-          "Sat, 08 Sep 2018 05:06:46 GMT"
-        ],
-        "Location": [
-          "https://brazilus.management.azure.com/subscriptions/d2ad5196-2292-4080-b209-ce4399b0a807/operationresults/eyJqb2JJZCI6IlJFU09VUkNFR1JPVVBERUxFVElPTkpPQi1QUzg5MzAtV0VTVFVTIiwiam9iTG9jYXRpb24iOiJ3ZXN0dXMifQ?api-version=2016-09-01"
-=======
+        ],
+        "Strict-Transport-Security": [
+          "max-age=31536000; includeSubDomains"
+        ],
+        "X-Content-Type-Options": [
+          "nosniff"
+        ],
+        "Cache-Control": [
+          "no-cache"
+        ],
+        "Date": [
           "Mon, 10 Sep 2018 13:03:36 GMT"
         ],
         "Location": [
           "https://brazilus.management.azure.com/subscriptions/947d47b4-7883-4bb9-9d85-c5e8e2f572ce/operationresults/eyJqb2JJZCI6IlJFU09VUkNFR1JPVVBERUxFVElPTkpPQi1QUzQzNjUtV0VTVENFTlRSQUxVUyIsImpvYkxvY2F0aW9uIjoid2VzdGNlbnRyYWx1cyJ9?api-version=2016-09-01"
->>>>>>> f160aee6
         ]
       },
       "StatusCode": 202
     },
     {
-<<<<<<< HEAD
-      "RequestUri": "/subscriptions/d2ad5196-2292-4080-b209-ce4399b0a807/operationresults/eyJqb2JJZCI6IlJFU09VUkNFR1JPVVBERUxFVElPTkpPQi1QUzg5MzAtV0VTVFVTIiwiam9iTG9jYXRpb24iOiJ3ZXN0dXMifQ?api-version=2016-09-01",
-      "EncodedRequestUri": "L3N1YnNjcmlwdGlvbnMvZDJhZDUxOTYtMjI5Mi00MDgwLWIyMDktY2U0Mzk5YjBhODA3L29wZXJhdGlvbnJlc3VsdHMvZXlKcWIySkpaQ0k2SWxKRlUwOVZVa05GUjFKUFZWQkVSVXhGVkVsUFRrcFBRaTFRVXpnNU16QXRWMFZUVkZWVElpd2lhbTlpVEc5allYUnBiMjRpT2lKM1pYTjBkWE1pZlE/YXBpLXZlcnNpb249MjAxNi0wOS0wMQ==",
-=======
       "RequestUri": "/subscriptions/947d47b4-7883-4bb9-9d85-c5e8e2f572ce/operationresults/eyJqb2JJZCI6IlJFU09VUkNFR1JPVVBERUxFVElPTkpPQi1QUzQzNjUtV0VTVENFTlRSQUxVUyIsImpvYkxvY2F0aW9uIjoid2VzdGNlbnRyYWx1cyJ9?api-version=2016-09-01",
       "EncodedRequestUri": "L3N1YnNjcmlwdGlvbnMvOTQ3ZDQ3YjQtNzg4My00YmI5LTlkODUtYzVlOGUyZjU3MmNlL29wZXJhdGlvbnJlc3VsdHMvZXlKcWIySkpaQ0k2SWxKRlUwOVZVa05GUjFKUFZWQkVSVXhGVkVsUFRrcFBRaTFRVXpRek5qVXRWMFZUVkVORlRsUlNRVXhWVXlJc0ltcHZZa3h2WTJGMGFXOXVJam9pZDJWemRHTmxiblJ5WVd4MWN5Sjk/YXBpLXZlcnNpb249MjAxNi0wOS0wMQ==",
->>>>>>> f160aee6
-      "RequestMethod": "GET",
-      "RequestBody": "",
-      "RequestHeaders": {
-        "User-Agent": [
-<<<<<<< HEAD
-          "FxVersion/4.7.3132.0",
-          "OSName/Windows10Enterprise",
-          "OSVersion/6.3.17134",
-=======
-          "FxVersion/4.7.3133.0",
-          "OSName/Windows8.1Enterprise",
-          "OSVersion/6.3.9600",
->>>>>>> f160aee6
+      "RequestMethod": "GET",
+      "RequestBody": "",
+      "RequestHeaders": {
+        "User-Agent": [
+          "FxVersion/4.7.3133.0",
+          "OSName/Windows8.1Enterprise",
+          "OSVersion/6.3.9600",
           "Microsoft.Azure.Management.Internal.Resources.ResourceManagementClient/4.1.0"
         ]
       },
@@ -1040,18 +616,6 @@
           "15"
         ],
         "x-ms-ratelimit-remaining-subscription-reads": [
-<<<<<<< HEAD
-          "11872"
-        ],
-        "x-ms-request-id": [
-          "404ee7f8-b3c3-43a9-9d05-c749f784d755"
-        ],
-        "x-ms-correlation-request-id": [
-          "404ee7f8-b3c3-43a9-9d05-c749f784d755"
-        ],
-        "x-ms-routing-request-id": [
-          "BRAZILUS:20180908T050702Z:404ee7f8-b3c3-43a9-9d05-c749f784d755"
-=======
           "11936"
         ],
         "x-ms-request-id": [
@@ -1062,54 +626,35 @@
         ],
         "x-ms-routing-request-id": [
           "BRAZILUS:20180910T130351Z:268b4156-9462-45c2-a3ec-5c382b695c15"
->>>>>>> f160aee6
-        ],
-        "Strict-Transport-Security": [
-          "max-age=31536000; includeSubDomains"
-        ],
-        "X-Content-Type-Options": [
-          "nosniff"
-        ],
-        "Cache-Control": [
-          "no-cache"
-        ],
-        "Date": [
-<<<<<<< HEAD
-          "Sat, 08 Sep 2018 05:07:02 GMT"
-        ],
-        "Location": [
-          "https://brazilus.management.azure.com/subscriptions/d2ad5196-2292-4080-b209-ce4399b0a807/operationresults/eyJqb2JJZCI6IlJFU09VUkNFR1JPVVBERUxFVElPTkpPQi1QUzg5MzAtV0VTVFVTIiwiam9iTG9jYXRpb24iOiJ3ZXN0dXMifQ?api-version=2016-09-01"
-=======
+        ],
+        "Strict-Transport-Security": [
+          "max-age=31536000; includeSubDomains"
+        ],
+        "X-Content-Type-Options": [
+          "nosniff"
+        ],
+        "Cache-Control": [
+          "no-cache"
+        ],
+        "Date": [
           "Mon, 10 Sep 2018 13:03:50 GMT"
         ],
         "Location": [
           "https://brazilus.management.azure.com/subscriptions/947d47b4-7883-4bb9-9d85-c5e8e2f572ce/operationresults/eyJqb2JJZCI6IlJFU09VUkNFR1JPVVBERUxFVElPTkpPQi1QUzQzNjUtV0VTVENFTlRSQUxVUyIsImpvYkxvY2F0aW9uIjoid2VzdGNlbnRyYWx1cyJ9?api-version=2016-09-01"
->>>>>>> f160aee6
         ]
       },
       "StatusCode": 202
     },
     {
-<<<<<<< HEAD
-      "RequestUri": "/subscriptions/d2ad5196-2292-4080-b209-ce4399b0a807/operationresults/eyJqb2JJZCI6IlJFU09VUkNFR1JPVVBERUxFVElPTkpPQi1QUzg5MzAtV0VTVFVTIiwiam9iTG9jYXRpb24iOiJ3ZXN0dXMifQ?api-version=2016-09-01",
-      "EncodedRequestUri": "L3N1YnNjcmlwdGlvbnMvZDJhZDUxOTYtMjI5Mi00MDgwLWIyMDktY2U0Mzk5YjBhODA3L29wZXJhdGlvbnJlc3VsdHMvZXlKcWIySkpaQ0k2SWxKRlUwOVZVa05GUjFKUFZWQkVSVXhGVkVsUFRrcFBRaTFRVXpnNU16QXRWMFZUVkZWVElpd2lhbTlpVEc5allYUnBiMjRpT2lKM1pYTjBkWE1pZlE/YXBpLXZlcnNpb249MjAxNi0wOS0wMQ==",
-=======
       "RequestUri": "/subscriptions/947d47b4-7883-4bb9-9d85-c5e8e2f572ce/operationresults/eyJqb2JJZCI6IlJFU09VUkNFR1JPVVBERUxFVElPTkpPQi1QUzQzNjUtV0VTVENFTlRSQUxVUyIsImpvYkxvY2F0aW9uIjoid2VzdGNlbnRyYWx1cyJ9?api-version=2016-09-01",
       "EncodedRequestUri": "L3N1YnNjcmlwdGlvbnMvOTQ3ZDQ3YjQtNzg4My00YmI5LTlkODUtYzVlOGUyZjU3MmNlL29wZXJhdGlvbnJlc3VsdHMvZXlKcWIySkpaQ0k2SWxKRlUwOVZVa05GUjFKUFZWQkVSVXhGVkVsUFRrcFBRaTFRVXpRek5qVXRWMFZUVkVORlRsUlNRVXhWVXlJc0ltcHZZa3h2WTJGMGFXOXVJam9pZDJWemRHTmxiblJ5WVd4MWN5Sjk/YXBpLXZlcnNpb249MjAxNi0wOS0wMQ==",
->>>>>>> f160aee6
-      "RequestMethod": "GET",
-      "RequestBody": "",
-      "RequestHeaders": {
-        "User-Agent": [
-<<<<<<< HEAD
-          "FxVersion/4.7.3132.0",
-          "OSName/Windows10Enterprise",
-          "OSVersion/6.3.17134",
-=======
-          "FxVersion/4.7.3133.0",
-          "OSName/Windows8.1Enterprise",
-          "OSVersion/6.3.9600",
->>>>>>> f160aee6
+      "RequestMethod": "GET",
+      "RequestBody": "",
+      "RequestHeaders": {
+        "User-Agent": [
+          "FxVersion/4.7.3133.0",
+          "OSName/Windows8.1Enterprise",
+          "OSVersion/6.3.9600",
           "Microsoft.Azure.Management.Internal.Resources.ResourceManagementClient/4.1.0"
         ]
       },
@@ -1128,18 +673,6 @@
           "15"
         ],
         "x-ms-ratelimit-remaining-subscription-reads": [
-<<<<<<< HEAD
-          "11871"
-        ],
-        "x-ms-request-id": [
-          "476b3f8c-9d1a-4075-9d61-4da69eef13a1"
-        ],
-        "x-ms-correlation-request-id": [
-          "476b3f8c-9d1a-4075-9d61-4da69eef13a1"
-        ],
-        "x-ms-routing-request-id": [
-          "BRAZILUS:20180908T050717Z:476b3f8c-9d1a-4075-9d61-4da69eef13a1"
-=======
           "11935"
         ],
         "x-ms-request-id": [
@@ -1150,54 +683,35 @@
         ],
         "x-ms-routing-request-id": [
           "BRAZILUS:20180910T130406Z:21eb0746-9aa0-4136-8c50-e8bb3585eaa4"
->>>>>>> f160aee6
-        ],
-        "Strict-Transport-Security": [
-          "max-age=31536000; includeSubDomains"
-        ],
-        "X-Content-Type-Options": [
-          "nosniff"
-        ],
-        "Cache-Control": [
-          "no-cache"
-        ],
-        "Date": [
-<<<<<<< HEAD
-          "Sat, 08 Sep 2018 05:07:17 GMT"
-        ],
-        "Location": [
-          "https://brazilus.management.azure.com/subscriptions/d2ad5196-2292-4080-b209-ce4399b0a807/operationresults/eyJqb2JJZCI6IlJFU09VUkNFR1JPVVBERUxFVElPTkpPQi1QUzg5MzAtV0VTVFVTIiwiam9iTG9jYXRpb24iOiJ3ZXN0dXMifQ?api-version=2016-09-01"
-=======
+        ],
+        "Strict-Transport-Security": [
+          "max-age=31536000; includeSubDomains"
+        ],
+        "X-Content-Type-Options": [
+          "nosniff"
+        ],
+        "Cache-Control": [
+          "no-cache"
+        ],
+        "Date": [
           "Mon, 10 Sep 2018 13:04:05 GMT"
         ],
         "Location": [
           "https://brazilus.management.azure.com/subscriptions/947d47b4-7883-4bb9-9d85-c5e8e2f572ce/operationresults/eyJqb2JJZCI6IlJFU09VUkNFR1JPVVBERUxFVElPTkpPQi1QUzQzNjUtV0VTVENFTlRSQUxVUyIsImpvYkxvY2F0aW9uIjoid2VzdGNlbnRyYWx1cyJ9?api-version=2016-09-01"
->>>>>>> f160aee6
         ]
       },
       "StatusCode": 202
     },
     {
-<<<<<<< HEAD
-      "RequestUri": "/subscriptions/d2ad5196-2292-4080-b209-ce4399b0a807/operationresults/eyJqb2JJZCI6IlJFU09VUkNFR1JPVVBERUxFVElPTkpPQi1QUzg5MzAtV0VTVFVTIiwiam9iTG9jYXRpb24iOiJ3ZXN0dXMifQ?api-version=2016-09-01",
-      "EncodedRequestUri": "L3N1YnNjcmlwdGlvbnMvZDJhZDUxOTYtMjI5Mi00MDgwLWIyMDktY2U0Mzk5YjBhODA3L29wZXJhdGlvbnJlc3VsdHMvZXlKcWIySkpaQ0k2SWxKRlUwOVZVa05GUjFKUFZWQkVSVXhGVkVsUFRrcFBRaTFRVXpnNU16QXRWMFZUVkZWVElpd2lhbTlpVEc5allYUnBiMjRpT2lKM1pYTjBkWE1pZlE/YXBpLXZlcnNpb249MjAxNi0wOS0wMQ==",
-=======
       "RequestUri": "/subscriptions/947d47b4-7883-4bb9-9d85-c5e8e2f572ce/operationresults/eyJqb2JJZCI6IlJFU09VUkNFR1JPVVBERUxFVElPTkpPQi1QUzQzNjUtV0VTVENFTlRSQUxVUyIsImpvYkxvY2F0aW9uIjoid2VzdGNlbnRyYWx1cyJ9?api-version=2016-09-01",
       "EncodedRequestUri": "L3N1YnNjcmlwdGlvbnMvOTQ3ZDQ3YjQtNzg4My00YmI5LTlkODUtYzVlOGUyZjU3MmNlL29wZXJhdGlvbnJlc3VsdHMvZXlKcWIySkpaQ0k2SWxKRlUwOVZVa05GUjFKUFZWQkVSVXhGVkVsUFRrcFBRaTFRVXpRek5qVXRWMFZUVkVORlRsUlNRVXhWVXlJc0ltcHZZa3h2WTJGMGFXOXVJam9pZDJWemRHTmxiblJ5WVd4MWN5Sjk/YXBpLXZlcnNpb249MjAxNi0wOS0wMQ==",
->>>>>>> f160aee6
-      "RequestMethod": "GET",
-      "RequestBody": "",
-      "RequestHeaders": {
-        "User-Agent": [
-<<<<<<< HEAD
-          "FxVersion/4.7.3132.0",
-          "OSName/Windows10Enterprise",
-          "OSVersion/6.3.17134",
-=======
-          "FxVersion/4.7.3133.0",
-          "OSName/Windows8.1Enterprise",
-          "OSVersion/6.3.9600",
->>>>>>> f160aee6
+      "RequestMethod": "GET",
+      "RequestBody": "",
+      "RequestHeaders": {
+        "User-Agent": [
+          "FxVersion/4.7.3133.0",
+          "OSName/Windows8.1Enterprise",
+          "OSVersion/6.3.9600",
           "Microsoft.Azure.Management.Internal.Resources.ResourceManagementClient/4.1.0"
         ]
       },
@@ -1216,18 +730,6 @@
           "15"
         ],
         "x-ms-ratelimit-remaining-subscription-reads": [
-<<<<<<< HEAD
-          "11870"
-        ],
-        "x-ms-request-id": [
-          "eed632b7-2cd6-439c-a73b-1cf94f69efce"
-        ],
-        "x-ms-correlation-request-id": [
-          "eed632b7-2cd6-439c-a73b-1cf94f69efce"
-        ],
-        "x-ms-routing-request-id": [
-          "BRAZILUS:20180908T050732Z:eed632b7-2cd6-439c-a73b-1cf94f69efce"
-=======
           "11934"
         ],
         "x-ms-request-id": [
@@ -1238,54 +740,35 @@
         ],
         "x-ms-routing-request-id": [
           "BRAZILUS:20180910T130421Z:39bc05c7-c738-4827-80c5-d973bac5f3bb"
->>>>>>> f160aee6
-        ],
-        "Strict-Transport-Security": [
-          "max-age=31536000; includeSubDomains"
-        ],
-        "X-Content-Type-Options": [
-          "nosniff"
-        ],
-        "Cache-Control": [
-          "no-cache"
-        ],
-        "Date": [
-<<<<<<< HEAD
-          "Sat, 08 Sep 2018 05:07:32 GMT"
-        ],
-        "Location": [
-          "https://brazilus.management.azure.com/subscriptions/d2ad5196-2292-4080-b209-ce4399b0a807/operationresults/eyJqb2JJZCI6IlJFU09VUkNFR1JPVVBERUxFVElPTkpPQi1QUzg5MzAtV0VTVFVTIiwiam9iTG9jYXRpb24iOiJ3ZXN0dXMifQ?api-version=2016-09-01"
-=======
+        ],
+        "Strict-Transport-Security": [
+          "max-age=31536000; includeSubDomains"
+        ],
+        "X-Content-Type-Options": [
+          "nosniff"
+        ],
+        "Cache-Control": [
+          "no-cache"
+        ],
+        "Date": [
           "Mon, 10 Sep 2018 13:04:21 GMT"
         ],
         "Location": [
           "https://brazilus.management.azure.com/subscriptions/947d47b4-7883-4bb9-9d85-c5e8e2f572ce/operationresults/eyJqb2JJZCI6IlJFU09VUkNFR1JPVVBERUxFVElPTkpPQi1QUzQzNjUtV0VTVENFTlRSQUxVUyIsImpvYkxvY2F0aW9uIjoid2VzdGNlbnRyYWx1cyJ9?api-version=2016-09-01"
->>>>>>> f160aee6
         ]
       },
       "StatusCode": 202
     },
     {
-<<<<<<< HEAD
-      "RequestUri": "/subscriptions/d2ad5196-2292-4080-b209-ce4399b0a807/operationresults/eyJqb2JJZCI6IlJFU09VUkNFR1JPVVBERUxFVElPTkpPQi1QUzg5MzAtV0VTVFVTIiwiam9iTG9jYXRpb24iOiJ3ZXN0dXMifQ?api-version=2016-09-01",
-      "EncodedRequestUri": "L3N1YnNjcmlwdGlvbnMvZDJhZDUxOTYtMjI5Mi00MDgwLWIyMDktY2U0Mzk5YjBhODA3L29wZXJhdGlvbnJlc3VsdHMvZXlKcWIySkpaQ0k2SWxKRlUwOVZVa05GUjFKUFZWQkVSVXhGVkVsUFRrcFBRaTFRVXpnNU16QXRWMFZUVkZWVElpd2lhbTlpVEc5allYUnBiMjRpT2lKM1pYTjBkWE1pZlE/YXBpLXZlcnNpb249MjAxNi0wOS0wMQ==",
-=======
       "RequestUri": "/subscriptions/947d47b4-7883-4bb9-9d85-c5e8e2f572ce/operationresults/eyJqb2JJZCI6IlJFU09VUkNFR1JPVVBERUxFVElPTkpPQi1QUzQzNjUtV0VTVENFTlRSQUxVUyIsImpvYkxvY2F0aW9uIjoid2VzdGNlbnRyYWx1cyJ9?api-version=2016-09-01",
       "EncodedRequestUri": "L3N1YnNjcmlwdGlvbnMvOTQ3ZDQ3YjQtNzg4My00YmI5LTlkODUtYzVlOGUyZjU3MmNlL29wZXJhdGlvbnJlc3VsdHMvZXlKcWIySkpaQ0k2SWxKRlUwOVZVa05GUjFKUFZWQkVSVXhGVkVsUFRrcFBRaTFRVXpRek5qVXRWMFZUVkVORlRsUlNRVXhWVXlJc0ltcHZZa3h2WTJGMGFXOXVJam9pZDJWemRHTmxiblJ5WVd4MWN5Sjk/YXBpLXZlcnNpb249MjAxNi0wOS0wMQ==",
->>>>>>> f160aee6
-      "RequestMethod": "GET",
-      "RequestBody": "",
-      "RequestHeaders": {
-        "User-Agent": [
-<<<<<<< HEAD
-          "FxVersion/4.7.3132.0",
-          "OSName/Windows10Enterprise",
-          "OSVersion/6.3.17134",
-=======
-          "FxVersion/4.7.3133.0",
-          "OSName/Windows8.1Enterprise",
-          "OSVersion/6.3.9600",
->>>>>>> f160aee6
+      "RequestMethod": "GET",
+      "RequestBody": "",
+      "RequestHeaders": {
+        "User-Agent": [
+          "FxVersion/4.7.3133.0",
+          "OSName/Windows8.1Enterprise",
+          "OSVersion/6.3.9600",
           "Microsoft.Azure.Management.Internal.Resources.ResourceManagementClient/4.1.0"
         ]
       },
@@ -1304,18 +787,6 @@
           "15"
         ],
         "x-ms-ratelimit-remaining-subscription-reads": [
-<<<<<<< HEAD
-          "11869"
-        ],
-        "x-ms-request-id": [
-          "845faa99-2345-4342-ac69-8b90ac49d6f1"
-        ],
-        "x-ms-correlation-request-id": [
-          "845faa99-2345-4342-ac69-8b90ac49d6f1"
-        ],
-        "x-ms-routing-request-id": [
-          "BRAZILUS:20180908T050747Z:845faa99-2345-4342-ac69-8b90ac49d6f1"
-=======
           "11933"
         ],
         "x-ms-request-id": [
@@ -1326,54 +797,35 @@
         ],
         "x-ms-routing-request-id": [
           "BRAZILUS:20180910T130437Z:67e72b0a-a86a-4497-8b9c-b3b633c166fa"
->>>>>>> f160aee6
-        ],
-        "Strict-Transport-Security": [
-          "max-age=31536000; includeSubDomains"
-        ],
-        "X-Content-Type-Options": [
-          "nosniff"
-        ],
-        "Cache-Control": [
-          "no-cache"
-        ],
-        "Date": [
-<<<<<<< HEAD
-          "Sat, 08 Sep 2018 05:07:47 GMT"
-        ],
-        "Location": [
-          "https://brazilus.management.azure.com/subscriptions/d2ad5196-2292-4080-b209-ce4399b0a807/operationresults/eyJqb2JJZCI6IlJFU09VUkNFR1JPVVBERUxFVElPTkpPQi1QUzg5MzAtV0VTVFVTIiwiam9iTG9jYXRpb24iOiJ3ZXN0dXMifQ?api-version=2016-09-01"
-=======
+        ],
+        "Strict-Transport-Security": [
+          "max-age=31536000; includeSubDomains"
+        ],
+        "X-Content-Type-Options": [
+          "nosniff"
+        ],
+        "Cache-Control": [
+          "no-cache"
+        ],
+        "Date": [
           "Mon, 10 Sep 2018 13:04:36 GMT"
         ],
         "Location": [
           "https://brazilus.management.azure.com/subscriptions/947d47b4-7883-4bb9-9d85-c5e8e2f572ce/operationresults/eyJqb2JJZCI6IlJFU09VUkNFR1JPVVBERUxFVElPTkpPQi1QUzQzNjUtV0VTVENFTlRSQUxVUyIsImpvYkxvY2F0aW9uIjoid2VzdGNlbnRyYWx1cyJ9?api-version=2016-09-01"
->>>>>>> f160aee6
         ]
       },
       "StatusCode": 202
     },
     {
-<<<<<<< HEAD
-      "RequestUri": "/subscriptions/d2ad5196-2292-4080-b209-ce4399b0a807/operationresults/eyJqb2JJZCI6IlJFU09VUkNFR1JPVVBERUxFVElPTkpPQi1QUzg5MzAtV0VTVFVTIiwiam9iTG9jYXRpb24iOiJ3ZXN0dXMifQ?api-version=2016-09-01",
-      "EncodedRequestUri": "L3N1YnNjcmlwdGlvbnMvZDJhZDUxOTYtMjI5Mi00MDgwLWIyMDktY2U0Mzk5YjBhODA3L29wZXJhdGlvbnJlc3VsdHMvZXlKcWIySkpaQ0k2SWxKRlUwOVZVa05GUjFKUFZWQkVSVXhGVkVsUFRrcFBRaTFRVXpnNU16QXRWMFZUVkZWVElpd2lhbTlpVEc5allYUnBiMjRpT2lKM1pYTjBkWE1pZlE/YXBpLXZlcnNpb249MjAxNi0wOS0wMQ==",
-=======
       "RequestUri": "/subscriptions/947d47b4-7883-4bb9-9d85-c5e8e2f572ce/operationresults/eyJqb2JJZCI6IlJFU09VUkNFR1JPVVBERUxFVElPTkpPQi1QUzQzNjUtV0VTVENFTlRSQUxVUyIsImpvYkxvY2F0aW9uIjoid2VzdGNlbnRyYWx1cyJ9?api-version=2016-09-01",
       "EncodedRequestUri": "L3N1YnNjcmlwdGlvbnMvOTQ3ZDQ3YjQtNzg4My00YmI5LTlkODUtYzVlOGUyZjU3MmNlL29wZXJhdGlvbnJlc3VsdHMvZXlKcWIySkpaQ0k2SWxKRlUwOVZVa05GUjFKUFZWQkVSVXhGVkVsUFRrcFBRaTFRVXpRek5qVXRWMFZUVkVORlRsUlNRVXhWVXlJc0ltcHZZa3h2WTJGMGFXOXVJam9pZDJWemRHTmxiblJ5WVd4MWN5Sjk/YXBpLXZlcnNpb249MjAxNi0wOS0wMQ==",
->>>>>>> f160aee6
-      "RequestMethod": "GET",
-      "RequestBody": "",
-      "RequestHeaders": {
-        "User-Agent": [
-<<<<<<< HEAD
-          "FxVersion/4.7.3132.0",
-          "OSName/Windows10Enterprise",
-          "OSVersion/6.3.17134",
-=======
-          "FxVersion/4.7.3133.0",
-          "OSName/Windows8.1Enterprise",
-          "OSVersion/6.3.9600",
->>>>>>> f160aee6
+      "RequestMethod": "GET",
+      "RequestBody": "",
+      "RequestHeaders": {
+        "User-Agent": [
+          "FxVersion/4.7.3133.0",
+          "OSName/Windows8.1Enterprise",
+          "OSVersion/6.3.9600",
           "Microsoft.Azure.Management.Internal.Resources.ResourceManagementClient/4.1.0"
         ]
       },
@@ -1392,18 +844,6 @@
           "15"
         ],
         "x-ms-ratelimit-remaining-subscription-reads": [
-<<<<<<< HEAD
-          "11868"
-        ],
-        "x-ms-request-id": [
-          "df788b1f-c212-4f46-8421-0e119480231b"
-        ],
-        "x-ms-correlation-request-id": [
-          "df788b1f-c212-4f46-8421-0e119480231b"
-        ],
-        "x-ms-routing-request-id": [
-          "BRAZILUS:20180908T050802Z:df788b1f-c212-4f46-8421-0e119480231b"
-=======
           "11932"
         ],
         "x-ms-request-id": [
@@ -1414,54 +854,35 @@
         ],
         "x-ms-routing-request-id": [
           "BRAZILUS:20180910T130452Z:6ca1025c-1f2c-4a64-9112-c5266987cde3"
->>>>>>> f160aee6
-        ],
-        "Strict-Transport-Security": [
-          "max-age=31536000; includeSubDomains"
-        ],
-        "X-Content-Type-Options": [
-          "nosniff"
-        ],
-        "Cache-Control": [
-          "no-cache"
-        ],
-        "Date": [
-<<<<<<< HEAD
-          "Sat, 08 Sep 2018 05:08:02 GMT"
-        ],
-        "Location": [
-          "https://brazilus.management.azure.com/subscriptions/d2ad5196-2292-4080-b209-ce4399b0a807/operationresults/eyJqb2JJZCI6IlJFU09VUkNFR1JPVVBERUxFVElPTkpPQi1QUzg5MzAtV0VTVFVTIiwiam9iTG9jYXRpb24iOiJ3ZXN0dXMifQ?api-version=2016-09-01"
-=======
+        ],
+        "Strict-Transport-Security": [
+          "max-age=31536000; includeSubDomains"
+        ],
+        "X-Content-Type-Options": [
+          "nosniff"
+        ],
+        "Cache-Control": [
+          "no-cache"
+        ],
+        "Date": [
           "Mon, 10 Sep 2018 13:04:52 GMT"
         ],
         "Location": [
           "https://brazilus.management.azure.com/subscriptions/947d47b4-7883-4bb9-9d85-c5e8e2f572ce/operationresults/eyJqb2JJZCI6IlJFU09VUkNFR1JPVVBERUxFVElPTkpPQi1QUzQzNjUtV0VTVENFTlRSQUxVUyIsImpvYkxvY2F0aW9uIjoid2VzdGNlbnRyYWx1cyJ9?api-version=2016-09-01"
->>>>>>> f160aee6
         ]
       },
       "StatusCode": 202
     },
     {
-<<<<<<< HEAD
-      "RequestUri": "/subscriptions/d2ad5196-2292-4080-b209-ce4399b0a807/operationresults/eyJqb2JJZCI6IlJFU09VUkNFR1JPVVBERUxFVElPTkpPQi1QUzg5MzAtV0VTVFVTIiwiam9iTG9jYXRpb24iOiJ3ZXN0dXMifQ?api-version=2016-09-01",
-      "EncodedRequestUri": "L3N1YnNjcmlwdGlvbnMvZDJhZDUxOTYtMjI5Mi00MDgwLWIyMDktY2U0Mzk5YjBhODA3L29wZXJhdGlvbnJlc3VsdHMvZXlKcWIySkpaQ0k2SWxKRlUwOVZVa05GUjFKUFZWQkVSVXhGVkVsUFRrcFBRaTFRVXpnNU16QXRWMFZUVkZWVElpd2lhbTlpVEc5allYUnBiMjRpT2lKM1pYTjBkWE1pZlE/YXBpLXZlcnNpb249MjAxNi0wOS0wMQ==",
-=======
       "RequestUri": "/subscriptions/947d47b4-7883-4bb9-9d85-c5e8e2f572ce/operationresults/eyJqb2JJZCI6IlJFU09VUkNFR1JPVVBERUxFVElPTkpPQi1QUzQzNjUtV0VTVENFTlRSQUxVUyIsImpvYkxvY2F0aW9uIjoid2VzdGNlbnRyYWx1cyJ9?api-version=2016-09-01",
       "EncodedRequestUri": "L3N1YnNjcmlwdGlvbnMvOTQ3ZDQ3YjQtNzg4My00YmI5LTlkODUtYzVlOGUyZjU3MmNlL29wZXJhdGlvbnJlc3VsdHMvZXlKcWIySkpaQ0k2SWxKRlUwOVZVa05GUjFKUFZWQkVSVXhGVkVsUFRrcFBRaTFRVXpRek5qVXRWMFZUVkVORlRsUlNRVXhWVXlJc0ltcHZZa3h2WTJGMGFXOXVJam9pZDJWemRHTmxiblJ5WVd4MWN5Sjk/YXBpLXZlcnNpb249MjAxNi0wOS0wMQ==",
->>>>>>> f160aee6
-      "RequestMethod": "GET",
-      "RequestBody": "",
-      "RequestHeaders": {
-        "User-Agent": [
-<<<<<<< HEAD
-          "FxVersion/4.7.3132.0",
-          "OSName/Windows10Enterprise",
-          "OSVersion/6.3.17134",
-=======
-          "FxVersion/4.7.3133.0",
-          "OSName/Windows8.1Enterprise",
-          "OSVersion/6.3.9600",
->>>>>>> f160aee6
+      "RequestMethod": "GET",
+      "RequestBody": "",
+      "RequestHeaders": {
+        "User-Agent": [
+          "FxVersion/4.7.3133.0",
+          "OSName/Windows8.1Enterprise",
+          "OSVersion/6.3.9600",
           "Microsoft.Azure.Management.Internal.Resources.ResourceManagementClient/4.1.0"
         ]
       },
@@ -1480,18 +901,6 @@
           "15"
         ],
         "x-ms-ratelimit-remaining-subscription-reads": [
-<<<<<<< HEAD
-          "11867"
-        ],
-        "x-ms-request-id": [
-          "5fc6959e-af4b-4722-8dac-c6a3a9580da7"
-        ],
-        "x-ms-correlation-request-id": [
-          "5fc6959e-af4b-4722-8dac-c6a3a9580da7"
-        ],
-        "x-ms-routing-request-id": [
-          "BRAZILUS:20180908T050817Z:5fc6959e-af4b-4722-8dac-c6a3a9580da7"
-=======
           "11931"
         ],
         "x-ms-request-id": [
@@ -1502,54 +911,35 @@
         ],
         "x-ms-routing-request-id": [
           "BRAZILUS:20180910T130507Z:745d610b-c138-4d42-8e15-4c28d27a16fe"
->>>>>>> f160aee6
-        ],
-        "Strict-Transport-Security": [
-          "max-age=31536000; includeSubDomains"
-        ],
-        "X-Content-Type-Options": [
-          "nosniff"
-        ],
-        "Cache-Control": [
-          "no-cache"
-        ],
-        "Date": [
-<<<<<<< HEAD
-          "Sat, 08 Sep 2018 05:08:17 GMT"
-        ],
-        "Location": [
-          "https://brazilus.management.azure.com/subscriptions/d2ad5196-2292-4080-b209-ce4399b0a807/operationresults/eyJqb2JJZCI6IlJFU09VUkNFR1JPVVBERUxFVElPTkpPQi1QUzg5MzAtV0VTVFVTIiwiam9iTG9jYXRpb24iOiJ3ZXN0dXMifQ?api-version=2016-09-01"
-=======
+        ],
+        "Strict-Transport-Security": [
+          "max-age=31536000; includeSubDomains"
+        ],
+        "X-Content-Type-Options": [
+          "nosniff"
+        ],
+        "Cache-Control": [
+          "no-cache"
+        ],
+        "Date": [
           "Mon, 10 Sep 2018 13:05:07 GMT"
         ],
         "Location": [
           "https://brazilus.management.azure.com/subscriptions/947d47b4-7883-4bb9-9d85-c5e8e2f572ce/operationresults/eyJqb2JJZCI6IlJFU09VUkNFR1JPVVBERUxFVElPTkpPQi1QUzQzNjUtV0VTVENFTlRSQUxVUyIsImpvYkxvY2F0aW9uIjoid2VzdGNlbnRyYWx1cyJ9?api-version=2016-09-01"
->>>>>>> f160aee6
         ]
       },
       "StatusCode": 202
     },
     {
-<<<<<<< HEAD
-      "RequestUri": "/subscriptions/d2ad5196-2292-4080-b209-ce4399b0a807/operationresults/eyJqb2JJZCI6IlJFU09VUkNFR1JPVVBERUxFVElPTkpPQi1QUzg5MzAtV0VTVFVTIiwiam9iTG9jYXRpb24iOiJ3ZXN0dXMifQ?api-version=2016-09-01",
-      "EncodedRequestUri": "L3N1YnNjcmlwdGlvbnMvZDJhZDUxOTYtMjI5Mi00MDgwLWIyMDktY2U0Mzk5YjBhODA3L29wZXJhdGlvbnJlc3VsdHMvZXlKcWIySkpaQ0k2SWxKRlUwOVZVa05GUjFKUFZWQkVSVXhGVkVsUFRrcFBRaTFRVXpnNU16QXRWMFZUVkZWVElpd2lhbTlpVEc5allYUnBiMjRpT2lKM1pYTjBkWE1pZlE/YXBpLXZlcnNpb249MjAxNi0wOS0wMQ==",
-=======
       "RequestUri": "/subscriptions/947d47b4-7883-4bb9-9d85-c5e8e2f572ce/operationresults/eyJqb2JJZCI6IlJFU09VUkNFR1JPVVBERUxFVElPTkpPQi1QUzQzNjUtV0VTVENFTlRSQUxVUyIsImpvYkxvY2F0aW9uIjoid2VzdGNlbnRyYWx1cyJ9?api-version=2016-09-01",
       "EncodedRequestUri": "L3N1YnNjcmlwdGlvbnMvOTQ3ZDQ3YjQtNzg4My00YmI5LTlkODUtYzVlOGUyZjU3MmNlL29wZXJhdGlvbnJlc3VsdHMvZXlKcWIySkpaQ0k2SWxKRlUwOVZVa05GUjFKUFZWQkVSVXhGVkVsUFRrcFBRaTFRVXpRek5qVXRWMFZUVkVORlRsUlNRVXhWVXlJc0ltcHZZa3h2WTJGMGFXOXVJam9pZDJWemRHTmxiblJ5WVd4MWN5Sjk/YXBpLXZlcnNpb249MjAxNi0wOS0wMQ==",
->>>>>>> f160aee6
-      "RequestMethod": "GET",
-      "RequestBody": "",
-      "RequestHeaders": {
-        "User-Agent": [
-<<<<<<< HEAD
-          "FxVersion/4.7.3132.0",
-          "OSName/Windows10Enterprise",
-          "OSVersion/6.3.17134",
-=======
-          "FxVersion/4.7.3133.0",
-          "OSName/Windows8.1Enterprise",
-          "OSVersion/6.3.9600",
->>>>>>> f160aee6
+      "RequestMethod": "GET",
+      "RequestBody": "",
+      "RequestHeaders": {
+        "User-Agent": [
+          "FxVersion/4.7.3133.0",
+          "OSName/Windows8.1Enterprise",
+          "OSVersion/6.3.9600",
           "Microsoft.Azure.Management.Internal.Resources.ResourceManagementClient/4.1.0"
         ]
       },
@@ -1565,18 +955,6 @@
           "no-cache"
         ],
         "x-ms-ratelimit-remaining-subscription-reads": [
-<<<<<<< HEAD
-          "11866"
-        ],
-        "x-ms-request-id": [
-          "fa1966ab-5b06-4203-88c6-4b54bbd29507"
-        ],
-        "x-ms-correlation-request-id": [
-          "fa1966ab-5b06-4203-88c6-4b54bbd29507"
-        ],
-        "x-ms-routing-request-id": [
-          "BRAZILUS:20180908T050832Z:fa1966ab-5b06-4203-88c6-4b54bbd29507"
-=======
           "11930"
         ],
         "x-ms-request-id": [
@@ -1587,48 +965,32 @@
         ],
         "x-ms-routing-request-id": [
           "BRAZILUS:20180910T130522Z:42556760-ad75-43ee-aef5-59dbc695e80b"
->>>>>>> f160aee6
-        ],
-        "Strict-Transport-Security": [
-          "max-age=31536000; includeSubDomains"
-        ],
-        "X-Content-Type-Options": [
-          "nosniff"
-        ],
-        "Cache-Control": [
-          "no-cache"
-        ],
-        "Date": [
-<<<<<<< HEAD
-          "Sat, 08 Sep 2018 05:08:32 GMT"
-=======
+        ],
+        "Strict-Transport-Security": [
+          "max-age=31536000; includeSubDomains"
+        ],
+        "X-Content-Type-Options": [
+          "nosniff"
+        ],
+        "Cache-Control": [
+          "no-cache"
+        ],
+        "Date": [
           "Mon, 10 Sep 2018 13:05:22 GMT"
->>>>>>> f160aee6
         ]
       },
       "StatusCode": 200
     },
     {
-<<<<<<< HEAD
-      "RequestUri": "/subscriptions/d2ad5196-2292-4080-b209-ce4399b0a807/operationresults/eyJqb2JJZCI6IlJFU09VUkNFR1JPVVBERUxFVElPTkpPQi1QUzg5MzAtV0VTVFVTIiwiam9iTG9jYXRpb24iOiJ3ZXN0dXMifQ?api-version=2016-09-01",
-      "EncodedRequestUri": "L3N1YnNjcmlwdGlvbnMvZDJhZDUxOTYtMjI5Mi00MDgwLWIyMDktY2U0Mzk5YjBhODA3L29wZXJhdGlvbnJlc3VsdHMvZXlKcWIySkpaQ0k2SWxKRlUwOVZVa05GUjFKUFZWQkVSVXhGVkVsUFRrcFBRaTFRVXpnNU16QXRWMFZUVkZWVElpd2lhbTlpVEc5allYUnBiMjRpT2lKM1pYTjBkWE1pZlE/YXBpLXZlcnNpb249MjAxNi0wOS0wMQ==",
-=======
       "RequestUri": "/subscriptions/947d47b4-7883-4bb9-9d85-c5e8e2f572ce/operationresults/eyJqb2JJZCI6IlJFU09VUkNFR1JPVVBERUxFVElPTkpPQi1QUzQzNjUtV0VTVENFTlRSQUxVUyIsImpvYkxvY2F0aW9uIjoid2VzdGNlbnRyYWx1cyJ9?api-version=2016-09-01",
       "EncodedRequestUri": "L3N1YnNjcmlwdGlvbnMvOTQ3ZDQ3YjQtNzg4My00YmI5LTlkODUtYzVlOGUyZjU3MmNlL29wZXJhdGlvbnJlc3VsdHMvZXlKcWIySkpaQ0k2SWxKRlUwOVZVa05GUjFKUFZWQkVSVXhGVkVsUFRrcFBRaTFRVXpRek5qVXRWMFZUVkVORlRsUlNRVXhWVXlJc0ltcHZZa3h2WTJGMGFXOXVJam9pZDJWemRHTmxiblJ5WVd4MWN5Sjk/YXBpLXZlcnNpb249MjAxNi0wOS0wMQ==",
->>>>>>> f160aee6
-      "RequestMethod": "GET",
-      "RequestBody": "",
-      "RequestHeaders": {
-        "User-Agent": [
-<<<<<<< HEAD
-          "FxVersion/4.7.3132.0",
-          "OSName/Windows10Enterprise",
-          "OSVersion/6.3.17134",
-=======
-          "FxVersion/4.7.3133.0",
-          "OSName/Windows8.1Enterprise",
-          "OSVersion/6.3.9600",
->>>>>>> f160aee6
+      "RequestMethod": "GET",
+      "RequestBody": "",
+      "RequestHeaders": {
+        "User-Agent": [
+          "FxVersion/4.7.3133.0",
+          "OSName/Windows8.1Enterprise",
+          "OSVersion/6.3.9600",
           "Microsoft.Azure.Management.Internal.Resources.ResourceManagementClient/4.1.0"
         ]
       },
@@ -1644,18 +1006,6 @@
           "no-cache"
         ],
         "x-ms-ratelimit-remaining-subscription-reads": [
-<<<<<<< HEAD
-          "11865"
-        ],
-        "x-ms-request-id": [
-          "805b0bca-fc23-4992-9741-67e486c35cd1"
-        ],
-        "x-ms-correlation-request-id": [
-          "805b0bca-fc23-4992-9741-67e486c35cd1"
-        ],
-        "x-ms-routing-request-id": [
-          "BRAZILUS:20180908T050832Z:805b0bca-fc23-4992-9741-67e486c35cd1"
-=======
           "11929"
         ],
         "x-ms-request-id": [
@@ -1666,23 +1016,18 @@
         ],
         "x-ms-routing-request-id": [
           "BRAZILUS:20180910T130522Z:bce75a60-1dc2-4f94-b223-4ab6a3f6997c"
->>>>>>> f160aee6
-        ],
-        "Strict-Transport-Security": [
-          "max-age=31536000; includeSubDomains"
-        ],
-        "X-Content-Type-Options": [
-          "nosniff"
-        ],
-        "Cache-Control": [
-          "no-cache"
-        ],
-        "Date": [
-<<<<<<< HEAD
-          "Sat, 08 Sep 2018 05:08:32 GMT"
-=======
+        ],
+        "Strict-Transport-Security": [
+          "max-age=31536000; includeSubDomains"
+        ],
+        "X-Content-Type-Options": [
+          "nosniff"
+        ],
+        "Cache-Control": [
+          "no-cache"
+        ],
+        "Date": [
           "Mon, 10 Sep 2018 13:05:22 GMT"
->>>>>>> f160aee6
         ]
       },
       "StatusCode": 200
@@ -1690,16 +1035,11 @@
   ],
   "Names": {
     "Test-DuplicateResource": [
-<<<<<<< HEAD
-      "ps8930",
-      "ps2770"
-=======
       "ps4365",
       "ps1725"
->>>>>>> f160aee6
     ]
   },
   "Variables": {
-    "SubscriptionId": "d2ad5196-2292-4080-b209-ce4399b0a807"
+    "SubscriptionId": "947d47b4-7883-4bb9-9d85-c5e8e2f572ce"
   }
 }