{
  "Entries": [
    {
<<<<<<< HEAD
      "RequestUri": "/subscriptions/d2ad5196-2292-4080-b209-ce4399b0a807/providers/Microsoft.Network?api-version=2016-09-01",
      "EncodedRequestUri": "L3N1YnNjcmlwdGlvbnMvZDJhZDUxOTYtMjI5Mi00MDgwLWIyMDktY2U0Mzk5YjBhODA3L3Byb3ZpZGVycy9NaWNyb3NvZnQuTmV0d29yaz9hcGktdmVyc2lvbj0yMDE2LTA5LTAx",
      "RequestMethod": "GET",
      "RequestBody": "",
      "RequestHeaders": {
        "x-ms-client-request-id": [
          "6468ebc4-eb1e-47ef-a4cf-0e63b46bef7e"
        ],
        "accept-language": [
          "en-US"
        ],
        "User-Agent": [
          "FxVersion/4.7.3132.0",
          "OSName/Windows10Enterprise",
          "OSVersion/6.3.17134",
          "Microsoft.Azure.Management.Internal.Resources.ResourceManagementClient/4.1.0"
        ]
      },
      "ResponseBody": "{\r\n  \"id\": \"/subscriptions/d2ad5196-2292-4080-b209-ce4399b0a807/providers/Microsoft.Network\",\r\n  \"namespace\": \"Microsoft.Network\",\r\n  \"authorizations\": [\r\n    {\r\n      \"applicationId\": \"2cf9eb86-36b5-49dc-86ae-9a63135dfa8c\",\r\n      \"roleDefinitionId\": \"13ba9ab4-19f0-4804-adc4-14ece36cc7a1\"\r\n    },\r\n    {\r\n      \"applicationId\": \"7c33bfcb-8d33-48d6-8e60-dc6404003489\",\r\n      \"roleDefinitionId\": \"ad6261e4-fa9a-4642-aa5f-104f1b67e9e3\"\r\n    },\r\n    {\r\n      \"applicationId\": \"1e3e4475-288f-4018-a376-df66fd7fac5f\",\r\n      \"roleDefinitionId\": \"1d538b69-3d87-4e56-8ff8-25786fd48261\"\r\n    },\r\n    {\r\n      \"applicationId\": \"a0be0c72-870e-46f0-9c49-c98333a996f7\",\r\n      \"roleDefinitionId\": \"7ce22727-ffce-45a9-930c-ddb2e56fa131\"\r\n    },\r\n    {\r\n      \"applicationId\": \"486c78bf-a0f7-45f1-92fd-37215929e116\",\r\n      \"roleDefinitionId\": \"98a9e526-0a60-4c1f-a33a-ae46e1f8dc0d\"\r\n    },\r\n    {\r\n      \"applicationId\": \"19947cfd-0303-466c-ac3c-fcc19a7a1570\",\r\n      \"roleDefinitionId\": \"d813ab6c-bfb7-413e-9462-005b21f0ce09\"\r\n    },\r\n    {\r\n      \"applicationId\": \"341b7f3d-69b3-47f9-9ce7-5b7f4945fdbd\",\r\n      \"roleDefinitionId\": \"8141843c-c51c-4c1e-a5bf-0d351594b86c\"\r\n    }\r\n  ],\r\n  \"resourceTypes\": [\r\n    {\r\n      \"resourceType\": \"virtualNetworks\",\r\n      \"locations\": [\r\n        \"West US\",\r\n        \"East US\",\r\n        \"North Europe\",\r\n        \"West Europe\",\r\n        \"East Asia\",\r\n        \"Southeast Asia\",\r\n        \"North Central US\",\r\n        \"South Central US\",\r\n        \"Central US\",\r\n        \"East US 2\",\r\n        \"Japan East\",\r\n        \"Japan West\",\r\n        \"Brazil South\",\r\n        \"Australia East\",\r\n        \"Australia Southeast\",\r\n        \"Central India\",\r\n        \"South India\",\r\n        \"West India\",\r\n        \"Canada Central\",\r\n        \"Canada East\",\r\n        \"West Central US\",\r\n        \"West US 2\",\r\n        \"UK West\",\r\n        \"UK South\",\r\n        \"Korea Central\",\r\n        \"Korea South\",\r\n        \"France Central\",\r\n        \"France South\",\r\n        \"Australia Central\",\r\n        \"Australia Central 2\"\r\n      ],\r\n      \"apiVersions\": [\r\n        \"2018-08-01\",\r\n        \"2018-07-01\",\r\n        \"2018-06-01\",\r\n        \"2018-05-01\",\r\n        \"2018-04-01\",\r\n        \"2018-03-01\",\r\n        \"2018-02-01\",\r\n        \"2018-01-01\",\r\n        \"2017-11-01\",\r\n        \"2017-10-01\",\r\n        \"2017-09-01\",\r\n        \"2017-08-01\",\r\n        \"2017-06-01\",\r\n        \"2017-04-01\",\r\n        \"2017-03-01\",\r\n        \"2016-12-01\",\r\n        \"2016-11-01\",\r\n        \"2016-10-01\",\r\n        \"2016-09-01\",\r\n        \"2016-08-01\",\r\n        \"2016-07-01\",\r\n        \"2016-06-01\",\r\n        \"2016-03-30\",\r\n        \"2015-06-15\",\r\n        \"2015-05-01-preview\",\r\n        \"2014-12-01-preview\"\r\n      ],\r\n      \"capabilities\": \"CrossResourceGroupResourceMove, CrossSubscriptionResourceMove\"\r\n    },\r\n    {\r\n      \"resourceType\": \"publicIPAddresses\",\r\n      \"locations\": [\r\n        \"West US\",\r\n        \"East US\",\r\n        \"North Europe\",\r\n        \"West Europe\",\r\n        \"East Asia\",\r\n        \"Southeast Asia\",\r\n        \"North Central US\",\r\n        \"South Central US\",\r\n        \"Central US\",\r\n        \"East US 2\",\r\n        \"Japan East\",\r\n        \"Japan West\",\r\n        \"Brazil South\",\r\n        \"Australia East\",\r\n        \"Australia Southeast\",\r\n        \"Central India\",\r\n        \"South India\",\r\n        \"West India\",\r\n        \"Canada Central\",\r\n        \"Canada East\",\r\n        \"West Central US\",\r\n        \"West US 2\",\r\n        \"UK West\",\r\n        \"UK South\",\r\n        \"Korea Central\",\r\n        \"Korea South\",\r\n        \"France Central\",\r\n        \"France South\",\r\n        \"Australia Central\",\r\n        \"Australia Central 2\"\r\n      ],\r\n      \"apiVersions\": [\r\n        \"2018-08-01\",\r\n        \"2018-07-01\",\r\n        \"2018-06-01\",\r\n        \"2018-05-01\",\r\n        \"2018-04-01\",\r\n        \"2018-03-01\",\r\n        \"2018-02-01\",\r\n        \"2018-01-01\",\r\n        \"2017-11-01\",\r\n        \"2017-10-01\",\r\n        \"2017-09-01\",\r\n        \"2017-08-01\",\r\n        \"2017-06-01\",\r\n        \"2017-04-01\",\r\n        \"2017-03-01\",\r\n        \"2016-12-01\",\r\n        \"2016-11-01\",\r\n        \"2016-10-01\",\r\n        \"2016-09-01\",\r\n        \"2016-08-01\",\r\n        \"2016-07-01\",\r\n        \"2016-06-01\",\r\n        \"2016-03-30\",\r\n        \"2015-06-15\",\r\n        \"2015-05-01-preview\",\r\n        \"2014-12-01-preview\"\r\n      ],\r\n      \"zoneMappings\": [\r\n        {\r\n          \"location\": \"East US 2\",\r\n          \"zones\": [\r\n            \"1\",\r\n            \"2\",\r\n            \"3\"\r\n          ]\r\n        },\r\n        {\r\n          \"location\": \"Central US\",\r\n          \"zones\": [\r\n            \"1\",\r\n            \"2\",\r\n            \"3\"\r\n          ]\r\n        },\r\n        {\r\n          \"location\": \"West Europe\",\r\n          \"zones\": [\r\n            \"1\",\r\n            \"2\",\r\n            \"3\"\r\n          ]\r\n        },\r\n        {\r\n          \"location\": \"France Central\",\r\n          \"zones\": [\r\n            \"1\",\r\n            \"2\",\r\n            \"3\"\r\n          ]\r\n        },\r\n        {\r\n          \"location\": \"Southeast Asia\",\r\n          \"zones\": [\r\n            \"1\",\r\n            \"2\",\r\n            \"3\"\r\n          ]\r\n        },\r\n        {\r\n          \"location\": \"West US 2\",\r\n          \"zones\": [\r\n            \"1\",\r\n            \"2\",\r\n            \"3\"\r\n          ]\r\n        },\r\n        {\r\n          \"location\": \"North Europe\",\r\n          \"zones\": [\r\n            \"1\",\r\n            \"2\",\r\n            \"3\"\r\n          ]\r\n        }\r\n      ],\r\n      \"capabilities\": \"CrossResourceGroupResourceMove, CrossSubscriptionResourceMove\"\r\n    },\r\n    {\r\n      \"resourceType\": \"networkInterfaces\",\r\n      \"locations\": [\r\n        \"West US\",\r\n        \"East US\",\r\n        \"North Europe\",\r\n        \"West Europe\",\r\n        \"East Asia\",\r\n        \"Southeast Asia\",\r\n        \"North Central US\",\r\n        \"South Central US\",\r\n        \"Central US\",\r\n        \"East US 2\",\r\n        \"Japan East\",\r\n        \"Japan West\",\r\n        \"Brazil South\",\r\n        \"Australia East\",\r\n        \"Australia Southeast\",\r\n        \"Central India\",\r\n        \"South India\",\r\n        \"West India\",\r\n        \"Canada Central\",\r\n        \"Canada East\",\r\n        \"West Central US\",\r\n        \"West US 2\",\r\n        \"UK West\",\r\n        \"UK South\",\r\n        \"Korea Central\",\r\n        \"Korea South\",\r\n        \"France Central\",\r\n        \"France South\",\r\n        \"Australia Central\",\r\n        \"Australia Central 2\"\r\n      ],\r\n      \"apiVersions\": [\r\n        \"2018-08-01\",\r\n        \"2018-07-01\",\r\n        \"2018-06-01\",\r\n        \"2018-05-01\",\r\n        \"2018-04-01\",\r\n        \"2018-03-01\",\r\n        \"2018-02-01\",\r\n        \"2018-01-01\",\r\n        \"2017-11-01\",\r\n        \"2017-10-01\",\r\n        \"2017-09-01\",\r\n        \"2017-08-01\",\r\n        \"2017-06-01\",\r\n        \"2017-04-01\",\r\n        \"2017-03-01\",\r\n        \"2016-12-01\",\r\n        \"2016-11-01\",\r\n        \"2016-10-01\",\r\n        \"2016-09-01\",\r\n        \"2016-08-01\",\r\n        \"2016-07-01\",\r\n        \"2016-06-01\",\r\n        \"2016-03-30\",\r\n        \"2015-06-15\",\r\n        \"2015-05-01-preview\",\r\n        \"2014-12-01-preview\"\r\n      ],\r\n      \"capabilities\": \"CrossResourceGroupResourceMove, CrossSubscriptionResourceMove\"\r\n    },\r\n    {\r\n      \"resourceType\": \"interfaceEndpoints\",\r\n      \"locations\": [\r\n        \"West US\",\r\n        \"East US\",\r\n        \"North Europe\",\r\n        \"West Europe\",\r\n        \"East Asia\",\r\n        \"Southeast Asia\",\r\n        \"North Central US\",\r\n        \"South Central US\",\r\n        \"Central US\",\r\n        \"East US 2\",\r\n        \"Japan East\",\r\n        \"Japan West\",\r\n        \"Brazil South\",\r\n        \"Australia East\",\r\n        \"Australia Southeast\",\r\n        \"Central India\",\r\n        \"South India\",\r\n        \"West India\",\r\n        \"Canada Central\",\r\n        \"Canada East\",\r\n        \"West Central US\",\r\n        \"West US 2\",\r\n        \"UK West\",\r\n        \"UK South\",\r\n        \"Korea Central\",\r\n        \"Korea South\",\r\n        \"France Central\",\r\n        \"France South\",\r\n        \"Australia Central\",\r\n        \"Australia Central 2\"\r\n      ],\r\n      \"apiVersions\": [\r\n        \"2018-08-01\"\r\n      ],\r\n      \"capabilities\": \"None\"\r\n    },\r\n    {\r\n      \"resourceType\": \"loadBalancers\",\r\n      \"locations\": [\r\n        \"West US\",\r\n        \"East US\",\r\n        \"North Europe\",\r\n        \"West Europe\",\r\n        \"East Asia\",\r\n        \"Southeast Asia\",\r\n        \"North Central US\",\r\n        \"South Central US\",\r\n        \"Central US\",\r\n        \"East US 2\",\r\n        \"Japan East\",\r\n        \"Japan West\",\r\n        \"Brazil South\",\r\n        \"Australia East\",\r\n        \"Australia Southeast\",\r\n        \"Central India\",\r\n        \"South India\",\r\n        \"West India\",\r\n        \"Canada Central\",\r\n        \"Canada East\",\r\n        \"West Central US\",\r\n        \"West US 2\",\r\n        \"UK West\",\r\n        \"UK South\",\r\n        \"Korea Central\",\r\n        \"Korea South\",\r\n        \"France Central\",\r\n        \"France South\",\r\n        \"Australia Central\",\r\n        \"Australia Central 2\"\r\n      ],\r\n      \"apiVersions\": [\r\n        \"2018-08-01\",\r\n        \"2018-07-01\",\r\n        \"2018-06-01\",\r\n        \"2018-05-01\",\r\n        \"2018-04-01\",\r\n        \"2018-03-01\",\r\n        \"2018-02-01\",\r\n        \"2018-01-01\",\r\n        \"2017-11-01\",\r\n        \"2017-10-01\",\r\n        \"2017-09-01\",\r\n        \"2017-08-01\",\r\n        \"2017-06-01\",\r\n        \"2017-04-01\",\r\n        \"2017-03-01\",\r\n        \"2016-12-01\",\r\n        \"2016-11-01\",\r\n        \"2016-10-01\",\r\n        \"2016-09-01\",\r\n        \"2016-08-01\",\r\n        \"2016-07-01\",\r\n        \"2016-06-01\",\r\n        \"2016-03-30\",\r\n        \"2015-06-15\",\r\n        \"2015-05-01-preview\",\r\n        \"2014-12-01-preview\"\r\n      ],\r\n      \"capabilities\": \"CrossResourceGroupResourceMove, CrossSubscriptionResourceMove\"\r\n    },\r\n    {\r\n      \"resourceType\": \"networkSecurityGroups\",\r\n      \"locations\": [\r\n        \"West US\",\r\n        \"East US\",\r\n        \"North Europe\",\r\n        \"West Europe\",\r\n        \"East Asia\",\r\n        \"Southeast Asia\",\r\n        \"North Central US\",\r\n        \"South Central US\",\r\n        \"Central US\",\r\n        \"East US 2\",\r\n        \"Japan East\",\r\n        \"Japan West\",\r\n        \"Brazil South\",\r\n        \"Australia East\",\r\n        \"Australia Southeast\",\r\n        \"Central India\",\r\n        \"South India\",\r\n        \"West India\",\r\n        \"Canada Central\",\r\n        \"Canada East\",\r\n        \"West Central US\",\r\n        \"West US 2\",\r\n        \"UK West\",\r\n        \"UK South\",\r\n        \"Korea Central\",\r\n        \"Korea South\",\r\n        \"France Central\",\r\n        \"France South\",\r\n        \"Australia Central\",\r\n        \"Australia Central 2\"\r\n      ],\r\n      \"apiVersions\": [\r\n        \"2018-08-01\",\r\n        \"2018-07-01\",\r\n        \"2018-06-01\",\r\n        \"2018-05-01\",\r\n        \"2018-04-01\",\r\n        \"2018-03-01\",\r\n        \"2018-02-01\",\r\n        \"2018-01-01\",\r\n        \"2017-11-01\",\r\n        \"2017-10-01\",\r\n        \"2017-09-01\",\r\n        \"2017-08-01\",\r\n        \"2017-06-01\",\r\n        \"2017-04-01\",\r\n        \"2017-03-01\",\r\n        \"2016-12-01\",\r\n        \"2016-11-01\",\r\n        \"2016-10-01\",\r\n        \"2016-09-01\",\r\n        \"2016-08-01\",\r\n        \"2016-07-01\",\r\n        \"2016-06-01\",\r\n        \"2016-03-30\",\r\n        \"2015-06-15\",\r\n        \"2015-05-01-preview\",\r\n        \"2014-12-01-preview\"\r\n      ],\r\n      \"capabilities\": \"CrossResourceGroupResourceMove, CrossSubscriptionResourceMove\"\r\n    },\r\n    {\r\n      \"resourceType\": \"applicationSecurityGroups\",\r\n      \"locations\": [\r\n        \"West US\",\r\n        \"East US\",\r\n        \"North Europe\",\r\n        \"West Europe\",\r\n        \"East Asia\",\r\n        \"Southeast Asia\",\r\n        \"North Central US\",\r\n        \"South Central US\",\r\n        \"Central US\",\r\n        \"East US 2\",\r\n        \"Japan East\",\r\n        \"Japan West\",\r\n        \"Brazil South\",\r\n        \"Australia East\",\r\n        \"Australia Southeast\",\r\n        \"Central India\",\r\n        \"South India\",\r\n        \"West India\",\r\n        \"Canada Central\",\r\n        \"Canada East\",\r\n        \"West Central US\",\r\n        \"West US 2\",\r\n        \"UK West\",\r\n        \"UK South\",\r\n        \"Korea Central\",\r\n        \"Korea South\",\r\n        \"France Central\",\r\n        \"France South\",\r\n        \"Australia Central\",\r\n        \"Australia Central 2\"\r\n      ],\r\n      \"apiVersions\": [\r\n        \"2018-08-01\",\r\n        \"2018-07-01\",\r\n        \"2018-06-01\",\r\n        \"2018-05-01\",\r\n        \"2018-04-01\",\r\n        \"2018-03-01\",\r\n        \"2018-02-01\",\r\n        \"2018-01-01\",\r\n        \"2017-11-01\",\r\n        \"2017-10-01\",\r\n        \"2017-09-01\"\r\n      ],\r\n      \"capabilities\": \"CrossResourceGroupResourceMove, CrossSubscriptionResourceMove\"\r\n    },\r\n    {\r\n      \"resourceType\": \"networkIntentPolicies\",\r\n      \"locations\": [\r\n        \"West US\",\r\n        \"East US\",\r\n        \"North Europe\",\r\n        \"West Europe\",\r\n        \"East Asia\",\r\n        \"Southeast Asia\",\r\n        \"North Central US\",\r\n        \"South Central US\",\r\n        \"Central US\",\r\n        \"East US 2\",\r\n        \"Japan East\",\r\n        \"Japan West\",\r\n        \"Brazil South\",\r\n        \"Australia East\",\r\n        \"Australia Southeast\",\r\n        \"Central India\",\r\n        \"South India\",\r\n        \"West India\",\r\n        \"Canada Central\",\r\n        \"Canada East\",\r\n        \"West Central US\",\r\n        \"West US 2\",\r\n        \"UK West\",\r\n        \"UK South\",\r\n        \"Korea Central\",\r\n        \"Korea South\",\r\n        \"France Central\",\r\n        \"France South\",\r\n        \"Australia Central\",\r\n        \"Australia Central 2\"\r\n      ],\r\n      \"apiVersions\": [\r\n        \"2018-08-01\",\r\n        \"2018-07-01\",\r\n        \"2018-06-01\",\r\n        \"2018-05-01\",\r\n        \"2018-04-01\"\r\n      ],\r\n      \"capabilities\": \"CrossResourceGroupResourceMove, CrossSubscriptionResourceMove\"\r\n    },\r\n    {\r\n      \"resourceType\": \"routeTables\",\r\n      \"locations\": [\r\n        \"West US\",\r\n        \"East US\",\r\n        \"North Europe\",\r\n        \"West Europe\",\r\n        \"East Asia\",\r\n        \"Southeast Asia\",\r\n        \"North Central US\",\r\n        \"South Central US\",\r\n        \"Central US\",\r\n        \"East US 2\",\r\n        \"Japan East\",\r\n        \"Japan West\",\r\n        \"Brazil South\",\r\n        \"Australia East\",\r\n        \"Australia Southeast\",\r\n        \"Central India\",\r\n        \"South India\",\r\n        \"West India\",\r\n        \"Canada Central\",\r\n        \"Canada East\",\r\n        \"West Central US\",\r\n        \"West US 2\",\r\n        \"UK West\",\r\n        \"UK South\",\r\n        \"Korea Central\",\r\n        \"Korea South\",\r\n        \"France Central\",\r\n        \"France South\",\r\n        \"Australia Central\",\r\n        \"Australia Central 2\"\r\n      ],\r\n      \"apiVersions\": [\r\n        \"2018-08-01\",\r\n        \"2018-07-01\",\r\n        \"2018-06-01\",\r\n        \"2018-05-01\",\r\n        \"2018-04-01\",\r\n        \"2018-03-01\",\r\n        \"2018-02-01\",\r\n        \"2018-01-01\",\r\n        \"2017-11-01\",\r\n        \"2017-10-01\",\r\n        \"2017-09-01\",\r\n        \"2017-08-01\",\r\n        \"2017-06-01\",\r\n        \"2017-04-01\",\r\n        \"2017-03-01\",\r\n        \"2016-12-01\",\r\n        \"2016-11-01\",\r\n        \"2016-10-01\",\r\n        \"2016-09-01\",\r\n        \"2016-08-01\",\r\n        \"2016-07-01\",\r\n        \"2016-06-01\",\r\n        \"2016-03-30\",\r\n        \"2015-06-15\",\r\n        \"2015-05-01-preview\",\r\n        \"2014-12-01-preview\"\r\n      ],\r\n      \"capabilities\": \"CrossResourceGroupResourceMove, CrossSubscriptionResourceMove\"\r\n    },\r\n    {\r\n      \"resourceType\": \"publicIPPrefixes\",\r\n      \"locations\": [\r\n        \"West US\",\r\n        \"East US\",\r\n        \"North Europe\",\r\n        \"West Europe\",\r\n        \"East Asia\",\r\n        \"Southeast Asia\",\r\n        \"North Central US\",\r\n        \"South Central US\",\r\n        \"Central US\",\r\n        \"East US 2\",\r\n        \"Japan East\",\r\n        \"Japan West\",\r\n        \"Brazil South\",\r\n        \"Australia East\",\r\n        \"Australia Southeast\",\r\n        \"Central India\",\r\n        \"South India\",\r\n        \"West India\",\r\n        \"Canada Central\",\r\n        \"Canada East\",\r\n        \"West Central US\",\r\n        \"West US 2\",\r\n        \"UK West\",\r\n        \"UK South\",\r\n        \"Korea Central\",\r\n        \"Korea South\",\r\n        \"France Central\",\r\n        \"France South\",\r\n        \"Australia Central\",\r\n        \"Australia Central 2\"\r\n      ],\r\n      \"apiVersions\": [\r\n        \"2018-08-01\",\r\n        \"2018-07-01\"\r\n      ],\r\n      \"zoneMappings\": [\r\n        {\r\n          \"location\": \"East US 2\",\r\n          \"zones\": [\r\n            \"1\",\r\n            \"2\",\r\n            \"3\"\r\n          ]\r\n        },\r\n        {\r\n          \"location\": \"Central US\",\r\n          \"zones\": [\r\n            \"1\",\r\n            \"2\",\r\n            \"3\"\r\n          ]\r\n        },\r\n        {\r\n          \"location\": \"West Europe\",\r\n          \"zones\": [\r\n            \"1\",\r\n            \"2\",\r\n            \"3\"\r\n          ]\r\n        },\r\n        {\r\n          \"location\": \"France Central\",\r\n          \"zones\": [\r\n            \"1\",\r\n            \"2\",\r\n            \"3\"\r\n          ]\r\n        },\r\n        {\r\n          \"location\": \"Southeast Asia\",\r\n          \"zones\": [\r\n            \"1\",\r\n            \"2\",\r\n            \"3\"\r\n          ]\r\n        },\r\n        {\r\n          \"location\": \"West US 2\",\r\n          \"zones\": [\r\n            \"1\",\r\n            \"2\",\r\n            \"3\"\r\n          ]\r\n        },\r\n        {\r\n          \"location\": \"North Europe\",\r\n          \"zones\": [\r\n            \"1\",\r\n            \"2\",\r\n            \"3\"\r\n          ]\r\n        }\r\n      ],\r\n      \"capabilities\": \"CrossResourceGroupResourceMove, CrossSubscriptionResourceMove\"\r\n    },\r\n    {\r\n      \"resourceType\": \"networkWatchers\",\r\n      \"locations\": [\r\n        \"West US\",\r\n        \"East US\",\r\n        \"North Europe\",\r\n        \"West Europe\",\r\n        \"East Asia\",\r\n        \"Southeast Asia\",\r\n        \"North Central US\",\r\n        \"South Central US\",\r\n        \"Central US\",\r\n        \"East US 2\",\r\n        \"Japan East\",\r\n        \"Japan West\",\r\n        \"Brazil South\",\r\n        \"Australia East\",\r\n        \"Australia Southeast\",\r\n        \"Central India\",\r\n        \"South India\",\r\n        \"West India\",\r\n        \"Canada Central\",\r\n        \"Canada East\",\r\n        \"West Central US\",\r\n        \"West US 2\",\r\n        \"UK West\",\r\n        \"UK South\",\r\n        \"Korea Central\",\r\n        \"Korea South\",\r\n        \"France Central\",\r\n        \"France South\",\r\n        \"Australia Central\",\r\n        \"Australia Central 2\"\r\n      ],\r\n      \"apiVersions\": [\r\n        \"2018-08-01\",\r\n        \"2018-07-01\",\r\n        \"2018-06-01\",\r\n        \"2018-05-01\",\r\n        \"2018-04-01\",\r\n        \"2018-03-01\",\r\n        \"2018-02-01\",\r\n        \"2018-01-01\",\r\n        \"2017-11-01\",\r\n        \"2017-10-01\",\r\n        \"2017-09-01\",\r\n        \"2017-08-01\",\r\n        \"2017-06-01\",\r\n        \"2017-04-01\",\r\n        \"2017-03-01\",\r\n        \"2016-12-01\",\r\n        \"2016-11-01\",\r\n        \"2016-10-01\",\r\n        \"2016-09-01\",\r\n        \"2016-08-01\",\r\n        \"2016-07-01\",\r\n        \"2016-06-01\",\r\n        \"2016-03-30\"\r\n      ],\r\n      \"capabilities\": \"CrossResourceGroupResourceMove, CrossSubscriptionResourceMove\"\r\n    },\r\n    {\r\n      \"resourceType\": \"networkWatchers/connectionMonitors\",\r\n      \"locations\": [\r\n        \"West US\",\r\n        \"East US\",\r\n        \"North Europe\",\r\n        \"West Europe\",\r\n        \"East Asia\",\r\n        \"Southeast Asia\",\r\n        \"North Central US\",\r\n        \"South Central US\",\r\n        \"Central US\",\r\n        \"East US 2\",\r\n        \"Japan East\",\r\n        \"Japan West\",\r\n        \"Brazil South\",\r\n        \"Australia East\",\r\n        \"Australia Southeast\",\r\n        \"Central India\",\r\n        \"South India\",\r\n        \"West India\",\r\n        \"Canada Central\",\r\n        \"Canada East\",\r\n        \"West Central US\",\r\n        \"West US 2\",\r\n        \"UK West\",\r\n        \"UK South\",\r\n        \"Korea Central\",\r\n        \"Korea South\",\r\n        \"France Central\",\r\n        \"France South\",\r\n        \"Australia Central\",\r\n        \"Australia Central 2\"\r\n      ],\r\n      \"apiVersions\": [\r\n        \"2018-08-01\",\r\n        \"2018-07-01\",\r\n        \"2018-06-01\",\r\n        \"2018-05-01\",\r\n        \"2018-04-01\",\r\n        \"2018-03-01\",\r\n        \"2018-02-01\",\r\n        \"2018-01-01\",\r\n        \"2017-11-01\",\r\n        \"2017-10-01\",\r\n        \"2017-09-01\"\r\n      ],\r\n      \"capabilities\": \"CrossResourceGroupResourceMove, CrossSubscriptionResourceMove\"\r\n    },\r\n    {\r\n      \"resourceType\": \"networkWatchers/lenses\",\r\n      \"locations\": [\r\n        \"West US\",\r\n        \"East US\",\r\n        \"North Europe\",\r\n        \"West Europe\",\r\n        \"East Asia\",\r\n        \"Southeast Asia\",\r\n        \"North Central US\",\r\n        \"South Central US\",\r\n        \"Central US\",\r\n        \"East US 2\",\r\n        \"Japan East\",\r\n        \"Japan West\",\r\n        \"Brazil South\",\r\n        \"Australia East\",\r\n        \"Australia Southeast\",\r\n        \"Central India\",\r\n        \"South India\",\r\n        \"West India\",\r\n        \"Canada Central\",\r\n        \"Canada East\",\r\n        \"West Central US\",\r\n        \"West US 2\",\r\n        \"UK West\",\r\n        \"UK South\",\r\n        \"Korea Central\",\r\n        \"Korea South\",\r\n        \"France Central\",\r\n        \"France South\",\r\n        \"Australia Central\",\r\n        \"Australia Central 2\"\r\n      ],\r\n      \"apiVersions\": [\r\n        \"2018-08-01\",\r\n        \"2018-07-01\",\r\n        \"2018-06-01\",\r\n        \"2018-01-01\",\r\n        \"2017-11-01\",\r\n        \"2017-10-01\",\r\n        \"2017-09-01\"\r\n      ],\r\n      \"capabilities\": \"CrossResourceGroupResourceMove, CrossSubscriptionResourceMove\"\r\n    },\r\n    {\r\n      \"resourceType\": \"networkWatchers/pingMeshes\",\r\n      \"locations\": [\r\n        \"West US\",\r\n        \"East US\",\r\n        \"North Europe\",\r\n        \"West Europe\",\r\n        \"East Asia\",\r\n        \"Southeast Asia\",\r\n        \"North Central US\",\r\n        \"South Central US\",\r\n        \"Central US\",\r\n        \"East US 2\",\r\n        \"Japan East\",\r\n        \"Japan West\",\r\n        \"Brazil South\",\r\n        \"Australia East\",\r\n        \"Australia Southeast\",\r\n        \"Central India\",\r\n        \"South India\",\r\n        \"West India\",\r\n        \"Canada Central\",\r\n        \"Canada East\",\r\n        \"West Central US\",\r\n        \"West US 2\",\r\n        \"UK West\",\r\n        \"UK South\",\r\n        \"Korea Central\",\r\n        \"Korea South\",\r\n        \"France Central\",\r\n        \"France South\",\r\n        \"Australia Central\",\r\n        \"Australia Central 2\"\r\n      ],\r\n      \"apiVersions\": [\r\n        \"2018-08-01\",\r\n        \"2018-07-01\",\r\n        \"2018-06-01\",\r\n        \"2018-04-01\",\r\n        \"2018-03-01\",\r\n        \"2018-02-01\",\r\n        \"2018-01-01\",\r\n        \"2017-11-01\",\r\n        \"2017-10-01\",\r\n        \"2017-09-01\"\r\n      ],\r\n      \"capabilities\": \"CrossResourceGroupResourceMove, CrossSubscriptionResourceMove\"\r\n    },\r\n    {\r\n      \"resourceType\": \"virtualNetworkGateways\",\r\n      \"locations\": [\r\n        \"West US\",\r\n        \"East US\",\r\n        \"North Europe\",\r\n        \"West Europe\",\r\n        \"East Asia\",\r\n        \"Southeast Asia\",\r\n        \"North Central US\",\r\n        \"South Central US\",\r\n        \"Central US\",\r\n        \"East US 2\",\r\n        \"Japan East\",\r\n        \"Japan West\",\r\n        \"Brazil South\",\r\n        \"Australia East\",\r\n        \"Australia Southeast\",\r\n        \"Central India\",\r\n        \"South India\",\r\n        \"West India\",\r\n        \"Canada Central\",\r\n        \"Canada East\",\r\n        \"West Central US\",\r\n        \"West US 2\",\r\n        \"UK West\",\r\n        \"UK South\",\r\n        \"Korea Central\",\r\n        \"Korea South\",\r\n        \"France Central\",\r\n        \"France South\",\r\n        \"Australia Central\",\r\n        \"Australia Central 2\"\r\n      ],\r\n      \"apiVersions\": [\r\n        \"2018-08-01\",\r\n        \"2018-07-01\",\r\n        \"2018-06-01\",\r\n        \"2018-05-01\",\r\n        \"2018-04-01\",\r\n        \"2018-03-01\",\r\n        \"2018-02-01\",\r\n        \"2018-01-01\",\r\n        \"2017-11-01\",\r\n        \"2017-10-01\",\r\n        \"2017-09-01\",\r\n        \"2017-08-01\",\r\n        \"2017-06-01\",\r\n        \"2017-04-01\",\r\n        \"2017-03-01\",\r\n        \"2016-12-01\",\r\n        \"2016-11-01\",\r\n        \"2016-10-01\",\r\n        \"2016-09-01\",\r\n        \"2016-08-01\",\r\n        \"2016-07-01\",\r\n        \"2016-06-01\",\r\n        \"2016-03-30\",\r\n        \"2015-06-15\",\r\n        \"2015-05-01-preview\",\r\n        \"2014-12-01-preview\"\r\n      ],\r\n      \"capabilities\": \"CrossResourceGroupResourceMove, CrossSubscriptionResourceMove\"\r\n    },\r\n    {\r\n      \"resourceType\": \"localNetworkGateways\",\r\n      \"locations\": [\r\n        \"West US\",\r\n        \"East US\",\r\n        \"North Europe\",\r\n        \"West Europe\",\r\n        \"East Asia\",\r\n        \"Southeast Asia\",\r\n        \"North Central US\",\r\n        \"South Central US\",\r\n        \"Central US\",\r\n        \"East US 2\",\r\n        \"Japan East\",\r\n        \"Japan West\",\r\n        \"Brazil South\",\r\n        \"Australia East\",\r\n        \"Australia Southeast\",\r\n        \"Central India\",\r\n        \"South India\",\r\n        \"West India\",\r\n        \"Canada Central\",\r\n        \"Canada East\",\r\n        \"West Central US\",\r\n        \"West US 2\",\r\n        \"UK West\",\r\n        \"UK South\",\r\n        \"Korea Central\",\r\n        \"Korea South\",\r\n        \"France Central\",\r\n        \"France South\",\r\n        \"Australia Central\",\r\n        \"Australia Central 2\"\r\n      ],\r\n      \"apiVersions\": [\r\n        \"2018-08-01\",\r\n        \"2018-07-01\",\r\n        \"2018-06-01\",\r\n        \"2018-05-01\",\r\n        \"2018-04-01\",\r\n        \"2018-03-01\",\r\n        \"2018-02-01\",\r\n        \"2018-01-01\",\r\n        \"2017-11-01\",\r\n        \"2017-10-01\",\r\n        \"2017-09-01\",\r\n        \"2017-08-01\",\r\n        \"2017-06-01\",\r\n        \"2017-04-01\",\r\n        \"2017-03-01\",\r\n        \"2016-12-01\",\r\n        \"2016-11-01\",\r\n        \"2016-10-01\",\r\n        \"2016-09-01\",\r\n        \"2016-08-01\",\r\n        \"2016-07-01\",\r\n        \"2016-06-01\",\r\n        \"2016-03-30\",\r\n        \"2015-06-15\",\r\n        \"2015-05-01-preview\",\r\n        \"2014-12-01-preview\"\r\n      ],\r\n      \"capabilities\": \"CrossResourceGroupResourceMove, CrossSubscriptionResourceMove\"\r\n    },\r\n    {\r\n      \"resourceType\": \"connections\",\r\n      \"locations\": [\r\n        \"West US\",\r\n        \"East US\",\r\n        \"North Europe\",\r\n        \"West Europe\",\r\n        \"East Asia\",\r\n        \"Southeast Asia\",\r\n        \"North Central US\",\r\n        \"South Central US\",\r\n        \"Central US\",\r\n        \"East US 2\",\r\n        \"Japan East\",\r\n        \"Japan West\",\r\n        \"Brazil South\",\r\n        \"Australia East\",\r\n        \"Australia Southeast\",\r\n        \"Central India\",\r\n        \"South India\",\r\n        \"West India\",\r\n        \"Canada Central\",\r\n        \"Canada East\",\r\n        \"West Central US\",\r\n        \"West US 2\",\r\n        \"UK West\",\r\n        \"UK South\",\r\n        \"Korea Central\",\r\n        \"Korea South\",\r\n        \"France Central\",\r\n        \"France South\",\r\n        \"Australia Central\",\r\n        \"Australia Central 2\"\r\n      ],\r\n      \"apiVersions\": [\r\n        \"2018-08-01\",\r\n        \"2018-07-01\",\r\n        \"2018-06-01\",\r\n        \"2018-05-01\",\r\n        \"2018-04-01\",\r\n        \"2018-03-01\",\r\n        \"2018-02-01\",\r\n        \"2018-01-01\",\r\n        \"2017-11-01\",\r\n        \"2017-10-01\",\r\n        \"2017-09-01\",\r\n        \"2017-08-01\",\r\n        \"2017-06-01\",\r\n        \"2017-04-01\",\r\n        \"2017-03-01\",\r\n        \"2016-12-01\",\r\n        \"2016-11-01\",\r\n        \"2016-10-01\",\r\n        \"2016-09-01\",\r\n        \"2016-08-01\",\r\n        \"2016-07-01\",\r\n        \"2016-06-01\",\r\n        \"2016-03-30\",\r\n        \"2015-06-15\",\r\n        \"2015-05-01-preview\",\r\n        \"2014-12-01-preview\"\r\n      ],\r\n      \"capabilities\": \"CrossResourceGroupResourceMove, CrossSubscriptionResourceMove\"\r\n    },\r\n    {\r\n      \"resourceType\": \"applicationGateways\",\r\n      \"locations\": [\r\n        \"West US\",\r\n        \"East US\",\r\n        \"North Europe\",\r\n        \"West Europe\",\r\n        \"East Asia\",\r\n        \"Southeast Asia\",\r\n        \"North Central US\",\r\n        \"South Central US\",\r\n        \"Central US\",\r\n        \"East US 2\",\r\n        \"Japan East\",\r\n        \"Japan West\",\r\n        \"Brazil South\",\r\n        \"Australia East\",\r\n        \"Australia Southeast\",\r\n        \"Central India\",\r\n        \"South India\",\r\n        \"West India\",\r\n        \"Canada Central\",\r\n        \"Canada East\",\r\n        \"West Central US\",\r\n        \"West US 2\",\r\n        \"UK West\",\r\n        \"UK South\",\r\n        \"Korea Central\",\r\n        \"Korea South\",\r\n        \"France Central\",\r\n        \"France South\",\r\n        \"Australia Central\",\r\n        \"Australia Central 2\"\r\n      ],\r\n      \"apiVersions\": [\r\n        \"2018-08-01\",\r\n        \"2018-07-01\",\r\n        \"2018-06-01\",\r\n        \"2018-05-01\",\r\n        \"2018-04-01\",\r\n        \"2018-03-01\",\r\n        \"2018-02-01\",\r\n        \"2018-01-01\",\r\n        \"2017-11-01\",\r\n        \"2017-10-01\",\r\n        \"2017-09-01\",\r\n        \"2017-08-01\",\r\n        \"2017-06-01\",\r\n        \"2017-04-01\",\r\n        \"2017-03-01\",\r\n        \"2016-12-01\",\r\n        \"2016-11-01\",\r\n        \"2016-10-01\",\r\n        \"2016-09-01\",\r\n        \"2016-08-01\",\r\n        \"2016-07-01\",\r\n        \"2016-06-01\",\r\n        \"2016-03-30\",\r\n        \"2015-06-15\",\r\n        \"2015-05-01-preview\",\r\n        \"2014-12-01-preview\"\r\n      ],\r\n      \"zoneMappings\": [\r\n        {\r\n          \"location\": \"East US 2\",\r\n          \"zones\": [\r\n            \"1\",\r\n            \"2\",\r\n            \"3\"\r\n          ]\r\n        },\r\n        {\r\n          \"location\": \"Central US\",\r\n          \"zones\": [\r\n            \"1\",\r\n            \"2\",\r\n            \"3\"\r\n          ]\r\n        },\r\n        {\r\n          \"location\": \"West Europe\",\r\n          \"zones\": [\r\n            \"1\",\r\n            \"2\",\r\n            \"3\"\r\n          ]\r\n        },\r\n        {\r\n          \"location\": \"France Central\",\r\n          \"zones\": [\r\n            \"1\",\r\n            \"2\",\r\n            \"3\"\r\n          ]\r\n        },\r\n        {\r\n          \"location\": \"Southeast Asia\",\r\n          \"zones\": [\r\n            \"1\",\r\n            \"2\",\r\n            \"3\"\r\n          ]\r\n        },\r\n        {\r\n          \"location\": \"West US 2\",\r\n          \"zones\": [\r\n            \"1\",\r\n            \"2\",\r\n            \"3\"\r\n          ]\r\n        },\r\n        {\r\n          \"location\": \"North Europe\",\r\n          \"zones\": [\r\n            \"1\",\r\n            \"2\",\r\n            \"3\"\r\n          ]\r\n        }\r\n      ],\r\n      \"capabilities\": \"None\"\r\n    },\r\n    {\r\n      \"resourceType\": \"locations\",\r\n      \"locations\": [],\r\n      \"apiVersions\": [\r\n        \"2018-08-01\",\r\n        \"2018-07-01\",\r\n        \"2018-06-01\",\r\n        \"2018-05-01\",\r\n        \"2018-04-01\",\r\n        \"2018-03-01\",\r\n        \"2018-02-01\",\r\n        \"2018-01-01\",\r\n        \"2017-11-01\",\r\n        \"2017-10-01\",\r\n        \"2017-09-01\",\r\n        \"2017-08-01\",\r\n        \"2017-06-01\",\r\n        \"2017-04-01\",\r\n        \"2017-03-01\",\r\n        \"2016-12-01\",\r\n        \"2016-11-01\",\r\n        \"2016-10-01\",\r\n        \"2016-09-01\",\r\n        \"2016-08-01\",\r\n        \"2016-07-01\",\r\n        \"2016-06-01\",\r\n        \"2016-03-30\",\r\n        \"2015-06-15\",\r\n        \"2015-05-01-preview\",\r\n        \"2014-12-01-preview\"\r\n      ]\r\n    },\r\n    {\r\n      \"resourceType\": \"locations/operations\",\r\n      \"locations\": [],\r\n      \"apiVersions\": [\r\n        \"2018-08-01\",\r\n        \"2018-07-01\",\r\n        \"2018-06-01\",\r\n        \"2018-05-01\",\r\n        \"2018-04-01\",\r\n        \"2018-03-01\",\r\n        \"2018-02-01\",\r\n        \"2018-01-01\",\r\n        \"2017-11-01\",\r\n        \"2017-10-01\",\r\n        \"2017-09-01\",\r\n        \"2017-08-01\",\r\n        \"2017-06-01\",\r\n        \"2017-04-01\",\r\n        \"2017-03-01\",\r\n        \"2016-12-01\",\r\n        \"2016-11-01\",\r\n        \"2016-10-01\",\r\n        \"2016-09-01\",\r\n        \"2016-08-01\",\r\n        \"2016-07-01\",\r\n        \"2016-06-01\",\r\n        \"2016-03-30\",\r\n        \"2015-06-15\",\r\n        \"2015-05-01-preview\",\r\n        \"2014-12-01-preview\"\r\n      ]\r\n    },\r\n    {\r\n      \"resourceType\": \"locations/operationResults\",\r\n      \"locations\": [],\r\n      \"apiVersions\": [\r\n        \"2018-08-01\",\r\n        \"2018-07-01\",\r\n        \"2018-06-01\",\r\n        \"2018-05-01\",\r\n        \"2018-04-01\",\r\n        \"2018-03-01\",\r\n        \"2018-02-01\",\r\n        \"2018-01-01\",\r\n        \"2017-11-01\",\r\n        \"2017-10-01\",\r\n        \"2017-09-01\",\r\n        \"2017-08-01\",\r\n        \"2017-06-01\",\r\n        \"2017-04-01\",\r\n        \"2017-03-01\",\r\n        \"2016-12-01\",\r\n        \"2016-11-01\",\r\n        \"2016-10-01\",\r\n        \"2016-09-01\",\r\n        \"2016-08-01\",\r\n        \"2016-07-01\",\r\n        \"2016-06-01\",\r\n        \"2016-03-30\",\r\n        \"2015-06-15\",\r\n        \"2015-05-01-preview\",\r\n        \"2014-12-01-preview\"\r\n      ]\r\n    },\r\n    {\r\n      \"resourceType\": \"locations/CheckDnsNameAvailability\",\r\n      \"locations\": [\r\n        \"West US\",\r\n        \"East US\",\r\n        \"North Europe\",\r\n        \"West Europe\",\r\n        \"East Asia\",\r\n        \"Southeast Asia\",\r\n        \"North Central US\",\r\n        \"South Central US\",\r\n        \"Central US\",\r\n        \"East US 2\",\r\n        \"Japan East\",\r\n        \"Japan West\",\r\n        \"Brazil South\",\r\n        \"Australia East\",\r\n        \"Australia Southeast\",\r\n        \"Central India\",\r\n        \"South India\",\r\n        \"West India\",\r\n        \"Canada Central\",\r\n        \"Canada East\",\r\n        \"West Central US\",\r\n        \"West US 2\",\r\n        \"UK West\",\r\n        \"UK South\",\r\n        \"Korea Central\",\r\n        \"Korea South\",\r\n        \"France Central\",\r\n        \"France South\",\r\n        \"Australia Central\",\r\n        \"Australia Central 2\"\r\n      ],\r\n      \"apiVersions\": [\r\n        \"2018-08-01\",\r\n        \"2018-07-01\",\r\n        \"2018-06-01\",\r\n        \"2018-05-01\",\r\n        \"2018-04-01\",\r\n        \"2018-03-01\",\r\n        \"2018-02-01\",\r\n        \"2018-01-01\",\r\n        \"2017-11-01\",\r\n        \"2017-10-01\",\r\n        \"2017-09-01\",\r\n        \"2017-08-01\",\r\n        \"2017-06-01\",\r\n        \"2017-04-01\",\r\n        \"2017-03-01\",\r\n        \"2016-12-01\",\r\n        \"2016-11-01\",\r\n        \"2016-10-01\",\r\n        \"2016-09-01\",\r\n        \"2016-08-01\",\r\n        \"2016-07-01\",\r\n        \"2016-06-01\",\r\n        \"2016-03-30\",\r\n        \"2015-06-15\",\r\n        \"2015-05-01-preview\",\r\n        \"2014-12-01-preview\"\r\n      ]\r\n    },\r\n    {\r\n      \"resourceType\": \"locations/usages\",\r\n      \"locations\": [\r\n        \"West US\",\r\n        \"East US\",\r\n        \"North Europe\",\r\n        \"West Europe\",\r\n        \"East Asia\",\r\n        \"Southeast Asia\",\r\n        \"North Central US\",\r\n        \"South Central US\",\r\n        \"Central US\",\r\n        \"East US 2\",\r\n        \"Japan East\",\r\n        \"Japan West\",\r\n        \"Brazil South\",\r\n        \"Australia East\",\r\n        \"Australia Southeast\",\r\n        \"Central India\",\r\n        \"South India\",\r\n        \"West India\",\r\n        \"Canada Central\",\r\n        \"Canada East\",\r\n        \"West Central US\",\r\n        \"West US 2\",\r\n        \"UK West\",\r\n        \"UK South\",\r\n        \"Korea Central\",\r\n        \"Korea South\",\r\n        \"France Central\",\r\n        \"France South\",\r\n        \"Australia Central\",\r\n        \"Australia Central 2\"\r\n      ],\r\n      \"apiVersions\": [\r\n        \"2018-08-01\",\r\n        \"2018-07-01\",\r\n        \"2018-06-01\",\r\n        \"2018-05-01\",\r\n        \"2018-04-01\",\r\n        \"2018-03-01\",\r\n        \"2018-02-01\",\r\n        \"2018-01-01\",\r\n        \"2017-11-01\",\r\n        \"2017-10-01\",\r\n        \"2017-09-01\",\r\n        \"2017-08-01\",\r\n        \"2017-06-01\",\r\n        \"2017-04-01\",\r\n        \"2017-03-01\",\r\n        \"2016-12-01\",\r\n        \"2016-11-01\",\r\n        \"2016-10-01\",\r\n        \"2016-09-01\",\r\n        \"2016-08-01\",\r\n        \"2016-07-01\",\r\n        \"2016-06-01\",\r\n        \"2016-03-30\",\r\n        \"2015-06-15\",\r\n        \"2015-05-01-preview\",\r\n        \"2014-12-01-preview\"\r\n      ]\r\n    },\r\n    {\r\n      \"resourceType\": \"locations/virtualNetworkAvailableEndpointServices\",\r\n      \"locations\": [\r\n        \"West US\",\r\n        \"East US\",\r\n        \"North Europe\",\r\n        \"West Europe\",\r\n        \"East Asia\",\r\n        \"Southeast Asia\",\r\n        \"North Central US\",\r\n        \"South Central US\",\r\n        \"Central US\",\r\n        \"East US 2\",\r\n        \"Japan East\",\r\n        \"Japan West\",\r\n        \"Brazil South\",\r\n        \"Australia East\",\r\n        \"Australia Southeast\",\r\n        \"Central India\",\r\n        \"South India\",\r\n        \"West India\",\r\n        \"Canada Central\",\r\n        \"Canada East\",\r\n        \"West Central US\",\r\n        \"West US 2\",\r\n        \"UK West\",\r\n        \"UK South\",\r\n        \"Korea Central\",\r\n        \"Korea South\",\r\n        \"France Central\",\r\n        \"France South\",\r\n        \"Australia Central\",\r\n        \"Australia Central 2\"\r\n      ],\r\n      \"apiVersions\": [\r\n        \"2018-08-01\",\r\n        \"2018-07-01\",\r\n        \"2018-06-01\",\r\n        \"2018-05-01\",\r\n        \"2018-04-01\",\r\n        \"2018-03-01\",\r\n        \"2018-02-01\",\r\n        \"2018-01-01\",\r\n        \"2017-11-01\",\r\n        \"2017-10-01\",\r\n        \"2017-09-01\",\r\n        \"2017-08-01\",\r\n        \"2017-06-01\",\r\n        \"2017-04-01\"\r\n      ]\r\n    },\r\n    {\r\n      \"resourceType\": \"locations/availableDelegations\",\r\n      \"locations\": [\r\n        \"West US\",\r\n        \"East US\",\r\n        \"North Europe\",\r\n        \"West Europe\",\r\n        \"East Asia\",\r\n        \"Southeast Asia\",\r\n        \"North Central US\",\r\n        \"South Central US\",\r\n        \"Central US\",\r\n        \"East US 2\",\r\n        \"Japan East\",\r\n        \"Japan West\",\r\n        \"Brazil South\",\r\n        \"Australia East\",\r\n        \"Australia Southeast\",\r\n        \"Central India\",\r\n        \"South India\",\r\n        \"West India\",\r\n        \"Canada Central\",\r\n        \"Canada East\",\r\n        \"West Central US\",\r\n        \"West US 2\",\r\n        \"UK West\",\r\n        \"UK South\",\r\n        \"Korea Central\",\r\n        \"Korea South\",\r\n        \"France Central\",\r\n        \"France South\",\r\n        \"Australia Central\",\r\n        \"Australia Central 2\"\r\n      ],\r\n      \"apiVersions\": [\r\n        \"2018-08-01\",\r\n        \"2018-07-01\",\r\n        \"2018-06-01\",\r\n        \"2018-05-01\",\r\n        \"2018-04-01\"\r\n      ]\r\n    },\r\n    {\r\n      \"resourceType\": \"locations/supportedVirtualMachineSizes\",\r\n      \"locations\": [\r\n        \"West US\",\r\n        \"East US\",\r\n        \"North Europe\",\r\n        \"West Europe\",\r\n        \"East Asia\",\r\n        \"Southeast Asia\",\r\n        \"North Central US\",\r\n        \"South Central US\",\r\n        \"Central US\",\r\n        \"East US 2\",\r\n        \"Japan East\",\r\n        \"Japan West\",\r\n        \"Brazil South\",\r\n        \"Australia East\",\r\n        \"Australia Southeast\",\r\n        \"Central India\",\r\n        \"South India\",\r\n        \"West India\",\r\n        \"Canada Central\",\r\n        \"Canada East\",\r\n        \"West Central US\",\r\n        \"West US 2\",\r\n        \"UK West\",\r\n        \"UK South\",\r\n        \"Korea Central\",\r\n        \"Korea South\",\r\n        \"France Central\",\r\n        \"France South\",\r\n        \"Australia Central\",\r\n        \"Australia Central 2\"\r\n      ],\r\n      \"apiVersions\": [\r\n        \"2018-08-01\",\r\n        \"2018-07-01\",\r\n        \"2018-06-01\",\r\n        \"2018-05-01\",\r\n        \"2018-04-01\"\r\n      ]\r\n    },\r\n    {\r\n      \"resourceType\": \"locations/checkAcceleratedNetworkingSupport\",\r\n      \"locations\": [\r\n        \"West US\",\r\n        \"East US\",\r\n        \"North Europe\",\r\n        \"West Europe\",\r\n        \"East Asia\",\r\n        \"Southeast Asia\",\r\n        \"North Central US\",\r\n        \"South Central US\",\r\n        \"Central US\",\r\n        \"East US 2\",\r\n        \"Japan East\",\r\n        \"Japan West\",\r\n        \"Brazil South\",\r\n        \"Australia East\",\r\n        \"Australia Southeast\",\r\n        \"Central India\",\r\n        \"South India\",\r\n        \"West India\",\r\n        \"Canada Central\",\r\n        \"Canada East\",\r\n        \"West Central US\",\r\n        \"West US 2\",\r\n        \"UK West\",\r\n        \"UK South\",\r\n        \"Korea Central\",\r\n        \"Korea South\",\r\n        \"France Central\",\r\n        \"France South\",\r\n        \"Australia Central\",\r\n        \"Australia Central 2\"\r\n      ],\r\n      \"apiVersions\": [\r\n        \"2018-08-01\",\r\n        \"2018-07-01\",\r\n        \"2018-06-01\",\r\n        \"2018-05-01\",\r\n        \"2018-04-01\"\r\n      ]\r\n    },\r\n    {\r\n      \"resourceType\": \"locations/validateResourceOwnership\",\r\n      \"locations\": [\r\n        \"West US\",\r\n        \"East US\",\r\n        \"North Europe\",\r\n        \"West Europe\",\r\n        \"East Asia\",\r\n        \"Southeast Asia\",\r\n        \"North Central US\",\r\n        \"South Central US\",\r\n        \"Central US\",\r\n        \"East US 2\",\r\n        \"Japan East\",\r\n        \"Japan West\",\r\n        \"Brazil South\",\r\n        \"Australia East\",\r\n        \"Australia Southeast\",\r\n        \"Central India\",\r\n        \"South India\",\r\n        \"West India\",\r\n        \"Canada Central\",\r\n        \"Canada East\",\r\n        \"West Central US\",\r\n        \"West US 2\",\r\n        \"UK West\",\r\n        \"UK South\",\r\n        \"Korea Central\",\r\n        \"Korea South\",\r\n        \"France Central\",\r\n        \"France South\",\r\n        \"Australia Central\",\r\n        \"Australia Central 2\"\r\n      ],\r\n      \"apiVersions\": [\r\n        \"2018-08-01\",\r\n        \"2018-07-01\",\r\n        \"2018-06-01\",\r\n        \"2018-05-01\",\r\n        \"2018-04-01\"\r\n      ]\r\n    },\r\n    {\r\n      \"resourceType\": \"locations/setResourceOwnership\",\r\n      \"locations\": [\r\n        \"West US\",\r\n        \"East US\",\r\n        \"North Europe\",\r\n        \"West Europe\",\r\n        \"East Asia\",\r\n        \"Southeast Asia\",\r\n        \"North Central US\",\r\n        \"South Central US\",\r\n        \"Central US\",\r\n        \"East US 2\",\r\n        \"Japan East\",\r\n        \"Japan West\",\r\n        \"Brazil South\",\r\n        \"Australia East\",\r\n        \"Australia Southeast\",\r\n        \"Central India\",\r\n        \"South India\",\r\n        \"West India\",\r\n        \"Canada Central\",\r\n        \"Canada East\",\r\n        \"West Central US\",\r\n        \"West US 2\",\r\n        \"UK West\",\r\n        \"UK South\",\r\n        \"Korea Central\",\r\n        \"Korea South\",\r\n        \"France Central\",\r\n        \"France South\",\r\n        \"Australia Central\",\r\n        \"Australia Central 2\"\r\n      ],\r\n      \"apiVersions\": [\r\n        \"2018-08-01\",\r\n        \"2018-07-01\",\r\n        \"2018-06-01\",\r\n        \"2018-05-01\",\r\n        \"2018-04-01\"\r\n      ]\r\n    },\r\n    {\r\n      \"resourceType\": \"locations/effectiveResourceOwnership\",\r\n      \"locations\": [\r\n        \"West US\",\r\n        \"East US\",\r\n        \"North Europe\",\r\n        \"West Europe\",\r\n        \"East Asia\",\r\n        \"Southeast Asia\",\r\n        \"North Central US\",\r\n        \"South Central US\",\r\n        \"Central US\",\r\n        \"East US 2\",\r\n        \"Japan East\",\r\n        \"Japan West\",\r\n        \"Brazil South\",\r\n        \"Australia East\",\r\n        \"Australia Southeast\",\r\n        \"Central India\",\r\n        \"South India\",\r\n        \"West India\",\r\n        \"Canada Central\",\r\n        \"Canada East\",\r\n        \"West Central US\",\r\n        \"West US 2\",\r\n        \"UK West\",\r\n        \"UK South\",\r\n        \"Korea Central\",\r\n        \"Korea South\",\r\n        \"France Central\",\r\n        \"France South\",\r\n        \"Australia Central\",\r\n        \"Australia Central 2\"\r\n      ],\r\n      \"apiVersions\": [\r\n        \"2018-08-01\",\r\n        \"2018-07-01\",\r\n        \"2018-06-01\",\r\n        \"2018-05-01\",\r\n        \"2018-04-01\"\r\n      ]\r\n    },\r\n    {\r\n      \"resourceType\": \"operations\",\r\n      \"locations\": [],\r\n      \"apiVersions\": [\r\n        \"2018-08-01\",\r\n        \"2018-07-01\",\r\n        \"2018-06-01\",\r\n        \"2018-05-01\",\r\n        \"2018-04-01\",\r\n        \"2018-03-01\",\r\n        \"2018-02-01\",\r\n        \"2018-01-01\",\r\n        \"2017-11-01\",\r\n        \"2017-10-01\",\r\n        \"2017-09-01\",\r\n        \"2017-08-01\",\r\n        \"2017-06-01\",\r\n        \"2017-04-01\",\r\n        \"2017-03-01\",\r\n        \"2016-12-01\",\r\n        \"2016-11-01\",\r\n        \"2016-10-01\",\r\n        \"2016-09-01\",\r\n        \"2016-08-01\",\r\n        \"2016-07-01\",\r\n        \"2016-06-01\",\r\n        \"2016-03-30\",\r\n        \"2015-06-15\",\r\n        \"2015-05-01-preview\",\r\n        \"2014-12-01-preview\"\r\n      ]\r\n    },\r\n    {\r\n      \"resourceType\": \"dnszones\",\r\n      \"locations\": [\r\n        \"global\"\r\n      ],\r\n      \"apiVersions\": [\r\n        \"2018-05-01\",\r\n        \"2018-03-01-preview\",\r\n        \"2017-10-01\",\r\n        \"2017-09-15-preview\",\r\n        \"2017-09-01\",\r\n        \"2016-04-01\",\r\n        \"2015-05-04-preview\"\r\n      ],\r\n      \"capabilities\": \"CrossResourceGroupResourceMove, CrossSubscriptionResourceMove\"\r\n    },\r\n    {\r\n      \"resourceType\": \"dnsOperationResults\",\r\n      \"locations\": [\r\n        \"global\"\r\n      ],\r\n      \"apiVersions\": [\r\n        \"2018-05-01\",\r\n        \"2018-03-01-preview\",\r\n        \"2017-10-01\",\r\n        \"2017-09-15-preview\",\r\n        \"2017-09-01\",\r\n        \"2016-04-01\"\r\n      ]\r\n    },\r\n    {\r\n      \"resourceType\": \"dnsOperationStatuses\",\r\n      \"locations\": [\r\n        \"global\"\r\n      ],\r\n      \"apiVersions\": [\r\n        \"2018-05-01\",\r\n        \"2018-03-01-preview\",\r\n        \"2017-10-01\",\r\n        \"2017-09-15-preview\",\r\n        \"2017-09-01\",\r\n        \"2016-04-01\"\r\n      ]\r\n    },\r\n    {\r\n      \"resourceType\": \"getDnsResourceReference\",\r\n      \"locations\": [\r\n        \"global\"\r\n      ],\r\n      \"apiVersions\": [\r\n        \"2018-05-01\"\r\n      ]\r\n    },\r\n    {\r\n      \"resourceType\": \"internalNotify\",\r\n      \"locations\": [\r\n        \"global\"\r\n      ],\r\n      \"apiVersions\": [\r\n        \"2018-05-01\"\r\n      ]\r\n    },\r\n    {\r\n      \"resourceType\": \"dnszones/A\",\r\n      \"locations\": [\r\n        \"global\"\r\n      ],\r\n      \"apiVersions\": [\r\n        \"2018-05-01\",\r\n        \"2018-03-01-preview\",\r\n        \"2017-10-01\",\r\n        \"2017-09-15-preview\",\r\n        \"2017-09-01\",\r\n        \"2016-04-01\",\r\n        \"2015-05-04-preview\"\r\n      ]\r\n    },\r\n    {\r\n      \"resourceType\": \"dnszones/AAAA\",\r\n      \"locations\": [\r\n        \"global\"\r\n      ],\r\n      \"apiVersions\": [\r\n        \"2018-05-01\",\r\n        \"2018-03-01-preview\",\r\n        \"2017-10-01\",\r\n        \"2017-09-15-preview\",\r\n        \"2017-09-01\",\r\n        \"2016-04-01\",\r\n        \"2015-05-04-preview\"\r\n      ]\r\n    },\r\n    {\r\n      \"resourceType\": \"dnszones/CNAME\",\r\n      \"locations\": [\r\n        \"global\"\r\n      ],\r\n      \"apiVersions\": [\r\n        \"2018-05-01\",\r\n        \"2018-03-01-preview\",\r\n        \"2017-10-01\",\r\n        \"2017-09-15-preview\",\r\n        \"2017-09-01\",\r\n        \"2016-04-01\",\r\n        \"2015-05-04-preview\"\r\n      ]\r\n    },\r\n    {\r\n      \"resourceType\": \"dnszones/PTR\",\r\n      \"locations\": [\r\n        \"global\"\r\n      ],\r\n      \"apiVersions\": [\r\n        \"2018-05-01\",\r\n        \"2018-03-01-preview\",\r\n        \"2017-10-01\",\r\n        \"2017-09-15-preview\",\r\n        \"2017-09-01\",\r\n        \"2016-04-01\",\r\n        \"2015-05-04-preview\"\r\n      ]\r\n    },\r\n    {\r\n      \"resourceType\": \"dnszones/MX\",\r\n      \"locations\": [\r\n        \"global\"\r\n      ],\r\n      \"apiVersions\": [\r\n        \"2018-05-01\",\r\n        \"2018-03-01-preview\",\r\n        \"2017-10-01\",\r\n        \"2017-09-15-preview\",\r\n        \"2017-09-01\",\r\n        \"2016-04-01\",\r\n        \"2015-05-04-preview\"\r\n      ]\r\n    },\r\n    {\r\n      \"resourceType\": \"dnszones/TXT\",\r\n      \"locations\": [\r\n        \"global\"\r\n      ],\r\n      \"apiVersions\": [\r\n        \"2018-05-01\",\r\n        \"2018-03-01-preview\",\r\n        \"2017-10-01\",\r\n        \"2017-09-15-preview\",\r\n        \"2017-09-01\",\r\n        \"2016-04-01\",\r\n        \"2015-05-04-preview\"\r\n      ]\r\n    },\r\n    {\r\n      \"resourceType\": \"dnszones/SRV\",\r\n      \"locations\": [\r\n        \"global\"\r\n      ],\r\n      \"apiVersions\": [\r\n        \"2018-05-01\",\r\n        \"2018-03-01-preview\",\r\n        \"2017-10-01\",\r\n        \"2017-09-15-preview\",\r\n        \"2017-09-01\",\r\n        \"2016-04-01\",\r\n        \"2015-05-04-preview\"\r\n      ]\r\n    },\r\n    {\r\n      \"resourceType\": \"dnszones/SOA\",\r\n      \"locations\": [\r\n        \"global\"\r\n      ],\r\n      \"apiVersions\": [\r\n        \"2018-05-01\",\r\n        \"2018-03-01-preview\",\r\n        \"2017-10-01\",\r\n        \"2017-09-15-preview\",\r\n        \"2017-09-01\",\r\n        \"2016-04-01\",\r\n        \"2015-05-04-preview\"\r\n      ]\r\n    },\r\n    {\r\n      \"resourceType\": \"dnszones/NS\",\r\n      \"locations\": [\r\n        \"global\"\r\n      ],\r\n      \"apiVersions\": [\r\n        \"2018-05-01\",\r\n        \"2018-03-01-preview\",\r\n        \"2017-10-01\",\r\n        \"2017-09-15-preview\",\r\n        \"2017-09-01\",\r\n        \"2016-04-01\",\r\n        \"2015-05-04-preview\"\r\n      ]\r\n    },\r\n    {\r\n      \"resourceType\": \"dnszones/CAA\",\r\n      \"locations\": [\r\n        \"global\"\r\n      ],\r\n      \"apiVersions\": [\r\n        \"2018-05-01\",\r\n        \"2018-03-01-preview\",\r\n        \"2017-10-01\",\r\n        \"2017-09-15-preview\",\r\n        \"2017-09-01\"\r\n      ]\r\n    },\r\n    {\r\n      \"resourceType\": \"dnszones/recordsets\",\r\n      \"locations\": [\r\n        \"global\"\r\n      ],\r\n      \"apiVersions\": [\r\n        \"2018-05-01\",\r\n        \"2018-03-01-preview\",\r\n        \"2017-10-01\",\r\n        \"2017-09-15-preview\",\r\n        \"2017-09-01\",\r\n        \"2016-04-01\",\r\n        \"2015-05-04-preview\"\r\n      ]\r\n    },\r\n    {\r\n      \"resourceType\": \"dnszones/all\",\r\n      \"locations\": [\r\n        \"global\"\r\n      ],\r\n      \"apiVersions\": [\r\n        \"2018-05-01\",\r\n        \"2018-03-01-preview\",\r\n        \"2017-10-01\",\r\n        \"2017-09-15-preview\",\r\n        \"2017-09-01\",\r\n        \"2016-04-01\",\r\n        \"2015-05-04-preview\"\r\n      ]\r\n    },\r\n    {\r\n      \"resourceType\": \"trafficmanagerprofiles\",\r\n      \"locations\": [\r\n        \"global\"\r\n      ],\r\n      \"apiVersions\": [\r\n        \"2018-04-01\",\r\n        \"2018-03-01\",\r\n        \"2018-02-01\",\r\n        \"2017-05-01\",\r\n        \"2017-03-01\",\r\n        \"2015-11-01\",\r\n        \"2015-04-28-preview\"\r\n      ],\r\n      \"capabilities\": \"CrossResourceGroupResourceMove, CrossSubscriptionResourceMove\"\r\n    },\r\n    {\r\n      \"resourceType\": \"trafficmanagerprofiles/heatMaps\",\r\n      \"locations\": [\r\n        \"global\"\r\n      ],\r\n      \"apiVersions\": [\r\n        \"2018-04-01\",\r\n        \"2018-03-01\",\r\n        \"2018-02-01\",\r\n        \"2017-09-01-preview\"\r\n      ]\r\n    },\r\n    {\r\n      \"resourceType\": \"checkTrafficManagerNameAvailability\",\r\n      \"locations\": [\r\n        \"global\"\r\n      ],\r\n      \"apiVersions\": [\r\n        \"2018-04-01\",\r\n        \"2018-03-01\",\r\n        \"2018-02-01\",\r\n        \"2017-05-01\",\r\n        \"2017-03-01\",\r\n        \"2015-11-01\",\r\n        \"2015-04-28-preview\"\r\n      ]\r\n    },\r\n    {\r\n      \"resourceType\": \"trafficManagerUserMetricsKeys\",\r\n      \"locations\": [\r\n        \"global\"\r\n      ],\r\n      \"apiVersions\": [\r\n        \"2018-04-01\",\r\n        \"2017-09-01-preview\"\r\n      ]\r\n    },\r\n    {\r\n      \"resourceType\": \"trafficManagerGeographicHierarchies\",\r\n      \"locations\": [\r\n        \"global\"\r\n      ],\r\n      \"apiVersions\": [\r\n        \"2018-04-01\",\r\n        \"2018-03-01\",\r\n        \"2018-02-01\",\r\n        \"2017-05-01\",\r\n        \"2017-03-01\"\r\n      ]\r\n    },\r\n    {\r\n      \"resourceType\": \"expressRouteCircuits\",\r\n      \"locations\": [\r\n        \"West US\",\r\n        \"East US\",\r\n        \"North Europe\",\r\n        \"West Europe\",\r\n        \"East Asia\",\r\n        \"Southeast Asia\",\r\n        \"North Central US\",\r\n        \"South Central US\",\r\n        \"Central US\",\r\n        \"East US 2\",\r\n        \"Japan East\",\r\n        \"Japan West\",\r\n        \"Brazil South\",\r\n        \"Australia East\",\r\n        \"Australia Southeast\",\r\n        \"Central India\",\r\n        \"South India\",\r\n        \"West India\",\r\n        \"Canada Central\",\r\n        \"Canada East\",\r\n        \"West Central US\",\r\n        \"West US 2\",\r\n        \"UK West\",\r\n        \"UK South\",\r\n        \"Korea Central\",\r\n        \"Korea South\",\r\n        \"France Central\",\r\n        \"France South\",\r\n        \"Australia Central\",\r\n        \"Australia Central 2\"\r\n      ],\r\n      \"apiVersions\": [\r\n        \"2018-08-01\",\r\n        \"2018-07-01\",\r\n        \"2018-06-01\",\r\n        \"2018-05-01\",\r\n        \"2018-04-01\",\r\n        \"2018-03-01\",\r\n        \"2018-02-01\",\r\n        \"2018-01-01\",\r\n        \"2017-11-01\",\r\n        \"2017-10-01\",\r\n        \"2017-09-01\",\r\n        \"2017-08-01\",\r\n        \"2017-06-01\",\r\n        \"2017-04-01\",\r\n        \"2017-03-01\",\r\n        \"2016-12-01\",\r\n        \"2016-11-01\",\r\n        \"2016-10-01\",\r\n        \"2016-09-01\",\r\n        \"2016-08-01\",\r\n        \"2016-07-01\",\r\n        \"2016-06-01\",\r\n        \"2016-03-30\",\r\n        \"2015-06-15\",\r\n        \"2015-05-01-preview\",\r\n        \"2014-12-01-preview\"\r\n      ],\r\n      \"capabilities\": \"None\"\r\n    },\r\n    {\r\n      \"resourceType\": \"expressRouteServiceProviders\",\r\n      \"locations\": [],\r\n      \"apiVersions\": [\r\n        \"2018-08-01\",\r\n        \"2018-07-01\",\r\n        \"2018-06-01\",\r\n        \"2018-05-01\",\r\n        \"2018-04-01\",\r\n        \"2018-03-01\",\r\n        \"2018-02-01\",\r\n        \"2018-01-01\",\r\n        \"2017-11-01\",\r\n        \"2017-10-01\",\r\n        \"2017-09-01\",\r\n        \"2017-08-01\",\r\n        \"2017-06-01\",\r\n        \"2017-04-01\",\r\n        \"2017-03-01\",\r\n        \"2016-12-01\",\r\n        \"2016-11-01\",\r\n        \"2016-10-01\",\r\n        \"2016-09-01\",\r\n        \"2016-08-01\",\r\n        \"2016-07-01\",\r\n        \"2016-06-01\",\r\n        \"2016-03-30\",\r\n        \"2015-06-15\",\r\n        \"2015-05-01-preview\",\r\n        \"2014-12-01-preview\"\r\n      ]\r\n    },\r\n    {\r\n      \"resourceType\": \"applicationGatewayAvailableWafRuleSets\",\r\n      \"locations\": [],\r\n      \"apiVersions\": [\r\n        \"2018-08-01\",\r\n        \"2018-07-01\",\r\n        \"2018-06-01\",\r\n        \"2018-05-01\",\r\n        \"2018-04-01\",\r\n        \"2018-03-01\",\r\n        \"2018-02-01\",\r\n        \"2018-01-01\",\r\n        \"2017-11-01\",\r\n        \"2017-10-01\",\r\n        \"2017-09-01\",\r\n        \"2017-08-01\",\r\n        \"2017-06-01\",\r\n        \"2017-04-01\",\r\n        \"2017-03-01\"\r\n      ]\r\n    },\r\n    {\r\n      \"resourceType\": \"applicationGatewayAvailableSslOptions\",\r\n      \"locations\": [],\r\n      \"apiVersions\": [\r\n        \"2018-08-01\",\r\n        \"2018-07-01\",\r\n        \"2018-06-01\",\r\n        \"2018-05-01\",\r\n        \"2018-04-01\",\r\n        \"2018-03-01\",\r\n        \"2018-02-01\",\r\n        \"2018-01-01\",\r\n        \"2017-11-01\",\r\n        \"2017-10-01\",\r\n        \"2017-09-01\",\r\n        \"2017-08-01\",\r\n        \"2017-06-01\"\r\n      ]\r\n    },\r\n    {\r\n      \"resourceType\": \"routeFilters\",\r\n      \"locations\": [\r\n        \"West US\",\r\n        \"East US\",\r\n        \"North Europe\",\r\n        \"West Europe\",\r\n        \"East Asia\",\r\n        \"Southeast Asia\",\r\n        \"North Central US\",\r\n        \"South Central US\",\r\n        \"Central US\",\r\n        \"East US 2\",\r\n        \"Japan East\",\r\n        \"Japan West\",\r\n        \"Brazil South\",\r\n        \"Australia East\",\r\n        \"Australia Southeast\",\r\n        \"Central India\",\r\n        \"South India\",\r\n        \"West India\",\r\n        \"Canada Central\",\r\n        \"Canada East\",\r\n        \"West Central US\",\r\n        \"West US 2\",\r\n        \"UK West\",\r\n        \"UK South\",\r\n        \"Korea Central\",\r\n        \"Korea South\",\r\n        \"France Central\",\r\n        \"France South\",\r\n        \"Australia Central\",\r\n        \"Australia Central 2\"\r\n      ],\r\n      \"apiVersions\": [\r\n        \"2018-08-01\",\r\n        \"2018-07-01\",\r\n        \"2018-06-01\",\r\n        \"2018-05-01\",\r\n        \"2018-04-01\",\r\n        \"2018-03-01\",\r\n        \"2018-02-01\",\r\n        \"2018-01-01\",\r\n        \"2017-11-01\",\r\n        \"2017-10-01\",\r\n        \"2017-09-01\",\r\n        \"2017-08-01\",\r\n        \"2017-06-01\",\r\n        \"2017-04-01\",\r\n        \"2017-03-01\",\r\n        \"2016-12-01\"\r\n      ],\r\n      \"capabilities\": \"None\"\r\n    },\r\n    {\r\n      \"resourceType\": \"bgpServiceCommunities\",\r\n      \"locations\": [],\r\n      \"apiVersions\": [\r\n        \"2018-08-01\",\r\n        \"2018-07-01\",\r\n        \"2018-06-01\",\r\n        \"2018-05-01\",\r\n        \"2018-04-01\",\r\n        \"2018-03-01\",\r\n        \"2018-02-01\",\r\n        \"2018-01-01\",\r\n        \"2017-11-01\",\r\n        \"2017-10-01\",\r\n        \"2017-09-01\",\r\n        \"2017-08-01\",\r\n        \"2017-06-01\",\r\n        \"2017-04-01\",\r\n        \"2017-03-01\",\r\n        \"2016-12-01\"\r\n      ]\r\n    },\r\n    {\r\n      \"resourceType\": \"expressRoutePortsLocations\",\r\n      \"locations\": [],\r\n      \"apiVersions\": [\r\n        \"2018-08-01\"\r\n      ]\r\n    },\r\n    {\r\n      \"resourceType\": \"expressRoutePorts\",\r\n      \"locations\": [\r\n        \"West US\",\r\n        \"East US\",\r\n        \"North Europe\",\r\n        \"West Europe\",\r\n        \"East Asia\",\r\n        \"Southeast Asia\",\r\n        \"North Central US\",\r\n        \"South Central US\",\r\n        \"Central US\",\r\n        \"East US 2\",\r\n        \"Japan East\",\r\n        \"Japan West\",\r\n        \"Brazil South\",\r\n        \"Australia East\",\r\n        \"Australia Southeast\",\r\n        \"Central India\",\r\n        \"South India\",\r\n        \"West India\",\r\n        \"Canada Central\",\r\n        \"Canada East\",\r\n        \"West Central US\",\r\n        \"West US 2\",\r\n        \"UK West\",\r\n        \"UK South\",\r\n        \"Korea Central\",\r\n        \"Korea South\",\r\n        \"France Central\",\r\n        \"France South\",\r\n        \"Australia Central\",\r\n        \"Australia Central 2\"\r\n      ],\r\n      \"apiVersions\": [\r\n        \"2018-08-01\",\r\n        \"2018-07-01\"\r\n      ],\r\n      \"capabilities\": \"None\"\r\n    },\r\n    {\r\n      \"resourceType\": \"azureFirewalls\",\r\n      \"locations\": [\r\n        \"West US\",\r\n        \"East US\",\r\n        \"North Europe\",\r\n        \"West Europe\",\r\n        \"East Asia\",\r\n        \"Southeast Asia\",\r\n        \"North Central US\",\r\n        \"South Central US\",\r\n        \"Central US\",\r\n        \"East US 2\",\r\n        \"Brazil South\",\r\n        \"Australia East\",\r\n        \"Australia Southeast\",\r\n        \"Central India\",\r\n        \"South India\",\r\n        \"West India\",\r\n        \"Canada Central\",\r\n        \"Canada East\",\r\n        \"West Central US\",\r\n        \"West US 2\",\r\n        \"UK West\",\r\n        \"UK South\",\r\n        \"France Central\",\r\n        \"France South\",\r\n        \"Australia Central\",\r\n        \"Australia Central 2\"\r\n      ],\r\n      \"apiVersions\": [\r\n        \"2018-08-01\",\r\n        \"2018-07-01\",\r\n        \"2018-06-01\",\r\n        \"2018-05-01\",\r\n        \"2018-04-01\"\r\n      ],\r\n      \"capabilities\": \"CrossResourceGroupResourceMove, CrossSubscriptionResourceMove\"\r\n    },\r\n    {\r\n      \"resourceType\": \"azureFirewallFqdnTags\",\r\n      \"locations\": [],\r\n      \"apiVersions\": [\r\n        \"2018-08-01\"\r\n      ]\r\n    },\r\n    {\r\n      \"resourceType\": \"virtualNetworkTaps\",\r\n      \"locations\": [\r\n        \"West US\",\r\n        \"East US\",\r\n        \"North Europe\",\r\n        \"West Europe\",\r\n        \"East Asia\",\r\n        \"Southeast Asia\",\r\n        \"North Central US\",\r\n        \"South Central US\",\r\n        \"Central US\",\r\n        \"East US 2\",\r\n        \"Japan East\",\r\n        \"Japan West\",\r\n        \"Brazil South\",\r\n        \"Australia East\",\r\n        \"Australia Southeast\",\r\n        \"Central India\",\r\n        \"South India\",\r\n        \"West India\",\r\n        \"Canada Central\",\r\n        \"Canada East\",\r\n        \"West Central US\",\r\n        \"West US 2\",\r\n        \"UK West\",\r\n        \"UK South\",\r\n        \"Korea Central\",\r\n        \"Korea South\",\r\n        \"France Central\",\r\n        \"France South\",\r\n        \"Australia Central\",\r\n        \"Australia Central 2\"\r\n      ],\r\n      \"apiVersions\": [\r\n        \"2018-08-01\"\r\n      ],\r\n      \"capabilities\": \"None\"\r\n    },\r\n    {\r\n      \"resourceType\": \"ddosProtectionPlans\",\r\n      \"locations\": [\r\n        \"West US\",\r\n        \"East US\",\r\n        \"North Europe\",\r\n        \"West Europe\",\r\n        \"East Asia\",\r\n        \"Southeast Asia\",\r\n        \"North Central US\",\r\n        \"South Central US\",\r\n        \"Central US\",\r\n        \"East US 2\",\r\n        \"Japan East\",\r\n        \"Japan West\",\r\n        \"Brazil South\",\r\n        \"Australia East\",\r\n        \"Australia Southeast\",\r\n        \"Central India\",\r\n        \"South India\",\r\n        \"West India\",\r\n        \"Canada Central\",\r\n        \"Canada East\",\r\n        \"West Central US\",\r\n        \"West US 2\",\r\n        \"UK West\",\r\n        \"UK South\",\r\n        \"Korea Central\",\r\n        \"Korea South\",\r\n        \"France Central\",\r\n        \"France South\",\r\n        \"Australia Central\",\r\n        \"Australia Central 2\"\r\n      ],\r\n      \"apiVersions\": [\r\n        \"2018-08-01\",\r\n        \"2018-07-01\",\r\n        \"2018-06-01\",\r\n        \"2018-05-01\",\r\n        \"2018-04-01\",\r\n        \"2018-03-01\",\r\n        \"2018-02-01\"\r\n      ],\r\n      \"capabilities\": \"None\"\r\n    },\r\n    {\r\n      \"resourceType\": \"networkProfiles\",\r\n      \"locations\": [\r\n        \"West US\",\r\n        \"East US\",\r\n        \"North Europe\",\r\n        \"West Europe\",\r\n        \"East Asia\",\r\n        \"Southeast Asia\",\r\n        \"North Central US\",\r\n        \"South Central US\",\r\n        \"Central US\",\r\n        \"East US 2\",\r\n        \"Japan East\",\r\n        \"Japan West\",\r\n        \"Brazil South\",\r\n        \"Australia East\",\r\n        \"Australia Southeast\",\r\n        \"Central India\",\r\n        \"South India\",\r\n        \"West India\",\r\n        \"Canada Central\",\r\n        \"Canada East\",\r\n        \"West Central US\",\r\n        \"West US 2\",\r\n        \"UK West\",\r\n        \"UK South\",\r\n        \"Korea Central\",\r\n        \"Korea South\",\r\n        \"France Central\",\r\n        \"France South\",\r\n        \"Australia Central\",\r\n        \"Australia Central 2\"\r\n      ],\r\n      \"apiVersions\": [\r\n        \"2018-08-01\",\r\n        \"2018-07-01\",\r\n        \"2018-06-01\",\r\n        \"2018-05-01\"\r\n      ],\r\n      \"capabilities\": \"None\"\r\n    },\r\n    {\r\n      \"resourceType\": \"checkFrontdoorNameAvailability\",\r\n      \"locations\": [\r\n        \"global\",\r\n        \"Central US\",\r\n        \"East US\",\r\n        \"East US 2\",\r\n        \"North Central US\",\r\n        \"South Central US\",\r\n        \"West US\",\r\n        \"North Europe\",\r\n        \"West Europe\",\r\n        \"East Asia\",\r\n        \"Southeast Asia\",\r\n        \"Japan East\",\r\n        \"Japan West\",\r\n        \"Brazil South\",\r\n        \"Australia East\",\r\n        \"Australia Southeast\"\r\n      ],\r\n      \"apiVersions\": [\r\n        \"2018-08-01\"\r\n      ]\r\n    },\r\n    {\r\n      \"resourceType\": \"locations/bareMetalTenants\",\r\n      \"locations\": [\r\n        \"West Central US\"\r\n      ],\r\n      \"apiVersions\": [\r\n        \"2018-08-01\",\r\n        \"2018-07-01\"\r\n      ]\r\n    },\r\n    {\r\n      \"resourceType\": \"secureGateways\",\r\n      \"locations\": [\r\n        \"West US\",\r\n        \"East US\",\r\n        \"North Europe\",\r\n        \"West Europe\",\r\n        \"North Central US\",\r\n        \"South Central US\",\r\n        \"Central US\",\r\n        \"East US 2\",\r\n        \"West Central US\",\r\n        \"West US 2\",\r\n        \"UK West\",\r\n        \"UK South\",\r\n        \"Central US EUAP\",\r\n        \"East US 2 EUAP\"\r\n      ],\r\n      \"apiVersions\": [\r\n        \"2018-08-01\",\r\n        \"2018-07-01\",\r\n        \"2018-06-01\",\r\n        \"2018-05-01\",\r\n        \"2018-04-01\",\r\n        \"2018-03-01\",\r\n        \"2018-02-01\",\r\n        \"2018-01-01\"\r\n      ],\r\n      \"capabilities\": \"CrossResourceGroupResourceMove, CrossSubscriptionResourceMove\"\r\n    }\r\n  ],\r\n  \"registrationState\": \"Registered\"\r\n}",
      "ResponseHeaders": {
        "Content-Length": [
          "35728"
        ],
        "Content-Type": [
          "application/json; charset=utf-8"
        ],
        "Expires": [
          "-1"
        ],
        "Pragma": [
          "no-cache"
        ],
        "x-ms-ratelimit-remaining-subscription-reads": [
          "11859"
        ],
        "x-ms-request-id": [
          "1f7bdea1-8776-4228-8533-4ba74eabb427"
        ],
        "x-ms-correlation-request-id": [
          "1f7bdea1-8776-4228-8533-4ba74eabb427"
        ],
        "x-ms-routing-request-id": [
          "BRAZILUS:20180908T061828Z:1f7bdea1-8776-4228-8533-4ba74eabb427"
        ],
        "Strict-Transport-Security": [
          "max-age=31536000; includeSubDomains"
        ],
        "X-Content-Type-Options": [
          "nosniff"
        ],
        "Cache-Control": [
          "no-cache"
        ],
        "Date": [
          "Sat, 08 Sep 2018 06:18:27 GMT"
        ]
      },
      "StatusCode": 200
    },
    {
      "RequestUri": "/subscriptions/d2ad5196-2292-4080-b209-ce4399b0a807/resourcegroups/ps6236?api-version=2016-09-01",
      "EncodedRequestUri": "L3N1YnNjcmlwdGlvbnMvZDJhZDUxOTYtMjI5Mi00MDgwLWIyMDktY2U0Mzk5YjBhODA3L3Jlc291cmNlZ3JvdXBzL3BzNjIzNj9hcGktdmVyc2lvbj0yMDE2LTA5LTAx",
=======
      "RequestUri": "/subscriptions/947d47b4-7883-4bb9-9d85-c5e8e2f572ce/resourcegroups/ps8698?api-version=2016-09-01",
      "EncodedRequestUri": "L3N1YnNjcmlwdGlvbnMvOTQ3ZDQ3YjQtNzg4My00YmI5LTlkODUtYzVlOGUyZjU3MmNlL3Jlc291cmNlZ3JvdXBzL3BzODY5OD9hcGktdmVyc2lvbj0yMDE2LTA5LTAx",
>>>>>>> f160aee6
      "RequestMethod": "PUT",
      "RequestBody": "{\r\n  \"location\": \"westcentralus\"\r\n}",
      "RequestHeaders": {
        "Content-Type": [
          "application/json; charset=utf-8"
        ],
        "Content-Length": [
          "35"
        ],
        "x-ms-client-request-id": [
<<<<<<< HEAD
          "9d95c994-4da3-4475-8871-3e9b3cc8f4a4"
=======
          "1b9f60bc-86c9-44f0-bdd3-4838f6287dd7"
>>>>>>> f160aee6
        ],
        "accept-language": [
          "en-US"
        ],
        "User-Agent": [
          "FxVersion/4.7.3132.0",
          "OSName/Windows10Enterprise",
          "OSVersion/6.3.17134",
          "Microsoft.Azure.Management.Internal.Resources.ResourceManagementClient/4.1.0"
        ]
      },
<<<<<<< HEAD
      "ResponseBody": "{\r\n  \"id\": \"/subscriptions/d2ad5196-2292-4080-b209-ce4399b0a807/resourceGroups/ps6236\",\r\n  \"name\": \"ps6236\",\r\n  \"location\": \"westus\",\r\n  \"properties\": {\r\n    \"provisioningState\": \"Succeeded\"\r\n  }\r\n}",
=======
      "ResponseBody": "{\r\n  \"id\": \"/subscriptions/947d47b4-7883-4bb9-9d85-c5e8e2f572ce/resourceGroups/ps8698\",\r\n  \"name\": \"ps8698\",\r\n  \"location\": \"westcentralus\",\r\n  \"properties\": {\r\n    \"provisioningState\": \"Succeeded\"\r\n  }\r\n}",
>>>>>>> f160aee6
      "ResponseHeaders": {
        "Content-Length": [
          "172"
        ],
        "Content-Type": [
          "application/json; charset=utf-8"
        ],
        "Expires": [
          "-1"
        ],
        "Pragma": [
          "no-cache"
        ],
        "x-ms-ratelimit-remaining-subscription-writes": [
<<<<<<< HEAD
          "1174"
        ],
        "x-ms-request-id": [
          "2f651959-ad01-4563-8577-5a3fbf19c84b"
        ],
        "x-ms-correlation-request-id": [
          "2f651959-ad01-4563-8577-5a3fbf19c84b"
        ],
        "x-ms-routing-request-id": [
          "BRAZILUS:20180908T061829Z:2f651959-ad01-4563-8577-5a3fbf19c84b"
=======
          "1167"
        ],
        "x-ms-request-id": [
          "44f65cdf-9a12-487b-88de-abc0613e3de4"
        ],
        "x-ms-correlation-request-id": [
          "44f65cdf-9a12-487b-88de-abc0613e3de4"
        ],
        "x-ms-routing-request-id": [
          "BRAZILUS:20180907T095135Z:44f65cdf-9a12-487b-88de-abc0613e3de4"
>>>>>>> f160aee6
        ],
        "Strict-Transport-Security": [
          "max-age=31536000; includeSubDomains"
        ],
        "X-Content-Type-Options": [
          "nosniff"
        ],
        "Cache-Control": [
          "no-cache"
        ],
        "Date": [
<<<<<<< HEAD
          "Sat, 08 Sep 2018 06:18:28 GMT"
=======
          "Fri, 07 Sep 2018 09:51:34 GMT"
>>>>>>> f160aee6
        ]
      },
      "StatusCode": 201
    },
    {
<<<<<<< HEAD
      "RequestUri": "/subscriptions/d2ad5196-2292-4080-b209-ce4399b0a807/resourceGroups/ps6236/providers/Microsoft.Network/applicationSecurityGroups/ps3054?api-version=2018-08-01",
      "EncodedRequestUri": "L3N1YnNjcmlwdGlvbnMvZDJhZDUxOTYtMjI5Mi00MDgwLWIyMDktY2U0Mzk5YjBhODA3L3Jlc291cmNlR3JvdXBzL3BzNjIzNi9wcm92aWRlcnMvTWljcm9zb2Z0Lk5ldHdvcmsvYXBwbGljYXRpb25TZWN1cml0eUdyb3Vwcy9wczMwNTQ/YXBpLXZlcnNpb249MjAxOC0wOC0wMQ==",
=======
      "RequestUri": "/subscriptions/947d47b4-7883-4bb9-9d85-c5e8e2f572ce/resourceGroups/ps8698/providers/Microsoft.Network/applicationSecurityGroups/ps5436?api-version=2018-08-01",
      "EncodedRequestUri": "L3N1YnNjcmlwdGlvbnMvOTQ3ZDQ3YjQtNzg4My00YmI5LTlkODUtYzVlOGUyZjU3MmNlL3Jlc291cmNlR3JvdXBzL3BzODY5OC9wcm92aWRlcnMvTWljcm9zb2Z0Lk5ldHdvcmsvYXBwbGljYXRpb25TZWN1cml0eUdyb3Vwcy9wczU0MzY/YXBpLXZlcnNpb249MjAxOC0wOC0wMQ==",
>>>>>>> f160aee6
      "RequestMethod": "GET",
      "RequestBody": "",
      "RequestHeaders": {
        "x-ms-client-request-id": [
<<<<<<< HEAD
          "c98657a3-5b14-4642-82b1-4beccd55aa3d"
=======
          "7cd2ae8a-6ce8-491b-8ce4-e49ee23f1564"
>>>>>>> f160aee6
        ],
        "accept-language": [
          "en-US"
        ],
        "User-Agent": [
          "FxVersion/4.7.3132.0",
          "OSName/Windows10Enterprise",
          "OSVersion/6.3.17134",
          "Microsoft.Azure.Management.Network.NetworkManagementClient/19.3.0.0"
        ]
      },
<<<<<<< HEAD
      "ResponseBody": "{\r\n  \"error\": {\r\n    \"code\": \"ResourceNotFound\",\r\n    \"message\": \"The Resource 'Microsoft.Network/applicationSecurityGroups/ps3054' under resource group 'ps6236' was not found.\"\r\n  }\r\n}",
=======
      "ResponseBody": "{\r\n  \"error\": {\r\n    \"code\": \"ResourceNotFound\",\r\n    \"message\": \"The Resource 'Microsoft.Network/applicationSecurityGroups/ps5436' under resource group 'ps8698' was not found.\"\r\n  }\r\n}",
>>>>>>> f160aee6
      "ResponseHeaders": {
        "Content-Length": [
          "160"
        ],
        "Content-Type": [
          "application/json; charset=utf-8"
        ],
        "Expires": [
          "-1"
        ],
        "Pragma": [
          "no-cache"
        ],
        "x-ms-failure-cause": [
          "gateway"
        ],
        "x-ms-request-id": [
<<<<<<< HEAD
          "a2979692-04a8-4eac-835a-5dc0c2c146af"
        ],
        "x-ms-correlation-request-id": [
          "a2979692-04a8-4eac-835a-5dc0c2c146af"
        ],
        "x-ms-routing-request-id": [
          "BRAZILUS:20180908T061829Z:a2979692-04a8-4eac-835a-5dc0c2c146af"
=======
          "b567594f-3d8c-4192-b59f-a1ce8417321a"
        ],
        "x-ms-correlation-request-id": [
          "b567594f-3d8c-4192-b59f-a1ce8417321a"
        ],
        "x-ms-routing-request-id": [
          "BRAZILUS:20180907T095136Z:b567594f-3d8c-4192-b59f-a1ce8417321a"
>>>>>>> f160aee6
        ],
        "Strict-Transport-Security": [
          "max-age=31536000; includeSubDomains"
        ],
        "X-Content-Type-Options": [
          "nosniff"
        ],
        "Cache-Control": [
          "no-cache"
        ],
        "Date": [
<<<<<<< HEAD
          "Sat, 08 Sep 2018 06:18:28 GMT"
=======
          "Fri, 07 Sep 2018 09:51:35 GMT"
>>>>>>> f160aee6
        ]
      },
      "StatusCode": 404
    },
    {
<<<<<<< HEAD
      "RequestUri": "/subscriptions/d2ad5196-2292-4080-b209-ce4399b0a807/resourceGroups/ps6236/providers/Microsoft.Network/applicationSecurityGroups/ps3054?api-version=2018-08-01",
      "EncodedRequestUri": "L3N1YnNjcmlwdGlvbnMvZDJhZDUxOTYtMjI5Mi00MDgwLWIyMDktY2U0Mzk5YjBhODA3L3Jlc291cmNlR3JvdXBzL3BzNjIzNi9wcm92aWRlcnMvTWljcm9zb2Z0Lk5ldHdvcmsvYXBwbGljYXRpb25TZWN1cml0eUdyb3Vwcy9wczMwNTQ/YXBpLXZlcnNpb249MjAxOC0wOC0wMQ==",
=======
      "RequestUri": "/subscriptions/947d47b4-7883-4bb9-9d85-c5e8e2f572ce/resourceGroups/ps8698/providers/Microsoft.Network/applicationSecurityGroups/ps5436?api-version=2018-08-01",
      "EncodedRequestUri": "L3N1YnNjcmlwdGlvbnMvOTQ3ZDQ3YjQtNzg4My00YmI5LTlkODUtYzVlOGUyZjU3MmNlL3Jlc291cmNlR3JvdXBzL3BzODY5OC9wcm92aWRlcnMvTWljcm9zb2Z0Lk5ldHdvcmsvYXBwbGljYXRpb25TZWN1cml0eUdyb3Vwcy9wczU0MzY/YXBpLXZlcnNpb249MjAxOC0wOC0wMQ==",
>>>>>>> f160aee6
      "RequestMethod": "GET",
      "RequestBody": "",
      "RequestHeaders": {
        "User-Agent": [
          "FxVersion/4.7.3132.0",
          "OSName/Windows10Enterprise",
          "OSVersion/6.3.17134",
          "Microsoft.Azure.Management.Network.NetworkManagementClient/19.3.0.0"
        ]
      },
<<<<<<< HEAD
      "ResponseBody": "{\r\n  \"name\": \"ps3054\",\r\n  \"id\": \"/subscriptions/d2ad5196-2292-4080-b209-ce4399b0a807/resourceGroups/ps6236/providers/Microsoft.Network/applicationSecurityGroups/ps3054\",\r\n  \"etag\": \"W/\\\"cb3eb95c-c1d4-4ad3-ab8b-b70247646b8d\\\"\",\r\n  \"type\": \"Microsoft.Network/applicationSecurityGroups\",\r\n  \"location\": \"westus\",\r\n  \"properties\": {\r\n    \"provisioningState\": \"Succeeded\"\r\n  }\r\n}",
=======
      "ResponseBody": "{\r\n  \"name\": \"ps5436\",\r\n  \"id\": \"/subscriptions/947d47b4-7883-4bb9-9d85-c5e8e2f572ce/resourceGroups/ps8698/providers/Microsoft.Network/applicationSecurityGroups/ps5436\",\r\n  \"etag\": \"W/\\\"7744f162-f93e-4ada-ac30-eabb6a77924d\\\"\",\r\n  \"type\": \"Microsoft.Network/applicationSecurityGroups\",\r\n  \"location\": \"westcentralus\",\r\n  \"properties\": {\r\n    \"provisioningState\": \"Succeeded\"\r\n  }\r\n}",
>>>>>>> f160aee6
      "ResponseHeaders": {
        "Content-Length": [
          "381"
        ],
        "Content-Type": [
          "application/json; charset=utf-8"
        ],
        "Expires": [
          "-1"
        ],
        "Pragma": [
          "no-cache"
        ],
        "x-ms-request-id": [
<<<<<<< HEAD
          "b5dd47bd-37ea-4702-8d69-fa82683cd4ba"
        ],
        "x-ms-correlation-request-id": [
          "85b4b9f2-42dc-4891-ae8d-31a9bac965f2"
=======
          "f41718cc-163d-40e1-a4eb-5ee2022e6f87"
        ],
        "x-ms-correlation-request-id": [
          "df3c4982-7127-48fa-97d4-f6aaf3d47105"
>>>>>>> f160aee6
        ],
        "Strict-Transport-Security": [
          "max-age=31536000; includeSubDomains"
        ],
        "Cache-Control": [
          "no-cache"
        ],
        "ETag": [
<<<<<<< HEAD
          "W/\"cb3eb95c-c1d4-4ad3-ab8b-b70247646b8d\""
=======
          "W/\"7744f162-f93e-4ada-ac30-eabb6a77924d\""
>>>>>>> f160aee6
        ],
        "Server": [
          "Microsoft-HTTPAPI/2.0",
          "Microsoft-HTTPAPI/2.0"
        ],
        "x-ms-ratelimit-remaining-subscription-reads": [
<<<<<<< HEAD
          "11856"
        ],
        "x-ms-routing-request-id": [
          "BRAZILUS:20180908T061840Z:85b4b9f2-42dc-4891-ae8d-31a9bac965f2"
=======
          "11822"
        ],
        "x-ms-routing-request-id": [
          "BRAZILUS:20180907T095147Z:df3c4982-7127-48fa-97d4-f6aaf3d47105"
>>>>>>> f160aee6
        ],
        "X-Content-Type-Options": [
          "nosniff"
        ],
        "Date": [
<<<<<<< HEAD
          "Sat, 08 Sep 2018 06:18:40 GMT"
=======
          "Fri, 07 Sep 2018 09:51:47 GMT"
>>>>>>> f160aee6
        ]
      },
      "StatusCode": 200
    },
    {
<<<<<<< HEAD
      "RequestUri": "/subscriptions/d2ad5196-2292-4080-b209-ce4399b0a807/resourceGroups/ps6236/providers/Microsoft.Network/applicationSecurityGroups/ps3054?api-version=2018-08-01",
      "EncodedRequestUri": "L3N1YnNjcmlwdGlvbnMvZDJhZDUxOTYtMjI5Mi00MDgwLWIyMDktY2U0Mzk5YjBhODA3L3Jlc291cmNlR3JvdXBzL3BzNjIzNi9wcm92aWRlcnMvTWljcm9zb2Z0Lk5ldHdvcmsvYXBwbGljYXRpb25TZWN1cml0eUdyb3Vwcy9wczMwNTQ/YXBpLXZlcnNpb249MjAxOC0wOC0wMQ==",
=======
      "RequestUri": "/subscriptions/947d47b4-7883-4bb9-9d85-c5e8e2f572ce/resourceGroups/ps8698/providers/Microsoft.Network/applicationSecurityGroups/ps5436?api-version=2018-08-01",
      "EncodedRequestUri": "L3N1YnNjcmlwdGlvbnMvOTQ3ZDQ3YjQtNzg4My00YmI5LTlkODUtYzVlOGUyZjU3MmNlL3Jlc291cmNlR3JvdXBzL3BzODY5OC9wcm92aWRlcnMvTWljcm9zb2Z0Lk5ldHdvcmsvYXBwbGljYXRpb25TZWN1cml0eUdyb3Vwcy9wczU0MzY/YXBpLXZlcnNpb249MjAxOC0wOC0wMQ==",
>>>>>>> f160aee6
      "RequestMethod": "GET",
      "RequestBody": "",
      "RequestHeaders": {
        "x-ms-client-request-id": [
<<<<<<< HEAD
          "ca6cdd81-2408-48ba-a5b0-05f01d2f57ab"
=======
          "197ad5c0-a147-42a6-ae90-559a00ddd6e8"
>>>>>>> f160aee6
        ],
        "accept-language": [
          "en-US"
        ],
        "User-Agent": [
          "FxVersion/4.7.3132.0",
          "OSName/Windows10Enterprise",
          "OSVersion/6.3.17134",
          "Microsoft.Azure.Management.Network.NetworkManagementClient/19.3.0.0"
        ]
      },
<<<<<<< HEAD
      "ResponseBody": "{\r\n  \"name\": \"ps3054\",\r\n  \"id\": \"/subscriptions/d2ad5196-2292-4080-b209-ce4399b0a807/resourceGroups/ps6236/providers/Microsoft.Network/applicationSecurityGroups/ps3054\",\r\n  \"etag\": \"W/\\\"cb3eb95c-c1d4-4ad3-ab8b-b70247646b8d\\\"\",\r\n  \"type\": \"Microsoft.Network/applicationSecurityGroups\",\r\n  \"location\": \"westus\",\r\n  \"properties\": {\r\n    \"provisioningState\": \"Succeeded\"\r\n  }\r\n}",
=======
      "ResponseBody": "{\r\n  \"name\": \"ps5436\",\r\n  \"id\": \"/subscriptions/947d47b4-7883-4bb9-9d85-c5e8e2f572ce/resourceGroups/ps8698/providers/Microsoft.Network/applicationSecurityGroups/ps5436\",\r\n  \"etag\": \"W/\\\"7744f162-f93e-4ada-ac30-eabb6a77924d\\\"\",\r\n  \"type\": \"Microsoft.Network/applicationSecurityGroups\",\r\n  \"location\": \"westcentralus\",\r\n  \"properties\": {\r\n    \"provisioningState\": \"Succeeded\"\r\n  }\r\n}",
>>>>>>> f160aee6
      "ResponseHeaders": {
        "Content-Length": [
          "381"
        ],
        "Content-Type": [
          "application/json; charset=utf-8"
        ],
        "Expires": [
          "-1"
        ],
        "Pragma": [
          "no-cache"
        ],
        "x-ms-request-id": [
<<<<<<< HEAD
          "7ae96474-ef22-4a3e-9d96-369ee702d0c5"
        ],
        "x-ms-correlation-request-id": [
          "36489748-faff-4e2f-af90-40a1ecdd6711"
=======
          "2ad0bcb5-1cf3-4313-bd9d-fc34be986baf"
        ],
        "x-ms-correlation-request-id": [
          "8dddd9b3-6b6c-4fc6-bee5-3d9ca9f532fc"
>>>>>>> f160aee6
        ],
        "Strict-Transport-Security": [
          "max-age=31536000; includeSubDomains"
        ],
        "Cache-Control": [
          "no-cache"
        ],
        "ETag": [
<<<<<<< HEAD
          "W/\"cb3eb95c-c1d4-4ad3-ab8b-b70247646b8d\""
=======
          "W/\"7744f162-f93e-4ada-ac30-eabb6a77924d\""
>>>>>>> f160aee6
        ],
        "Server": [
          "Microsoft-HTTPAPI/2.0",
          "Microsoft-HTTPAPI/2.0"
        ],
        "x-ms-ratelimit-remaining-subscription-reads": [
<<<<<<< HEAD
          "11855"
        ],
        "x-ms-routing-request-id": [
          "BRAZILUS:20180908T061840Z:36489748-faff-4e2f-af90-40a1ecdd6711"
=======
          "11821"
        ],
        "x-ms-routing-request-id": [
          "BRAZILUS:20180907T095148Z:8dddd9b3-6b6c-4fc6-bee5-3d9ca9f532fc"
>>>>>>> f160aee6
        ],
        "X-Content-Type-Options": [
          "nosniff"
        ],
        "Date": [
<<<<<<< HEAD
          "Sat, 08 Sep 2018 06:18:40 GMT"
=======
          "Fri, 07 Sep 2018 09:51:47 GMT"
>>>>>>> f160aee6
        ]
      },
      "StatusCode": 200
    },
    {
<<<<<<< HEAD
      "RequestUri": "/subscriptions/d2ad5196-2292-4080-b209-ce4399b0a807/resourceGroups/ps6236/providers/Microsoft.Network/applicationSecurityGroups/ps3054?api-version=2018-08-01",
      "EncodedRequestUri": "L3N1YnNjcmlwdGlvbnMvZDJhZDUxOTYtMjI5Mi00MDgwLWIyMDktY2U0Mzk5YjBhODA3L3Jlc291cmNlR3JvdXBzL3BzNjIzNi9wcm92aWRlcnMvTWljcm9zb2Z0Lk5ldHdvcmsvYXBwbGljYXRpb25TZWN1cml0eUdyb3Vwcy9wczMwNTQ/YXBpLXZlcnNpb249MjAxOC0wOC0wMQ==",
=======
      "RequestUri": "/subscriptions/947d47b4-7883-4bb9-9d85-c5e8e2f572ce/resourceGroups/ps8698/providers/Microsoft.Network/applicationSecurityGroups/ps5436?api-version=2018-08-01",
      "EncodedRequestUri": "L3N1YnNjcmlwdGlvbnMvOTQ3ZDQ3YjQtNzg4My00YmI5LTlkODUtYzVlOGUyZjU3MmNlL3Jlc291cmNlR3JvdXBzL3BzODY5OC9wcm92aWRlcnMvTWljcm9zb2Z0Lk5ldHdvcmsvYXBwbGljYXRpb25TZWN1cml0eUdyb3Vwcy9wczU0MzY/YXBpLXZlcnNpb249MjAxOC0wOC0wMQ==",
>>>>>>> f160aee6
      "RequestMethod": "PUT",
      "RequestBody": "{\r\n  \"location\": \"westcentralus\"\r\n}",
      "RequestHeaders": {
        "Content-Type": [
          "application/json; charset=utf-8"
        ],
        "Content-Length": [
          "35"
        ],
        "x-ms-client-request-id": [
<<<<<<< HEAD
          "992eb28f-abe0-4b71-91de-c9921f35ddc7"
=======
          "a3a2a61d-1970-4607-a5a4-a4250a28643e"
>>>>>>> f160aee6
        ],
        "accept-language": [
          "en-US"
        ],
        "User-Agent": [
          "FxVersion/4.7.3132.0",
          "OSName/Windows10Enterprise",
          "OSVersion/6.3.17134",
          "Microsoft.Azure.Management.Network.NetworkManagementClient/19.3.0.0"
        ]
      },
<<<<<<< HEAD
      "ResponseBody": "{\r\n  \"name\": \"ps3054\",\r\n  \"id\": \"/subscriptions/d2ad5196-2292-4080-b209-ce4399b0a807/resourceGroups/ps6236/providers/Microsoft.Network/applicationSecurityGroups/ps3054\",\r\n  \"etag\": \"W/\\\"78d95615-f774-43a3-9573-952c5ec45a28\\\"\",\r\n  \"type\": \"Microsoft.Network/applicationSecurityGroups\",\r\n  \"location\": \"westus\",\r\n  \"properties\": {\r\n    \"provisioningState\": \"Updating\"\r\n  }\r\n}",
=======
      "ResponseBody": "{\r\n  \"name\": \"ps5436\",\r\n  \"id\": \"/subscriptions/947d47b4-7883-4bb9-9d85-c5e8e2f572ce/resourceGroups/ps8698/providers/Microsoft.Network/applicationSecurityGroups/ps5436\",\r\n  \"etag\": \"W/\\\"fb2a611c-9401-473a-9f68-c12fa00feb5d\\\"\",\r\n  \"type\": \"Microsoft.Network/applicationSecurityGroups\",\r\n  \"location\": \"westcentralus\",\r\n  \"properties\": {\r\n    \"provisioningState\": \"Updating\"\r\n  }\r\n}",
>>>>>>> f160aee6
      "ResponseHeaders": {
        "Content-Length": [
          "380"
        ],
        "Content-Type": [
          "application/json; charset=utf-8"
        ],
        "Expires": [
          "-1"
        ],
        "Pragma": [
          "no-cache"
        ],
        "Retry-After": [
          "10"
        ],
        "x-ms-request-id": [
<<<<<<< HEAD
          "e3a7efd3-97e2-41cf-b1b0-c4cf08a471f2"
        ],
        "Azure-AsyncOperation": [
          "https://brazilus.management.azure.com/subscriptions/d2ad5196-2292-4080-b209-ce4399b0a807/providers/Microsoft.Network/locations/westus/operations/e3a7efd3-97e2-41cf-b1b0-c4cf08a471f2?api-version=2018-08-01"
        ],
        "x-ms-correlation-request-id": [
          "1a88c9d5-51b0-4618-abdb-4ca13ec0bff0"
=======
          "8aaa6291-48ac-46bd-9318-e52f45b2756f"
        ],
        "Azure-AsyncOperation": [
          "https://brazilus.management.azure.com/subscriptions/947d47b4-7883-4bb9-9d85-c5e8e2f572ce/providers/Microsoft.Network/locations/westcentralus/operations/8aaa6291-48ac-46bd-9318-e52f45b2756f?api-version=2018-08-01"
        ],
        "x-ms-correlation-request-id": [
          "1b0ba1ed-613e-4da6-a663-11c6f38251e3"
>>>>>>> f160aee6
        ],
        "Strict-Transport-Security": [
          "max-age=31536000; includeSubDomains"
        ],
        "Cache-Control": [
          "no-cache"
        ],
        "Server": [
          "Microsoft-HTTPAPI/2.0",
          "Microsoft-HTTPAPI/2.0"
        ],
        "x-ms-ratelimit-remaining-subscription-writes": [
<<<<<<< HEAD
          "1173"
        ],
        "x-ms-routing-request-id": [
          "BRAZILUS:20180908T061830Z:1a88c9d5-51b0-4618-abdb-4ca13ec0bff0"
=======
          "1166"
        ],
        "x-ms-routing-request-id": [
          "BRAZILUS:20180907T095137Z:1b0ba1ed-613e-4da6-a663-11c6f38251e3"
>>>>>>> f160aee6
        ],
        "X-Content-Type-Options": [
          "nosniff"
        ],
        "Date": [
<<<<<<< HEAD
          "Sat, 08 Sep 2018 06:18:29 GMT"
=======
          "Fri, 07 Sep 2018 09:51:36 GMT"
>>>>>>> f160aee6
        ]
      },
      "StatusCode": 201
    },
    {
<<<<<<< HEAD
      "RequestUri": "/subscriptions/d2ad5196-2292-4080-b209-ce4399b0a807/providers/Microsoft.Network/locations/westus/operations/e3a7efd3-97e2-41cf-b1b0-c4cf08a471f2?api-version=2018-08-01",
      "EncodedRequestUri": "L3N1YnNjcmlwdGlvbnMvZDJhZDUxOTYtMjI5Mi00MDgwLWIyMDktY2U0Mzk5YjBhODA3L3Byb3ZpZGVycy9NaWNyb3NvZnQuTmV0d29yay9sb2NhdGlvbnMvd2VzdHVzL29wZXJhdGlvbnMvZTNhN2VmZDMtOTdlMi00MWNmLWIxYjAtYzRjZjA4YTQ3MWYyP2FwaS12ZXJzaW9uPTIwMTgtMDgtMDE=",
=======
      "RequestUri": "/subscriptions/947d47b4-7883-4bb9-9d85-c5e8e2f572ce/providers/Microsoft.Network/locations/westcentralus/operations/8aaa6291-48ac-46bd-9318-e52f45b2756f?api-version=2018-08-01",
      "EncodedRequestUri": "L3N1YnNjcmlwdGlvbnMvOTQ3ZDQ3YjQtNzg4My00YmI5LTlkODUtYzVlOGUyZjU3MmNlL3Byb3ZpZGVycy9NaWNyb3NvZnQuTmV0d29yay9sb2NhdGlvbnMvd2VzdGNlbnRyYWx1cy9vcGVyYXRpb25zLzhhYWE2MjkxLTQ4YWMtNDZiZC05MzE4LWU1MmY0NWIyNzU2Zj9hcGktdmVyc2lvbj0yMDE4LTA4LTAx",
>>>>>>> f160aee6
      "RequestMethod": "GET",
      "RequestBody": "",
      "RequestHeaders": {
        "User-Agent": [
          "FxVersion/4.7.3132.0",
          "OSName/Windows10Enterprise",
          "OSVersion/6.3.17134",
          "Microsoft.Azure.Management.Network.NetworkManagementClient/19.3.0.0"
        ]
      },
      "ResponseBody": "{\r\n  \"status\": \"Succeeded\"\r\n}",
      "ResponseHeaders": {
        "Content-Length": [
          "29"
        ],
        "Content-Type": [
          "application/json; charset=utf-8"
        ],
        "Expires": [
          "-1"
        ],
        "Pragma": [
          "no-cache"
        ],
        "x-ms-request-id": [
<<<<<<< HEAD
          "ff68f31a-d24c-4de9-bdab-f08c3e320914"
        ],
        "x-ms-correlation-request-id": [
          "9028e029-24e2-408a-a58b-15c827332d91"
=======
          "d919ca10-dfda-430d-91b4-0447a958dd81"
        ],
        "x-ms-correlation-request-id": [
          "cb4b92c1-5cd5-467c-bbb5-7d73a4eb0c38"
>>>>>>> f160aee6
        ],
        "Strict-Transport-Security": [
          "max-age=31536000; includeSubDomains"
        ],
        "Cache-Control": [
          "no-cache"
        ],
        "Server": [
          "Microsoft-HTTPAPI/2.0",
          "Microsoft-HTTPAPI/2.0"
        ],
        "x-ms-ratelimit-remaining-subscription-reads": [
<<<<<<< HEAD
          "11857"
        ],
        "x-ms-routing-request-id": [
          "BRAZILUS:20180908T061840Z:9028e029-24e2-408a-a58b-15c827332d91"
=======
          "11823"
        ],
        "x-ms-routing-request-id": [
          "BRAZILUS:20180907T095147Z:cb4b92c1-5cd5-467c-bbb5-7d73a4eb0c38"
>>>>>>> f160aee6
        ],
        "X-Content-Type-Options": [
          "nosniff"
        ],
        "Date": [
<<<<<<< HEAD
          "Sat, 08 Sep 2018 06:18:40 GMT"
=======
          "Fri, 07 Sep 2018 09:51:47 GMT"
>>>>>>> f160aee6
        ]
      },
      "StatusCode": 200
    },
    {
<<<<<<< HEAD
      "RequestUri": "/subscriptions/d2ad5196-2292-4080-b209-ce4399b0a807/resourceGroups/ps6236/providers/Microsoft.Network/networkSecurityGroups/ps6323?api-version=2018-08-01",
      "EncodedRequestUri": "L3N1YnNjcmlwdGlvbnMvZDJhZDUxOTYtMjI5Mi00MDgwLWIyMDktY2U0Mzk5YjBhODA3L3Jlc291cmNlR3JvdXBzL3BzNjIzNi9wcm92aWRlcnMvTWljcm9zb2Z0Lk5ldHdvcmsvbmV0d29ya1NlY3VyaXR5R3JvdXBzL3BzNjMyMz9hcGktdmVyc2lvbj0yMDE4LTA4LTAx",
=======
      "RequestUri": "/subscriptions/947d47b4-7883-4bb9-9d85-c5e8e2f572ce/resourceGroups/ps8698/providers/Microsoft.Network/networkSecurityGroups/ps1793?api-version=2018-08-01",
      "EncodedRequestUri": "L3N1YnNjcmlwdGlvbnMvOTQ3ZDQ3YjQtNzg4My00YmI5LTlkODUtYzVlOGUyZjU3MmNlL3Jlc291cmNlR3JvdXBzL3BzODY5OC9wcm92aWRlcnMvTWljcm9zb2Z0Lk5ldHdvcmsvbmV0d29ya1NlY3VyaXR5R3JvdXBzL3BzMTc5Mz9hcGktdmVyc2lvbj0yMDE4LTA4LTAx",
>>>>>>> f160aee6
      "RequestMethod": "GET",
      "RequestBody": "",
      "RequestHeaders": {
        "x-ms-client-request-id": [
<<<<<<< HEAD
          "ab9b9f2a-7561-4c78-ad26-f56d3192e465"
=======
          "ad9016a2-86cb-45e7-a283-70add783745e"
>>>>>>> f160aee6
        ],
        "accept-language": [
          "en-US"
        ],
        "User-Agent": [
          "FxVersion/4.7.3132.0",
          "OSName/Windows10Enterprise",
          "OSVersion/6.3.17134",
          "Microsoft.Azure.Management.Network.NetworkManagementClient/19.3.0.0"
        ]
      },
<<<<<<< HEAD
      "ResponseBody": "{\r\n  \"error\": {\r\n    \"code\": \"ResourceNotFound\",\r\n    \"message\": \"The Resource 'Microsoft.Network/networkSecurityGroups/ps6323' under resource group 'ps6236' was not found.\"\r\n  }\r\n}",
=======
      "ResponseBody": "{\r\n  \"error\": {\r\n    \"code\": \"ResourceNotFound\",\r\n    \"message\": \"The Resource 'Microsoft.Network/networkSecurityGroups/ps1793' under resource group 'ps8698' was not found.\"\r\n  }\r\n}",
>>>>>>> f160aee6
      "ResponseHeaders": {
        "Content-Length": [
          "156"
        ],
        "Content-Type": [
          "application/json; charset=utf-8"
        ],
        "Expires": [
          "-1"
        ],
        "Pragma": [
          "no-cache"
        ],
        "x-ms-failure-cause": [
          "gateway"
        ],
        "x-ms-request-id": [
<<<<<<< HEAD
          "e5837d38-6d28-42ac-8fad-ded549b3c1aa"
        ],
        "x-ms-correlation-request-id": [
          "e5837d38-6d28-42ac-8fad-ded549b3c1aa"
        ],
        "x-ms-routing-request-id": [
          "BRAZILUS:20180908T061841Z:e5837d38-6d28-42ac-8fad-ded549b3c1aa"
=======
          "844b5e79-5f21-422a-9e6c-d12802ec4323"
        ],
        "x-ms-correlation-request-id": [
          "844b5e79-5f21-422a-9e6c-d12802ec4323"
        ],
        "x-ms-routing-request-id": [
          "BRAZILUS:20180907T095148Z:844b5e79-5f21-422a-9e6c-d12802ec4323"
>>>>>>> f160aee6
        ],
        "Strict-Transport-Security": [
          "max-age=31536000; includeSubDomains"
        ],
        "X-Content-Type-Options": [
          "nosniff"
        ],
        "Cache-Control": [
          "no-cache"
        ],
        "Date": [
<<<<<<< HEAD
          "Sat, 08 Sep 2018 06:18:40 GMT"
=======
          "Fri, 07 Sep 2018 09:51:47 GMT"
>>>>>>> f160aee6
        ]
      },
      "StatusCode": 404
    },
    {
<<<<<<< HEAD
      "RequestUri": "/subscriptions/d2ad5196-2292-4080-b209-ce4399b0a807/resourceGroups/ps6236/providers/Microsoft.Network/networkSecurityGroups/ps6323?api-version=2018-08-01",
      "EncodedRequestUri": "L3N1YnNjcmlwdGlvbnMvZDJhZDUxOTYtMjI5Mi00MDgwLWIyMDktY2U0Mzk5YjBhODA3L3Jlc291cmNlR3JvdXBzL3BzNjIzNi9wcm92aWRlcnMvTWljcm9zb2Z0Lk5ldHdvcmsvbmV0d29ya1NlY3VyaXR5R3JvdXBzL3BzNjMyMz9hcGktdmVyc2lvbj0yMDE4LTA4LTAx",
=======
      "RequestUri": "/subscriptions/947d47b4-7883-4bb9-9d85-c5e8e2f572ce/resourceGroups/ps8698/providers/Microsoft.Network/networkSecurityGroups/ps1793?api-version=2018-08-01",
      "EncodedRequestUri": "L3N1YnNjcmlwdGlvbnMvOTQ3ZDQ3YjQtNzg4My00YmI5LTlkODUtYzVlOGUyZjU3MmNlL3Jlc291cmNlR3JvdXBzL3BzODY5OC9wcm92aWRlcnMvTWljcm9zb2Z0Lk5ldHdvcmsvbmV0d29ya1NlY3VyaXR5R3JvdXBzL3BzMTc5Mz9hcGktdmVyc2lvbj0yMDE4LTA4LTAx",
>>>>>>> f160aee6
      "RequestMethod": "GET",
      "RequestBody": "",
      "RequestHeaders": {
        "User-Agent": [
          "FxVersion/4.7.3132.0",
          "OSName/Windows10Enterprise",
          "OSVersion/6.3.17134",
          "Microsoft.Azure.Management.Network.NetworkManagementClient/19.3.0.0"
        ]
      },
<<<<<<< HEAD
      "ResponseBody": "{\r\n  \"name\": \"ps6323\",\r\n  \"id\": \"/subscriptions/d2ad5196-2292-4080-b209-ce4399b0a807/resourceGroups/ps6236/providers/Microsoft.Network/networkSecurityGroups/ps6323\",\r\n  \"etag\": \"W/\\\"73c4700c-d6e7-48a4-b7a7-614e24e1212b\\\"\",\r\n  \"type\": \"Microsoft.Network/networkSecurityGroups\",\r\n  \"location\": \"westus\",\r\n  \"properties\": {\r\n    \"provisioningState\": \"Succeeded\",\r\n    \"resourceGuid\": \"b3921672-4762-4ce2-abfb-058ee7860b7c\",\r\n    \"securityRules\": [\r\n      {\r\n        \"name\": \"ps2898\",\r\n        \"id\": \"/subscriptions/d2ad5196-2292-4080-b209-ce4399b0a807/resourceGroups/ps6236/providers/Microsoft.Network/networkSecurityGroups/ps6323/securityRules/ps2898\",\r\n        \"etag\": \"W/\\\"73c4700c-d6e7-48a4-b7a7-614e24e1212b\\\"\",\r\n        \"type\": \"Microsoft.Network/networkSecurityGroups/securityRules\",\r\n        \"properties\": {\r\n          \"provisioningState\": \"Succeeded\",\r\n          \"description\": \"description\",\r\n          \"protocol\": \"Tcp\",\r\n          \"sourcePortRange\": \"23-45\",\r\n          \"destinationPortRange\": \"46-56\",\r\n          \"sourceAddressPrefix\": \"*\",\r\n          \"destinationAddressPrefix\": \"*\",\r\n          \"access\": \"Allow\",\r\n          \"priority\": 100,\r\n          \"direction\": \"Inbound\",\r\n          \"sourcePortRanges\": [],\r\n          \"destinationPortRanges\": [],\r\n          \"sourceAddressPrefixes\": [],\r\n          \"destinationAddressPrefixes\": []\r\n        }\r\n      },\r\n      {\r\n        \"name\": \"ps1099\",\r\n        \"id\": \"/subscriptions/d2ad5196-2292-4080-b209-ce4399b0a807/resourceGroups/ps6236/providers/Microsoft.Network/networkSecurityGroups/ps6323/securityRules/ps1099\",\r\n        \"etag\": \"W/\\\"73c4700c-d6e7-48a4-b7a7-614e24e1212b\\\"\",\r\n        \"type\": \"Microsoft.Network/networkSecurityGroups/securityRules\",\r\n        \"properties\": {\r\n          \"provisioningState\": \"Succeeded\",\r\n          \"description\": \"description\",\r\n          \"protocol\": \"Tcp\",\r\n          \"sourcePortRange\": \"23-45\",\r\n          \"destinationPortRange\": \"46-56\",\r\n          \"sourceAddressPrefix\": \"*\",\r\n          \"destinationAddressPrefix\": \"*\",\r\n          \"access\": \"Allow\",\r\n          \"priority\": 102,\r\n          \"direction\": \"Inbound\",\r\n          \"sourcePortRanges\": [],\r\n          \"destinationPortRanges\": [],\r\n          \"sourceAddressPrefixes\": [],\r\n          \"destinationAddressPrefixes\": []\r\n        }\r\n      },\r\n      {\r\n        \"name\": \"ps7575\",\r\n        \"id\": \"/subscriptions/d2ad5196-2292-4080-b209-ce4399b0a807/resourceGroups/ps6236/providers/Microsoft.Network/networkSecurityGroups/ps6323/securityRules/ps7575\",\r\n        \"etag\": \"W/\\\"73c4700c-d6e7-48a4-b7a7-614e24e1212b\\\"\",\r\n        \"type\": \"Microsoft.Network/networkSecurityGroups/securityRules\",\r\n        \"properties\": {\r\n          \"provisioningState\": \"Succeeded\",\r\n          \"description\": \"description\",\r\n          \"protocol\": \"Tcp\",\r\n          \"sourcePortRange\": \"23-45\",\r\n          \"destinationPortRange\": \"46-56\",\r\n          \"sourceAddressPrefix\": \"*\",\r\n          \"destinationAddressPrefix\": \"*\",\r\n          \"access\": \"Allow\",\r\n          \"priority\": 103,\r\n          \"direction\": \"Inbound\",\r\n          \"sourcePortRanges\": [],\r\n          \"destinationPortRanges\": [],\r\n          \"sourceAddressPrefixes\": [],\r\n          \"destinationAddressPrefixes\": []\r\n        }\r\n      }\r\n    ],\r\n    \"defaultSecurityRules\": [\r\n      {\r\n        \"name\": \"AllowVnetInBound\",\r\n        \"id\": \"/subscriptions/d2ad5196-2292-4080-b209-ce4399b0a807/resourceGroups/ps6236/providers/Microsoft.Network/networkSecurityGroups/ps6323/defaultSecurityRules/AllowVnetInBound\",\r\n        \"etag\": \"W/\\\"73c4700c-d6e7-48a4-b7a7-614e24e1212b\\\"\",\r\n        \"type\": \"Microsoft.Network/networkSecurityGroups/defaultSecurityRules\",\r\n        \"properties\": {\r\n          \"provisioningState\": \"Succeeded\",\r\n          \"description\": \"Allow inbound traffic from all VMs in VNET\",\r\n          \"protocol\": \"*\",\r\n          \"sourcePortRange\": \"*\",\r\n          \"destinationPortRange\": \"*\",\r\n          \"sourceAddressPrefix\": \"VirtualNetwork\",\r\n          \"destinationAddressPrefix\": \"VirtualNetwork\",\r\n          \"access\": \"Allow\",\r\n          \"priority\": 65000,\r\n          \"direction\": \"Inbound\",\r\n          \"sourcePortRanges\": [],\r\n          \"destinationPortRanges\": [],\r\n          \"sourceAddressPrefixes\": [],\r\n          \"destinationAddressPrefixes\": []\r\n        }\r\n      },\r\n      {\r\n        \"name\": \"AllowAzureLoadBalancerInBound\",\r\n        \"id\": \"/subscriptions/d2ad5196-2292-4080-b209-ce4399b0a807/resourceGroups/ps6236/providers/Microsoft.Network/networkSecurityGroups/ps6323/defaultSecurityRules/AllowAzureLoadBalancerInBound\",\r\n        \"etag\": \"W/\\\"73c4700c-d6e7-48a4-b7a7-614e24e1212b\\\"\",\r\n        \"type\": \"Microsoft.Network/networkSecurityGroups/defaultSecurityRules\",\r\n        \"properties\": {\r\n          \"provisioningState\": \"Succeeded\",\r\n          \"description\": \"Allow inbound traffic from azure load balancer\",\r\n          \"protocol\": \"*\",\r\n          \"sourcePortRange\": \"*\",\r\n          \"destinationPortRange\": \"*\",\r\n          \"sourceAddressPrefix\": \"AzureLoadBalancer\",\r\n          \"destinationAddressPrefix\": \"*\",\r\n          \"access\": \"Allow\",\r\n          \"priority\": 65001,\r\n          \"direction\": \"Inbound\",\r\n          \"sourcePortRanges\": [],\r\n          \"destinationPortRanges\": [],\r\n          \"sourceAddressPrefixes\": [],\r\n          \"destinationAddressPrefixes\": []\r\n        }\r\n      },\r\n      {\r\n        \"name\": \"DenyAllInBound\",\r\n        \"id\": \"/subscriptions/d2ad5196-2292-4080-b209-ce4399b0a807/resourceGroups/ps6236/providers/Microsoft.Network/networkSecurityGroups/ps6323/defaultSecurityRules/DenyAllInBound\",\r\n        \"etag\": \"W/\\\"73c4700c-d6e7-48a4-b7a7-614e24e1212b\\\"\",\r\n        \"type\": \"Microsoft.Network/networkSecurityGroups/defaultSecurityRules\",\r\n        \"properties\": {\r\n          \"provisioningState\": \"Succeeded\",\r\n          \"description\": \"Deny all inbound traffic\",\r\n          \"protocol\": \"*\",\r\n          \"sourcePortRange\": \"*\",\r\n          \"destinationPortRange\": \"*\",\r\n          \"sourceAddressPrefix\": \"*\",\r\n          \"destinationAddressPrefix\": \"*\",\r\n          \"access\": \"Deny\",\r\n          \"priority\": 65500,\r\n          \"direction\": \"Inbound\",\r\n          \"sourcePortRanges\": [],\r\n          \"destinationPortRanges\": [],\r\n          \"sourceAddressPrefixes\": [],\r\n          \"destinationAddressPrefixes\": []\r\n        }\r\n      },\r\n      {\r\n        \"name\": \"AllowVnetOutBound\",\r\n        \"id\": \"/subscriptions/d2ad5196-2292-4080-b209-ce4399b0a807/resourceGroups/ps6236/providers/Microsoft.Network/networkSecurityGroups/ps6323/defaultSecurityRules/AllowVnetOutBound\",\r\n        \"etag\": \"W/\\\"73c4700c-d6e7-48a4-b7a7-614e24e1212b\\\"\",\r\n        \"type\": \"Microsoft.Network/networkSecurityGroups/defaultSecurityRules\",\r\n        \"properties\": {\r\n          \"provisioningState\": \"Succeeded\",\r\n          \"description\": \"Allow outbound traffic from all VMs to all VMs in VNET\",\r\n          \"protocol\": \"*\",\r\n          \"sourcePortRange\": \"*\",\r\n          \"destinationPortRange\": \"*\",\r\n          \"sourceAddressPrefix\": \"VirtualNetwork\",\r\n          \"destinationAddressPrefix\": \"VirtualNetwork\",\r\n          \"access\": \"Allow\",\r\n          \"priority\": 65000,\r\n          \"direction\": \"Outbound\",\r\n          \"sourcePortRanges\": [],\r\n          \"destinationPortRanges\": [],\r\n          \"sourceAddressPrefixes\": [],\r\n          \"destinationAddressPrefixes\": []\r\n        }\r\n      },\r\n      {\r\n        \"name\": \"AllowInternetOutBound\",\r\n        \"id\": \"/subscriptions/d2ad5196-2292-4080-b209-ce4399b0a807/resourceGroups/ps6236/providers/Microsoft.Network/networkSecurityGroups/ps6323/defaultSecurityRules/AllowInternetOutBound\",\r\n        \"etag\": \"W/\\\"73c4700c-d6e7-48a4-b7a7-614e24e1212b\\\"\",\r\n        \"type\": \"Microsoft.Network/networkSecurityGroups/defaultSecurityRules\",\r\n        \"properties\": {\r\n          \"provisioningState\": \"Succeeded\",\r\n          \"description\": \"Allow outbound traffic from all VMs to Internet\",\r\n          \"protocol\": \"*\",\r\n          \"sourcePortRange\": \"*\",\r\n          \"destinationPortRange\": \"*\",\r\n          \"sourceAddressPrefix\": \"*\",\r\n          \"destinationAddressPrefix\": \"Internet\",\r\n          \"access\": \"Allow\",\r\n          \"priority\": 65001,\r\n          \"direction\": \"Outbound\",\r\n          \"sourcePortRanges\": [],\r\n          \"destinationPortRanges\": [],\r\n          \"sourceAddressPrefixes\": [],\r\n          \"destinationAddressPrefixes\": []\r\n        }\r\n      },\r\n      {\r\n        \"name\": \"DenyAllOutBound\",\r\n        \"id\": \"/subscriptions/d2ad5196-2292-4080-b209-ce4399b0a807/resourceGroups/ps6236/providers/Microsoft.Network/networkSecurityGroups/ps6323/defaultSecurityRules/DenyAllOutBound\",\r\n        \"etag\": \"W/\\\"73c4700c-d6e7-48a4-b7a7-614e24e1212b\\\"\",\r\n        \"type\": \"Microsoft.Network/networkSecurityGroups/defaultSecurityRules\",\r\n        \"properties\": {\r\n          \"provisioningState\": \"Succeeded\",\r\n          \"description\": \"Deny all outbound traffic\",\r\n          \"protocol\": \"*\",\r\n          \"sourcePortRange\": \"*\",\r\n          \"destinationPortRange\": \"*\",\r\n          \"sourceAddressPrefix\": \"*\",\r\n          \"destinationAddressPrefix\": \"*\",\r\n          \"access\": \"Deny\",\r\n          \"priority\": 65500,\r\n          \"direction\": \"Outbound\",\r\n          \"sourcePortRanges\": [],\r\n          \"destinationPortRanges\": [],\r\n          \"sourceAddressPrefixes\": [],\r\n          \"destinationAddressPrefixes\": []\r\n        }\r\n      }\r\n    ]\r\n  }\r\n}",
      "ResponseHeaders": {
        "Content-Length": [
          "9239"
=======
      "ResponseBody": "{\r\n  \"name\": \"ps1793\",\r\n  \"id\": \"/subscriptions/947d47b4-7883-4bb9-9d85-c5e8e2f572ce/resourceGroups/ps8698/providers/Microsoft.Network/networkSecurityGroups/ps1793\",\r\n  \"etag\": \"W/\\\"aef05bef-ef2e-423c-98c9-b7c64ccf33c8\\\"\",\r\n  \"type\": \"Microsoft.Network/networkSecurityGroups\",\r\n  \"location\": \"westcentralus\",\r\n  \"properties\": {\r\n    \"provisioningState\": \"Succeeded\",\r\n    \"resourceGuid\": \"3c688dd8-9705-4a29-ad24-b56a3b8bc1e1\",\r\n    \"securityRules\": [\r\n      {\r\n        \"name\": \"ps6251\",\r\n        \"id\": \"/subscriptions/947d47b4-7883-4bb9-9d85-c5e8e2f572ce/resourceGroups/ps8698/providers/Microsoft.Network/networkSecurityGroups/ps1793/securityRules/ps6251\",\r\n        \"etag\": \"W/\\\"aef05bef-ef2e-423c-98c9-b7c64ccf33c8\\\"\",\r\n        \"type\": \"Microsoft.Network/networkSecurityGroups/securityRules\",\r\n        \"properties\": {\r\n          \"provisioningState\": \"Succeeded\",\r\n          \"description\": \"description\",\r\n          \"protocol\": \"Tcp\",\r\n          \"sourcePortRange\": \"23-45\",\r\n          \"destinationPortRange\": \"46-56\",\r\n          \"sourceAddressPrefix\": \"*\",\r\n          \"destinationAddressPrefix\": \"*\",\r\n          \"access\": \"Allow\",\r\n          \"priority\": 100,\r\n          \"direction\": \"Inbound\",\r\n          \"sourcePortRanges\": [],\r\n          \"destinationPortRanges\": [],\r\n          \"sourceAddressPrefixes\": [],\r\n          \"destinationAddressPrefixes\": []\r\n        }\r\n      },\r\n      {\r\n        \"name\": \"ps3498\",\r\n        \"id\": \"/subscriptions/947d47b4-7883-4bb9-9d85-c5e8e2f572ce/resourceGroups/ps8698/providers/Microsoft.Network/networkSecurityGroups/ps1793/securityRules/ps3498\",\r\n        \"etag\": \"W/\\\"aef05bef-ef2e-423c-98c9-b7c64ccf33c8\\\"\",\r\n        \"type\": \"Microsoft.Network/networkSecurityGroups/securityRules\",\r\n        \"properties\": {\r\n          \"provisioningState\": \"Succeeded\",\r\n          \"description\": \"description\",\r\n          \"protocol\": \"Tcp\",\r\n          \"sourcePortRange\": \"23-45\",\r\n          \"destinationPortRange\": \"46-56\",\r\n          \"sourceAddressPrefix\": \"*\",\r\n          \"destinationAddressPrefix\": \"*\",\r\n          \"access\": \"Allow\",\r\n          \"priority\": 102,\r\n          \"direction\": \"Inbound\",\r\n          \"sourcePortRanges\": [],\r\n          \"destinationPortRanges\": [],\r\n          \"sourceAddressPrefixes\": [],\r\n          \"destinationAddressPrefixes\": []\r\n        }\r\n      },\r\n      {\r\n        \"name\": \"ps9660\",\r\n        \"id\": \"/subscriptions/947d47b4-7883-4bb9-9d85-c5e8e2f572ce/resourceGroups/ps8698/providers/Microsoft.Network/networkSecurityGroups/ps1793/securityRules/ps9660\",\r\n        \"etag\": \"W/\\\"aef05bef-ef2e-423c-98c9-b7c64ccf33c8\\\"\",\r\n        \"type\": \"Microsoft.Network/networkSecurityGroups/securityRules\",\r\n        \"properties\": {\r\n          \"provisioningState\": \"Succeeded\",\r\n          \"description\": \"description\",\r\n          \"protocol\": \"Tcp\",\r\n          \"sourcePortRange\": \"23-45\",\r\n          \"destinationPortRange\": \"46-56\",\r\n          \"sourceAddressPrefix\": \"*\",\r\n          \"destinationAddressPrefix\": \"*\",\r\n          \"access\": \"Allow\",\r\n          \"priority\": 103,\r\n          \"direction\": \"Inbound\",\r\n          \"sourcePortRanges\": [],\r\n          \"destinationPortRanges\": [],\r\n          \"sourceAddressPrefixes\": [],\r\n          \"destinationAddressPrefixes\": []\r\n        }\r\n      }\r\n    ],\r\n    \"defaultSecurityRules\": [\r\n      {\r\n        \"name\": \"AllowVnetInBound\",\r\n        \"id\": \"/subscriptions/947d47b4-7883-4bb9-9d85-c5e8e2f572ce/resourceGroups/ps8698/providers/Microsoft.Network/networkSecurityGroups/ps1793/defaultSecurityRules/AllowVnetInBound\",\r\n        \"etag\": \"W/\\\"aef05bef-ef2e-423c-98c9-b7c64ccf33c8\\\"\",\r\n        \"type\": \"Microsoft.Network/networkSecurityGroups/defaultSecurityRules\",\r\n        \"properties\": {\r\n          \"provisioningState\": \"Succeeded\",\r\n          \"description\": \"Allow inbound traffic from all VMs in VNET\",\r\n          \"protocol\": \"*\",\r\n          \"sourcePortRange\": \"*\",\r\n          \"destinationPortRange\": \"*\",\r\n          \"sourceAddressPrefix\": \"VirtualNetwork\",\r\n          \"destinationAddressPrefix\": \"VirtualNetwork\",\r\n          \"access\": \"Allow\",\r\n          \"priority\": 65000,\r\n          \"direction\": \"Inbound\",\r\n          \"sourcePortRanges\": [],\r\n          \"destinationPortRanges\": [],\r\n          \"sourceAddressPrefixes\": [],\r\n          \"destinationAddressPrefixes\": []\r\n        }\r\n      },\r\n      {\r\n        \"name\": \"AllowAzureLoadBalancerInBound\",\r\n        \"id\": \"/subscriptions/947d47b4-7883-4bb9-9d85-c5e8e2f572ce/resourceGroups/ps8698/providers/Microsoft.Network/networkSecurityGroups/ps1793/defaultSecurityRules/AllowAzureLoadBalancerInBound\",\r\n        \"etag\": \"W/\\\"aef05bef-ef2e-423c-98c9-b7c64ccf33c8\\\"\",\r\n        \"type\": \"Microsoft.Network/networkSecurityGroups/defaultSecurityRules\",\r\n        \"properties\": {\r\n          \"provisioningState\": \"Succeeded\",\r\n          \"description\": \"Allow inbound traffic from azure load balancer\",\r\n          \"protocol\": \"*\",\r\n          \"sourcePortRange\": \"*\",\r\n          \"destinationPortRange\": \"*\",\r\n          \"sourceAddressPrefix\": \"AzureLoadBalancer\",\r\n          \"destinationAddressPrefix\": \"*\",\r\n          \"access\": \"Allow\",\r\n          \"priority\": 65001,\r\n          \"direction\": \"Inbound\",\r\n          \"sourcePortRanges\": [],\r\n          \"destinationPortRanges\": [],\r\n          \"sourceAddressPrefixes\": [],\r\n          \"destinationAddressPrefixes\": []\r\n        }\r\n      },\r\n      {\r\n        \"name\": \"DenyAllInBound\",\r\n        \"id\": \"/subscriptions/947d47b4-7883-4bb9-9d85-c5e8e2f572ce/resourceGroups/ps8698/providers/Microsoft.Network/networkSecurityGroups/ps1793/defaultSecurityRules/DenyAllInBound\",\r\n        \"etag\": \"W/\\\"aef05bef-ef2e-423c-98c9-b7c64ccf33c8\\\"\",\r\n        \"type\": \"Microsoft.Network/networkSecurityGroups/defaultSecurityRules\",\r\n        \"properties\": {\r\n          \"provisioningState\": \"Succeeded\",\r\n          \"description\": \"Deny all inbound traffic\",\r\n          \"protocol\": \"*\",\r\n          \"sourcePortRange\": \"*\",\r\n          \"destinationPortRange\": \"*\",\r\n          \"sourceAddressPrefix\": \"*\",\r\n          \"destinationAddressPrefix\": \"*\",\r\n          \"access\": \"Deny\",\r\n          \"priority\": 65500,\r\n          \"direction\": \"Inbound\",\r\n          \"sourcePortRanges\": [],\r\n          \"destinationPortRanges\": [],\r\n          \"sourceAddressPrefixes\": [],\r\n          \"destinationAddressPrefixes\": []\r\n        }\r\n      },\r\n      {\r\n        \"name\": \"AllowVnetOutBound\",\r\n        \"id\": \"/subscriptions/947d47b4-7883-4bb9-9d85-c5e8e2f572ce/resourceGroups/ps8698/providers/Microsoft.Network/networkSecurityGroups/ps1793/defaultSecurityRules/AllowVnetOutBound\",\r\n        \"etag\": \"W/\\\"aef05bef-ef2e-423c-98c9-b7c64ccf33c8\\\"\",\r\n        \"type\": \"Microsoft.Network/networkSecurityGroups/defaultSecurityRules\",\r\n        \"properties\": {\r\n          \"provisioningState\": \"Succeeded\",\r\n          \"description\": \"Allow outbound traffic from all VMs to all VMs in VNET\",\r\n          \"protocol\": \"*\",\r\n          \"sourcePortRange\": \"*\",\r\n          \"destinationPortRange\": \"*\",\r\n          \"sourceAddressPrefix\": \"VirtualNetwork\",\r\n          \"destinationAddressPrefix\": \"VirtualNetwork\",\r\n          \"access\": \"Allow\",\r\n          \"priority\": 65000,\r\n          \"direction\": \"Outbound\",\r\n          \"sourcePortRanges\": [],\r\n          \"destinationPortRanges\": [],\r\n          \"sourceAddressPrefixes\": [],\r\n          \"destinationAddressPrefixes\": []\r\n        }\r\n      },\r\n      {\r\n        \"name\": \"AllowInternetOutBound\",\r\n        \"id\": \"/subscriptions/947d47b4-7883-4bb9-9d85-c5e8e2f572ce/resourceGroups/ps8698/providers/Microsoft.Network/networkSecurityGroups/ps1793/defaultSecurityRules/AllowInternetOutBound\",\r\n        \"etag\": \"W/\\\"aef05bef-ef2e-423c-98c9-b7c64ccf33c8\\\"\",\r\n        \"type\": \"Microsoft.Network/networkSecurityGroups/defaultSecurityRules\",\r\n        \"properties\": {\r\n          \"provisioningState\": \"Succeeded\",\r\n          \"description\": \"Allow outbound traffic from all VMs to Internet\",\r\n          \"protocol\": \"*\",\r\n          \"sourcePortRange\": \"*\",\r\n          \"destinationPortRange\": \"*\",\r\n          \"sourceAddressPrefix\": \"*\",\r\n          \"destinationAddressPrefix\": \"Internet\",\r\n          \"access\": \"Allow\",\r\n          \"priority\": 65001,\r\n          \"direction\": \"Outbound\",\r\n          \"sourcePortRanges\": [],\r\n          \"destinationPortRanges\": [],\r\n          \"sourceAddressPrefixes\": [],\r\n          \"destinationAddressPrefixes\": []\r\n        }\r\n      },\r\n      {\r\n        \"name\": \"DenyAllOutBound\",\r\n        \"id\": \"/subscriptions/947d47b4-7883-4bb9-9d85-c5e8e2f572ce/resourceGroups/ps8698/providers/Microsoft.Network/networkSecurityGroups/ps1793/defaultSecurityRules/DenyAllOutBound\",\r\n        \"etag\": \"W/\\\"aef05bef-ef2e-423c-98c9-b7c64ccf33c8\\\"\",\r\n        \"type\": \"Microsoft.Network/networkSecurityGroups/defaultSecurityRules\",\r\n        \"properties\": {\r\n          \"provisioningState\": \"Succeeded\",\r\n          \"description\": \"Deny all outbound traffic\",\r\n          \"protocol\": \"*\",\r\n          \"sourcePortRange\": \"*\",\r\n          \"destinationPortRange\": \"*\",\r\n          \"sourceAddressPrefix\": \"*\",\r\n          \"destinationAddressPrefix\": \"*\",\r\n          \"access\": \"Deny\",\r\n          \"priority\": 65500,\r\n          \"direction\": \"Outbound\",\r\n          \"sourcePortRanges\": [],\r\n          \"destinationPortRanges\": [],\r\n          \"sourceAddressPrefixes\": [],\r\n          \"destinationAddressPrefixes\": []\r\n        }\r\n      }\r\n    ]\r\n  }\r\n}",
      "ResponseHeaders": {
        "Content-Length": [
          "9246"
>>>>>>> f160aee6
        ],
        "Content-Type": [
          "application/json; charset=utf-8"
        ],
        "Expires": [
          "-1"
        ],
        "Pragma": [
          "no-cache"
        ],
        "x-ms-request-id": [
<<<<<<< HEAD
          "5fe8339c-58a0-4a8e-ad8b-3eac94ebe954"
        ],
        "x-ms-correlation-request-id": [
          "501958a3-f4ed-4539-bb02-4330be183089"
=======
          "98c65f31-008f-4b33-bebb-164aa55b3f39"
        ],
        "x-ms-correlation-request-id": [
          "7f781a56-dce7-4153-b2ec-c147649be295"
>>>>>>> f160aee6
        ],
        "Strict-Transport-Security": [
          "max-age=31536000; includeSubDomains"
        ],
        "Cache-Control": [
          "no-cache"
        ],
        "ETag": [
<<<<<<< HEAD
          "W/\"73c4700c-d6e7-48a4-b7a7-614e24e1212b\""
=======
          "W/\"aef05bef-ef2e-423c-98c9-b7c64ccf33c8\""
>>>>>>> f160aee6
        ],
        "Server": [
          "Microsoft-HTTPAPI/2.0",
          "Microsoft-HTTPAPI/2.0"
        ],
        "x-ms-ratelimit-remaining-subscription-reads": [
<<<<<<< HEAD
          "11852"
        ],
        "x-ms-routing-request-id": [
          "BRAZILUS:20180908T061852Z:501958a3-f4ed-4539-bb02-4330be183089"
=======
          "11818"
        ],
        "x-ms-routing-request-id": [
          "BRAZILUS:20180907T095200Z:7f781a56-dce7-4153-b2ec-c147649be295"
>>>>>>> f160aee6
        ],
        "X-Content-Type-Options": [
          "nosniff"
        ],
        "Date": [
<<<<<<< HEAD
          "Sat, 08 Sep 2018 06:18:51 GMT"
=======
          "Fri, 07 Sep 2018 09:52:00 GMT"
>>>>>>> f160aee6
        ]
      },
      "StatusCode": 200
    },
    {
<<<<<<< HEAD
      "RequestUri": "/subscriptions/d2ad5196-2292-4080-b209-ce4399b0a807/resourceGroups/ps6236/providers/Microsoft.Network/networkSecurityGroups/ps6323?api-version=2018-08-01",
      "EncodedRequestUri": "L3N1YnNjcmlwdGlvbnMvZDJhZDUxOTYtMjI5Mi00MDgwLWIyMDktY2U0Mzk5YjBhODA3L3Jlc291cmNlR3JvdXBzL3BzNjIzNi9wcm92aWRlcnMvTWljcm9zb2Z0Lk5ldHdvcmsvbmV0d29ya1NlY3VyaXR5R3JvdXBzL3BzNjMyMz9hcGktdmVyc2lvbj0yMDE4LTA4LTAx",
=======
      "RequestUri": "/subscriptions/947d47b4-7883-4bb9-9d85-c5e8e2f572ce/resourceGroups/ps8698/providers/Microsoft.Network/networkSecurityGroups/ps1793?api-version=2018-08-01",
      "EncodedRequestUri": "L3N1YnNjcmlwdGlvbnMvOTQ3ZDQ3YjQtNzg4My00YmI5LTlkODUtYzVlOGUyZjU3MmNlL3Jlc291cmNlR3JvdXBzL3BzODY5OC9wcm92aWRlcnMvTWljcm9zb2Z0Lk5ldHdvcmsvbmV0d29ya1NlY3VyaXR5R3JvdXBzL3BzMTc5Mz9hcGktdmVyc2lvbj0yMDE4LTA4LTAx",
>>>>>>> f160aee6
      "RequestMethod": "GET",
      "RequestBody": "",
      "RequestHeaders": {
        "x-ms-client-request-id": [
<<<<<<< HEAD
          "3109fcfb-0310-4d39-97d4-b8f333f03cb3"
=======
          "ba9b0bb9-ad35-4a6d-bfd2-36f5806e263d"
>>>>>>> f160aee6
        ],
        "accept-language": [
          "en-US"
        ],
        "User-Agent": [
          "FxVersion/4.7.3132.0",
          "OSName/Windows10Enterprise",
          "OSVersion/6.3.17134",
          "Microsoft.Azure.Management.Network.NetworkManagementClient/19.3.0.0"
        ]
      },
<<<<<<< HEAD
      "ResponseBody": "{\r\n  \"name\": \"ps6323\",\r\n  \"id\": \"/subscriptions/d2ad5196-2292-4080-b209-ce4399b0a807/resourceGroups/ps6236/providers/Microsoft.Network/networkSecurityGroups/ps6323\",\r\n  \"etag\": \"W/\\\"73c4700c-d6e7-48a4-b7a7-614e24e1212b\\\"\",\r\n  \"type\": \"Microsoft.Network/networkSecurityGroups\",\r\n  \"location\": \"westus\",\r\n  \"properties\": {\r\n    \"provisioningState\": \"Succeeded\",\r\n    \"resourceGuid\": \"b3921672-4762-4ce2-abfb-058ee7860b7c\",\r\n    \"securityRules\": [\r\n      {\r\n        \"name\": \"ps2898\",\r\n        \"id\": \"/subscriptions/d2ad5196-2292-4080-b209-ce4399b0a807/resourceGroups/ps6236/providers/Microsoft.Network/networkSecurityGroups/ps6323/securityRules/ps2898\",\r\n        \"etag\": \"W/\\\"73c4700c-d6e7-48a4-b7a7-614e24e1212b\\\"\",\r\n        \"type\": \"Microsoft.Network/networkSecurityGroups/securityRules\",\r\n        \"properties\": {\r\n          \"provisioningState\": \"Succeeded\",\r\n          \"description\": \"description\",\r\n          \"protocol\": \"Tcp\",\r\n          \"sourcePortRange\": \"23-45\",\r\n          \"destinationPortRange\": \"46-56\",\r\n          \"sourceAddressPrefix\": \"*\",\r\n          \"destinationAddressPrefix\": \"*\",\r\n          \"access\": \"Allow\",\r\n          \"priority\": 100,\r\n          \"direction\": \"Inbound\",\r\n          \"sourcePortRanges\": [],\r\n          \"destinationPortRanges\": [],\r\n          \"sourceAddressPrefixes\": [],\r\n          \"destinationAddressPrefixes\": []\r\n        }\r\n      },\r\n      {\r\n        \"name\": \"ps1099\",\r\n        \"id\": \"/subscriptions/d2ad5196-2292-4080-b209-ce4399b0a807/resourceGroups/ps6236/providers/Microsoft.Network/networkSecurityGroups/ps6323/securityRules/ps1099\",\r\n        \"etag\": \"W/\\\"73c4700c-d6e7-48a4-b7a7-614e24e1212b\\\"\",\r\n        \"type\": \"Microsoft.Network/networkSecurityGroups/securityRules\",\r\n        \"properties\": {\r\n          \"provisioningState\": \"Succeeded\",\r\n          \"description\": \"description\",\r\n          \"protocol\": \"Tcp\",\r\n          \"sourcePortRange\": \"23-45\",\r\n          \"destinationPortRange\": \"46-56\",\r\n          \"sourceAddressPrefix\": \"*\",\r\n          \"destinationAddressPrefix\": \"*\",\r\n          \"access\": \"Allow\",\r\n          \"priority\": 102,\r\n          \"direction\": \"Inbound\",\r\n          \"sourcePortRanges\": [],\r\n          \"destinationPortRanges\": [],\r\n          \"sourceAddressPrefixes\": [],\r\n          \"destinationAddressPrefixes\": []\r\n        }\r\n      },\r\n      {\r\n        \"name\": \"ps7575\",\r\n        \"id\": \"/subscriptions/d2ad5196-2292-4080-b209-ce4399b0a807/resourceGroups/ps6236/providers/Microsoft.Network/networkSecurityGroups/ps6323/securityRules/ps7575\",\r\n        \"etag\": \"W/\\\"73c4700c-d6e7-48a4-b7a7-614e24e1212b\\\"\",\r\n        \"type\": \"Microsoft.Network/networkSecurityGroups/securityRules\",\r\n        \"properties\": {\r\n          \"provisioningState\": \"Succeeded\",\r\n          \"description\": \"description\",\r\n          \"protocol\": \"Tcp\",\r\n          \"sourcePortRange\": \"23-45\",\r\n          \"destinationPortRange\": \"46-56\",\r\n          \"sourceAddressPrefix\": \"*\",\r\n          \"destinationAddressPrefix\": \"*\",\r\n          \"access\": \"Allow\",\r\n          \"priority\": 103,\r\n          \"direction\": \"Inbound\",\r\n          \"sourcePortRanges\": [],\r\n          \"destinationPortRanges\": [],\r\n          \"sourceAddressPrefixes\": [],\r\n          \"destinationAddressPrefixes\": []\r\n        }\r\n      }\r\n    ],\r\n    \"defaultSecurityRules\": [\r\n      {\r\n        \"name\": \"AllowVnetInBound\",\r\n        \"id\": \"/subscriptions/d2ad5196-2292-4080-b209-ce4399b0a807/resourceGroups/ps6236/providers/Microsoft.Network/networkSecurityGroups/ps6323/defaultSecurityRules/AllowVnetInBound\",\r\n        \"etag\": \"W/\\\"73c4700c-d6e7-48a4-b7a7-614e24e1212b\\\"\",\r\n        \"type\": \"Microsoft.Network/networkSecurityGroups/defaultSecurityRules\",\r\n        \"properties\": {\r\n          \"provisioningState\": \"Succeeded\",\r\n          \"description\": \"Allow inbound traffic from all VMs in VNET\",\r\n          \"protocol\": \"*\",\r\n          \"sourcePortRange\": \"*\",\r\n          \"destinationPortRange\": \"*\",\r\n          \"sourceAddressPrefix\": \"VirtualNetwork\",\r\n          \"destinationAddressPrefix\": \"VirtualNetwork\",\r\n          \"access\": \"Allow\",\r\n          \"priority\": 65000,\r\n          \"direction\": \"Inbound\",\r\n          \"sourcePortRanges\": [],\r\n          \"destinationPortRanges\": [],\r\n          \"sourceAddressPrefixes\": [],\r\n          \"destinationAddressPrefixes\": []\r\n        }\r\n      },\r\n      {\r\n        \"name\": \"AllowAzureLoadBalancerInBound\",\r\n        \"id\": \"/subscriptions/d2ad5196-2292-4080-b209-ce4399b0a807/resourceGroups/ps6236/providers/Microsoft.Network/networkSecurityGroups/ps6323/defaultSecurityRules/AllowAzureLoadBalancerInBound\",\r\n        \"etag\": \"W/\\\"73c4700c-d6e7-48a4-b7a7-614e24e1212b\\\"\",\r\n        \"type\": \"Microsoft.Network/networkSecurityGroups/defaultSecurityRules\",\r\n        \"properties\": {\r\n          \"provisioningState\": \"Succeeded\",\r\n          \"description\": \"Allow inbound traffic from azure load balancer\",\r\n          \"protocol\": \"*\",\r\n          \"sourcePortRange\": \"*\",\r\n          \"destinationPortRange\": \"*\",\r\n          \"sourceAddressPrefix\": \"AzureLoadBalancer\",\r\n          \"destinationAddressPrefix\": \"*\",\r\n          \"access\": \"Allow\",\r\n          \"priority\": 65001,\r\n          \"direction\": \"Inbound\",\r\n          \"sourcePortRanges\": [],\r\n          \"destinationPortRanges\": [],\r\n          \"sourceAddressPrefixes\": [],\r\n          \"destinationAddressPrefixes\": []\r\n        }\r\n      },\r\n      {\r\n        \"name\": \"DenyAllInBound\",\r\n        \"id\": \"/subscriptions/d2ad5196-2292-4080-b209-ce4399b0a807/resourceGroups/ps6236/providers/Microsoft.Network/networkSecurityGroups/ps6323/defaultSecurityRules/DenyAllInBound\",\r\n        \"etag\": \"W/\\\"73c4700c-d6e7-48a4-b7a7-614e24e1212b\\\"\",\r\n        \"type\": \"Microsoft.Network/networkSecurityGroups/defaultSecurityRules\",\r\n        \"properties\": {\r\n          \"provisioningState\": \"Succeeded\",\r\n          \"description\": \"Deny all inbound traffic\",\r\n          \"protocol\": \"*\",\r\n          \"sourcePortRange\": \"*\",\r\n          \"destinationPortRange\": \"*\",\r\n          \"sourceAddressPrefix\": \"*\",\r\n          \"destinationAddressPrefix\": \"*\",\r\n          \"access\": \"Deny\",\r\n          \"priority\": 65500,\r\n          \"direction\": \"Inbound\",\r\n          \"sourcePortRanges\": [],\r\n          \"destinationPortRanges\": [],\r\n          \"sourceAddressPrefixes\": [],\r\n          \"destinationAddressPrefixes\": []\r\n        }\r\n      },\r\n      {\r\n        \"name\": \"AllowVnetOutBound\",\r\n        \"id\": \"/subscriptions/d2ad5196-2292-4080-b209-ce4399b0a807/resourceGroups/ps6236/providers/Microsoft.Network/networkSecurityGroups/ps6323/defaultSecurityRules/AllowVnetOutBound\",\r\n        \"etag\": \"W/\\\"73c4700c-d6e7-48a4-b7a7-614e24e1212b\\\"\",\r\n        \"type\": \"Microsoft.Network/networkSecurityGroups/defaultSecurityRules\",\r\n        \"properties\": {\r\n          \"provisioningState\": \"Succeeded\",\r\n          \"description\": \"Allow outbound traffic from all VMs to all VMs in VNET\",\r\n          \"protocol\": \"*\",\r\n          \"sourcePortRange\": \"*\",\r\n          \"destinationPortRange\": \"*\",\r\n          \"sourceAddressPrefix\": \"VirtualNetwork\",\r\n          \"destinationAddressPrefix\": \"VirtualNetwork\",\r\n          \"access\": \"Allow\",\r\n          \"priority\": 65000,\r\n          \"direction\": \"Outbound\",\r\n          \"sourcePortRanges\": [],\r\n          \"destinationPortRanges\": [],\r\n          \"sourceAddressPrefixes\": [],\r\n          \"destinationAddressPrefixes\": []\r\n        }\r\n      },\r\n      {\r\n        \"name\": \"AllowInternetOutBound\",\r\n        \"id\": \"/subscriptions/d2ad5196-2292-4080-b209-ce4399b0a807/resourceGroups/ps6236/providers/Microsoft.Network/networkSecurityGroups/ps6323/defaultSecurityRules/AllowInternetOutBound\",\r\n        \"etag\": \"W/\\\"73c4700c-d6e7-48a4-b7a7-614e24e1212b\\\"\",\r\n        \"type\": \"Microsoft.Network/networkSecurityGroups/defaultSecurityRules\",\r\n        \"properties\": {\r\n          \"provisioningState\": \"Succeeded\",\r\n          \"description\": \"Allow outbound traffic from all VMs to Internet\",\r\n          \"protocol\": \"*\",\r\n          \"sourcePortRange\": \"*\",\r\n          \"destinationPortRange\": \"*\",\r\n          \"sourceAddressPrefix\": \"*\",\r\n          \"destinationAddressPrefix\": \"Internet\",\r\n          \"access\": \"Allow\",\r\n          \"priority\": 65001,\r\n          \"direction\": \"Outbound\",\r\n          \"sourcePortRanges\": [],\r\n          \"destinationPortRanges\": [],\r\n          \"sourceAddressPrefixes\": [],\r\n          \"destinationAddressPrefixes\": []\r\n        }\r\n      },\r\n      {\r\n        \"name\": \"DenyAllOutBound\",\r\n        \"id\": \"/subscriptions/d2ad5196-2292-4080-b209-ce4399b0a807/resourceGroups/ps6236/providers/Microsoft.Network/networkSecurityGroups/ps6323/defaultSecurityRules/DenyAllOutBound\",\r\n        \"etag\": \"W/\\\"73c4700c-d6e7-48a4-b7a7-614e24e1212b\\\"\",\r\n        \"type\": \"Microsoft.Network/networkSecurityGroups/defaultSecurityRules\",\r\n        \"properties\": {\r\n          \"provisioningState\": \"Succeeded\",\r\n          \"description\": \"Deny all outbound traffic\",\r\n          \"protocol\": \"*\",\r\n          \"sourcePortRange\": \"*\",\r\n          \"destinationPortRange\": \"*\",\r\n          \"sourceAddressPrefix\": \"*\",\r\n          \"destinationAddressPrefix\": \"*\",\r\n          \"access\": \"Deny\",\r\n          \"priority\": 65500,\r\n          \"direction\": \"Outbound\",\r\n          \"sourcePortRanges\": [],\r\n          \"destinationPortRanges\": [],\r\n          \"sourceAddressPrefixes\": [],\r\n          \"destinationAddressPrefixes\": []\r\n        }\r\n      }\r\n    ]\r\n  }\r\n}",
      "ResponseHeaders": {
        "Content-Length": [
          "9239"
=======
      "ResponseBody": "{\r\n  \"name\": \"ps1793\",\r\n  \"id\": \"/subscriptions/947d47b4-7883-4bb9-9d85-c5e8e2f572ce/resourceGroups/ps8698/providers/Microsoft.Network/networkSecurityGroups/ps1793\",\r\n  \"etag\": \"W/\\\"aef05bef-ef2e-423c-98c9-b7c64ccf33c8\\\"\",\r\n  \"type\": \"Microsoft.Network/networkSecurityGroups\",\r\n  \"location\": \"westcentralus\",\r\n  \"properties\": {\r\n    \"provisioningState\": \"Succeeded\",\r\n    \"resourceGuid\": \"3c688dd8-9705-4a29-ad24-b56a3b8bc1e1\",\r\n    \"securityRules\": [\r\n      {\r\n        \"name\": \"ps6251\",\r\n        \"id\": \"/subscriptions/947d47b4-7883-4bb9-9d85-c5e8e2f572ce/resourceGroups/ps8698/providers/Microsoft.Network/networkSecurityGroups/ps1793/securityRules/ps6251\",\r\n        \"etag\": \"W/\\\"aef05bef-ef2e-423c-98c9-b7c64ccf33c8\\\"\",\r\n        \"type\": \"Microsoft.Network/networkSecurityGroups/securityRules\",\r\n        \"properties\": {\r\n          \"provisioningState\": \"Succeeded\",\r\n          \"description\": \"description\",\r\n          \"protocol\": \"Tcp\",\r\n          \"sourcePortRange\": \"23-45\",\r\n          \"destinationPortRange\": \"46-56\",\r\n          \"sourceAddressPrefix\": \"*\",\r\n          \"destinationAddressPrefix\": \"*\",\r\n          \"access\": \"Allow\",\r\n          \"priority\": 100,\r\n          \"direction\": \"Inbound\",\r\n          \"sourcePortRanges\": [],\r\n          \"destinationPortRanges\": [],\r\n          \"sourceAddressPrefixes\": [],\r\n          \"destinationAddressPrefixes\": []\r\n        }\r\n      },\r\n      {\r\n        \"name\": \"ps3498\",\r\n        \"id\": \"/subscriptions/947d47b4-7883-4bb9-9d85-c5e8e2f572ce/resourceGroups/ps8698/providers/Microsoft.Network/networkSecurityGroups/ps1793/securityRules/ps3498\",\r\n        \"etag\": \"W/\\\"aef05bef-ef2e-423c-98c9-b7c64ccf33c8\\\"\",\r\n        \"type\": \"Microsoft.Network/networkSecurityGroups/securityRules\",\r\n        \"properties\": {\r\n          \"provisioningState\": \"Succeeded\",\r\n          \"description\": \"description\",\r\n          \"protocol\": \"Tcp\",\r\n          \"sourcePortRange\": \"23-45\",\r\n          \"destinationPortRange\": \"46-56\",\r\n          \"sourceAddressPrefix\": \"*\",\r\n          \"destinationAddressPrefix\": \"*\",\r\n          \"access\": \"Allow\",\r\n          \"priority\": 102,\r\n          \"direction\": \"Inbound\",\r\n          \"sourcePortRanges\": [],\r\n          \"destinationPortRanges\": [],\r\n          \"sourceAddressPrefixes\": [],\r\n          \"destinationAddressPrefixes\": []\r\n        }\r\n      },\r\n      {\r\n        \"name\": \"ps9660\",\r\n        \"id\": \"/subscriptions/947d47b4-7883-4bb9-9d85-c5e8e2f572ce/resourceGroups/ps8698/providers/Microsoft.Network/networkSecurityGroups/ps1793/securityRules/ps9660\",\r\n        \"etag\": \"W/\\\"aef05bef-ef2e-423c-98c9-b7c64ccf33c8\\\"\",\r\n        \"type\": \"Microsoft.Network/networkSecurityGroups/securityRules\",\r\n        \"properties\": {\r\n          \"provisioningState\": \"Succeeded\",\r\n          \"description\": \"description\",\r\n          \"protocol\": \"Tcp\",\r\n          \"sourcePortRange\": \"23-45\",\r\n          \"destinationPortRange\": \"46-56\",\r\n          \"sourceAddressPrefix\": \"*\",\r\n          \"destinationAddressPrefix\": \"*\",\r\n          \"access\": \"Allow\",\r\n          \"priority\": 103,\r\n          \"direction\": \"Inbound\",\r\n          \"sourcePortRanges\": [],\r\n          \"destinationPortRanges\": [],\r\n          \"sourceAddressPrefixes\": [],\r\n          \"destinationAddressPrefixes\": []\r\n        }\r\n      }\r\n    ],\r\n    \"defaultSecurityRules\": [\r\n      {\r\n        \"name\": \"AllowVnetInBound\",\r\n        \"id\": \"/subscriptions/947d47b4-7883-4bb9-9d85-c5e8e2f572ce/resourceGroups/ps8698/providers/Microsoft.Network/networkSecurityGroups/ps1793/defaultSecurityRules/AllowVnetInBound\",\r\n        \"etag\": \"W/\\\"aef05bef-ef2e-423c-98c9-b7c64ccf33c8\\\"\",\r\n        \"type\": \"Microsoft.Network/networkSecurityGroups/defaultSecurityRules\",\r\n        \"properties\": {\r\n          \"provisioningState\": \"Succeeded\",\r\n          \"description\": \"Allow inbound traffic from all VMs in VNET\",\r\n          \"protocol\": \"*\",\r\n          \"sourcePortRange\": \"*\",\r\n          \"destinationPortRange\": \"*\",\r\n          \"sourceAddressPrefix\": \"VirtualNetwork\",\r\n          \"destinationAddressPrefix\": \"VirtualNetwork\",\r\n          \"access\": \"Allow\",\r\n          \"priority\": 65000,\r\n          \"direction\": \"Inbound\",\r\n          \"sourcePortRanges\": [],\r\n          \"destinationPortRanges\": [],\r\n          \"sourceAddressPrefixes\": [],\r\n          \"destinationAddressPrefixes\": []\r\n        }\r\n      },\r\n      {\r\n        \"name\": \"AllowAzureLoadBalancerInBound\",\r\n        \"id\": \"/subscriptions/947d47b4-7883-4bb9-9d85-c5e8e2f572ce/resourceGroups/ps8698/providers/Microsoft.Network/networkSecurityGroups/ps1793/defaultSecurityRules/AllowAzureLoadBalancerInBound\",\r\n        \"etag\": \"W/\\\"aef05bef-ef2e-423c-98c9-b7c64ccf33c8\\\"\",\r\n        \"type\": \"Microsoft.Network/networkSecurityGroups/defaultSecurityRules\",\r\n        \"properties\": {\r\n          \"provisioningState\": \"Succeeded\",\r\n          \"description\": \"Allow inbound traffic from azure load balancer\",\r\n          \"protocol\": \"*\",\r\n          \"sourcePortRange\": \"*\",\r\n          \"destinationPortRange\": \"*\",\r\n          \"sourceAddressPrefix\": \"AzureLoadBalancer\",\r\n          \"destinationAddressPrefix\": \"*\",\r\n          \"access\": \"Allow\",\r\n          \"priority\": 65001,\r\n          \"direction\": \"Inbound\",\r\n          \"sourcePortRanges\": [],\r\n          \"destinationPortRanges\": [],\r\n          \"sourceAddressPrefixes\": [],\r\n          \"destinationAddressPrefixes\": []\r\n        }\r\n      },\r\n      {\r\n        \"name\": \"DenyAllInBound\",\r\n        \"id\": \"/subscriptions/947d47b4-7883-4bb9-9d85-c5e8e2f572ce/resourceGroups/ps8698/providers/Microsoft.Network/networkSecurityGroups/ps1793/defaultSecurityRules/DenyAllInBound\",\r\n        \"etag\": \"W/\\\"aef05bef-ef2e-423c-98c9-b7c64ccf33c8\\\"\",\r\n        \"type\": \"Microsoft.Network/networkSecurityGroups/defaultSecurityRules\",\r\n        \"properties\": {\r\n          \"provisioningState\": \"Succeeded\",\r\n          \"description\": \"Deny all inbound traffic\",\r\n          \"protocol\": \"*\",\r\n          \"sourcePortRange\": \"*\",\r\n          \"destinationPortRange\": \"*\",\r\n          \"sourceAddressPrefix\": \"*\",\r\n          \"destinationAddressPrefix\": \"*\",\r\n          \"access\": \"Deny\",\r\n          \"priority\": 65500,\r\n          \"direction\": \"Inbound\",\r\n          \"sourcePortRanges\": [],\r\n          \"destinationPortRanges\": [],\r\n          \"sourceAddressPrefixes\": [],\r\n          \"destinationAddressPrefixes\": []\r\n        }\r\n      },\r\n      {\r\n        \"name\": \"AllowVnetOutBound\",\r\n        \"id\": \"/subscriptions/947d47b4-7883-4bb9-9d85-c5e8e2f572ce/resourceGroups/ps8698/providers/Microsoft.Network/networkSecurityGroups/ps1793/defaultSecurityRules/AllowVnetOutBound\",\r\n        \"etag\": \"W/\\\"aef05bef-ef2e-423c-98c9-b7c64ccf33c8\\\"\",\r\n        \"type\": \"Microsoft.Network/networkSecurityGroups/defaultSecurityRules\",\r\n        \"properties\": {\r\n          \"provisioningState\": \"Succeeded\",\r\n          \"description\": \"Allow outbound traffic from all VMs to all VMs in VNET\",\r\n          \"protocol\": \"*\",\r\n          \"sourcePortRange\": \"*\",\r\n          \"destinationPortRange\": \"*\",\r\n          \"sourceAddressPrefix\": \"VirtualNetwork\",\r\n          \"destinationAddressPrefix\": \"VirtualNetwork\",\r\n          \"access\": \"Allow\",\r\n          \"priority\": 65000,\r\n          \"direction\": \"Outbound\",\r\n          \"sourcePortRanges\": [],\r\n          \"destinationPortRanges\": [],\r\n          \"sourceAddressPrefixes\": [],\r\n          \"destinationAddressPrefixes\": []\r\n        }\r\n      },\r\n      {\r\n        \"name\": \"AllowInternetOutBound\",\r\n        \"id\": \"/subscriptions/947d47b4-7883-4bb9-9d85-c5e8e2f572ce/resourceGroups/ps8698/providers/Microsoft.Network/networkSecurityGroups/ps1793/defaultSecurityRules/AllowInternetOutBound\",\r\n        \"etag\": \"W/\\\"aef05bef-ef2e-423c-98c9-b7c64ccf33c8\\\"\",\r\n        \"type\": \"Microsoft.Network/networkSecurityGroups/defaultSecurityRules\",\r\n        \"properties\": {\r\n          \"provisioningState\": \"Succeeded\",\r\n          \"description\": \"Allow outbound traffic from all VMs to Internet\",\r\n          \"protocol\": \"*\",\r\n          \"sourcePortRange\": \"*\",\r\n          \"destinationPortRange\": \"*\",\r\n          \"sourceAddressPrefix\": \"*\",\r\n          \"destinationAddressPrefix\": \"Internet\",\r\n          \"access\": \"Allow\",\r\n          \"priority\": 65001,\r\n          \"direction\": \"Outbound\",\r\n          \"sourcePortRanges\": [],\r\n          \"destinationPortRanges\": [],\r\n          \"sourceAddressPrefixes\": [],\r\n          \"destinationAddressPrefixes\": []\r\n        }\r\n      },\r\n      {\r\n        \"name\": \"DenyAllOutBound\",\r\n        \"id\": \"/subscriptions/947d47b4-7883-4bb9-9d85-c5e8e2f572ce/resourceGroups/ps8698/providers/Microsoft.Network/networkSecurityGroups/ps1793/defaultSecurityRules/DenyAllOutBound\",\r\n        \"etag\": \"W/\\\"aef05bef-ef2e-423c-98c9-b7c64ccf33c8\\\"\",\r\n        \"type\": \"Microsoft.Network/networkSecurityGroups/defaultSecurityRules\",\r\n        \"properties\": {\r\n          \"provisioningState\": \"Succeeded\",\r\n          \"description\": \"Deny all outbound traffic\",\r\n          \"protocol\": \"*\",\r\n          \"sourcePortRange\": \"*\",\r\n          \"destinationPortRange\": \"*\",\r\n          \"sourceAddressPrefix\": \"*\",\r\n          \"destinationAddressPrefix\": \"*\",\r\n          \"access\": \"Deny\",\r\n          \"priority\": 65500,\r\n          \"direction\": \"Outbound\",\r\n          \"sourcePortRanges\": [],\r\n          \"destinationPortRanges\": [],\r\n          \"sourceAddressPrefixes\": [],\r\n          \"destinationAddressPrefixes\": []\r\n        }\r\n      }\r\n    ]\r\n  }\r\n}",
      "ResponseHeaders": {
        "Content-Length": [
          "9246"
>>>>>>> f160aee6
        ],
        "Content-Type": [
          "application/json; charset=utf-8"
        ],
        "Expires": [
          "-1"
        ],
        "Pragma": [
          "no-cache"
        ],
        "x-ms-request-id": [
<<<<<<< HEAD
          "3dc07c8b-b60a-47ab-ba56-c6ec027e07fc"
        ],
        "x-ms-correlation-request-id": [
          "94fb23fd-ee0d-4350-ad29-38b1ca3b3c13"
=======
          "353e87ec-83d4-45b2-b4eb-b31ddb7d98b1"
        ],
        "x-ms-correlation-request-id": [
          "304b5013-2a31-48cb-8940-f2868156daf8"
>>>>>>> f160aee6
        ],
        "Strict-Transport-Security": [
          "max-age=31536000; includeSubDomains"
        ],
        "Cache-Control": [
          "no-cache"
        ],
        "ETag": [
<<<<<<< HEAD
          "W/\"73c4700c-d6e7-48a4-b7a7-614e24e1212b\""
=======
          "W/\"aef05bef-ef2e-423c-98c9-b7c64ccf33c8\""
>>>>>>> f160aee6
        ],
        "Server": [
          "Microsoft-HTTPAPI/2.0",
          "Microsoft-HTTPAPI/2.0"
        ],
        "x-ms-ratelimit-remaining-subscription-reads": [
<<<<<<< HEAD
          "11851"
        ],
        "x-ms-routing-request-id": [
          "BRAZILUS:20180908T061852Z:94fb23fd-ee0d-4350-ad29-38b1ca3b3c13"
=======
          "11817"
        ],
        "x-ms-routing-request-id": [
          "BRAZILUS:20180907T095200Z:304b5013-2a31-48cb-8940-f2868156daf8"
>>>>>>> f160aee6
        ],
        "X-Content-Type-Options": [
          "nosniff"
        ],
        "Date": [
<<<<<<< HEAD
          "Sat, 08 Sep 2018 06:18:51 GMT"
=======
          "Fri, 07 Sep 2018 09:52:00 GMT"
>>>>>>> f160aee6
        ]
      },
      "StatusCode": 200
    },
    {
<<<<<<< HEAD
      "RequestUri": "/subscriptions/d2ad5196-2292-4080-b209-ce4399b0a807/resourceGroups/ps6236/providers/Microsoft.Network/networkSecurityGroups/ps6323?api-version=2018-08-01",
      "EncodedRequestUri": "L3N1YnNjcmlwdGlvbnMvZDJhZDUxOTYtMjI5Mi00MDgwLWIyMDktY2U0Mzk5YjBhODA3L3Jlc291cmNlR3JvdXBzL3BzNjIzNi9wcm92aWRlcnMvTWljcm9zb2Z0Lk5ldHdvcmsvbmV0d29ya1NlY3VyaXR5R3JvdXBzL3BzNjMyMz9hcGktdmVyc2lvbj0yMDE4LTA4LTAx",
      "RequestMethod": "PUT",
      "RequestBody": "{\r\n  \"properties\": {\r\n    \"securityRules\": [\r\n      {\r\n        \"properties\": {\r\n          \"description\": \"description\",\r\n          \"protocol\": \"Tcp\",\r\n          \"sourcePortRange\": \"23-45\",\r\n          \"destinationPortRange\": \"46-56\",\r\n          \"sourceAddressPrefix\": \"*\",\r\n          \"sourceAddressPrefixes\": [],\r\n          \"destinationAddressPrefix\": \"*\",\r\n          \"destinationAddressPrefixes\": [],\r\n          \"sourcePortRanges\": [],\r\n          \"destinationPortRanges\": [],\r\n          \"access\": \"Allow\",\r\n          \"priority\": 100,\r\n          \"direction\": \"Inbound\"\r\n        },\r\n        \"name\": \"ps2898\"\r\n      },\r\n      {\r\n        \"properties\": {\r\n          \"description\": \"description\",\r\n          \"protocol\": \"Tcp\",\r\n          \"sourcePortRange\": \"23-45\",\r\n          \"destinationPortRange\": \"46-56\",\r\n          \"sourceAddressPrefix\": \"*\",\r\n          \"sourceAddressPrefixes\": [],\r\n          \"destinationAddressPrefix\": \"*\",\r\n          \"destinationAddressPrefixes\": [],\r\n          \"sourcePortRanges\": [],\r\n          \"destinationPortRanges\": [],\r\n          \"access\": \"Allow\",\r\n          \"priority\": 102,\r\n          \"direction\": \"Inbound\"\r\n        },\r\n        \"name\": \"ps1099\"\r\n      },\r\n      {\r\n        \"properties\": {\r\n          \"description\": \"description\",\r\n          \"protocol\": \"Tcp\",\r\n          \"sourcePortRange\": \"23-45\",\r\n          \"destinationPortRange\": \"46-56\",\r\n          \"sourceAddressPrefix\": \"*\",\r\n          \"sourceAddressPrefixes\": [],\r\n          \"destinationAddressPrefix\": \"*\",\r\n          \"destinationAddressPrefixes\": [],\r\n          \"sourcePortRanges\": [],\r\n          \"destinationPortRanges\": [],\r\n          \"access\": \"Allow\",\r\n          \"priority\": 103,\r\n          \"direction\": \"Inbound\"\r\n        },\r\n        \"name\": \"ps7575\"\r\n      }\r\n    ],\r\n    \"defaultSecurityRules\": []\r\n  },\r\n  \"location\": \"West US\"\r\n}",
=======
      "RequestUri": "/subscriptions/947d47b4-7883-4bb9-9d85-c5e8e2f572ce/resourceGroups/ps8698/providers/Microsoft.Network/networkSecurityGroups/ps1793?api-version=2018-08-01",
      "EncodedRequestUri": "L3N1YnNjcmlwdGlvbnMvOTQ3ZDQ3YjQtNzg4My00YmI5LTlkODUtYzVlOGUyZjU3MmNlL3Jlc291cmNlR3JvdXBzL3BzODY5OC9wcm92aWRlcnMvTWljcm9zb2Z0Lk5ldHdvcmsvbmV0d29ya1NlY3VyaXR5R3JvdXBzL3BzMTc5Mz9hcGktdmVyc2lvbj0yMDE4LTA4LTAx",
      "RequestMethod": "PUT",
      "RequestBody": "{\r\n  \"properties\": {\r\n    \"securityRules\": [\r\n      {\r\n        \"properties\": {\r\n          \"description\": \"description\",\r\n          \"protocol\": \"Tcp\",\r\n          \"sourcePortRange\": \"23-45\",\r\n          \"destinationPortRange\": \"46-56\",\r\n          \"sourceAddressPrefix\": \"*\",\r\n          \"sourceAddressPrefixes\": [],\r\n          \"destinationAddressPrefix\": \"*\",\r\n          \"destinationAddressPrefixes\": [],\r\n          \"sourcePortRanges\": [],\r\n          \"destinationPortRanges\": [],\r\n          \"access\": \"Allow\",\r\n          \"priority\": 100,\r\n          \"direction\": \"Inbound\"\r\n        },\r\n        \"name\": \"ps6251\"\r\n      },\r\n      {\r\n        \"properties\": {\r\n          \"description\": \"description\",\r\n          \"protocol\": \"Tcp\",\r\n          \"sourcePortRange\": \"23-45\",\r\n          \"destinationPortRange\": \"46-56\",\r\n          \"sourceAddressPrefix\": \"*\",\r\n          \"sourceAddressPrefixes\": [],\r\n          \"destinationAddressPrefix\": \"*\",\r\n          \"destinationAddressPrefixes\": [],\r\n          \"sourcePortRanges\": [],\r\n          \"destinationPortRanges\": [],\r\n          \"access\": \"Allow\",\r\n          \"priority\": 102,\r\n          \"direction\": \"Inbound\"\r\n        },\r\n        \"name\": \"ps3498\"\r\n      },\r\n      {\r\n        \"properties\": {\r\n          \"description\": \"description\",\r\n          \"protocol\": \"Tcp\",\r\n          \"sourcePortRange\": \"23-45\",\r\n          \"destinationPortRange\": \"46-56\",\r\n          \"sourceAddressPrefix\": \"*\",\r\n          \"sourceAddressPrefixes\": [],\r\n          \"destinationAddressPrefix\": \"*\",\r\n          \"destinationAddressPrefixes\": [],\r\n          \"sourcePortRanges\": [],\r\n          \"destinationPortRanges\": [],\r\n          \"access\": \"Allow\",\r\n          \"priority\": 103,\r\n          \"direction\": \"Inbound\"\r\n        },\r\n        \"name\": \"ps9660\"\r\n      }\r\n    ],\r\n    \"defaultSecurityRules\": []\r\n  },\r\n  \"location\": \"westcentralus\"\r\n}",
>>>>>>> f160aee6
      "RequestHeaders": {
        "Content-Type": [
          "application/json; charset=utf-8"
        ],
        "Content-Length": [
          "1836"
        ],
        "x-ms-client-request-id": [
<<<<<<< HEAD
          "e933246b-5ad5-42c5-9a69-c5fc210c7287"
=======
          "13011562-c2a8-42e9-a51e-26bedc888ce4"
>>>>>>> f160aee6
        ],
        "accept-language": [
          "en-US"
        ],
        "User-Agent": [
          "FxVersion/4.7.3132.0",
          "OSName/Windows10Enterprise",
          "OSVersion/6.3.17134",
          "Microsoft.Azure.Management.Network.NetworkManagementClient/19.3.0.0"
        ]
      },
<<<<<<< HEAD
      "ResponseBody": "{\r\n  \"name\": \"ps6323\",\r\n  \"id\": \"/subscriptions/d2ad5196-2292-4080-b209-ce4399b0a807/resourceGroups/ps6236/providers/Microsoft.Network/networkSecurityGroups/ps6323\",\r\n  \"etag\": \"W/\\\"2ac0e13e-dd44-4d70-8b1f-46ec24448c01\\\"\",\r\n  \"type\": \"Microsoft.Network/networkSecurityGroups\",\r\n  \"location\": \"westus\",\r\n  \"properties\": {\r\n    \"provisioningState\": \"Updating\",\r\n    \"resourceGuid\": \"b3921672-4762-4ce2-abfb-058ee7860b7c\",\r\n    \"securityRules\": [\r\n      {\r\n        \"name\": \"ps2898\",\r\n        \"id\": \"/subscriptions/d2ad5196-2292-4080-b209-ce4399b0a807/resourceGroups/ps6236/providers/Microsoft.Network/networkSecurityGroups/ps6323/securityRules/ps2898\",\r\n        \"etag\": \"W/\\\"2ac0e13e-dd44-4d70-8b1f-46ec24448c01\\\"\",\r\n        \"type\": \"Microsoft.Network/networkSecurityGroups/securityRules\",\r\n        \"properties\": {\r\n          \"provisioningState\": \"Updating\",\r\n          \"description\": \"description\",\r\n          \"protocol\": \"Tcp\",\r\n          \"sourcePortRange\": \"23-45\",\r\n          \"destinationPortRange\": \"46-56\",\r\n          \"sourceAddressPrefix\": \"*\",\r\n          \"destinationAddressPrefix\": \"*\",\r\n          \"access\": \"Allow\",\r\n          \"priority\": 100,\r\n          \"direction\": \"Inbound\",\r\n          \"sourcePortRanges\": [],\r\n          \"destinationPortRanges\": [],\r\n          \"sourceAddressPrefixes\": [],\r\n          \"destinationAddressPrefixes\": []\r\n        }\r\n      },\r\n      {\r\n        \"name\": \"ps1099\",\r\n        \"id\": \"/subscriptions/d2ad5196-2292-4080-b209-ce4399b0a807/resourceGroups/ps6236/providers/Microsoft.Network/networkSecurityGroups/ps6323/securityRules/ps1099\",\r\n        \"etag\": \"W/\\\"2ac0e13e-dd44-4d70-8b1f-46ec24448c01\\\"\",\r\n        \"type\": \"Microsoft.Network/networkSecurityGroups/securityRules\",\r\n        \"properties\": {\r\n          \"provisioningState\": \"Updating\",\r\n          \"description\": \"description\",\r\n          \"protocol\": \"Tcp\",\r\n          \"sourcePortRange\": \"23-45\",\r\n          \"destinationPortRange\": \"46-56\",\r\n          \"sourceAddressPrefix\": \"*\",\r\n          \"destinationAddressPrefix\": \"*\",\r\n          \"access\": \"Allow\",\r\n          \"priority\": 102,\r\n          \"direction\": \"Inbound\",\r\n          \"sourcePortRanges\": [],\r\n          \"destinationPortRanges\": [],\r\n          \"sourceAddressPrefixes\": [],\r\n          \"destinationAddressPrefixes\": []\r\n        }\r\n      },\r\n      {\r\n        \"name\": \"ps7575\",\r\n        \"id\": \"/subscriptions/d2ad5196-2292-4080-b209-ce4399b0a807/resourceGroups/ps6236/providers/Microsoft.Network/networkSecurityGroups/ps6323/securityRules/ps7575\",\r\n        \"etag\": \"W/\\\"2ac0e13e-dd44-4d70-8b1f-46ec24448c01\\\"\",\r\n        \"type\": \"Microsoft.Network/networkSecurityGroups/securityRules\",\r\n        \"properties\": {\r\n          \"provisioningState\": \"Updating\",\r\n          \"description\": \"description\",\r\n          \"protocol\": \"Tcp\",\r\n          \"sourcePortRange\": \"23-45\",\r\n          \"destinationPortRange\": \"46-56\",\r\n          \"sourceAddressPrefix\": \"*\",\r\n          \"destinationAddressPrefix\": \"*\",\r\n          \"access\": \"Allow\",\r\n          \"priority\": 103,\r\n          \"direction\": \"Inbound\",\r\n          \"sourcePortRanges\": [],\r\n          \"destinationPortRanges\": [],\r\n          \"sourceAddressPrefixes\": [],\r\n          \"destinationAddressPrefixes\": []\r\n        }\r\n      }\r\n    ],\r\n    \"defaultSecurityRules\": [\r\n      {\r\n        \"name\": \"AllowVnetInBound\",\r\n        \"id\": \"/subscriptions/d2ad5196-2292-4080-b209-ce4399b0a807/resourceGroups/ps6236/providers/Microsoft.Network/networkSecurityGroups/ps6323/defaultSecurityRules/AllowVnetInBound\",\r\n        \"etag\": \"W/\\\"2ac0e13e-dd44-4d70-8b1f-46ec24448c01\\\"\",\r\n        \"type\": \"Microsoft.Network/networkSecurityGroups/defaultSecurityRules\",\r\n        \"properties\": {\r\n          \"provisioningState\": \"Updating\",\r\n          \"description\": \"Allow inbound traffic from all VMs in VNET\",\r\n          \"protocol\": \"*\",\r\n          \"sourcePortRange\": \"*\",\r\n          \"destinationPortRange\": \"*\",\r\n          \"sourceAddressPrefix\": \"VirtualNetwork\",\r\n          \"destinationAddressPrefix\": \"VirtualNetwork\",\r\n          \"access\": \"Allow\",\r\n          \"priority\": 65000,\r\n          \"direction\": \"Inbound\",\r\n          \"sourcePortRanges\": [],\r\n          \"destinationPortRanges\": [],\r\n          \"sourceAddressPrefixes\": [],\r\n          \"destinationAddressPrefixes\": []\r\n        }\r\n      },\r\n      {\r\n        \"name\": \"AllowAzureLoadBalancerInBound\",\r\n        \"id\": \"/subscriptions/d2ad5196-2292-4080-b209-ce4399b0a807/resourceGroups/ps6236/providers/Microsoft.Network/networkSecurityGroups/ps6323/defaultSecurityRules/AllowAzureLoadBalancerInBound\",\r\n        \"etag\": \"W/\\\"2ac0e13e-dd44-4d70-8b1f-46ec24448c01\\\"\",\r\n        \"type\": \"Microsoft.Network/networkSecurityGroups/defaultSecurityRules\",\r\n        \"properties\": {\r\n          \"provisioningState\": \"Updating\",\r\n          \"description\": \"Allow inbound traffic from azure load balancer\",\r\n          \"protocol\": \"*\",\r\n          \"sourcePortRange\": \"*\",\r\n          \"destinationPortRange\": \"*\",\r\n          \"sourceAddressPrefix\": \"AzureLoadBalancer\",\r\n          \"destinationAddressPrefix\": \"*\",\r\n          \"access\": \"Allow\",\r\n          \"priority\": 65001,\r\n          \"direction\": \"Inbound\",\r\n          \"sourcePortRanges\": [],\r\n          \"destinationPortRanges\": [],\r\n          \"sourceAddressPrefixes\": [],\r\n          \"destinationAddressPrefixes\": []\r\n        }\r\n      },\r\n      {\r\n        \"name\": \"DenyAllInBound\",\r\n        \"id\": \"/subscriptions/d2ad5196-2292-4080-b209-ce4399b0a807/resourceGroups/ps6236/providers/Microsoft.Network/networkSecurityGroups/ps6323/defaultSecurityRules/DenyAllInBound\",\r\n        \"etag\": \"W/\\\"2ac0e13e-dd44-4d70-8b1f-46ec24448c01\\\"\",\r\n        \"type\": \"Microsoft.Network/networkSecurityGroups/defaultSecurityRules\",\r\n        \"properties\": {\r\n          \"provisioningState\": \"Updating\",\r\n          \"description\": \"Deny all inbound traffic\",\r\n          \"protocol\": \"*\",\r\n          \"sourcePortRange\": \"*\",\r\n          \"destinationPortRange\": \"*\",\r\n          \"sourceAddressPrefix\": \"*\",\r\n          \"destinationAddressPrefix\": \"*\",\r\n          \"access\": \"Deny\",\r\n          \"priority\": 65500,\r\n          \"direction\": \"Inbound\",\r\n          \"sourcePortRanges\": [],\r\n          \"destinationPortRanges\": [],\r\n          \"sourceAddressPrefixes\": [],\r\n          \"destinationAddressPrefixes\": []\r\n        }\r\n      },\r\n      {\r\n        \"name\": \"AllowVnetOutBound\",\r\n        \"id\": \"/subscriptions/d2ad5196-2292-4080-b209-ce4399b0a807/resourceGroups/ps6236/providers/Microsoft.Network/networkSecurityGroups/ps6323/defaultSecurityRules/AllowVnetOutBound\",\r\n        \"etag\": \"W/\\\"2ac0e13e-dd44-4d70-8b1f-46ec24448c01\\\"\",\r\n        \"type\": \"Microsoft.Network/networkSecurityGroups/defaultSecurityRules\",\r\n        \"properties\": {\r\n          \"provisioningState\": \"Updating\",\r\n          \"description\": \"Allow outbound traffic from all VMs to all VMs in VNET\",\r\n          \"protocol\": \"*\",\r\n          \"sourcePortRange\": \"*\",\r\n          \"destinationPortRange\": \"*\",\r\n          \"sourceAddressPrefix\": \"VirtualNetwork\",\r\n          \"destinationAddressPrefix\": \"VirtualNetwork\",\r\n          \"access\": \"Allow\",\r\n          \"priority\": 65000,\r\n          \"direction\": \"Outbound\",\r\n          \"sourcePortRanges\": [],\r\n          \"destinationPortRanges\": [],\r\n          \"sourceAddressPrefixes\": [],\r\n          \"destinationAddressPrefixes\": []\r\n        }\r\n      },\r\n      {\r\n        \"name\": \"AllowInternetOutBound\",\r\n        \"id\": \"/subscriptions/d2ad5196-2292-4080-b209-ce4399b0a807/resourceGroups/ps6236/providers/Microsoft.Network/networkSecurityGroups/ps6323/defaultSecurityRules/AllowInternetOutBound\",\r\n        \"etag\": \"W/\\\"2ac0e13e-dd44-4d70-8b1f-46ec24448c01\\\"\",\r\n        \"type\": \"Microsoft.Network/networkSecurityGroups/defaultSecurityRules\",\r\n        \"properties\": {\r\n          \"provisioningState\": \"Updating\",\r\n          \"description\": \"Allow outbound traffic from all VMs to Internet\",\r\n          \"protocol\": \"*\",\r\n          \"sourcePortRange\": \"*\",\r\n          \"destinationPortRange\": \"*\",\r\n          \"sourceAddressPrefix\": \"*\",\r\n          \"destinationAddressPrefix\": \"Internet\",\r\n          \"access\": \"Allow\",\r\n          \"priority\": 65001,\r\n          \"direction\": \"Outbound\",\r\n          \"sourcePortRanges\": [],\r\n          \"destinationPortRanges\": [],\r\n          \"sourceAddressPrefixes\": [],\r\n          \"destinationAddressPrefixes\": []\r\n        }\r\n      },\r\n      {\r\n        \"name\": \"DenyAllOutBound\",\r\n        \"id\": \"/subscriptions/d2ad5196-2292-4080-b209-ce4399b0a807/resourceGroups/ps6236/providers/Microsoft.Network/networkSecurityGroups/ps6323/defaultSecurityRules/DenyAllOutBound\",\r\n        \"etag\": \"W/\\\"2ac0e13e-dd44-4d70-8b1f-46ec24448c01\\\"\",\r\n        \"type\": \"Microsoft.Network/networkSecurityGroups/defaultSecurityRules\",\r\n        \"properties\": {\r\n          \"provisioningState\": \"Updating\",\r\n          \"description\": \"Deny all outbound traffic\",\r\n          \"protocol\": \"*\",\r\n          \"sourcePortRange\": \"*\",\r\n          \"destinationPortRange\": \"*\",\r\n          \"sourceAddressPrefix\": \"*\",\r\n          \"destinationAddressPrefix\": \"*\",\r\n          \"access\": \"Deny\",\r\n          \"priority\": 65500,\r\n          \"direction\": \"Outbound\",\r\n          \"sourcePortRanges\": [],\r\n          \"destinationPortRanges\": [],\r\n          \"sourceAddressPrefixes\": [],\r\n          \"destinationAddressPrefixes\": []\r\n        }\r\n      }\r\n    ]\r\n  }\r\n}",
      "ResponseHeaders": {
        "Content-Length": [
          "9229"
=======
      "ResponseBody": "{\r\n  \"name\": \"ps1793\",\r\n  \"id\": \"/subscriptions/947d47b4-7883-4bb9-9d85-c5e8e2f572ce/resourceGroups/ps8698/providers/Microsoft.Network/networkSecurityGroups/ps1793\",\r\n  \"etag\": \"W/\\\"32efd9a0-c594-43ff-8e64-610c0eadcb15\\\"\",\r\n  \"type\": \"Microsoft.Network/networkSecurityGroups\",\r\n  \"location\": \"westcentralus\",\r\n  \"properties\": {\r\n    \"provisioningState\": \"Updating\",\r\n    \"resourceGuid\": \"3c688dd8-9705-4a29-ad24-b56a3b8bc1e1\",\r\n    \"securityRules\": [\r\n      {\r\n        \"name\": \"ps6251\",\r\n        \"id\": \"/subscriptions/947d47b4-7883-4bb9-9d85-c5e8e2f572ce/resourceGroups/ps8698/providers/Microsoft.Network/networkSecurityGroups/ps1793/securityRules/ps6251\",\r\n        \"etag\": \"W/\\\"32efd9a0-c594-43ff-8e64-610c0eadcb15\\\"\",\r\n        \"type\": \"Microsoft.Network/networkSecurityGroups/securityRules\",\r\n        \"properties\": {\r\n          \"provisioningState\": \"Updating\",\r\n          \"description\": \"description\",\r\n          \"protocol\": \"Tcp\",\r\n          \"sourcePortRange\": \"23-45\",\r\n          \"destinationPortRange\": \"46-56\",\r\n          \"sourceAddressPrefix\": \"*\",\r\n          \"destinationAddressPrefix\": \"*\",\r\n          \"access\": \"Allow\",\r\n          \"priority\": 100,\r\n          \"direction\": \"Inbound\",\r\n          \"sourcePortRanges\": [],\r\n          \"destinationPortRanges\": [],\r\n          \"sourceAddressPrefixes\": [],\r\n          \"destinationAddressPrefixes\": []\r\n        }\r\n      },\r\n      {\r\n        \"name\": \"ps3498\",\r\n        \"id\": \"/subscriptions/947d47b4-7883-4bb9-9d85-c5e8e2f572ce/resourceGroups/ps8698/providers/Microsoft.Network/networkSecurityGroups/ps1793/securityRules/ps3498\",\r\n        \"etag\": \"W/\\\"32efd9a0-c594-43ff-8e64-610c0eadcb15\\\"\",\r\n        \"type\": \"Microsoft.Network/networkSecurityGroups/securityRules\",\r\n        \"properties\": {\r\n          \"provisioningState\": \"Updating\",\r\n          \"description\": \"description\",\r\n          \"protocol\": \"Tcp\",\r\n          \"sourcePortRange\": \"23-45\",\r\n          \"destinationPortRange\": \"46-56\",\r\n          \"sourceAddressPrefix\": \"*\",\r\n          \"destinationAddressPrefix\": \"*\",\r\n          \"access\": \"Allow\",\r\n          \"priority\": 102,\r\n          \"direction\": \"Inbound\",\r\n          \"sourcePortRanges\": [],\r\n          \"destinationPortRanges\": [],\r\n          \"sourceAddressPrefixes\": [],\r\n          \"destinationAddressPrefixes\": []\r\n        }\r\n      },\r\n      {\r\n        \"name\": \"ps9660\",\r\n        \"id\": \"/subscriptions/947d47b4-7883-4bb9-9d85-c5e8e2f572ce/resourceGroups/ps8698/providers/Microsoft.Network/networkSecurityGroups/ps1793/securityRules/ps9660\",\r\n        \"etag\": \"W/\\\"32efd9a0-c594-43ff-8e64-610c0eadcb15\\\"\",\r\n        \"type\": \"Microsoft.Network/networkSecurityGroups/securityRules\",\r\n        \"properties\": {\r\n          \"provisioningState\": \"Updating\",\r\n          \"description\": \"description\",\r\n          \"protocol\": \"Tcp\",\r\n          \"sourcePortRange\": \"23-45\",\r\n          \"destinationPortRange\": \"46-56\",\r\n          \"sourceAddressPrefix\": \"*\",\r\n          \"destinationAddressPrefix\": \"*\",\r\n          \"access\": \"Allow\",\r\n          \"priority\": 103,\r\n          \"direction\": \"Inbound\",\r\n          \"sourcePortRanges\": [],\r\n          \"destinationPortRanges\": [],\r\n          \"sourceAddressPrefixes\": [],\r\n          \"destinationAddressPrefixes\": []\r\n        }\r\n      }\r\n    ],\r\n    \"defaultSecurityRules\": [\r\n      {\r\n        \"name\": \"AllowVnetInBound\",\r\n        \"id\": \"/subscriptions/947d47b4-7883-4bb9-9d85-c5e8e2f572ce/resourceGroups/ps8698/providers/Microsoft.Network/networkSecurityGroups/ps1793/defaultSecurityRules/AllowVnetInBound\",\r\n        \"etag\": \"W/\\\"32efd9a0-c594-43ff-8e64-610c0eadcb15\\\"\",\r\n        \"type\": \"Microsoft.Network/networkSecurityGroups/defaultSecurityRules\",\r\n        \"properties\": {\r\n          \"provisioningState\": \"Updating\",\r\n          \"description\": \"Allow inbound traffic from all VMs in VNET\",\r\n          \"protocol\": \"*\",\r\n          \"sourcePortRange\": \"*\",\r\n          \"destinationPortRange\": \"*\",\r\n          \"sourceAddressPrefix\": \"VirtualNetwork\",\r\n          \"destinationAddressPrefix\": \"VirtualNetwork\",\r\n          \"access\": \"Allow\",\r\n          \"priority\": 65000,\r\n          \"direction\": \"Inbound\",\r\n          \"sourcePortRanges\": [],\r\n          \"destinationPortRanges\": [],\r\n          \"sourceAddressPrefixes\": [],\r\n          \"destinationAddressPrefixes\": []\r\n        }\r\n      },\r\n      {\r\n        \"name\": \"AllowAzureLoadBalancerInBound\",\r\n        \"id\": \"/subscriptions/947d47b4-7883-4bb9-9d85-c5e8e2f572ce/resourceGroups/ps8698/providers/Microsoft.Network/networkSecurityGroups/ps1793/defaultSecurityRules/AllowAzureLoadBalancerInBound\",\r\n        \"etag\": \"W/\\\"32efd9a0-c594-43ff-8e64-610c0eadcb15\\\"\",\r\n        \"type\": \"Microsoft.Network/networkSecurityGroups/defaultSecurityRules\",\r\n        \"properties\": {\r\n          \"provisioningState\": \"Updating\",\r\n          \"description\": \"Allow inbound traffic from azure load balancer\",\r\n          \"protocol\": \"*\",\r\n          \"sourcePortRange\": \"*\",\r\n          \"destinationPortRange\": \"*\",\r\n          \"sourceAddressPrefix\": \"AzureLoadBalancer\",\r\n          \"destinationAddressPrefix\": \"*\",\r\n          \"access\": \"Allow\",\r\n          \"priority\": 65001,\r\n          \"direction\": \"Inbound\",\r\n          \"sourcePortRanges\": [],\r\n          \"destinationPortRanges\": [],\r\n          \"sourceAddressPrefixes\": [],\r\n          \"destinationAddressPrefixes\": []\r\n        }\r\n      },\r\n      {\r\n        \"name\": \"DenyAllInBound\",\r\n        \"id\": \"/subscriptions/947d47b4-7883-4bb9-9d85-c5e8e2f572ce/resourceGroups/ps8698/providers/Microsoft.Network/networkSecurityGroups/ps1793/defaultSecurityRules/DenyAllInBound\",\r\n        \"etag\": \"W/\\\"32efd9a0-c594-43ff-8e64-610c0eadcb15\\\"\",\r\n        \"type\": \"Microsoft.Network/networkSecurityGroups/defaultSecurityRules\",\r\n        \"properties\": {\r\n          \"provisioningState\": \"Updating\",\r\n          \"description\": \"Deny all inbound traffic\",\r\n          \"protocol\": \"*\",\r\n          \"sourcePortRange\": \"*\",\r\n          \"destinationPortRange\": \"*\",\r\n          \"sourceAddressPrefix\": \"*\",\r\n          \"destinationAddressPrefix\": \"*\",\r\n          \"access\": \"Deny\",\r\n          \"priority\": 65500,\r\n          \"direction\": \"Inbound\",\r\n          \"sourcePortRanges\": [],\r\n          \"destinationPortRanges\": [],\r\n          \"sourceAddressPrefixes\": [],\r\n          \"destinationAddressPrefixes\": []\r\n        }\r\n      },\r\n      {\r\n        \"name\": \"AllowVnetOutBound\",\r\n        \"id\": \"/subscriptions/947d47b4-7883-4bb9-9d85-c5e8e2f572ce/resourceGroups/ps8698/providers/Microsoft.Network/networkSecurityGroups/ps1793/defaultSecurityRules/AllowVnetOutBound\",\r\n        \"etag\": \"W/\\\"32efd9a0-c594-43ff-8e64-610c0eadcb15\\\"\",\r\n        \"type\": \"Microsoft.Network/networkSecurityGroups/defaultSecurityRules\",\r\n        \"properties\": {\r\n          \"provisioningState\": \"Updating\",\r\n          \"description\": \"Allow outbound traffic from all VMs to all VMs in VNET\",\r\n          \"protocol\": \"*\",\r\n          \"sourcePortRange\": \"*\",\r\n          \"destinationPortRange\": \"*\",\r\n          \"sourceAddressPrefix\": \"VirtualNetwork\",\r\n          \"destinationAddressPrefix\": \"VirtualNetwork\",\r\n          \"access\": \"Allow\",\r\n          \"priority\": 65000,\r\n          \"direction\": \"Outbound\",\r\n          \"sourcePortRanges\": [],\r\n          \"destinationPortRanges\": [],\r\n          \"sourceAddressPrefixes\": [],\r\n          \"destinationAddressPrefixes\": []\r\n        }\r\n      },\r\n      {\r\n        \"name\": \"AllowInternetOutBound\",\r\n        \"id\": \"/subscriptions/947d47b4-7883-4bb9-9d85-c5e8e2f572ce/resourceGroups/ps8698/providers/Microsoft.Network/networkSecurityGroups/ps1793/defaultSecurityRules/AllowInternetOutBound\",\r\n        \"etag\": \"W/\\\"32efd9a0-c594-43ff-8e64-610c0eadcb15\\\"\",\r\n        \"type\": \"Microsoft.Network/networkSecurityGroups/defaultSecurityRules\",\r\n        \"properties\": {\r\n          \"provisioningState\": \"Updating\",\r\n          \"description\": \"Allow outbound traffic from all VMs to Internet\",\r\n          \"protocol\": \"*\",\r\n          \"sourcePortRange\": \"*\",\r\n          \"destinationPortRange\": \"*\",\r\n          \"sourceAddressPrefix\": \"*\",\r\n          \"destinationAddressPrefix\": \"Internet\",\r\n          \"access\": \"Allow\",\r\n          \"priority\": 65001,\r\n          \"direction\": \"Outbound\",\r\n          \"sourcePortRanges\": [],\r\n          \"destinationPortRanges\": [],\r\n          \"sourceAddressPrefixes\": [],\r\n          \"destinationAddressPrefixes\": []\r\n        }\r\n      },\r\n      {\r\n        \"name\": \"DenyAllOutBound\",\r\n        \"id\": \"/subscriptions/947d47b4-7883-4bb9-9d85-c5e8e2f572ce/resourceGroups/ps8698/providers/Microsoft.Network/networkSecurityGroups/ps1793/defaultSecurityRules/DenyAllOutBound\",\r\n        \"etag\": \"W/\\\"32efd9a0-c594-43ff-8e64-610c0eadcb15\\\"\",\r\n        \"type\": \"Microsoft.Network/networkSecurityGroups/defaultSecurityRules\",\r\n        \"properties\": {\r\n          \"provisioningState\": \"Updating\",\r\n          \"description\": \"Deny all outbound traffic\",\r\n          \"protocol\": \"*\",\r\n          \"sourcePortRange\": \"*\",\r\n          \"destinationPortRange\": \"*\",\r\n          \"sourceAddressPrefix\": \"*\",\r\n          \"destinationAddressPrefix\": \"*\",\r\n          \"access\": \"Deny\",\r\n          \"priority\": 65500,\r\n          \"direction\": \"Outbound\",\r\n          \"sourcePortRanges\": [],\r\n          \"destinationPortRanges\": [],\r\n          \"sourceAddressPrefixes\": [],\r\n          \"destinationAddressPrefixes\": []\r\n        }\r\n      }\r\n    ]\r\n  }\r\n}",
      "ResponseHeaders": {
        "Content-Length": [
          "9236"
>>>>>>> f160aee6
        ],
        "Content-Type": [
          "application/json; charset=utf-8"
        ],
        "Expires": [
          "-1"
        ],
        "Pragma": [
          "no-cache"
        ],
        "Retry-After": [
          "10"
        ],
        "x-ms-request-id": [
<<<<<<< HEAD
          "b012a22f-d53e-4e96-acda-7ac53156c417"
        ],
        "Azure-AsyncOperation": [
          "https://brazilus.management.azure.com/subscriptions/d2ad5196-2292-4080-b209-ce4399b0a807/providers/Microsoft.Network/locations/westus/operations/b012a22f-d53e-4e96-acda-7ac53156c417?api-version=2018-08-01"
        ],
        "x-ms-correlation-request-id": [
          "08768672-4d38-4f4d-9ee3-bf3308c83e5e"
=======
          "77d7d5de-a4cd-48d5-91d2-f2b1efc477ec"
        ],
        "Azure-AsyncOperation": [
          "https://brazilus.management.azure.com/subscriptions/947d47b4-7883-4bb9-9d85-c5e8e2f572ce/providers/Microsoft.Network/locations/westcentralus/operations/77d7d5de-a4cd-48d5-91d2-f2b1efc477ec?api-version=2018-08-01"
        ],
        "x-ms-correlation-request-id": [
          "07d955da-54b5-488d-9b9e-00f00a9c5598"
>>>>>>> f160aee6
        ],
        "Strict-Transport-Security": [
          "max-age=31536000; includeSubDomains"
        ],
        "Cache-Control": [
          "no-cache"
        ],
        "Server": [
          "Microsoft-HTTPAPI/2.0",
          "Microsoft-HTTPAPI/2.0"
        ],
        "x-ms-ratelimit-remaining-subscription-writes": [
<<<<<<< HEAD
          "1172"
        ],
        "x-ms-routing-request-id": [
          "BRAZILUS:20180908T061841Z:08768672-4d38-4f4d-9ee3-bf3308c83e5e"
=======
          "1165"
        ],
        "x-ms-routing-request-id": [
          "BRAZILUS:20180907T095149Z:07d955da-54b5-488d-9b9e-00f00a9c5598"
>>>>>>> f160aee6
        ],
        "X-Content-Type-Options": [
          "nosniff"
        ],
        "Date": [
<<<<<<< HEAD
          "Sat, 08 Sep 2018 06:18:41 GMT"
=======
          "Fri, 07 Sep 2018 09:51:48 GMT"
>>>>>>> f160aee6
        ]
      },
      "StatusCode": 201
    },
    {
<<<<<<< HEAD
      "RequestUri": "/subscriptions/d2ad5196-2292-4080-b209-ce4399b0a807/providers/Microsoft.Network/locations/westus/operations/b012a22f-d53e-4e96-acda-7ac53156c417?api-version=2018-08-01",
      "EncodedRequestUri": "L3N1YnNjcmlwdGlvbnMvZDJhZDUxOTYtMjI5Mi00MDgwLWIyMDktY2U0Mzk5YjBhODA3L3Byb3ZpZGVycy9NaWNyb3NvZnQuTmV0d29yay9sb2NhdGlvbnMvd2VzdHVzL29wZXJhdGlvbnMvYjAxMmEyMmYtZDUzZS00ZTk2LWFjZGEtN2FjNTMxNTZjNDE3P2FwaS12ZXJzaW9uPTIwMTgtMDgtMDE=",
=======
      "RequestUri": "/subscriptions/947d47b4-7883-4bb9-9d85-c5e8e2f572ce/providers/Microsoft.Network/locations/westcentralus/operations/77d7d5de-a4cd-48d5-91d2-f2b1efc477ec?api-version=2018-08-01",
      "EncodedRequestUri": "L3N1YnNjcmlwdGlvbnMvOTQ3ZDQ3YjQtNzg4My00YmI5LTlkODUtYzVlOGUyZjU3MmNlL3Byb3ZpZGVycy9NaWNyb3NvZnQuTmV0d29yay9sb2NhdGlvbnMvd2VzdGNlbnRyYWx1cy9vcGVyYXRpb25zLzc3ZDdkNWRlLWE0Y2QtNDhkNS05MWQyLWYyYjFlZmM0NzdlYz9hcGktdmVyc2lvbj0yMDE4LTA4LTAx",
>>>>>>> f160aee6
      "RequestMethod": "GET",
      "RequestBody": "",
      "RequestHeaders": {
        "User-Agent": [
          "FxVersion/4.7.3132.0",
          "OSName/Windows10Enterprise",
          "OSVersion/6.3.17134",
          "Microsoft.Azure.Management.Network.NetworkManagementClient/19.3.0.0"
        ]
      },
      "ResponseBody": "{\r\n  \"status\": \"Succeeded\"\r\n}",
      "ResponseHeaders": {
        "Content-Length": [
          "29"
        ],
        "Content-Type": [
          "application/json; charset=utf-8"
        ],
        "Expires": [
          "-1"
        ],
        "Pragma": [
          "no-cache"
        ],
        "x-ms-request-id": [
<<<<<<< HEAD
          "dfb624b9-c35a-4a30-9ae7-fc3f9baeeeac"
        ],
        "x-ms-correlation-request-id": [
          "975e6779-08d0-4927-bfa5-eccaa82c77d4"
=======
          "e7c89332-5099-440c-9a35-a8ea16523af9"
        ],
        "x-ms-correlation-request-id": [
          "41436921-3aeb-4be4-8ec8-94af7bd9ade7"
>>>>>>> f160aee6
        ],
        "Strict-Transport-Security": [
          "max-age=31536000; includeSubDomains"
        ],
        "Cache-Control": [
          "no-cache"
        ],
        "Server": [
          "Microsoft-HTTPAPI/2.0",
          "Microsoft-HTTPAPI/2.0"
        ],
        "x-ms-ratelimit-remaining-subscription-reads": [
<<<<<<< HEAD
          "11853"
        ],
        "x-ms-routing-request-id": [
          "BRAZILUS:20180908T061851Z:975e6779-08d0-4927-bfa5-eccaa82c77d4"
=======
          "11819"
        ],
        "x-ms-routing-request-id": [
          "BRAZILUS:20180907T095159Z:41436921-3aeb-4be4-8ec8-94af7bd9ade7"
>>>>>>> f160aee6
        ],
        "X-Content-Type-Options": [
          "nosniff"
        ],
        "Date": [
<<<<<<< HEAD
          "Sat, 08 Sep 2018 06:18:51 GMT"
=======
          "Fri, 07 Sep 2018 09:51:59 GMT"
>>>>>>> f160aee6
        ]
      },
      "StatusCode": 200
    },
    {
<<<<<<< HEAD
      "RequestUri": "/subscriptions/d2ad5196-2292-4080-b209-ce4399b0a807/resourcegroups/ps6236?api-version=2016-09-01",
      "EncodedRequestUri": "L3N1YnNjcmlwdGlvbnMvZDJhZDUxOTYtMjI5Mi00MDgwLWIyMDktY2U0Mzk5YjBhODA3L3Jlc291cmNlZ3JvdXBzL3BzNjIzNj9hcGktdmVyc2lvbj0yMDE2LTA5LTAx",
=======
      "RequestUri": "/subscriptions/947d47b4-7883-4bb9-9d85-c5e8e2f572ce/resourcegroups/ps8698?api-version=2016-09-01",
      "EncodedRequestUri": "L3N1YnNjcmlwdGlvbnMvOTQ3ZDQ3YjQtNzg4My00YmI5LTlkODUtYzVlOGUyZjU3MmNlL3Jlc291cmNlZ3JvdXBzL3BzODY5OD9hcGktdmVyc2lvbj0yMDE2LTA5LTAx",
>>>>>>> f160aee6
      "RequestMethod": "DELETE",
      "RequestBody": "",
      "RequestHeaders": {
        "x-ms-client-request-id": [
<<<<<<< HEAD
          "f2aaf80d-5697-402a-8ce1-6f91ff9a74c8"
=======
          "5019d8df-fdd6-4b16-bc2b-1fe2a5870462"
>>>>>>> f160aee6
        ],
        "accept-language": [
          "en-US"
        ],
        "User-Agent": [
          "FxVersion/4.7.3132.0",
          "OSName/Windows10Enterprise",
          "OSVersion/6.3.17134",
          "Microsoft.Azure.Management.Internal.Resources.ResourceManagementClient/4.1.0"
        ]
      },
      "ResponseBody": "",
      "ResponseHeaders": {
        "Content-Length": [
          "0"
        ],
        "Expires": [
          "-1"
        ],
        "Pragma": [
          "no-cache"
        ],
        "Retry-After": [
          "15"
        ],
        "x-ms-ratelimit-remaining-subscription-deletes": [
<<<<<<< HEAD
          "14986"
        ],
        "x-ms-request-id": [
          "7a69dc9c-2841-41de-b63a-95c5f1e66503"
        ],
        "x-ms-correlation-request-id": [
          "7a69dc9c-2841-41de-b63a-95c5f1e66503"
        ],
        "x-ms-routing-request-id": [
          "BRAZILUS:20180908T061854Z:7a69dc9c-2841-41de-b63a-95c5f1e66503"
        ],
        "Strict-Transport-Security": [
          "max-age=31536000; includeSubDomains"
        ],
        "X-Content-Type-Options": [
          "nosniff"
        ],
        "Cache-Control": [
          "no-cache"
        ],
        "Date": [
          "Sat, 08 Sep 2018 06:18:54 GMT"
        ],
        "Location": [
          "https://brazilus.management.azure.com/subscriptions/d2ad5196-2292-4080-b209-ce4399b0a807/operationresults/eyJqb2JJZCI6IlJFU09VUkNFR1JPVVBERUxFVElPTkpPQi1QUzYyMzYtV0VTVFVTIiwiam9iTG9jYXRpb24iOiJ3ZXN0dXMifQ?api-version=2016-09-01"
        ]
      },
      "StatusCode": 202
    },
    {
      "RequestUri": "/subscriptions/d2ad5196-2292-4080-b209-ce4399b0a807/operationresults/eyJqb2JJZCI6IlJFU09VUkNFR1JPVVBERUxFVElPTkpPQi1QUzYyMzYtV0VTVFVTIiwiam9iTG9jYXRpb24iOiJ3ZXN0dXMifQ?api-version=2016-09-01",
      "EncodedRequestUri": "L3N1YnNjcmlwdGlvbnMvZDJhZDUxOTYtMjI5Mi00MDgwLWIyMDktY2U0Mzk5YjBhODA3L29wZXJhdGlvbnJlc3VsdHMvZXlKcWIySkpaQ0k2SWxKRlUwOVZVa05GUjFKUFZWQkVSVXhGVkVsUFRrcFBRaTFRVXpZeU16WXRWMFZUVkZWVElpd2lhbTlpVEc5allYUnBiMjRpT2lKM1pYTjBkWE1pZlE/YXBpLXZlcnNpb249MjAxNi0wOS0wMQ==",
      "RequestMethod": "GET",
      "RequestBody": "",
      "RequestHeaders": {
        "User-Agent": [
          "FxVersion/4.7.3132.0",
          "OSName/Windows10Enterprise",
          "OSVersion/6.3.17134",
          "Microsoft.Azure.Management.Internal.Resources.ResourceManagementClient/4.1.0"
        ]
      },
      "ResponseBody": "",
      "ResponseHeaders": {
        "Content-Length": [
          "0"
        ],
        "Expires": [
          "-1"
        ],
        "Pragma": [
          "no-cache"
        ],
        "Retry-After": [
          "15"
        ],
        "x-ms-ratelimit-remaining-subscription-reads": [
          "11850"
        ],
        "x-ms-request-id": [
          "0f773d9d-773d-4194-b9e9-5f6cab8ab28b"
        ],
        "x-ms-correlation-request-id": [
          "0f773d9d-773d-4194-b9e9-5f6cab8ab28b"
        ],
        "x-ms-routing-request-id": [
          "BRAZILUS:20180908T061910Z:0f773d9d-773d-4194-b9e9-5f6cab8ab28b"
=======
          "14979"
        ],
        "x-ms-request-id": [
          "f73644a0-905b-4a9f-a725-a45ee26ad5a7"
        ],
        "x-ms-correlation-request-id": [
          "f73644a0-905b-4a9f-a725-a45ee26ad5a7"
        ],
        "x-ms-routing-request-id": [
          "BRAZILUS:20180907T095200Z:f73644a0-905b-4a9f-a725-a45ee26ad5a7"
>>>>>>> f160aee6
        ],
        "Strict-Transport-Security": [
          "max-age=31536000; includeSubDomains"
        ],
        "X-Content-Type-Options": [
          "nosniff"
        ],
        "Cache-Control": [
          "no-cache"
        ],
        "Date": [
<<<<<<< HEAD
          "Sat, 08 Sep 2018 06:19:09 GMT"
        ],
        "Location": [
          "https://brazilus.management.azure.com/subscriptions/d2ad5196-2292-4080-b209-ce4399b0a807/operationresults/eyJqb2JJZCI6IlJFU09VUkNFR1JPVVBERUxFVElPTkpPQi1QUzYyMzYtV0VTVFVTIiwiam9iTG9jYXRpb24iOiJ3ZXN0dXMifQ?api-version=2016-09-01"
=======
          "Fri, 07 Sep 2018 09:52:00 GMT"
        ],
        "Location": [
          "https://brazilus.management.azure.com/subscriptions/947d47b4-7883-4bb9-9d85-c5e8e2f572ce/operationresults/eyJqb2JJZCI6IlJFU09VUkNFR1JPVVBERUxFVElPTkpPQi1QUzg2OTgtV0VTVENFTlRSQUxVUyIsImpvYkxvY2F0aW9uIjoid2VzdGNlbnRyYWx1cyJ9?api-version=2016-09-01"
>>>>>>> f160aee6
        ]
      },
      "StatusCode": 202
    },
    {
<<<<<<< HEAD
      "RequestUri": "/subscriptions/d2ad5196-2292-4080-b209-ce4399b0a807/operationresults/eyJqb2JJZCI6IlJFU09VUkNFR1JPVVBERUxFVElPTkpPQi1QUzYyMzYtV0VTVFVTIiwiam9iTG9jYXRpb24iOiJ3ZXN0dXMifQ?api-version=2016-09-01",
      "EncodedRequestUri": "L3N1YnNjcmlwdGlvbnMvZDJhZDUxOTYtMjI5Mi00MDgwLWIyMDktY2U0Mzk5YjBhODA3L29wZXJhdGlvbnJlc3VsdHMvZXlKcWIySkpaQ0k2SWxKRlUwOVZVa05GUjFKUFZWQkVSVXhGVkVsUFRrcFBRaTFRVXpZeU16WXRWMFZUVkZWVElpd2lhbTlpVEc5allYUnBiMjRpT2lKM1pYTjBkWE1pZlE/YXBpLXZlcnNpb249MjAxNi0wOS0wMQ==",
=======
      "RequestUri": "/subscriptions/947d47b4-7883-4bb9-9d85-c5e8e2f572ce/operationresults/eyJqb2JJZCI6IlJFU09VUkNFR1JPVVBERUxFVElPTkpPQi1QUzg2OTgtV0VTVENFTlRSQUxVUyIsImpvYkxvY2F0aW9uIjoid2VzdGNlbnRyYWx1cyJ9?api-version=2016-09-01",
      "EncodedRequestUri": "L3N1YnNjcmlwdGlvbnMvOTQ3ZDQ3YjQtNzg4My00YmI5LTlkODUtYzVlOGUyZjU3MmNlL29wZXJhdGlvbnJlc3VsdHMvZXlKcWIySkpaQ0k2SWxKRlUwOVZVa05GUjFKUFZWQkVSVXhGVkVsUFRrcFBRaTFRVXpnMk9UZ3RWMFZUVkVORlRsUlNRVXhWVXlJc0ltcHZZa3h2WTJGMGFXOXVJam9pZDJWemRHTmxiblJ5WVd4MWN5Sjk/YXBpLXZlcnNpb249MjAxNi0wOS0wMQ==",
>>>>>>> f160aee6
      "RequestMethod": "GET",
      "RequestBody": "",
      "RequestHeaders": {
        "User-Agent": [
          "FxVersion/4.7.3132.0",
          "OSName/Windows10Enterprise",
          "OSVersion/6.3.17134",
          "Microsoft.Azure.Management.Internal.Resources.ResourceManagementClient/4.1.0"
        ]
      },
      "ResponseBody": "",
      "ResponseHeaders": {
        "Content-Length": [
          "0"
        ],
        "Expires": [
          "-1"
        ],
        "Pragma": [
          "no-cache"
        ],
        "Retry-After": [
          "15"
        ],
        "x-ms-ratelimit-remaining-subscription-reads": [
<<<<<<< HEAD
          "11849"
        ],
        "x-ms-request-id": [
          "1818faa8-adf0-4421-a2b3-3d70f039ce20"
        ],
        "x-ms-correlation-request-id": [
          "1818faa8-adf0-4421-a2b3-3d70f039ce20"
        ],
        "x-ms-routing-request-id": [
          "BRAZILUS:20180908T061925Z:1818faa8-adf0-4421-a2b3-3d70f039ce20"
=======
          "11816"
        ],
        "x-ms-request-id": [
          "ead31319-f2b8-44d3-916d-efda68d02fea"
        ],
        "x-ms-correlation-request-id": [
          "ead31319-f2b8-44d3-916d-efda68d02fea"
        ],
        "x-ms-routing-request-id": [
          "BRAZILUS:20180907T095216Z:ead31319-f2b8-44d3-916d-efda68d02fea"
>>>>>>> f160aee6
        ],
        "Strict-Transport-Security": [
          "max-age=31536000; includeSubDomains"
        ],
        "X-Content-Type-Options": [
          "nosniff"
        ],
        "Cache-Control": [
          "no-cache"
        ],
        "Date": [
<<<<<<< HEAD
          "Sat, 08 Sep 2018 06:19:24 GMT"
        ],
        "Location": [
          "https://brazilus.management.azure.com/subscriptions/d2ad5196-2292-4080-b209-ce4399b0a807/operationresults/eyJqb2JJZCI6IlJFU09VUkNFR1JPVVBERUxFVElPTkpPQi1QUzYyMzYtV0VTVFVTIiwiam9iTG9jYXRpb24iOiJ3ZXN0dXMifQ?api-version=2016-09-01"
=======
          "Fri, 07 Sep 2018 09:52:15 GMT"
        ],
        "Location": [
          "https://brazilus.management.azure.com/subscriptions/947d47b4-7883-4bb9-9d85-c5e8e2f572ce/operationresults/eyJqb2JJZCI6IlJFU09VUkNFR1JPVVBERUxFVElPTkpPQi1QUzg2OTgtV0VTVENFTlRSQUxVUyIsImpvYkxvY2F0aW9uIjoid2VzdGNlbnRyYWx1cyJ9?api-version=2016-09-01"
>>>>>>> f160aee6
        ]
      },
      "StatusCode": 202
    },
    {
<<<<<<< HEAD
      "RequestUri": "/subscriptions/d2ad5196-2292-4080-b209-ce4399b0a807/operationresults/eyJqb2JJZCI6IlJFU09VUkNFR1JPVVBERUxFVElPTkpPQi1QUzYyMzYtV0VTVFVTIiwiam9iTG9jYXRpb24iOiJ3ZXN0dXMifQ?api-version=2016-09-01",
      "EncodedRequestUri": "L3N1YnNjcmlwdGlvbnMvZDJhZDUxOTYtMjI5Mi00MDgwLWIyMDktY2U0Mzk5YjBhODA3L29wZXJhdGlvbnJlc3VsdHMvZXlKcWIySkpaQ0k2SWxKRlUwOVZVa05GUjFKUFZWQkVSVXhGVkVsUFRrcFBRaTFRVXpZeU16WXRWMFZUVkZWVElpd2lhbTlpVEc5allYUnBiMjRpT2lKM1pYTjBkWE1pZlE/YXBpLXZlcnNpb249MjAxNi0wOS0wMQ==",
=======
      "RequestUri": "/subscriptions/947d47b4-7883-4bb9-9d85-c5e8e2f572ce/operationresults/eyJqb2JJZCI6IlJFU09VUkNFR1JPVVBERUxFVElPTkpPQi1QUzg2OTgtV0VTVENFTlRSQUxVUyIsImpvYkxvY2F0aW9uIjoid2VzdGNlbnRyYWx1cyJ9?api-version=2016-09-01",
      "EncodedRequestUri": "L3N1YnNjcmlwdGlvbnMvOTQ3ZDQ3YjQtNzg4My00YmI5LTlkODUtYzVlOGUyZjU3MmNlL29wZXJhdGlvbnJlc3VsdHMvZXlKcWIySkpaQ0k2SWxKRlUwOVZVa05GUjFKUFZWQkVSVXhGVkVsUFRrcFBRaTFRVXpnMk9UZ3RWMFZUVkVORlRsUlNRVXhWVXlJc0ltcHZZa3h2WTJGMGFXOXVJam9pZDJWemRHTmxiblJ5WVd4MWN5Sjk/YXBpLXZlcnNpb249MjAxNi0wOS0wMQ==",
>>>>>>> f160aee6
      "RequestMethod": "GET",
      "RequestBody": "",
      "RequestHeaders": {
        "User-Agent": [
          "FxVersion/4.7.3132.0",
          "OSName/Windows10Enterprise",
          "OSVersion/6.3.17134",
          "Microsoft.Azure.Management.Internal.Resources.ResourceManagementClient/4.1.0"
        ]
      },
      "ResponseBody": "",
      "ResponseHeaders": {
        "Content-Length": [
          "0"
        ],
        "Expires": [
          "-1"
        ],
        "Pragma": [
          "no-cache"
        ],
        "Retry-After": [
          "15"
        ],
        "x-ms-ratelimit-remaining-subscription-reads": [
<<<<<<< HEAD
          "11848"
        ],
        "x-ms-request-id": [
          "859ca7b3-b93b-4299-8956-05bec81084d8"
        ],
        "x-ms-correlation-request-id": [
          "859ca7b3-b93b-4299-8956-05bec81084d8"
        ],
        "x-ms-routing-request-id": [
          "BRAZILUS:20180908T061940Z:859ca7b3-b93b-4299-8956-05bec81084d8"
=======
          "11815"
        ],
        "x-ms-request-id": [
          "c32a0f74-e34d-4e0a-aa85-306376d2bc2f"
        ],
        "x-ms-correlation-request-id": [
          "c32a0f74-e34d-4e0a-aa85-306376d2bc2f"
        ],
        "x-ms-routing-request-id": [
          "BRAZILUS:20180907T095231Z:c32a0f74-e34d-4e0a-aa85-306376d2bc2f"
>>>>>>> f160aee6
        ],
        "Strict-Transport-Security": [
          "max-age=31536000; includeSubDomains"
        ],
        "X-Content-Type-Options": [
          "nosniff"
        ],
        "Cache-Control": [
          "no-cache"
        ],
        "Date": [
<<<<<<< HEAD
          "Sat, 08 Sep 2018 06:19:39 GMT"
        ],
        "Location": [
          "https://brazilus.management.azure.com/subscriptions/d2ad5196-2292-4080-b209-ce4399b0a807/operationresults/eyJqb2JJZCI6IlJFU09VUkNFR1JPVVBERUxFVElPTkpPQi1QUzYyMzYtV0VTVFVTIiwiam9iTG9jYXRpb24iOiJ3ZXN0dXMifQ?api-version=2016-09-01"
=======
          "Fri, 07 Sep 2018 09:52:30 GMT"
        ],
        "Location": [
          "https://brazilus.management.azure.com/subscriptions/947d47b4-7883-4bb9-9d85-c5e8e2f572ce/operationresults/eyJqb2JJZCI6IlJFU09VUkNFR1JPVVBERUxFVElPTkpPQi1QUzg2OTgtV0VTVENFTlRSQUxVUyIsImpvYkxvY2F0aW9uIjoid2VzdGNlbnRyYWx1cyJ9?api-version=2016-09-01"
>>>>>>> f160aee6
        ]
      },
      "StatusCode": 202
    },
    {
<<<<<<< HEAD
      "RequestUri": "/subscriptions/d2ad5196-2292-4080-b209-ce4399b0a807/operationresults/eyJqb2JJZCI6IlJFU09VUkNFR1JPVVBERUxFVElPTkpPQi1QUzYyMzYtV0VTVFVTIiwiam9iTG9jYXRpb24iOiJ3ZXN0dXMifQ?api-version=2016-09-01",
      "EncodedRequestUri": "L3N1YnNjcmlwdGlvbnMvZDJhZDUxOTYtMjI5Mi00MDgwLWIyMDktY2U0Mzk5YjBhODA3L29wZXJhdGlvbnJlc3VsdHMvZXlKcWIySkpaQ0k2SWxKRlUwOVZVa05GUjFKUFZWQkVSVXhGVkVsUFRrcFBRaTFRVXpZeU16WXRWMFZUVkZWVElpd2lhbTlpVEc5allYUnBiMjRpT2lKM1pYTjBkWE1pZlE/YXBpLXZlcnNpb249MjAxNi0wOS0wMQ==",
=======
      "RequestUri": "/subscriptions/947d47b4-7883-4bb9-9d85-c5e8e2f572ce/operationresults/eyJqb2JJZCI6IlJFU09VUkNFR1JPVVBERUxFVElPTkpPQi1QUzg2OTgtV0VTVENFTlRSQUxVUyIsImpvYkxvY2F0aW9uIjoid2VzdGNlbnRyYWx1cyJ9?api-version=2016-09-01",
      "EncodedRequestUri": "L3N1YnNjcmlwdGlvbnMvOTQ3ZDQ3YjQtNzg4My00YmI5LTlkODUtYzVlOGUyZjU3MmNlL29wZXJhdGlvbnJlc3VsdHMvZXlKcWIySkpaQ0k2SWxKRlUwOVZVa05GUjFKUFZWQkVSVXhGVkVsUFRrcFBRaTFRVXpnMk9UZ3RWMFZUVkVORlRsUlNRVXhWVXlJc0ltcHZZa3h2WTJGMGFXOXVJam9pZDJWemRHTmxiblJ5WVd4MWN5Sjk/YXBpLXZlcnNpb249MjAxNi0wOS0wMQ==",
>>>>>>> f160aee6
      "RequestMethod": "GET",
      "RequestBody": "",
      "RequestHeaders": {
        "User-Agent": [
          "FxVersion/4.7.3132.0",
          "OSName/Windows10Enterprise",
          "OSVersion/6.3.17134",
          "Microsoft.Azure.Management.Internal.Resources.ResourceManagementClient/4.1.0"
        ]
      },
      "ResponseBody": "",
      "ResponseHeaders": {
        "Content-Length": [
          "0"
        ],
        "Expires": [
          "-1"
        ],
        "Pragma": [
          "no-cache"
        ],
        "Retry-After": [
          "15"
        ],
        "x-ms-ratelimit-remaining-subscription-reads": [
<<<<<<< HEAD
          "11847"
        ],
        "x-ms-request-id": [
          "8de1fea4-abaa-4937-a9ee-249ab82ace41"
        ],
        "x-ms-correlation-request-id": [
          "8de1fea4-abaa-4937-a9ee-249ab82ace41"
        ],
        "x-ms-routing-request-id": [
          "BRAZILUS:20180908T061955Z:8de1fea4-abaa-4937-a9ee-249ab82ace41"
=======
          "11814"
        ],
        "x-ms-request-id": [
          "52ac2b04-3f16-4d8c-b6b5-34dc84a77fec"
        ],
        "x-ms-correlation-request-id": [
          "52ac2b04-3f16-4d8c-b6b5-34dc84a77fec"
        ],
        "x-ms-routing-request-id": [
          "BRAZILUS:20180907T095246Z:52ac2b04-3f16-4d8c-b6b5-34dc84a77fec"
>>>>>>> f160aee6
        ],
        "Strict-Transport-Security": [
          "max-age=31536000; includeSubDomains"
        ],
        "X-Content-Type-Options": [
          "nosniff"
        ],
        "Cache-Control": [
          "no-cache"
        ],
        "Date": [
<<<<<<< HEAD
          "Sat, 08 Sep 2018 06:19:55 GMT"
        ],
        "Location": [
          "https://brazilus.management.azure.com/subscriptions/d2ad5196-2292-4080-b209-ce4399b0a807/operationresults/eyJqb2JJZCI6IlJFU09VUkNFR1JPVVBERUxFVElPTkpPQi1QUzYyMzYtV0VTVFVTIiwiam9iTG9jYXRpb24iOiJ3ZXN0dXMifQ?api-version=2016-09-01"
=======
          "Fri, 07 Sep 2018 09:52:46 GMT"
        ],
        "Location": [
          "https://brazilus.management.azure.com/subscriptions/947d47b4-7883-4bb9-9d85-c5e8e2f572ce/operationresults/eyJqb2JJZCI6IlJFU09VUkNFR1JPVVBERUxFVElPTkpPQi1QUzg2OTgtV0VTVENFTlRSQUxVUyIsImpvYkxvY2F0aW9uIjoid2VzdGNlbnRyYWx1cyJ9?api-version=2016-09-01"
>>>>>>> f160aee6
        ]
      },
      "StatusCode": 202
    },
    {
<<<<<<< HEAD
      "RequestUri": "/subscriptions/d2ad5196-2292-4080-b209-ce4399b0a807/operationresults/eyJqb2JJZCI6IlJFU09VUkNFR1JPVVBERUxFVElPTkpPQi1QUzYyMzYtV0VTVFVTIiwiam9iTG9jYXRpb24iOiJ3ZXN0dXMifQ?api-version=2016-09-01",
      "EncodedRequestUri": "L3N1YnNjcmlwdGlvbnMvZDJhZDUxOTYtMjI5Mi00MDgwLWIyMDktY2U0Mzk5YjBhODA3L29wZXJhdGlvbnJlc3VsdHMvZXlKcWIySkpaQ0k2SWxKRlUwOVZVa05GUjFKUFZWQkVSVXhGVkVsUFRrcFBRaTFRVXpZeU16WXRWMFZUVkZWVElpd2lhbTlpVEc5allYUnBiMjRpT2lKM1pYTjBkWE1pZlE/YXBpLXZlcnNpb249MjAxNi0wOS0wMQ==",
=======
      "RequestUri": "/subscriptions/947d47b4-7883-4bb9-9d85-c5e8e2f572ce/operationresults/eyJqb2JJZCI6IlJFU09VUkNFR1JPVVBERUxFVElPTkpPQi1QUzg2OTgtV0VTVENFTlRSQUxVUyIsImpvYkxvY2F0aW9uIjoid2VzdGNlbnRyYWx1cyJ9?api-version=2016-09-01",
      "EncodedRequestUri": "L3N1YnNjcmlwdGlvbnMvOTQ3ZDQ3YjQtNzg4My00YmI5LTlkODUtYzVlOGUyZjU3MmNlL29wZXJhdGlvbnJlc3VsdHMvZXlKcWIySkpaQ0k2SWxKRlUwOVZVa05GUjFKUFZWQkVSVXhGVkVsUFRrcFBRaTFRVXpnMk9UZ3RWMFZUVkVORlRsUlNRVXhWVXlJc0ltcHZZa3h2WTJGMGFXOXVJam9pZDJWemRHTmxiblJ5WVd4MWN5Sjk/YXBpLXZlcnNpb249MjAxNi0wOS0wMQ==",
>>>>>>> f160aee6
      "RequestMethod": "GET",
      "RequestBody": "",
      "RequestHeaders": {
        "User-Agent": [
          "FxVersion/4.7.3132.0",
          "OSName/Windows10Enterprise",
          "OSVersion/6.3.17134",
          "Microsoft.Azure.Management.Internal.Resources.ResourceManagementClient/4.1.0"
        ]
      },
      "ResponseBody": "",
      "ResponseHeaders": {
        "Content-Length": [
          "0"
        ],
        "Expires": [
          "-1"
        ],
        "Pragma": [
          "no-cache"
        ],
        "Retry-After": [
          "15"
        ],
        "x-ms-ratelimit-remaining-subscription-reads": [
<<<<<<< HEAD
          "11871"
        ],
        "x-ms-request-id": [
          "b0bdbff9-d375-41ee-9632-acf0f5291c90"
        ],
        "x-ms-correlation-request-id": [
          "b0bdbff9-d375-41ee-9632-acf0f5291c90"
        ],
        "x-ms-routing-request-id": [
          "BRAZILUS:20180908T062010Z:b0bdbff9-d375-41ee-9632-acf0f5291c90"
=======
          "11813"
        ],
        "x-ms-request-id": [
          "08a962c4-5a22-4a57-9220-606d499dd39f"
        ],
        "x-ms-correlation-request-id": [
          "08a962c4-5a22-4a57-9220-606d499dd39f"
        ],
        "x-ms-routing-request-id": [
          "BRAZILUS:20180907T095301Z:08a962c4-5a22-4a57-9220-606d499dd39f"
>>>>>>> f160aee6
        ],
        "Strict-Transport-Security": [
          "max-age=31536000; includeSubDomains"
        ],
        "X-Content-Type-Options": [
          "nosniff"
        ],
        "Cache-Control": [
          "no-cache"
        ],
        "Date": [
<<<<<<< HEAD
          "Sat, 08 Sep 2018 06:20:10 GMT"
        ],
        "Location": [
          "https://brazilus.management.azure.com/subscriptions/d2ad5196-2292-4080-b209-ce4399b0a807/operationresults/eyJqb2JJZCI6IlJFU09VUkNFR1JPVVBERUxFVElPTkpPQi1QUzYyMzYtV0VTVFVTIiwiam9iTG9jYXRpb24iOiJ3ZXN0dXMifQ?api-version=2016-09-01"
=======
          "Fri, 07 Sep 2018 09:53:01 GMT"
        ],
        "Location": [
          "https://brazilus.management.azure.com/subscriptions/947d47b4-7883-4bb9-9d85-c5e8e2f572ce/operationresults/eyJqb2JJZCI6IlJFU09VUkNFR1JPVVBERUxFVElPTkpPQi1QUzg2OTgtV0VTVENFTlRSQUxVUyIsImpvYkxvY2F0aW9uIjoid2VzdGNlbnRyYWx1cyJ9?api-version=2016-09-01"
>>>>>>> f160aee6
        ]
      },
      "StatusCode": 202
    },
    {
<<<<<<< HEAD
      "RequestUri": "/subscriptions/d2ad5196-2292-4080-b209-ce4399b0a807/operationresults/eyJqb2JJZCI6IlJFU09VUkNFR1JPVVBERUxFVElPTkpPQi1QUzYyMzYtV0VTVFVTIiwiam9iTG9jYXRpb24iOiJ3ZXN0dXMifQ?api-version=2016-09-01",
      "EncodedRequestUri": "L3N1YnNjcmlwdGlvbnMvZDJhZDUxOTYtMjI5Mi00MDgwLWIyMDktY2U0Mzk5YjBhODA3L29wZXJhdGlvbnJlc3VsdHMvZXlKcWIySkpaQ0k2SWxKRlUwOVZVa05GUjFKUFZWQkVSVXhGVkVsUFRrcFBRaTFRVXpZeU16WXRWMFZUVkZWVElpd2lhbTlpVEc5allYUnBiMjRpT2lKM1pYTjBkWE1pZlE/YXBpLXZlcnNpb249MjAxNi0wOS0wMQ==",
=======
      "RequestUri": "/subscriptions/947d47b4-7883-4bb9-9d85-c5e8e2f572ce/operationresults/eyJqb2JJZCI6IlJFU09VUkNFR1JPVVBERUxFVElPTkpPQi1QUzg2OTgtV0VTVENFTlRSQUxVUyIsImpvYkxvY2F0aW9uIjoid2VzdGNlbnRyYWx1cyJ9?api-version=2016-09-01",
      "EncodedRequestUri": "L3N1YnNjcmlwdGlvbnMvOTQ3ZDQ3YjQtNzg4My00YmI5LTlkODUtYzVlOGUyZjU3MmNlL29wZXJhdGlvbnJlc3VsdHMvZXlKcWIySkpaQ0k2SWxKRlUwOVZVa05GUjFKUFZWQkVSVXhGVkVsUFRrcFBRaTFRVXpnMk9UZ3RWMFZUVkVORlRsUlNRVXhWVXlJc0ltcHZZa3h2WTJGMGFXOXVJam9pZDJWemRHTmxiblJ5WVd4MWN5Sjk/YXBpLXZlcnNpb249MjAxNi0wOS0wMQ==",
>>>>>>> f160aee6
      "RequestMethod": "GET",
      "RequestBody": "",
      "RequestHeaders": {
        "User-Agent": [
          "FxVersion/4.7.3132.0",
<<<<<<< HEAD
=======
          "OSName/Windows10Enterprise",
          "OSVersion/6.3.17134",
          "Microsoft.Azure.Management.Internal.Resources.ResourceManagementClient/4.1.0"
        ]
      },
      "ResponseBody": "",
      "ResponseHeaders": {
        "Content-Length": [
          "0"
        ],
        "Expires": [
          "-1"
        ],
        "Pragma": [
          "no-cache"
        ],
        "Retry-After": [
          "15"
        ],
        "x-ms-ratelimit-remaining-subscription-reads": [
          "11812"
        ],
        "x-ms-request-id": [
          "4af4f66a-0f00-43a9-a2e0-edde45b9308a"
        ],
        "x-ms-correlation-request-id": [
          "4af4f66a-0f00-43a9-a2e0-edde45b9308a"
        ],
        "x-ms-routing-request-id": [
          "BRAZILUS:20180907T095316Z:4af4f66a-0f00-43a9-a2e0-edde45b9308a"
        ],
        "Strict-Transport-Security": [
          "max-age=31536000; includeSubDomains"
        ],
        "X-Content-Type-Options": [
          "nosniff"
        ],
        "Cache-Control": [
          "no-cache"
        ],
        "Date": [
          "Fri, 07 Sep 2018 09:53:16 GMT"
        ],
        "Location": [
          "https://brazilus.management.azure.com/subscriptions/947d47b4-7883-4bb9-9d85-c5e8e2f572ce/operationresults/eyJqb2JJZCI6IlJFU09VUkNFR1JPVVBERUxFVElPTkpPQi1QUzg2OTgtV0VTVENFTlRSQUxVUyIsImpvYkxvY2F0aW9uIjoid2VzdGNlbnRyYWx1cyJ9?api-version=2016-09-01"
        ]
      },
      "StatusCode": 202
    },
    {
      "RequestUri": "/subscriptions/947d47b4-7883-4bb9-9d85-c5e8e2f572ce/operationresults/eyJqb2JJZCI6IlJFU09VUkNFR1JPVVBERUxFVElPTkpPQi1QUzg2OTgtV0VTVENFTlRSQUxVUyIsImpvYkxvY2F0aW9uIjoid2VzdGNlbnRyYWx1cyJ9?api-version=2016-09-01",
      "EncodedRequestUri": "L3N1YnNjcmlwdGlvbnMvOTQ3ZDQ3YjQtNzg4My00YmI5LTlkODUtYzVlOGUyZjU3MmNlL29wZXJhdGlvbnJlc3VsdHMvZXlKcWIySkpaQ0k2SWxKRlUwOVZVa05GUjFKUFZWQkVSVXhGVkVsUFRrcFBRaTFRVXpnMk9UZ3RWMFZUVkVORlRsUlNRVXhWVXlJc0ltcHZZa3h2WTJGMGFXOXVJam9pZDJWemRHTmxiblJ5WVd4MWN5Sjk/YXBpLXZlcnNpb249MjAxNi0wOS0wMQ==",
      "RequestMethod": "GET",
      "RequestBody": "",
      "RequestHeaders": {
        "User-Agent": [
          "FxVersion/4.7.3132.0",
>>>>>>> f160aee6
          "OSName/Windows10Enterprise",
          "OSVersion/6.3.17134",
          "Microsoft.Azure.Management.Internal.Resources.ResourceManagementClient/4.1.0"
        ]
      },
      "ResponseBody": "",
      "ResponseHeaders": {
        "Content-Length": [
          "0"
        ],
        "Expires": [
          "-1"
        ],
        "Pragma": [
          "no-cache"
        ],
        "x-ms-ratelimit-remaining-subscription-reads": [
<<<<<<< HEAD
          "11870"
        ],
        "x-ms-request-id": [
          "4ed20421-4f66-4675-a419-c18d9a5cfb91"
        ],
        "x-ms-correlation-request-id": [
          "4ed20421-4f66-4675-a419-c18d9a5cfb91"
        ],
        "x-ms-routing-request-id": [
          "BRAZILUS:20180908T062025Z:4ed20421-4f66-4675-a419-c18d9a5cfb91"
=======
          "11811"
        ],
        "x-ms-request-id": [
          "832a6f28-6a77-4193-bb86-cd33ee0cc3aa"
        ],
        "x-ms-correlation-request-id": [
          "832a6f28-6a77-4193-bb86-cd33ee0cc3aa"
        ],
        "x-ms-routing-request-id": [
          "BRAZILUS:20180907T095332Z:832a6f28-6a77-4193-bb86-cd33ee0cc3aa"
>>>>>>> f160aee6
        ],
        "Strict-Transport-Security": [
          "max-age=31536000; includeSubDomains"
        ],
        "X-Content-Type-Options": [
          "nosniff"
        ],
        "Cache-Control": [
          "no-cache"
        ],
        "Date": [
<<<<<<< HEAD
          "Sat, 08 Sep 2018 06:20:25 GMT"
=======
          "Fri, 07 Sep 2018 09:53:31 GMT"
>>>>>>> f160aee6
        ]
      },
      "StatusCode": 200
    },
    {
<<<<<<< HEAD
      "RequestUri": "/subscriptions/d2ad5196-2292-4080-b209-ce4399b0a807/operationresults/eyJqb2JJZCI6IlJFU09VUkNFR1JPVVBERUxFVElPTkpPQi1QUzYyMzYtV0VTVFVTIiwiam9iTG9jYXRpb24iOiJ3ZXN0dXMifQ?api-version=2016-09-01",
      "EncodedRequestUri": "L3N1YnNjcmlwdGlvbnMvZDJhZDUxOTYtMjI5Mi00MDgwLWIyMDktY2U0Mzk5YjBhODA3L29wZXJhdGlvbnJlc3VsdHMvZXlKcWIySkpaQ0k2SWxKRlUwOVZVa05GUjFKUFZWQkVSVXhGVkVsUFRrcFBRaTFRVXpZeU16WXRWMFZUVkZWVElpd2lhbTlpVEc5allYUnBiMjRpT2lKM1pYTjBkWE1pZlE/YXBpLXZlcnNpb249MjAxNi0wOS0wMQ==",
=======
      "RequestUri": "/subscriptions/947d47b4-7883-4bb9-9d85-c5e8e2f572ce/operationresults/eyJqb2JJZCI6IlJFU09VUkNFR1JPVVBERUxFVElPTkpPQi1QUzg2OTgtV0VTVENFTlRSQUxVUyIsImpvYkxvY2F0aW9uIjoid2VzdGNlbnRyYWx1cyJ9?api-version=2016-09-01",
      "EncodedRequestUri": "L3N1YnNjcmlwdGlvbnMvOTQ3ZDQ3YjQtNzg4My00YmI5LTlkODUtYzVlOGUyZjU3MmNlL29wZXJhdGlvbnJlc3VsdHMvZXlKcWIySkpaQ0k2SWxKRlUwOVZVa05GUjFKUFZWQkVSVXhGVkVsUFRrcFBRaTFRVXpnMk9UZ3RWMFZUVkVORlRsUlNRVXhWVXlJc0ltcHZZa3h2WTJGMGFXOXVJam9pZDJWemRHTmxiblJ5WVd4MWN5Sjk/YXBpLXZlcnNpb249MjAxNi0wOS0wMQ==",
>>>>>>> f160aee6
      "RequestMethod": "GET",
      "RequestBody": "",
      "RequestHeaders": {
        "User-Agent": [
          "FxVersion/4.7.3132.0",
          "OSName/Windows10Enterprise",
          "OSVersion/6.3.17134",
          "Microsoft.Azure.Management.Internal.Resources.ResourceManagementClient/4.1.0"
        ]
      },
      "ResponseBody": "",
      "ResponseHeaders": {
        "Content-Length": [
          "0"
        ],
        "Expires": [
          "-1"
        ],
        "Pragma": [
          "no-cache"
        ],
        "x-ms-ratelimit-remaining-subscription-reads": [
<<<<<<< HEAD
          "11869"
        ],
        "x-ms-request-id": [
          "be1551a1-ff07-426e-8be6-dc6769f01566"
        ],
        "x-ms-correlation-request-id": [
          "be1551a1-ff07-426e-8be6-dc6769f01566"
        ],
        "x-ms-routing-request-id": [
          "BRAZILUS:20180908T062025Z:be1551a1-ff07-426e-8be6-dc6769f01566"
=======
          "11810"
        ],
        "x-ms-request-id": [
          "beb9c5f7-e497-43ac-a760-5ad86dead7d3"
        ],
        "x-ms-correlation-request-id": [
          "beb9c5f7-e497-43ac-a760-5ad86dead7d3"
        ],
        "x-ms-routing-request-id": [
          "BRAZILUS:20180907T095332Z:beb9c5f7-e497-43ac-a760-5ad86dead7d3"
>>>>>>> f160aee6
        ],
        "Strict-Transport-Security": [
          "max-age=31536000; includeSubDomains"
        ],
        "X-Content-Type-Options": [
          "nosniff"
        ],
        "Cache-Control": [
          "no-cache"
        ],
        "Date": [
<<<<<<< HEAD
          "Sat, 08 Sep 2018 06:20:25 GMT"
=======
          "Fri, 07 Sep 2018 09:53:31 GMT"
>>>>>>> f160aee6
        ]
      },
      "StatusCode": 200
    }
  ],
  "Names": {
    "Test-ApplicationSecurityGroupInSetSecurityRule": [
<<<<<<< HEAD
      "ps6236",
      "ps3054",
      "ps6323",
      "ps2898",
      "ps1099",
      "ps7575",
      "ps3082"
=======
      "ps8698",
      "ps5436",
      "ps1793",
      "ps6251",
      "ps3498",
      "ps9660",
      "ps9520"
>>>>>>> f160aee6
    ]
  },
  "Variables": {
    "SubscriptionId": "d2ad5196-2292-4080-b209-ce4399b0a807"
  }
}<|MERGE_RESOLUTION|>--- conflicted
+++ resolved
@@ -1,14 +1,19 @@
 {
   "Entries": [
     {
-<<<<<<< HEAD
-      "RequestUri": "/subscriptions/d2ad5196-2292-4080-b209-ce4399b0a807/providers/Microsoft.Network?api-version=2016-09-01",
-      "EncodedRequestUri": "L3N1YnNjcmlwdGlvbnMvZDJhZDUxOTYtMjI5Mi00MDgwLWIyMDktY2U0Mzk5YjBhODA3L3Byb3ZpZGVycy9NaWNyb3NvZnQuTmV0d29yaz9hcGktdmVyc2lvbj0yMDE2LTA5LTAx",
-      "RequestMethod": "GET",
-      "RequestBody": "",
-      "RequestHeaders": {
+      "RequestUri": "/subscriptions/947d47b4-7883-4bb9-9d85-c5e8e2f572ce/resourcegroups/ps8698?api-version=2016-09-01",
+      "EncodedRequestUri": "L3N1YnNjcmlwdGlvbnMvOTQ3ZDQ3YjQtNzg4My00YmI5LTlkODUtYzVlOGUyZjU3MmNlL3Jlc291cmNlZ3JvdXBzL3BzODY5OD9hcGktdmVyc2lvbj0yMDE2LTA5LTAx",
+      "RequestMethod": "PUT",
+      "RequestBody": "{\r\n  \"location\": \"westcentralus\"\r\n}",
+      "RequestHeaders": {
+        "Content-Type": [
+          "application/json; charset=utf-8"
+        ],
+        "Content-Length": [
+          "35"
+        ],
         "x-ms-client-request-id": [
-          "6468ebc4-eb1e-47ef-a4cf-0e63b46bef7e"
+          "1b9f60bc-86c9-44f0-bdd3-4838f6287dd7"
         ],
         "accept-language": [
           "en-US"
@@ -20,69 +25,55 @@
           "Microsoft.Azure.Management.Internal.Resources.ResourceManagementClient/4.1.0"
         ]
       },
-      "ResponseBody": "{\r\n  \"id\": \"/subscriptions/d2ad5196-2292-4080-b209-ce4399b0a807/providers/Microsoft.Network\",\r\n  \"namespace\": \"Microsoft.Network\",\r\n  \"authorizations\": [\r\n    {\r\n      \"applicationId\": \"2cf9eb86-36b5-49dc-86ae-9a63135dfa8c\",\r\n      \"roleDefinitionId\": \"13ba9ab4-19f0-4804-adc4-14ece36cc7a1\"\r\n    },\r\n    {\r\n      \"applicationId\": \"7c33bfcb-8d33-48d6-8e60-dc6404003489\",\r\n      \"roleDefinitionId\": \"ad6261e4-fa9a-4642-aa5f-104f1b67e9e3\"\r\n    },\r\n    {\r\n      \"applicationId\": \"1e3e4475-288f-4018-a376-df66fd7fac5f\",\r\n      \"roleDefinitionId\": \"1d538b69-3d87-4e56-8ff8-25786fd48261\"\r\n    },\r\n    {\r\n      \"applicationId\": \"a0be0c72-870e-46f0-9c49-c98333a996f7\",\r\n      \"roleDefinitionId\": \"7ce22727-ffce-45a9-930c-ddb2e56fa131\"\r\n    },\r\n    {\r\n      \"applicationId\": \"486c78bf-a0f7-45f1-92fd-37215929e116\",\r\n      \"roleDefinitionId\": \"98a9e526-0a60-4c1f-a33a-ae46e1f8dc0d\"\r\n    },\r\n    {\r\n      \"applicationId\": \"19947cfd-0303-466c-ac3c-fcc19a7a1570\",\r\n      \"roleDefinitionId\": \"d813ab6c-bfb7-413e-9462-005b21f0ce09\"\r\n    },\r\n    {\r\n      \"applicationId\": \"341b7f3d-69b3-47f9-9ce7-5b7f4945fdbd\",\r\n      \"roleDefinitionId\": \"8141843c-c51c-4c1e-a5bf-0d351594b86c\"\r\n    }\r\n  ],\r\n  \"resourceTypes\": [\r\n    {\r\n      \"resourceType\": \"virtualNetworks\",\r\n      \"locations\": [\r\n        \"West US\",\r\n        \"East US\",\r\n        \"North Europe\",\r\n        \"West Europe\",\r\n        \"East Asia\",\r\n        \"Southeast Asia\",\r\n        \"North Central US\",\r\n        \"South Central US\",\r\n        \"Central US\",\r\n        \"East US 2\",\r\n        \"Japan East\",\r\n        \"Japan West\",\r\n        \"Brazil South\",\r\n        \"Australia East\",\r\n        \"Australia Southeast\",\r\n        \"Central India\",\r\n        \"South India\",\r\n        \"West India\",\r\n        \"Canada Central\",\r\n        \"Canada East\",\r\n        \"West Central US\",\r\n        \"West US 2\",\r\n        \"UK West\",\r\n        \"UK South\",\r\n        \"Korea Central\",\r\n        \"Korea South\",\r\n        \"France Central\",\r\n        \"France South\",\r\n        \"Australia Central\",\r\n        \"Australia Central 2\"\r\n      ],\r\n      \"apiVersions\": [\r\n        \"2018-08-01\",\r\n        \"2018-07-01\",\r\n        \"2018-06-01\",\r\n        \"2018-05-01\",\r\n        \"2018-04-01\",\r\n        \"2018-03-01\",\r\n        \"2018-02-01\",\r\n        \"2018-01-01\",\r\n        \"2017-11-01\",\r\n        \"2017-10-01\",\r\n        \"2017-09-01\",\r\n        \"2017-08-01\",\r\n        \"2017-06-01\",\r\n        \"2017-04-01\",\r\n        \"2017-03-01\",\r\n        \"2016-12-01\",\r\n        \"2016-11-01\",\r\n        \"2016-10-01\",\r\n        \"2016-09-01\",\r\n        \"2016-08-01\",\r\n        \"2016-07-01\",\r\n        \"2016-06-01\",\r\n        \"2016-03-30\",\r\n        \"2015-06-15\",\r\n        \"2015-05-01-preview\",\r\n        \"2014-12-01-preview\"\r\n      ],\r\n      \"capabilities\": \"CrossResourceGroupResourceMove, CrossSubscriptionResourceMove\"\r\n    },\r\n    {\r\n      \"resourceType\": \"publicIPAddresses\",\r\n      \"locations\": [\r\n        \"West US\",\r\n        \"East US\",\r\n        \"North Europe\",\r\n        \"West Europe\",\r\n        \"East Asia\",\r\n        \"Southeast Asia\",\r\n        \"North Central US\",\r\n        \"South Central US\",\r\n        \"Central US\",\r\n        \"East US 2\",\r\n        \"Japan East\",\r\n        \"Japan West\",\r\n        \"Brazil South\",\r\n        \"Australia East\",\r\n        \"Australia Southeast\",\r\n        \"Central India\",\r\n        \"South India\",\r\n        \"West India\",\r\n        \"Canada Central\",\r\n        \"Canada East\",\r\n        \"West Central US\",\r\n        \"West US 2\",\r\n        \"UK West\",\r\n        \"UK South\",\r\n        \"Korea Central\",\r\n        \"Korea South\",\r\n        \"France Central\",\r\n        \"France South\",\r\n        \"Australia Central\",\r\n        \"Australia Central 2\"\r\n      ],\r\n      \"apiVersions\": [\r\n        \"2018-08-01\",\r\n        \"2018-07-01\",\r\n        \"2018-06-01\",\r\n        \"2018-05-01\",\r\n        \"2018-04-01\",\r\n        \"2018-03-01\",\r\n        \"2018-02-01\",\r\n        \"2018-01-01\",\r\n        \"2017-11-01\",\r\n        \"2017-10-01\",\r\n        \"2017-09-01\",\r\n        \"2017-08-01\",\r\n        \"2017-06-01\",\r\n        \"2017-04-01\",\r\n        \"2017-03-01\",\r\n        \"2016-12-01\",\r\n        \"2016-11-01\",\r\n        \"2016-10-01\",\r\n        \"2016-09-01\",\r\n        \"2016-08-01\",\r\n        \"2016-07-01\",\r\n        \"2016-06-01\",\r\n        \"2016-03-30\",\r\n        \"2015-06-15\",\r\n        \"2015-05-01-preview\",\r\n        \"2014-12-01-preview\"\r\n      ],\r\n      \"zoneMappings\": [\r\n        {\r\n          \"location\": \"East US 2\",\r\n          \"zones\": [\r\n            \"1\",\r\n            \"2\",\r\n            \"3\"\r\n          ]\r\n        },\r\n        {\r\n          \"location\": \"Central US\",\r\n          \"zones\": [\r\n            \"1\",\r\n            \"2\",\r\n            \"3\"\r\n          ]\r\n        },\r\n        {\r\n          \"location\": \"West Europe\",\r\n          \"zones\": [\r\n            \"1\",\r\n            \"2\",\r\n            \"3\"\r\n          ]\r\n        },\r\n        {\r\n          \"location\": \"France Central\",\r\n          \"zones\": [\r\n            \"1\",\r\n            \"2\",\r\n            \"3\"\r\n          ]\r\n        },\r\n        {\r\n          \"location\": \"Southeast Asia\",\r\n          \"zones\": [\r\n            \"1\",\r\n            \"2\",\r\n            \"3\"\r\n          ]\r\n        },\r\n        {\r\n          \"location\": \"West US 2\",\r\n          \"zones\": [\r\n            \"1\",\r\n            \"2\",\r\n            \"3\"\r\n          ]\r\n        },\r\n        {\r\n          \"location\": \"North Europe\",\r\n          \"zones\": [\r\n            \"1\",\r\n            \"2\",\r\n            \"3\"\r\n          ]\r\n        }\r\n      ],\r\n      \"capabilities\": \"CrossResourceGroupResourceMove, CrossSubscriptionResourceMove\"\r\n    },\r\n    {\r\n      \"resourceType\": \"networkInterfaces\",\r\n      \"locations\": [\r\n        \"West US\",\r\n        \"East US\",\r\n        \"North Europe\",\r\n        \"West Europe\",\r\n        \"East Asia\",\r\n        \"Southeast Asia\",\r\n        \"North Central US\",\r\n        \"South Central US\",\r\n        \"Central US\",\r\n        \"East US 2\",\r\n        \"Japan East\",\r\n        \"Japan West\",\r\n        \"Brazil South\",\r\n        \"Australia East\",\r\n        \"Australia Southeast\",\r\n        \"Central India\",\r\n        \"South India\",\r\n        \"West India\",\r\n        \"Canada Central\",\r\n        \"Canada East\",\r\n        \"West Central US\",\r\n        \"West US 2\",\r\n        \"UK West\",\r\n        \"UK South\",\r\n        \"Korea Central\",\r\n        \"Korea South\",\r\n        \"France Central\",\r\n        \"France South\",\r\n        \"Australia Central\",\r\n        \"Australia Central 2\"\r\n      ],\r\n      \"apiVersions\": [\r\n        \"2018-08-01\",\r\n        \"2018-07-01\",\r\n        \"2018-06-01\",\r\n        \"2018-05-01\",\r\n        \"2018-04-01\",\r\n        \"2018-03-01\",\r\n        \"2018-02-01\",\r\n        \"2018-01-01\",\r\n        \"2017-11-01\",\r\n        \"2017-10-01\",\r\n        \"2017-09-01\",\r\n        \"2017-08-01\",\r\n        \"2017-06-01\",\r\n        \"2017-04-01\",\r\n        \"2017-03-01\",\r\n        \"2016-12-01\",\r\n        \"2016-11-01\",\r\n        \"2016-10-01\",\r\n        \"2016-09-01\",\r\n        \"2016-08-01\",\r\n        \"2016-07-01\",\r\n        \"2016-06-01\",\r\n        \"2016-03-30\",\r\n        \"2015-06-15\",\r\n        \"2015-05-01-preview\",\r\n        \"2014-12-01-preview\"\r\n      ],\r\n      \"capabilities\": \"CrossResourceGroupResourceMove, CrossSubscriptionResourceMove\"\r\n    },\r\n    {\r\n      \"resourceType\": \"interfaceEndpoints\",\r\n      \"locations\": [\r\n        \"West US\",\r\n        \"East US\",\r\n        \"North Europe\",\r\n        \"West Europe\",\r\n        \"East Asia\",\r\n        \"Southeast Asia\",\r\n        \"North Central US\",\r\n        \"South Central US\",\r\n        \"Central US\",\r\n        \"East US 2\",\r\n        \"Japan East\",\r\n        \"Japan West\",\r\n        \"Brazil South\",\r\n        \"Australia East\",\r\n        \"Australia Southeast\",\r\n        \"Central India\",\r\n        \"South India\",\r\n        \"West India\",\r\n        \"Canada Central\",\r\n        \"Canada East\",\r\n        \"West Central US\",\r\n        \"West US 2\",\r\n        \"UK West\",\r\n        \"UK South\",\r\n        \"Korea Central\",\r\n        \"Korea South\",\r\n        \"France Central\",\r\n        \"France South\",\r\n        \"Australia Central\",\r\n        \"Australia Central 2\"\r\n      ],\r\n      \"apiVersions\": [\r\n        \"2018-08-01\"\r\n      ],\r\n      \"capabilities\": \"None\"\r\n    },\r\n    {\r\n      \"resourceType\": \"loadBalancers\",\r\n      \"locations\": [\r\n        \"West US\",\r\n        \"East US\",\r\n        \"North Europe\",\r\n        \"West Europe\",\r\n        \"East Asia\",\r\n        \"Southeast Asia\",\r\n        \"North Central US\",\r\n        \"South Central US\",\r\n        \"Central US\",\r\n        \"East US 2\",\r\n        \"Japan East\",\r\n        \"Japan West\",\r\n        \"Brazil South\",\r\n        \"Australia East\",\r\n        \"Australia Southeast\",\r\n        \"Central India\",\r\n        \"South India\",\r\n        \"West India\",\r\n        \"Canada Central\",\r\n        \"Canada East\",\r\n        \"West Central US\",\r\n        \"West US 2\",\r\n        \"UK West\",\r\n        \"UK South\",\r\n        \"Korea Central\",\r\n        \"Korea South\",\r\n        \"France Central\",\r\n        \"France South\",\r\n        \"Australia Central\",\r\n        \"Australia Central 2\"\r\n      ],\r\n      \"apiVersions\": [\r\n        \"2018-08-01\",\r\n        \"2018-07-01\",\r\n        \"2018-06-01\",\r\n        \"2018-05-01\",\r\n        \"2018-04-01\",\r\n        \"2018-03-01\",\r\n        \"2018-02-01\",\r\n        \"2018-01-01\",\r\n        \"2017-11-01\",\r\n        \"2017-10-01\",\r\n        \"2017-09-01\",\r\n        \"2017-08-01\",\r\n        \"2017-06-01\",\r\n        \"2017-04-01\",\r\n        \"2017-03-01\",\r\n        \"2016-12-01\",\r\n        \"2016-11-01\",\r\n        \"2016-10-01\",\r\n        \"2016-09-01\",\r\n        \"2016-08-01\",\r\n        \"2016-07-01\",\r\n        \"2016-06-01\",\r\n        \"2016-03-30\",\r\n        \"2015-06-15\",\r\n        \"2015-05-01-preview\",\r\n        \"2014-12-01-preview\"\r\n      ],\r\n      \"capabilities\": \"CrossResourceGroupResourceMove, CrossSubscriptionResourceMove\"\r\n    },\r\n    {\r\n      \"resourceType\": \"networkSecurityGroups\",\r\n      \"locations\": [\r\n        \"West US\",\r\n        \"East US\",\r\n        \"North Europe\",\r\n        \"West Europe\",\r\n        \"East Asia\",\r\n        \"Southeast Asia\",\r\n        \"North Central US\",\r\n        \"South Central US\",\r\n        \"Central US\",\r\n        \"East US 2\",\r\n        \"Japan East\",\r\n        \"Japan West\",\r\n        \"Brazil South\",\r\n        \"Australia East\",\r\n        \"Australia Southeast\",\r\n        \"Central India\",\r\n        \"South India\",\r\n        \"West India\",\r\n        \"Canada Central\",\r\n        \"Canada East\",\r\n        \"West Central US\",\r\n        \"West US 2\",\r\n        \"UK West\",\r\n        \"UK South\",\r\n        \"Korea Central\",\r\n        \"Korea South\",\r\n        \"France Central\",\r\n        \"France South\",\r\n        \"Australia Central\",\r\n        \"Australia Central 2\"\r\n      ],\r\n      \"apiVersions\": [\r\n        \"2018-08-01\",\r\n        \"2018-07-01\",\r\n        \"2018-06-01\",\r\n        \"2018-05-01\",\r\n        \"2018-04-01\",\r\n        \"2018-03-01\",\r\n        \"2018-02-01\",\r\n        \"2018-01-01\",\r\n        \"2017-11-01\",\r\n        \"2017-10-01\",\r\n        \"2017-09-01\",\r\n        \"2017-08-01\",\r\n        \"2017-06-01\",\r\n        \"2017-04-01\",\r\n        \"2017-03-01\",\r\n        \"2016-12-01\",\r\n        \"2016-11-01\",\r\n        \"2016-10-01\",\r\n        \"2016-09-01\",\r\n        \"2016-08-01\",\r\n        \"2016-07-01\",\r\n        \"2016-06-01\",\r\n        \"2016-03-30\",\r\n        \"2015-06-15\",\r\n        \"2015-05-01-preview\",\r\n        \"2014-12-01-preview\"\r\n      ],\r\n      \"capabilities\": \"CrossResourceGroupResourceMove, CrossSubscriptionResourceMove\"\r\n    },\r\n    {\r\n      \"resourceType\": \"applicationSecurityGroups\",\r\n      \"locations\": [\r\n        \"West US\",\r\n        \"East US\",\r\n        \"North Europe\",\r\n        \"West Europe\",\r\n        \"East Asia\",\r\n        \"Southeast Asia\",\r\n        \"North Central US\",\r\n        \"South Central US\",\r\n        \"Central US\",\r\n        \"East US 2\",\r\n        \"Japan East\",\r\n        \"Japan West\",\r\n        \"Brazil South\",\r\n        \"Australia East\",\r\n        \"Australia Southeast\",\r\n        \"Central India\",\r\n        \"South India\",\r\n        \"West India\",\r\n        \"Canada Central\",\r\n        \"Canada East\",\r\n        \"West Central US\",\r\n        \"West US 2\",\r\n        \"UK West\",\r\n        \"UK South\",\r\n        \"Korea Central\",\r\n        \"Korea South\",\r\n        \"France Central\",\r\n        \"France South\",\r\n        \"Australia Central\",\r\n        \"Australia Central 2\"\r\n      ],\r\n      \"apiVersions\": [\r\n        \"2018-08-01\",\r\n        \"2018-07-01\",\r\n        \"2018-06-01\",\r\n        \"2018-05-01\",\r\n        \"2018-04-01\",\r\n        \"2018-03-01\",\r\n        \"2018-02-01\",\r\n        \"2018-01-01\",\r\n        \"2017-11-01\",\r\n        \"2017-10-01\",\r\n        \"2017-09-01\"\r\n      ],\r\n      \"capabilities\": \"CrossResourceGroupResourceMove, CrossSubscriptionResourceMove\"\r\n    },\r\n    {\r\n      \"resourceType\": \"networkIntentPolicies\",\r\n      \"locations\": [\r\n        \"West US\",\r\n        \"East US\",\r\n        \"North Europe\",\r\n        \"West Europe\",\r\n        \"East Asia\",\r\n        \"Southeast Asia\",\r\n        \"North Central US\",\r\n        \"South Central US\",\r\n        \"Central US\",\r\n        \"East US 2\",\r\n        \"Japan East\",\r\n        \"Japan West\",\r\n        \"Brazil South\",\r\n        \"Australia East\",\r\n        \"Australia Southeast\",\r\n        \"Central India\",\r\n        \"South India\",\r\n        \"West India\",\r\n        \"Canada Central\",\r\n        \"Canada East\",\r\n        \"West Central US\",\r\n        \"West US 2\",\r\n        \"UK West\",\r\n        \"UK South\",\r\n        \"Korea Central\",\r\n        \"Korea South\",\r\n        \"France Central\",\r\n        \"France South\",\r\n        \"Australia Central\",\r\n        \"Australia Central 2\"\r\n      ],\r\n      \"apiVersions\": [\r\n        \"2018-08-01\",\r\n        \"2018-07-01\",\r\n        \"2018-06-01\",\r\n        \"2018-05-01\",\r\n        \"2018-04-01\"\r\n      ],\r\n      \"capabilities\": \"CrossResourceGroupResourceMove, CrossSubscriptionResourceMove\"\r\n    },\r\n    {\r\n      \"resourceType\": \"routeTables\",\r\n      \"locations\": [\r\n        \"West US\",\r\n        \"East US\",\r\n        \"North Europe\",\r\n        \"West Europe\",\r\n        \"East Asia\",\r\n        \"Southeast Asia\",\r\n        \"North Central US\",\r\n        \"South Central US\",\r\n        \"Central US\",\r\n        \"East US 2\",\r\n        \"Japan East\",\r\n        \"Japan West\",\r\n        \"Brazil South\",\r\n        \"Australia East\",\r\n        \"Australia Southeast\",\r\n        \"Central India\",\r\n        \"South India\",\r\n        \"West India\",\r\n        \"Canada Central\",\r\n        \"Canada East\",\r\n        \"West Central US\",\r\n        \"West US 2\",\r\n        \"UK West\",\r\n        \"UK South\",\r\n        \"Korea Central\",\r\n        \"Korea South\",\r\n        \"France Central\",\r\n        \"France South\",\r\n        \"Australia Central\",\r\n        \"Australia Central 2\"\r\n      ],\r\n      \"apiVersions\": [\r\n        \"2018-08-01\",\r\n        \"2018-07-01\",\r\n        \"2018-06-01\",\r\n        \"2018-05-01\",\r\n        \"2018-04-01\",\r\n        \"2018-03-01\",\r\n        \"2018-02-01\",\r\n        \"2018-01-01\",\r\n        \"2017-11-01\",\r\n        \"2017-10-01\",\r\n        \"2017-09-01\",\r\n        \"2017-08-01\",\r\n        \"2017-06-01\",\r\n        \"2017-04-01\",\r\n        \"2017-03-01\",\r\n        \"2016-12-01\",\r\n        \"2016-11-01\",\r\n        \"2016-10-01\",\r\n        \"2016-09-01\",\r\n        \"2016-08-01\",\r\n        \"2016-07-01\",\r\n        \"2016-06-01\",\r\n        \"2016-03-30\",\r\n        \"2015-06-15\",\r\n        \"2015-05-01-preview\",\r\n        \"2014-12-01-preview\"\r\n      ],\r\n      \"capabilities\": \"CrossResourceGroupResourceMove, CrossSubscriptionResourceMove\"\r\n    },\r\n    {\r\n      \"resourceType\": \"publicIPPrefixes\",\r\n      \"locations\": [\r\n        \"West US\",\r\n        \"East US\",\r\n        \"North Europe\",\r\n        \"West Europe\",\r\n        \"East Asia\",\r\n        \"Southeast Asia\",\r\n        \"North Central US\",\r\n        \"South Central US\",\r\n        \"Central US\",\r\n        \"East US 2\",\r\n        \"Japan East\",\r\n        \"Japan West\",\r\n        \"Brazil South\",\r\n        \"Australia East\",\r\n        \"Australia Southeast\",\r\n        \"Central India\",\r\n        \"South India\",\r\n        \"West India\",\r\n        \"Canada Central\",\r\n        \"Canada East\",\r\n        \"West Central US\",\r\n        \"West US 2\",\r\n        \"UK West\",\r\n        \"UK South\",\r\n        \"Korea Central\",\r\n        \"Korea South\",\r\n        \"France Central\",\r\n        \"France South\",\r\n        \"Australia Central\",\r\n        \"Australia Central 2\"\r\n      ],\r\n      \"apiVersions\": [\r\n        \"2018-08-01\",\r\n        \"2018-07-01\"\r\n      ],\r\n      \"zoneMappings\": [\r\n        {\r\n          \"location\": \"East US 2\",\r\n          \"zones\": [\r\n            \"1\",\r\n            \"2\",\r\n            \"3\"\r\n          ]\r\n        },\r\n        {\r\n          \"location\": \"Central US\",\r\n          \"zones\": [\r\n            \"1\",\r\n            \"2\",\r\n            \"3\"\r\n          ]\r\n        },\r\n        {\r\n          \"location\": \"West Europe\",\r\n          \"zones\": [\r\n            \"1\",\r\n            \"2\",\r\n            \"3\"\r\n          ]\r\n        },\r\n        {\r\n          \"location\": \"France Central\",\r\n          \"zones\": [\r\n            \"1\",\r\n            \"2\",\r\n            \"3\"\r\n          ]\r\n        },\r\n        {\r\n          \"location\": \"Southeast Asia\",\r\n          \"zones\": [\r\n            \"1\",\r\n            \"2\",\r\n            \"3\"\r\n          ]\r\n        },\r\n        {\r\n          \"location\": \"West US 2\",\r\n          \"zones\": [\r\n            \"1\",\r\n            \"2\",\r\n            \"3\"\r\n          ]\r\n        },\r\n        {\r\n          \"location\": \"North Europe\",\r\n          \"zones\": [\r\n            \"1\",\r\n            \"2\",\r\n            \"3\"\r\n          ]\r\n        }\r\n      ],\r\n      \"capabilities\": \"CrossResourceGroupResourceMove, CrossSubscriptionResourceMove\"\r\n    },\r\n    {\r\n      \"resourceType\": \"networkWatchers\",\r\n      \"locations\": [\r\n        \"West US\",\r\n        \"East US\",\r\n        \"North Europe\",\r\n        \"West Europe\",\r\n        \"East Asia\",\r\n        \"Southeast Asia\",\r\n        \"North Central US\",\r\n        \"South Central US\",\r\n        \"Central US\",\r\n        \"East US 2\",\r\n        \"Japan East\",\r\n        \"Japan West\",\r\n        \"Brazil South\",\r\n        \"Australia East\",\r\n        \"Australia Southeast\",\r\n        \"Central India\",\r\n        \"South India\",\r\n        \"West India\",\r\n        \"Canada Central\",\r\n        \"Canada East\",\r\n        \"West Central US\",\r\n        \"West US 2\",\r\n        \"UK West\",\r\n        \"UK South\",\r\n        \"Korea Central\",\r\n        \"Korea South\",\r\n        \"France Central\",\r\n        \"France South\",\r\n        \"Australia Central\",\r\n        \"Australia Central 2\"\r\n      ],\r\n      \"apiVersions\": [\r\n        \"2018-08-01\",\r\n        \"2018-07-01\",\r\n        \"2018-06-01\",\r\n        \"2018-05-01\",\r\n        \"2018-04-01\",\r\n        \"2018-03-01\",\r\n        \"2018-02-01\",\r\n        \"2018-01-01\",\r\n        \"2017-11-01\",\r\n        \"2017-10-01\",\r\n        \"2017-09-01\",\r\n        \"2017-08-01\",\r\n        \"2017-06-01\",\r\n        \"2017-04-01\",\r\n        \"2017-03-01\",\r\n        \"2016-12-01\",\r\n        \"2016-11-01\",\r\n        \"2016-10-01\",\r\n        \"2016-09-01\",\r\n        \"2016-08-01\",\r\n        \"2016-07-01\",\r\n        \"2016-06-01\",\r\n        \"2016-03-30\"\r\n      ],\r\n      \"capabilities\": \"CrossResourceGroupResourceMove, CrossSubscriptionResourceMove\"\r\n    },\r\n    {\r\n      \"resourceType\": \"networkWatchers/connectionMonitors\",\r\n      \"locations\": [\r\n        \"West US\",\r\n        \"East US\",\r\n        \"North Europe\",\r\n        \"West Europe\",\r\n        \"East Asia\",\r\n        \"Southeast Asia\",\r\n        \"North Central US\",\r\n        \"South Central US\",\r\n        \"Central US\",\r\n        \"East US 2\",\r\n        \"Japan East\",\r\n        \"Japan West\",\r\n        \"Brazil South\",\r\n        \"Australia East\",\r\n        \"Australia Southeast\",\r\n        \"Central India\",\r\n        \"South India\",\r\n        \"West India\",\r\n        \"Canada Central\",\r\n        \"Canada East\",\r\n        \"West Central US\",\r\n        \"West US 2\",\r\n        \"UK West\",\r\n        \"UK South\",\r\n        \"Korea Central\",\r\n        \"Korea South\",\r\n        \"France Central\",\r\n        \"France South\",\r\n        \"Australia Central\",\r\n        \"Australia Central 2\"\r\n      ],\r\n      \"apiVersions\": [\r\n        \"2018-08-01\",\r\n        \"2018-07-01\",\r\n        \"2018-06-01\",\r\n        \"2018-05-01\",\r\n        \"2018-04-01\",\r\n        \"2018-03-01\",\r\n        \"2018-02-01\",\r\n        \"2018-01-01\",\r\n        \"2017-11-01\",\r\n        \"2017-10-01\",\r\n        \"2017-09-01\"\r\n      ],\r\n      \"capabilities\": \"CrossResourceGroupResourceMove, CrossSubscriptionResourceMove\"\r\n    },\r\n    {\r\n      \"resourceType\": \"networkWatchers/lenses\",\r\n      \"locations\": [\r\n        \"West US\",\r\n        \"East US\",\r\n        \"North Europe\",\r\n        \"West Europe\",\r\n        \"East Asia\",\r\n        \"Southeast Asia\",\r\n        \"North Central US\",\r\n        \"South Central US\",\r\n        \"Central US\",\r\n        \"East US 2\",\r\n        \"Japan East\",\r\n        \"Japan West\",\r\n        \"Brazil South\",\r\n        \"Australia East\",\r\n        \"Australia Southeast\",\r\n        \"Central India\",\r\n        \"South India\",\r\n        \"West India\",\r\n        \"Canada Central\",\r\n        \"Canada East\",\r\n        \"West Central US\",\r\n        \"West US 2\",\r\n        \"UK West\",\r\n        \"UK South\",\r\n        \"Korea Central\",\r\n        \"Korea South\",\r\n        \"France Central\",\r\n        \"France South\",\r\n        \"Australia Central\",\r\n        \"Australia Central 2\"\r\n      ],\r\n      \"apiVersions\": [\r\n        \"2018-08-01\",\r\n        \"2018-07-01\",\r\n        \"2018-06-01\",\r\n        \"2018-01-01\",\r\n        \"2017-11-01\",\r\n        \"2017-10-01\",\r\n        \"2017-09-01\"\r\n      ],\r\n      \"capabilities\": \"CrossResourceGroupResourceMove, CrossSubscriptionResourceMove\"\r\n    },\r\n    {\r\n      \"resourceType\": \"networkWatchers/pingMeshes\",\r\n      \"locations\": [\r\n        \"West US\",\r\n        \"East US\",\r\n        \"North Europe\",\r\n        \"West Europe\",\r\n        \"East Asia\",\r\n        \"Southeast Asia\",\r\n        \"North Central US\",\r\n        \"South Central US\",\r\n        \"Central US\",\r\n        \"East US 2\",\r\n        \"Japan East\",\r\n        \"Japan West\",\r\n        \"Brazil South\",\r\n        \"Australia East\",\r\n        \"Australia Southeast\",\r\n        \"Central India\",\r\n        \"South India\",\r\n        \"West India\",\r\n        \"Canada Central\",\r\n        \"Canada East\",\r\n        \"West Central US\",\r\n        \"West US 2\",\r\n        \"UK West\",\r\n        \"UK South\",\r\n        \"Korea Central\",\r\n        \"Korea South\",\r\n        \"France Central\",\r\n        \"France South\",\r\n        \"Australia Central\",\r\n        \"Australia Central 2\"\r\n      ],\r\n      \"apiVersions\": [\r\n        \"2018-08-01\",\r\n        \"2018-07-01\",\r\n        \"2018-06-01\",\r\n        \"2018-04-01\",\r\n        \"2018-03-01\",\r\n        \"2018-02-01\",\r\n        \"2018-01-01\",\r\n        \"2017-11-01\",\r\n        \"2017-10-01\",\r\n        \"2017-09-01\"\r\n      ],\r\n      \"capabilities\": \"CrossResourceGroupResourceMove, CrossSubscriptionResourceMove\"\r\n    },\r\n    {\r\n      \"resourceType\": \"virtualNetworkGateways\",\r\n      \"locations\": [\r\n        \"West US\",\r\n        \"East US\",\r\n        \"North Europe\",\r\n        \"West Europe\",\r\n        \"East Asia\",\r\n        \"Southeast Asia\",\r\n        \"North Central US\",\r\n        \"South Central US\",\r\n        \"Central US\",\r\n        \"East US 2\",\r\n        \"Japan East\",\r\n        \"Japan West\",\r\n        \"Brazil South\",\r\n        \"Australia East\",\r\n        \"Australia Southeast\",\r\n        \"Central India\",\r\n        \"South India\",\r\n        \"West India\",\r\n        \"Canada Central\",\r\n        \"Canada East\",\r\n        \"West Central US\",\r\n        \"West US 2\",\r\n        \"UK West\",\r\n        \"UK South\",\r\n        \"Korea Central\",\r\n        \"Korea South\",\r\n        \"France Central\",\r\n        \"France South\",\r\n        \"Australia Central\",\r\n        \"Australia Central 2\"\r\n      ],\r\n      \"apiVersions\": [\r\n        \"2018-08-01\",\r\n        \"2018-07-01\",\r\n        \"2018-06-01\",\r\n        \"2018-05-01\",\r\n        \"2018-04-01\",\r\n        \"2018-03-01\",\r\n        \"2018-02-01\",\r\n        \"2018-01-01\",\r\n        \"2017-11-01\",\r\n        \"2017-10-01\",\r\n        \"2017-09-01\",\r\n        \"2017-08-01\",\r\n        \"2017-06-01\",\r\n        \"2017-04-01\",\r\n        \"2017-03-01\",\r\n        \"2016-12-01\",\r\n        \"2016-11-01\",\r\n        \"2016-10-01\",\r\n        \"2016-09-01\",\r\n        \"2016-08-01\",\r\n        \"2016-07-01\",\r\n        \"2016-06-01\",\r\n        \"2016-03-30\",\r\n        \"2015-06-15\",\r\n        \"2015-05-01-preview\",\r\n        \"2014-12-01-preview\"\r\n      ],\r\n      \"capabilities\": \"CrossResourceGroupResourceMove, CrossSubscriptionResourceMove\"\r\n    },\r\n    {\r\n      \"resourceType\": \"localNetworkGateways\",\r\n      \"locations\": [\r\n        \"West US\",\r\n        \"East US\",\r\n        \"North Europe\",\r\n        \"West Europe\",\r\n        \"East Asia\",\r\n        \"Southeast Asia\",\r\n        \"North Central US\",\r\n        \"South Central US\",\r\n        \"Central US\",\r\n        \"East US 2\",\r\n        \"Japan East\",\r\n        \"Japan West\",\r\n        \"Brazil South\",\r\n        \"Australia East\",\r\n        \"Australia Southeast\",\r\n        \"Central India\",\r\n        \"South India\",\r\n        \"West India\",\r\n        \"Canada Central\",\r\n        \"Canada East\",\r\n        \"West Central US\",\r\n        \"West US 2\",\r\n        \"UK West\",\r\n        \"UK South\",\r\n        \"Korea Central\",\r\n        \"Korea South\",\r\n        \"France Central\",\r\n        \"France South\",\r\n        \"Australia Central\",\r\n        \"Australia Central 2\"\r\n      ],\r\n      \"apiVersions\": [\r\n        \"2018-08-01\",\r\n        \"2018-07-01\",\r\n        \"2018-06-01\",\r\n        \"2018-05-01\",\r\n        \"2018-04-01\",\r\n        \"2018-03-01\",\r\n        \"2018-02-01\",\r\n        \"2018-01-01\",\r\n        \"2017-11-01\",\r\n        \"2017-10-01\",\r\n        \"2017-09-01\",\r\n        \"2017-08-01\",\r\n        \"2017-06-01\",\r\n        \"2017-04-01\",\r\n        \"2017-03-01\",\r\n        \"2016-12-01\",\r\n        \"2016-11-01\",\r\n        \"2016-10-01\",\r\n        \"2016-09-01\",\r\n        \"2016-08-01\",\r\n        \"2016-07-01\",\r\n        \"2016-06-01\",\r\n        \"2016-03-30\",\r\n        \"2015-06-15\",\r\n        \"2015-05-01-preview\",\r\n        \"2014-12-01-preview\"\r\n      ],\r\n      \"capabilities\": \"CrossResourceGroupResourceMove, CrossSubscriptionResourceMove\"\r\n    },\r\n    {\r\n      \"resourceType\": \"connections\",\r\n      \"locations\": [\r\n        \"West US\",\r\n        \"East US\",\r\n        \"North Europe\",\r\n        \"West Europe\",\r\n        \"East Asia\",\r\n        \"Southeast Asia\",\r\n        \"North Central US\",\r\n        \"South Central US\",\r\n        \"Central US\",\r\n        \"East US 2\",\r\n        \"Japan East\",\r\n        \"Japan West\",\r\n        \"Brazil South\",\r\n        \"Australia East\",\r\n        \"Australia Southeast\",\r\n        \"Central India\",\r\n        \"South India\",\r\n        \"West India\",\r\n        \"Canada Central\",\r\n        \"Canada East\",\r\n        \"West Central US\",\r\n        \"West US 2\",\r\n        \"UK West\",\r\n        \"UK South\",\r\n        \"Korea Central\",\r\n        \"Korea South\",\r\n        \"France Central\",\r\n        \"France South\",\r\n        \"Australia Central\",\r\n        \"Australia Central 2\"\r\n      ],\r\n      \"apiVersions\": [\r\n        \"2018-08-01\",\r\n        \"2018-07-01\",\r\n        \"2018-06-01\",\r\n        \"2018-05-01\",\r\n        \"2018-04-01\",\r\n        \"2018-03-01\",\r\n        \"2018-02-01\",\r\n        \"2018-01-01\",\r\n        \"2017-11-01\",\r\n        \"2017-10-01\",\r\n        \"2017-09-01\",\r\n        \"2017-08-01\",\r\n        \"2017-06-01\",\r\n        \"2017-04-01\",\r\n        \"2017-03-01\",\r\n        \"2016-12-01\",\r\n        \"2016-11-01\",\r\n        \"2016-10-01\",\r\n        \"2016-09-01\",\r\n        \"2016-08-01\",\r\n        \"2016-07-01\",\r\n        \"2016-06-01\",\r\n        \"2016-03-30\",\r\n        \"2015-06-15\",\r\n        \"2015-05-01-preview\",\r\n        \"2014-12-01-preview\"\r\n      ],\r\n      \"capabilities\": \"CrossResourceGroupResourceMove, CrossSubscriptionResourceMove\"\r\n    },\r\n    {\r\n      \"resourceType\": \"applicationGateways\",\r\n      \"locations\": [\r\n        \"West US\",\r\n        \"East US\",\r\n        \"North Europe\",\r\n        \"West Europe\",\r\n        \"East Asia\",\r\n        \"Southeast Asia\",\r\n        \"North Central US\",\r\n        \"South Central US\",\r\n        \"Central US\",\r\n        \"East US 2\",\r\n        \"Japan East\",\r\n        \"Japan West\",\r\n        \"Brazil South\",\r\n        \"Australia East\",\r\n        \"Australia Southeast\",\r\n        \"Central India\",\r\n        \"South India\",\r\n        \"West India\",\r\n        \"Canada Central\",\r\n        \"Canada East\",\r\n        \"West Central US\",\r\n        \"West US 2\",\r\n        \"UK West\",\r\n        \"UK South\",\r\n        \"Korea Central\",\r\n        \"Korea South\",\r\n        \"France Central\",\r\n        \"France South\",\r\n        \"Australia Central\",\r\n        \"Australia Central 2\"\r\n      ],\r\n      \"apiVersions\": [\r\n        \"2018-08-01\",\r\n        \"2018-07-01\",\r\n        \"2018-06-01\",\r\n        \"2018-05-01\",\r\n        \"2018-04-01\",\r\n        \"2018-03-01\",\r\n        \"2018-02-01\",\r\n        \"2018-01-01\",\r\n        \"2017-11-01\",\r\n        \"2017-10-01\",\r\n        \"2017-09-01\",\r\n        \"2017-08-01\",\r\n        \"2017-06-01\",\r\n        \"2017-04-01\",\r\n        \"2017-03-01\",\r\n        \"2016-12-01\",\r\n        \"2016-11-01\",\r\n        \"2016-10-01\",\r\n        \"2016-09-01\",\r\n        \"2016-08-01\",\r\n        \"2016-07-01\",\r\n        \"2016-06-01\",\r\n        \"2016-03-30\",\r\n        \"2015-06-15\",\r\n        \"2015-05-01-preview\",\r\n        \"2014-12-01-preview\"\r\n      ],\r\n      \"zoneMappings\": [\r\n        {\r\n          \"location\": \"East US 2\",\r\n          \"zones\": [\r\n            \"1\",\r\n            \"2\",\r\n            \"3\"\r\n          ]\r\n        },\r\n        {\r\n          \"location\": \"Central US\",\r\n          \"zones\": [\r\n            \"1\",\r\n            \"2\",\r\n            \"3\"\r\n          ]\r\n        },\r\n        {\r\n          \"location\": \"West Europe\",\r\n          \"zones\": [\r\n            \"1\",\r\n            \"2\",\r\n            \"3\"\r\n          ]\r\n        },\r\n        {\r\n          \"location\": \"France Central\",\r\n          \"zones\": [\r\n            \"1\",\r\n            \"2\",\r\n            \"3\"\r\n          ]\r\n        },\r\n        {\r\n          \"location\": \"Southeast Asia\",\r\n          \"zones\": [\r\n            \"1\",\r\n            \"2\",\r\n            \"3\"\r\n          ]\r\n        },\r\n        {\r\n          \"location\": \"West US 2\",\r\n          \"zones\": [\r\n            \"1\",\r\n            \"2\",\r\n            \"3\"\r\n          ]\r\n        },\r\n        {\r\n          \"location\": \"North Europe\",\r\n          \"zones\": [\r\n            \"1\",\r\n            \"2\",\r\n            \"3\"\r\n          ]\r\n        }\r\n      ],\r\n      \"capabilities\": \"None\"\r\n    },\r\n    {\r\n      \"resourceType\": \"locations\",\r\n      \"locations\": [],\r\n      \"apiVersions\": [\r\n        \"2018-08-01\",\r\n        \"2018-07-01\",\r\n        \"2018-06-01\",\r\n        \"2018-05-01\",\r\n        \"2018-04-01\",\r\n        \"2018-03-01\",\r\n        \"2018-02-01\",\r\n        \"2018-01-01\",\r\n        \"2017-11-01\",\r\n        \"2017-10-01\",\r\n        \"2017-09-01\",\r\n        \"2017-08-01\",\r\n        \"2017-06-01\",\r\n        \"2017-04-01\",\r\n        \"2017-03-01\",\r\n        \"2016-12-01\",\r\n        \"2016-11-01\",\r\n        \"2016-10-01\",\r\n        \"2016-09-01\",\r\n        \"2016-08-01\",\r\n        \"2016-07-01\",\r\n        \"2016-06-01\",\r\n        \"2016-03-30\",\r\n        \"2015-06-15\",\r\n        \"2015-05-01-preview\",\r\n        \"2014-12-01-preview\"\r\n      ]\r\n    },\r\n    {\r\n      \"resourceType\": \"locations/operations\",\r\n      \"locations\": [],\r\n      \"apiVersions\": [\r\n        \"2018-08-01\",\r\n        \"2018-07-01\",\r\n        \"2018-06-01\",\r\n        \"2018-05-01\",\r\n        \"2018-04-01\",\r\n        \"2018-03-01\",\r\n        \"2018-02-01\",\r\n        \"2018-01-01\",\r\n        \"2017-11-01\",\r\n        \"2017-10-01\",\r\n        \"2017-09-01\",\r\n        \"2017-08-01\",\r\n        \"2017-06-01\",\r\n        \"2017-04-01\",\r\n        \"2017-03-01\",\r\n        \"2016-12-01\",\r\n        \"2016-11-01\",\r\n        \"2016-10-01\",\r\n        \"2016-09-01\",\r\n        \"2016-08-01\",\r\n        \"2016-07-01\",\r\n        \"2016-06-01\",\r\n        \"2016-03-30\",\r\n        \"2015-06-15\",\r\n        \"2015-05-01-preview\",\r\n        \"2014-12-01-preview\"\r\n      ]\r\n    },\r\n    {\r\n      \"resourceType\": \"locations/operationResults\",\r\n      \"locations\": [],\r\n      \"apiVersions\": [\r\n        \"2018-08-01\",\r\n        \"2018-07-01\",\r\n        \"2018-06-01\",\r\n        \"2018-05-01\",\r\n        \"2018-04-01\",\r\n        \"2018-03-01\",\r\n        \"2018-02-01\",\r\n        \"2018-01-01\",\r\n        \"2017-11-01\",\r\n        \"2017-10-01\",\r\n        \"2017-09-01\",\r\n        \"2017-08-01\",\r\n        \"2017-06-01\",\r\n        \"2017-04-01\",\r\n        \"2017-03-01\",\r\n        \"2016-12-01\",\r\n        \"2016-11-01\",\r\n        \"2016-10-01\",\r\n        \"2016-09-01\",\r\n        \"2016-08-01\",\r\n        \"2016-07-01\",\r\n        \"2016-06-01\",\r\n        \"2016-03-30\",\r\n        \"2015-06-15\",\r\n        \"2015-05-01-preview\",\r\n        \"2014-12-01-preview\"\r\n      ]\r\n    },\r\n    {\r\n      \"resourceType\": \"locations/CheckDnsNameAvailability\",\r\n      \"locations\": [\r\n        \"West US\",\r\n        \"East US\",\r\n        \"North Europe\",\r\n        \"West Europe\",\r\n        \"East Asia\",\r\n        \"Southeast Asia\",\r\n        \"North Central US\",\r\n        \"South Central US\",\r\n        \"Central US\",\r\n        \"East US 2\",\r\n        \"Japan East\",\r\n        \"Japan West\",\r\n        \"Brazil South\",\r\n        \"Australia East\",\r\n        \"Australia Southeast\",\r\n        \"Central India\",\r\n        \"South India\",\r\n        \"West India\",\r\n        \"Canada Central\",\r\n        \"Canada East\",\r\n        \"West Central US\",\r\n        \"West US 2\",\r\n        \"UK West\",\r\n        \"UK South\",\r\n        \"Korea Central\",\r\n        \"Korea South\",\r\n        \"France Central\",\r\n        \"France South\",\r\n        \"Australia Central\",\r\n        \"Australia Central 2\"\r\n      ],\r\n      \"apiVersions\": [\r\n        \"2018-08-01\",\r\n        \"2018-07-01\",\r\n        \"2018-06-01\",\r\n        \"2018-05-01\",\r\n        \"2018-04-01\",\r\n        \"2018-03-01\",\r\n        \"2018-02-01\",\r\n        \"2018-01-01\",\r\n        \"2017-11-01\",\r\n        \"2017-10-01\",\r\n        \"2017-09-01\",\r\n        \"2017-08-01\",\r\n        \"2017-06-01\",\r\n        \"2017-04-01\",\r\n        \"2017-03-01\",\r\n        \"2016-12-01\",\r\n        \"2016-11-01\",\r\n        \"2016-10-01\",\r\n        \"2016-09-01\",\r\n        \"2016-08-01\",\r\n        \"2016-07-01\",\r\n        \"2016-06-01\",\r\n        \"2016-03-30\",\r\n        \"2015-06-15\",\r\n        \"2015-05-01-preview\",\r\n        \"2014-12-01-preview\"\r\n      ]\r\n    },\r\n    {\r\n      \"resourceType\": \"locations/usages\",\r\n      \"locations\": [\r\n        \"West US\",\r\n        \"East US\",\r\n        \"North Europe\",\r\n        \"West Europe\",\r\n        \"East Asia\",\r\n        \"Southeast Asia\",\r\n        \"North Central US\",\r\n        \"South Central US\",\r\n        \"Central US\",\r\n        \"East US 2\",\r\n        \"Japan East\",\r\n        \"Japan West\",\r\n        \"Brazil South\",\r\n        \"Australia East\",\r\n        \"Australia Southeast\",\r\n        \"Central India\",\r\n        \"South India\",\r\n        \"West India\",\r\n        \"Canada Central\",\r\n        \"Canada East\",\r\n        \"West Central US\",\r\n        \"West US 2\",\r\n        \"UK West\",\r\n        \"UK South\",\r\n        \"Korea Central\",\r\n        \"Korea South\",\r\n        \"France Central\",\r\n        \"France South\",\r\n        \"Australia Central\",\r\n        \"Australia Central 2\"\r\n      ],\r\n      \"apiVersions\": [\r\n        \"2018-08-01\",\r\n        \"2018-07-01\",\r\n        \"2018-06-01\",\r\n        \"2018-05-01\",\r\n        \"2018-04-01\",\r\n        \"2018-03-01\",\r\n        \"2018-02-01\",\r\n        \"2018-01-01\",\r\n        \"2017-11-01\",\r\n        \"2017-10-01\",\r\n        \"2017-09-01\",\r\n        \"2017-08-01\",\r\n        \"2017-06-01\",\r\n        \"2017-04-01\",\r\n        \"2017-03-01\",\r\n        \"2016-12-01\",\r\n        \"2016-11-01\",\r\n        \"2016-10-01\",\r\n        \"2016-09-01\",\r\n        \"2016-08-01\",\r\n        \"2016-07-01\",\r\n        \"2016-06-01\",\r\n        \"2016-03-30\",\r\n        \"2015-06-15\",\r\n        \"2015-05-01-preview\",\r\n        \"2014-12-01-preview\"\r\n      ]\r\n    },\r\n    {\r\n      \"resourceType\": \"locations/virtualNetworkAvailableEndpointServices\",\r\n      \"locations\": [\r\n        \"West US\",\r\n        \"East US\",\r\n        \"North Europe\",\r\n        \"West Europe\",\r\n        \"East Asia\",\r\n        \"Southeast Asia\",\r\n        \"North Central US\",\r\n        \"South Central US\",\r\n        \"Central US\",\r\n        \"East US 2\",\r\n        \"Japan East\",\r\n        \"Japan West\",\r\n        \"Brazil South\",\r\n        \"Australia East\",\r\n        \"Australia Southeast\",\r\n        \"Central India\",\r\n        \"South India\",\r\n        \"West India\",\r\n        \"Canada Central\",\r\n        \"Canada East\",\r\n        \"West Central US\",\r\n        \"West US 2\",\r\n        \"UK West\",\r\n        \"UK South\",\r\n        \"Korea Central\",\r\n        \"Korea South\",\r\n        \"France Central\",\r\n        \"France South\",\r\n        \"Australia Central\",\r\n        \"Australia Central 2\"\r\n      ],\r\n      \"apiVersions\": [\r\n        \"2018-08-01\",\r\n        \"2018-07-01\",\r\n        \"2018-06-01\",\r\n        \"2018-05-01\",\r\n        \"2018-04-01\",\r\n        \"2018-03-01\",\r\n        \"2018-02-01\",\r\n        \"2018-01-01\",\r\n        \"2017-11-01\",\r\n        \"2017-10-01\",\r\n        \"2017-09-01\",\r\n        \"2017-08-01\",\r\n        \"2017-06-01\",\r\n        \"2017-04-01\"\r\n      ]\r\n    },\r\n    {\r\n      \"resourceType\": \"locations/availableDelegations\",\r\n      \"locations\": [\r\n        \"West US\",\r\n        \"East US\",\r\n        \"North Europe\",\r\n        \"West Europe\",\r\n        \"East Asia\",\r\n        \"Southeast Asia\",\r\n        \"North Central US\",\r\n        \"South Central US\",\r\n        \"Central US\",\r\n        \"East US 2\",\r\n        \"Japan East\",\r\n        \"Japan West\",\r\n        \"Brazil South\",\r\n        \"Australia East\",\r\n        \"Australia Southeast\",\r\n        \"Central India\",\r\n        \"South India\",\r\n        \"West India\",\r\n        \"Canada Central\",\r\n        \"Canada East\",\r\n        \"West Central US\",\r\n        \"West US 2\",\r\n        \"UK West\",\r\n        \"UK South\",\r\n        \"Korea Central\",\r\n        \"Korea South\",\r\n        \"France Central\",\r\n        \"France South\",\r\n        \"Australia Central\",\r\n        \"Australia Central 2\"\r\n      ],\r\n      \"apiVersions\": [\r\n        \"2018-08-01\",\r\n        \"2018-07-01\",\r\n        \"2018-06-01\",\r\n        \"2018-05-01\",\r\n        \"2018-04-01\"\r\n      ]\r\n    },\r\n    {\r\n      \"resourceType\": \"locations/supportedVirtualMachineSizes\",\r\n      \"locations\": [\r\n        \"West US\",\r\n        \"East US\",\r\n        \"North Europe\",\r\n        \"West Europe\",\r\n        \"East Asia\",\r\n        \"Southeast Asia\",\r\n        \"North Central US\",\r\n        \"South Central US\",\r\n        \"Central US\",\r\n        \"East US 2\",\r\n        \"Japan East\",\r\n        \"Japan West\",\r\n        \"Brazil South\",\r\n        \"Australia East\",\r\n        \"Australia Southeast\",\r\n        \"Central India\",\r\n        \"South India\",\r\n        \"West India\",\r\n        \"Canada Central\",\r\n        \"Canada East\",\r\n        \"West Central US\",\r\n        \"West US 2\",\r\n        \"UK West\",\r\n        \"UK South\",\r\n        \"Korea Central\",\r\n        \"Korea South\",\r\n        \"France Central\",\r\n        \"France South\",\r\n        \"Australia Central\",\r\n        \"Australia Central 2\"\r\n      ],\r\n      \"apiVersions\": [\r\n        \"2018-08-01\",\r\n        \"2018-07-01\",\r\n        \"2018-06-01\",\r\n        \"2018-05-01\",\r\n        \"2018-04-01\"\r\n      ]\r\n    },\r\n    {\r\n      \"resourceType\": \"locations/checkAcceleratedNetworkingSupport\",\r\n      \"locations\": [\r\n        \"West US\",\r\n        \"East US\",\r\n        \"North Europe\",\r\n        \"West Europe\",\r\n        \"East Asia\",\r\n        \"Southeast Asia\",\r\n        \"North Central US\",\r\n        \"South Central US\",\r\n        \"Central US\",\r\n        \"East US 2\",\r\n        \"Japan East\",\r\n        \"Japan West\",\r\n        \"Brazil South\",\r\n        \"Australia East\",\r\n        \"Australia Southeast\",\r\n        \"Central India\",\r\n        \"South India\",\r\n        \"West India\",\r\n        \"Canada Central\",\r\n        \"Canada East\",\r\n        \"West Central US\",\r\n        \"West US 2\",\r\n        \"UK West\",\r\n        \"UK South\",\r\n        \"Korea Central\",\r\n        \"Korea South\",\r\n        \"France Central\",\r\n        \"France South\",\r\n        \"Australia Central\",\r\n        \"Australia Central 2\"\r\n      ],\r\n      \"apiVersions\": [\r\n        \"2018-08-01\",\r\n        \"2018-07-01\",\r\n        \"2018-06-01\",\r\n        \"2018-05-01\",\r\n        \"2018-04-01\"\r\n      ]\r\n    },\r\n    {\r\n      \"resourceType\": \"locations/validateResourceOwnership\",\r\n      \"locations\": [\r\n        \"West US\",\r\n        \"East US\",\r\n        \"North Europe\",\r\n        \"West Europe\",\r\n        \"East Asia\",\r\n        \"Southeast Asia\",\r\n        \"North Central US\",\r\n        \"South Central US\",\r\n        \"Central US\",\r\n        \"East US 2\",\r\n        \"Japan East\",\r\n        \"Japan West\",\r\n        \"Brazil South\",\r\n        \"Australia East\",\r\n        \"Australia Southeast\",\r\n        \"Central India\",\r\n        \"South India\",\r\n        \"West India\",\r\n        \"Canada Central\",\r\n        \"Canada East\",\r\n        \"West Central US\",\r\n        \"West US 2\",\r\n        \"UK West\",\r\n        \"UK South\",\r\n        \"Korea Central\",\r\n        \"Korea South\",\r\n        \"France Central\",\r\n        \"France South\",\r\n        \"Australia Central\",\r\n        \"Australia Central 2\"\r\n      ],\r\n      \"apiVersions\": [\r\n        \"2018-08-01\",\r\n        \"2018-07-01\",\r\n        \"2018-06-01\",\r\n        \"2018-05-01\",\r\n        \"2018-04-01\"\r\n      ]\r\n    },\r\n    {\r\n      \"resourceType\": \"locations/setResourceOwnership\",\r\n      \"locations\": [\r\n        \"West US\",\r\n        \"East US\",\r\n        \"North Europe\",\r\n        \"West Europe\",\r\n        \"East Asia\",\r\n        \"Southeast Asia\",\r\n        \"North Central US\",\r\n        \"South Central US\",\r\n        \"Central US\",\r\n        \"East US 2\",\r\n        \"Japan East\",\r\n        \"Japan West\",\r\n        \"Brazil South\",\r\n        \"Australia East\",\r\n        \"Australia Southeast\",\r\n        \"Central India\",\r\n        \"South India\",\r\n        \"West India\",\r\n        \"Canada Central\",\r\n        \"Canada East\",\r\n        \"West Central US\",\r\n        \"West US 2\",\r\n        \"UK West\",\r\n        \"UK South\",\r\n        \"Korea Central\",\r\n        \"Korea South\",\r\n        \"France Central\",\r\n        \"France South\",\r\n        \"Australia Central\",\r\n        \"Australia Central 2\"\r\n      ],\r\n      \"apiVersions\": [\r\n        \"2018-08-01\",\r\n        \"2018-07-01\",\r\n        \"2018-06-01\",\r\n        \"2018-05-01\",\r\n        \"2018-04-01\"\r\n      ]\r\n    },\r\n    {\r\n      \"resourceType\": \"locations/effectiveResourceOwnership\",\r\n      \"locations\": [\r\n        \"West US\",\r\n        \"East US\",\r\n        \"North Europe\",\r\n        \"West Europe\",\r\n        \"East Asia\",\r\n        \"Southeast Asia\",\r\n        \"North Central US\",\r\n        \"South Central US\",\r\n        \"Central US\",\r\n        \"East US 2\",\r\n        \"Japan East\",\r\n        \"Japan West\",\r\n        \"Brazil South\",\r\n        \"Australia East\",\r\n        \"Australia Southeast\",\r\n        \"Central India\",\r\n        \"South India\",\r\n        \"West India\",\r\n        \"Canada Central\",\r\n        \"Canada East\",\r\n        \"West Central US\",\r\n        \"West US 2\",\r\n        \"UK West\",\r\n        \"UK South\",\r\n        \"Korea Central\",\r\n        \"Korea South\",\r\n        \"France Central\",\r\n        \"France South\",\r\n        \"Australia Central\",\r\n        \"Australia Central 2\"\r\n      ],\r\n      \"apiVersions\": [\r\n        \"2018-08-01\",\r\n        \"2018-07-01\",\r\n        \"2018-06-01\",\r\n        \"2018-05-01\",\r\n        \"2018-04-01\"\r\n      ]\r\n    },\r\n    {\r\n      \"resourceType\": \"operations\",\r\n      \"locations\": [],\r\n      \"apiVersions\": [\r\n        \"2018-08-01\",\r\n        \"2018-07-01\",\r\n        \"2018-06-01\",\r\n        \"2018-05-01\",\r\n        \"2018-04-01\",\r\n        \"2018-03-01\",\r\n        \"2018-02-01\",\r\n        \"2018-01-01\",\r\n        \"2017-11-01\",\r\n        \"2017-10-01\",\r\n        \"2017-09-01\",\r\n        \"2017-08-01\",\r\n        \"2017-06-01\",\r\n        \"2017-04-01\",\r\n        \"2017-03-01\",\r\n        \"2016-12-01\",\r\n        \"2016-11-01\",\r\n        \"2016-10-01\",\r\n        \"2016-09-01\",\r\n        \"2016-08-01\",\r\n        \"2016-07-01\",\r\n        \"2016-06-01\",\r\n        \"2016-03-30\",\r\n        \"2015-06-15\",\r\n        \"2015-05-01-preview\",\r\n        \"2014-12-01-preview\"\r\n      ]\r\n    },\r\n    {\r\n      \"resourceType\": \"dnszones\",\r\n      \"locations\": [\r\n        \"global\"\r\n      ],\r\n      \"apiVersions\": [\r\n        \"2018-05-01\",\r\n        \"2018-03-01-preview\",\r\n        \"2017-10-01\",\r\n        \"2017-09-15-preview\",\r\n        \"2017-09-01\",\r\n        \"2016-04-01\",\r\n        \"2015-05-04-preview\"\r\n      ],\r\n      \"capabilities\": \"CrossResourceGroupResourceMove, CrossSubscriptionResourceMove\"\r\n    },\r\n    {\r\n      \"resourceType\": \"dnsOperationResults\",\r\n      \"locations\": [\r\n        \"global\"\r\n      ],\r\n      \"apiVersions\": [\r\n        \"2018-05-01\",\r\n        \"2018-03-01-preview\",\r\n        \"2017-10-01\",\r\n        \"2017-09-15-preview\",\r\n        \"2017-09-01\",\r\n        \"2016-04-01\"\r\n      ]\r\n    },\r\n    {\r\n      \"resourceType\": \"dnsOperationStatuses\",\r\n      \"locations\": [\r\n        \"global\"\r\n      ],\r\n      \"apiVersions\": [\r\n        \"2018-05-01\",\r\n        \"2018-03-01-preview\",\r\n        \"2017-10-01\",\r\n        \"2017-09-15-preview\",\r\n        \"2017-09-01\",\r\n        \"2016-04-01\"\r\n      ]\r\n    },\r\n    {\r\n      \"resourceType\": \"getDnsResourceReference\",\r\n      \"locations\": [\r\n        \"global\"\r\n      ],\r\n      \"apiVersions\": [\r\n        \"2018-05-01\"\r\n      ]\r\n    },\r\n    {\r\n      \"resourceType\": \"internalNotify\",\r\n      \"locations\": [\r\n        \"global\"\r\n      ],\r\n      \"apiVersions\": [\r\n        \"2018-05-01\"\r\n      ]\r\n    },\r\n    {\r\n      \"resourceType\": \"dnszones/A\",\r\n      \"locations\": [\r\n        \"global\"\r\n      ],\r\n      \"apiVersions\": [\r\n        \"2018-05-01\",\r\n        \"2018-03-01-preview\",\r\n        \"2017-10-01\",\r\n        \"2017-09-15-preview\",\r\n        \"2017-09-01\",\r\n        \"2016-04-01\",\r\n        \"2015-05-04-preview\"\r\n      ]\r\n    },\r\n    {\r\n      \"resourceType\": \"dnszones/AAAA\",\r\n      \"locations\": [\r\n        \"global\"\r\n      ],\r\n      \"apiVersions\": [\r\n        \"2018-05-01\",\r\n        \"2018-03-01-preview\",\r\n        \"2017-10-01\",\r\n        \"2017-09-15-preview\",\r\n        \"2017-09-01\",\r\n        \"2016-04-01\",\r\n        \"2015-05-04-preview\"\r\n      ]\r\n    },\r\n    {\r\n      \"resourceType\": \"dnszones/CNAME\",\r\n      \"locations\": [\r\n        \"global\"\r\n      ],\r\n      \"apiVersions\": [\r\n        \"2018-05-01\",\r\n        \"2018-03-01-preview\",\r\n        \"2017-10-01\",\r\n        \"2017-09-15-preview\",\r\n        \"2017-09-01\",\r\n        \"2016-04-01\",\r\n        \"2015-05-04-preview\"\r\n      ]\r\n    },\r\n    {\r\n      \"resourceType\": \"dnszones/PTR\",\r\n      \"locations\": [\r\n        \"global\"\r\n      ],\r\n      \"apiVersions\": [\r\n        \"2018-05-01\",\r\n        \"2018-03-01-preview\",\r\n        \"2017-10-01\",\r\n        \"2017-09-15-preview\",\r\n        \"2017-09-01\",\r\n        \"2016-04-01\",\r\n        \"2015-05-04-preview\"\r\n      ]\r\n    },\r\n    {\r\n      \"resourceType\": \"dnszones/MX\",\r\n      \"locations\": [\r\n        \"global\"\r\n      ],\r\n      \"apiVersions\": [\r\n        \"2018-05-01\",\r\n        \"2018-03-01-preview\",\r\n        \"2017-10-01\",\r\n        \"2017-09-15-preview\",\r\n        \"2017-09-01\",\r\n        \"2016-04-01\",\r\n        \"2015-05-04-preview\"\r\n      ]\r\n    },\r\n    {\r\n      \"resourceType\": \"dnszones/TXT\",\r\n      \"locations\": [\r\n        \"global\"\r\n      ],\r\n      \"apiVersions\": [\r\n        \"2018-05-01\",\r\n        \"2018-03-01-preview\",\r\n        \"2017-10-01\",\r\n        \"2017-09-15-preview\",\r\n        \"2017-09-01\",\r\n        \"2016-04-01\",\r\n        \"2015-05-04-preview\"\r\n      ]\r\n    },\r\n    {\r\n      \"resourceType\": \"dnszones/SRV\",\r\n      \"locations\": [\r\n        \"global\"\r\n      ],\r\n      \"apiVersions\": [\r\n        \"2018-05-01\",\r\n        \"2018-03-01-preview\",\r\n        \"2017-10-01\",\r\n        \"2017-09-15-preview\",\r\n        \"2017-09-01\",\r\n        \"2016-04-01\",\r\n        \"2015-05-04-preview\"\r\n      ]\r\n    },\r\n    {\r\n      \"resourceType\": \"dnszones/SOA\",\r\n      \"locations\": [\r\n        \"global\"\r\n      ],\r\n      \"apiVersions\": [\r\n        \"2018-05-01\",\r\n        \"2018-03-01-preview\",\r\n        \"2017-10-01\",\r\n        \"2017-09-15-preview\",\r\n        \"2017-09-01\",\r\n        \"2016-04-01\",\r\n        \"2015-05-04-preview\"\r\n      ]\r\n    },\r\n    {\r\n      \"resourceType\": \"dnszones/NS\",\r\n      \"locations\": [\r\n        \"global\"\r\n      ],\r\n      \"apiVersions\": [\r\n        \"2018-05-01\",\r\n        \"2018-03-01-preview\",\r\n        \"2017-10-01\",\r\n        \"2017-09-15-preview\",\r\n        \"2017-09-01\",\r\n        \"2016-04-01\",\r\n        \"2015-05-04-preview\"\r\n      ]\r\n    },\r\n    {\r\n      \"resourceType\": \"dnszones/CAA\",\r\n      \"locations\": [\r\n        \"global\"\r\n      ],\r\n      \"apiVersions\": [\r\n        \"2018-05-01\",\r\n        \"2018-03-01-preview\",\r\n        \"2017-10-01\",\r\n        \"2017-09-15-preview\",\r\n        \"2017-09-01\"\r\n      ]\r\n    },\r\n    {\r\n      \"resourceType\": \"dnszones/recordsets\",\r\n      \"locations\": [\r\n        \"global\"\r\n      ],\r\n      \"apiVersions\": [\r\n        \"2018-05-01\",\r\n        \"2018-03-01-preview\",\r\n        \"2017-10-01\",\r\n        \"2017-09-15-preview\",\r\n        \"2017-09-01\",\r\n        \"2016-04-01\",\r\n        \"2015-05-04-preview\"\r\n      ]\r\n    },\r\n    {\r\n      \"resourceType\": \"dnszones/all\",\r\n      \"locations\": [\r\n        \"global\"\r\n      ],\r\n      \"apiVersions\": [\r\n        \"2018-05-01\",\r\n        \"2018-03-01-preview\",\r\n        \"2017-10-01\",\r\n        \"2017-09-15-preview\",\r\n        \"2017-09-01\",\r\n        \"2016-04-01\",\r\n        \"2015-05-04-preview\"\r\n      ]\r\n    },\r\n    {\r\n      \"resourceType\": \"trafficmanagerprofiles\",\r\n      \"locations\": [\r\n        \"global\"\r\n      ],\r\n      \"apiVersions\": [\r\n        \"2018-04-01\",\r\n        \"2018-03-01\",\r\n        \"2018-02-01\",\r\n        \"2017-05-01\",\r\n        \"2017-03-01\",\r\n        \"2015-11-01\",\r\n        \"2015-04-28-preview\"\r\n      ],\r\n      \"capabilities\": \"CrossResourceGroupResourceMove, CrossSubscriptionResourceMove\"\r\n    },\r\n    {\r\n      \"resourceType\": \"trafficmanagerprofiles/heatMaps\",\r\n      \"locations\": [\r\n        \"global\"\r\n      ],\r\n      \"apiVersions\": [\r\n        \"2018-04-01\",\r\n        \"2018-03-01\",\r\n        \"2018-02-01\",\r\n        \"2017-09-01-preview\"\r\n      ]\r\n    },\r\n    {\r\n      \"resourceType\": \"checkTrafficManagerNameAvailability\",\r\n      \"locations\": [\r\n        \"global\"\r\n      ],\r\n      \"apiVersions\": [\r\n        \"2018-04-01\",\r\n        \"2018-03-01\",\r\n        \"2018-02-01\",\r\n        \"2017-05-01\",\r\n        \"2017-03-01\",\r\n        \"2015-11-01\",\r\n        \"2015-04-28-preview\"\r\n      ]\r\n    },\r\n    {\r\n      \"resourceType\": \"trafficManagerUserMetricsKeys\",\r\n      \"locations\": [\r\n        \"global\"\r\n      ],\r\n      \"apiVersions\": [\r\n        \"2018-04-01\",\r\n        \"2017-09-01-preview\"\r\n      ]\r\n    },\r\n    {\r\n      \"resourceType\": \"trafficManagerGeographicHierarchies\",\r\n      \"locations\": [\r\n        \"global\"\r\n      ],\r\n      \"apiVersions\": [\r\n        \"2018-04-01\",\r\n        \"2018-03-01\",\r\n        \"2018-02-01\",\r\n        \"2017-05-01\",\r\n        \"2017-03-01\"\r\n      ]\r\n    },\r\n    {\r\n      \"resourceType\": \"expressRouteCircuits\",\r\n      \"locations\": [\r\n        \"West US\",\r\n        \"East US\",\r\n        \"North Europe\",\r\n        \"West Europe\",\r\n        \"East Asia\",\r\n        \"Southeast Asia\",\r\n        \"North Central US\",\r\n        \"South Central US\",\r\n        \"Central US\",\r\n        \"East US 2\",\r\n        \"Japan East\",\r\n        \"Japan West\",\r\n        \"Brazil South\",\r\n        \"Australia East\",\r\n        \"Australia Southeast\",\r\n        \"Central India\",\r\n        \"South India\",\r\n        \"West India\",\r\n        \"Canada Central\",\r\n        \"Canada East\",\r\n        \"West Central US\",\r\n        \"West US 2\",\r\n        \"UK West\",\r\n        \"UK South\",\r\n        \"Korea Central\",\r\n        \"Korea South\",\r\n        \"France Central\",\r\n        \"France South\",\r\n        \"Australia Central\",\r\n        \"Australia Central 2\"\r\n      ],\r\n      \"apiVersions\": [\r\n        \"2018-08-01\",\r\n        \"2018-07-01\",\r\n        \"2018-06-01\",\r\n        \"2018-05-01\",\r\n        \"2018-04-01\",\r\n        \"2018-03-01\",\r\n        \"2018-02-01\",\r\n        \"2018-01-01\",\r\n        \"2017-11-01\",\r\n        \"2017-10-01\",\r\n        \"2017-09-01\",\r\n        \"2017-08-01\",\r\n        \"2017-06-01\",\r\n        \"2017-04-01\",\r\n        \"2017-03-01\",\r\n        \"2016-12-01\",\r\n        \"2016-11-01\",\r\n        \"2016-10-01\",\r\n        \"2016-09-01\",\r\n        \"2016-08-01\",\r\n        \"2016-07-01\",\r\n        \"2016-06-01\",\r\n        \"2016-03-30\",\r\n        \"2015-06-15\",\r\n        \"2015-05-01-preview\",\r\n        \"2014-12-01-preview\"\r\n      ],\r\n      \"capabilities\": \"None\"\r\n    },\r\n    {\r\n      \"resourceType\": \"expressRouteServiceProviders\",\r\n      \"locations\": [],\r\n      \"apiVersions\": [\r\n        \"2018-08-01\",\r\n        \"2018-07-01\",\r\n        \"2018-06-01\",\r\n        \"2018-05-01\",\r\n        \"2018-04-01\",\r\n        \"2018-03-01\",\r\n        \"2018-02-01\",\r\n        \"2018-01-01\",\r\n        \"2017-11-01\",\r\n        \"2017-10-01\",\r\n        \"2017-09-01\",\r\n        \"2017-08-01\",\r\n        \"2017-06-01\",\r\n        \"2017-04-01\",\r\n        \"2017-03-01\",\r\n        \"2016-12-01\",\r\n        \"2016-11-01\",\r\n        \"2016-10-01\",\r\n        \"2016-09-01\",\r\n        \"2016-08-01\",\r\n        \"2016-07-01\",\r\n        \"2016-06-01\",\r\n        \"2016-03-30\",\r\n        \"2015-06-15\",\r\n        \"2015-05-01-preview\",\r\n        \"2014-12-01-preview\"\r\n      ]\r\n    },\r\n    {\r\n      \"resourceType\": \"applicationGatewayAvailableWafRuleSets\",\r\n      \"locations\": [],\r\n      \"apiVersions\": [\r\n        \"2018-08-01\",\r\n        \"2018-07-01\",\r\n        \"2018-06-01\",\r\n        \"2018-05-01\",\r\n        \"2018-04-01\",\r\n        \"2018-03-01\",\r\n        \"2018-02-01\",\r\n        \"2018-01-01\",\r\n        \"2017-11-01\",\r\n        \"2017-10-01\",\r\n        \"2017-09-01\",\r\n        \"2017-08-01\",\r\n        \"2017-06-01\",\r\n        \"2017-04-01\",\r\n        \"2017-03-01\"\r\n      ]\r\n    },\r\n    {\r\n      \"resourceType\": \"applicationGatewayAvailableSslOptions\",\r\n      \"locations\": [],\r\n      \"apiVersions\": [\r\n        \"2018-08-01\",\r\n        \"2018-07-01\",\r\n        \"2018-06-01\",\r\n        \"2018-05-01\",\r\n        \"2018-04-01\",\r\n        \"2018-03-01\",\r\n        \"2018-02-01\",\r\n        \"2018-01-01\",\r\n        \"2017-11-01\",\r\n        \"2017-10-01\",\r\n        \"2017-09-01\",\r\n        \"2017-08-01\",\r\n        \"2017-06-01\"\r\n      ]\r\n    },\r\n    {\r\n      \"resourceType\": \"routeFilters\",\r\n      \"locations\": [\r\n        \"West US\",\r\n        \"East US\",\r\n        \"North Europe\",\r\n        \"West Europe\",\r\n        \"East Asia\",\r\n        \"Southeast Asia\",\r\n        \"North Central US\",\r\n        \"South Central US\",\r\n        \"Central US\",\r\n        \"East US 2\",\r\n        \"Japan East\",\r\n        \"Japan West\",\r\n        \"Brazil South\",\r\n        \"Australia East\",\r\n        \"Australia Southeast\",\r\n        \"Central India\",\r\n        \"South India\",\r\n        \"West India\",\r\n        \"Canada Central\",\r\n        \"Canada East\",\r\n        \"West Central US\",\r\n        \"West US 2\",\r\n        \"UK West\",\r\n        \"UK South\",\r\n        \"Korea Central\",\r\n        \"Korea South\",\r\n        \"France Central\",\r\n        \"France South\",\r\n        \"Australia Central\",\r\n        \"Australia Central 2\"\r\n      ],\r\n      \"apiVersions\": [\r\n        \"2018-08-01\",\r\n        \"2018-07-01\",\r\n        \"2018-06-01\",\r\n        \"2018-05-01\",\r\n        \"2018-04-01\",\r\n        \"2018-03-01\",\r\n        \"2018-02-01\",\r\n        \"2018-01-01\",\r\n        \"2017-11-01\",\r\n        \"2017-10-01\",\r\n        \"2017-09-01\",\r\n        \"2017-08-01\",\r\n        \"2017-06-01\",\r\n        \"2017-04-01\",\r\n        \"2017-03-01\",\r\n        \"2016-12-01\"\r\n      ],\r\n      \"capabilities\": \"None\"\r\n    },\r\n    {\r\n      \"resourceType\": \"bgpServiceCommunities\",\r\n      \"locations\": [],\r\n      \"apiVersions\": [\r\n        \"2018-08-01\",\r\n        \"2018-07-01\",\r\n        \"2018-06-01\",\r\n        \"2018-05-01\",\r\n        \"2018-04-01\",\r\n        \"2018-03-01\",\r\n        \"2018-02-01\",\r\n        \"2018-01-01\",\r\n        \"2017-11-01\",\r\n        \"2017-10-01\",\r\n        \"2017-09-01\",\r\n        \"2017-08-01\",\r\n        \"2017-06-01\",\r\n        \"2017-04-01\",\r\n        \"2017-03-01\",\r\n        \"2016-12-01\"\r\n      ]\r\n    },\r\n    {\r\n      \"resourceType\": \"expressRoutePortsLocations\",\r\n      \"locations\": [],\r\n      \"apiVersions\": [\r\n        \"2018-08-01\"\r\n      ]\r\n    },\r\n    {\r\n      \"resourceType\": \"expressRoutePorts\",\r\n      \"locations\": [\r\n        \"West US\",\r\n        \"East US\",\r\n        \"North Europe\",\r\n        \"West Europe\",\r\n        \"East Asia\",\r\n        \"Southeast Asia\",\r\n        \"North Central US\",\r\n        \"South Central US\",\r\n        \"Central US\",\r\n        \"East US 2\",\r\n        \"Japan East\",\r\n        \"Japan West\",\r\n        \"Brazil South\",\r\n        \"Australia East\",\r\n        \"Australia Southeast\",\r\n        \"Central India\",\r\n        \"South India\",\r\n        \"West India\",\r\n        \"Canada Central\",\r\n        \"Canada East\",\r\n        \"West Central US\",\r\n        \"West US 2\",\r\n        \"UK West\",\r\n        \"UK South\",\r\n        \"Korea Central\",\r\n        \"Korea South\",\r\n        \"France Central\",\r\n        \"France South\",\r\n        \"Australia Central\",\r\n        \"Australia Central 2\"\r\n      ],\r\n      \"apiVersions\": [\r\n        \"2018-08-01\",\r\n        \"2018-07-01\"\r\n      ],\r\n      \"capabilities\": \"None\"\r\n    },\r\n    {\r\n      \"resourceType\": \"azureFirewalls\",\r\n      \"locations\": [\r\n        \"West US\",\r\n        \"East US\",\r\n        \"North Europe\",\r\n        \"West Europe\",\r\n        \"East Asia\",\r\n        \"Southeast Asia\",\r\n        \"North Central US\",\r\n        \"South Central US\",\r\n        \"Central US\",\r\n        \"East US 2\",\r\n        \"Brazil South\",\r\n        \"Australia East\",\r\n        \"Australia Southeast\",\r\n        \"Central India\",\r\n        \"South India\",\r\n        \"West India\",\r\n        \"Canada Central\",\r\n        \"Canada East\",\r\n        \"West Central US\",\r\n        \"West US 2\",\r\n        \"UK West\",\r\n        \"UK South\",\r\n        \"France Central\",\r\n        \"France South\",\r\n        \"Australia Central\",\r\n        \"Australia Central 2\"\r\n      ],\r\n      \"apiVersions\": [\r\n        \"2018-08-01\",\r\n        \"2018-07-01\",\r\n        \"2018-06-01\",\r\n        \"2018-05-01\",\r\n        \"2018-04-01\"\r\n      ],\r\n      \"capabilities\": \"CrossResourceGroupResourceMove, CrossSubscriptionResourceMove\"\r\n    },\r\n    {\r\n      \"resourceType\": \"azureFirewallFqdnTags\",\r\n      \"locations\": [],\r\n      \"apiVersions\": [\r\n        \"2018-08-01\"\r\n      ]\r\n    },\r\n    {\r\n      \"resourceType\": \"virtualNetworkTaps\",\r\n      \"locations\": [\r\n        \"West US\",\r\n        \"East US\",\r\n        \"North Europe\",\r\n        \"West Europe\",\r\n        \"East Asia\",\r\n        \"Southeast Asia\",\r\n        \"North Central US\",\r\n        \"South Central US\",\r\n        \"Central US\",\r\n        \"East US 2\",\r\n        \"Japan East\",\r\n        \"Japan West\",\r\n        \"Brazil South\",\r\n        \"Australia East\",\r\n        \"Australia Southeast\",\r\n        \"Central India\",\r\n        \"South India\",\r\n        \"West India\",\r\n        \"Canada Central\",\r\n        \"Canada East\",\r\n        \"West Central US\",\r\n        \"West US 2\",\r\n        \"UK West\",\r\n        \"UK South\",\r\n        \"Korea Central\",\r\n        \"Korea South\",\r\n        \"France Central\",\r\n        \"France South\",\r\n        \"Australia Central\",\r\n        \"Australia Central 2\"\r\n      ],\r\n      \"apiVersions\": [\r\n        \"2018-08-01\"\r\n      ],\r\n      \"capabilities\": \"None\"\r\n    },\r\n    {\r\n      \"resourceType\": \"ddosProtectionPlans\",\r\n      \"locations\": [\r\n        \"West US\",\r\n        \"East US\",\r\n        \"North Europe\",\r\n        \"West Europe\",\r\n        \"East Asia\",\r\n        \"Southeast Asia\",\r\n        \"North Central US\",\r\n        \"South Central US\",\r\n        \"Central US\",\r\n        \"East US 2\",\r\n        \"Japan East\",\r\n        \"Japan West\",\r\n        \"Brazil South\",\r\n        \"Australia East\",\r\n        \"Australia Southeast\",\r\n        \"Central India\",\r\n        \"South India\",\r\n        \"West India\",\r\n        \"Canada Central\",\r\n        \"Canada East\",\r\n        \"West Central US\",\r\n        \"West US 2\",\r\n        \"UK West\",\r\n        \"UK South\",\r\n        \"Korea Central\",\r\n        \"Korea South\",\r\n        \"France Central\",\r\n        \"France South\",\r\n        \"Australia Central\",\r\n        \"Australia Central 2\"\r\n      ],\r\n      \"apiVersions\": [\r\n        \"2018-08-01\",\r\n        \"2018-07-01\",\r\n        \"2018-06-01\",\r\n        \"2018-05-01\",\r\n        \"2018-04-01\",\r\n        \"2018-03-01\",\r\n        \"2018-02-01\"\r\n      ],\r\n      \"capabilities\": \"None\"\r\n    },\r\n    {\r\n      \"resourceType\": \"networkProfiles\",\r\n      \"locations\": [\r\n        \"West US\",\r\n        \"East US\",\r\n        \"North Europe\",\r\n        \"West Europe\",\r\n        \"East Asia\",\r\n        \"Southeast Asia\",\r\n        \"North Central US\",\r\n        \"South Central US\",\r\n        \"Central US\",\r\n        \"East US 2\",\r\n        \"Japan East\",\r\n        \"Japan West\",\r\n        \"Brazil South\",\r\n        \"Australia East\",\r\n        \"Australia Southeast\",\r\n        \"Central India\",\r\n        \"South India\",\r\n        \"West India\",\r\n        \"Canada Central\",\r\n        \"Canada East\",\r\n        \"West Central US\",\r\n        \"West US 2\",\r\n        \"UK West\",\r\n        \"UK South\",\r\n        \"Korea Central\",\r\n        \"Korea South\",\r\n        \"France Central\",\r\n        \"France South\",\r\n        \"Australia Central\",\r\n        \"Australia Central 2\"\r\n      ],\r\n      \"apiVersions\": [\r\n        \"2018-08-01\",\r\n        \"2018-07-01\",\r\n        \"2018-06-01\",\r\n        \"2018-05-01\"\r\n      ],\r\n      \"capabilities\": \"None\"\r\n    },\r\n    {\r\n      \"resourceType\": \"checkFrontdoorNameAvailability\",\r\n      \"locations\": [\r\n        \"global\",\r\n        \"Central US\",\r\n        \"East US\",\r\n        \"East US 2\",\r\n        \"North Central US\",\r\n        \"South Central US\",\r\n        \"West US\",\r\n        \"North Europe\",\r\n        \"West Europe\",\r\n        \"East Asia\",\r\n        \"Southeast Asia\",\r\n        \"Japan East\",\r\n        \"Japan West\",\r\n        \"Brazil South\",\r\n        \"Australia East\",\r\n        \"Australia Southeast\"\r\n      ],\r\n      \"apiVersions\": [\r\n        \"2018-08-01\"\r\n      ]\r\n    },\r\n    {\r\n      \"resourceType\": \"locations/bareMetalTenants\",\r\n      \"locations\": [\r\n        \"West Central US\"\r\n      ],\r\n      \"apiVersions\": [\r\n        \"2018-08-01\",\r\n        \"2018-07-01\"\r\n      ]\r\n    },\r\n    {\r\n      \"resourceType\": \"secureGateways\",\r\n      \"locations\": [\r\n        \"West US\",\r\n        \"East US\",\r\n        \"North Europe\",\r\n        \"West Europe\",\r\n        \"North Central US\",\r\n        \"South Central US\",\r\n        \"Central US\",\r\n        \"East US 2\",\r\n        \"West Central US\",\r\n        \"West US 2\",\r\n        \"UK West\",\r\n        \"UK South\",\r\n        \"Central US EUAP\",\r\n        \"East US 2 EUAP\"\r\n      ],\r\n      \"apiVersions\": [\r\n        \"2018-08-01\",\r\n        \"2018-07-01\",\r\n        \"2018-06-01\",\r\n        \"2018-05-01\",\r\n        \"2018-04-01\",\r\n        \"2018-03-01\",\r\n        \"2018-02-01\",\r\n        \"2018-01-01\"\r\n      ],\r\n      \"capabilities\": \"CrossResourceGroupResourceMove, CrossSubscriptionResourceMove\"\r\n    }\r\n  ],\r\n  \"registrationState\": \"Registered\"\r\n}",
-      "ResponseHeaders": {
-        "Content-Length": [
-          "35728"
-        ],
-        "Content-Type": [
-          "application/json; charset=utf-8"
-        ],
-        "Expires": [
-          "-1"
-        ],
-        "Pragma": [
-          "no-cache"
-        ],
-        "x-ms-ratelimit-remaining-subscription-reads": [
-          "11859"
-        ],
-        "x-ms-request-id": [
-          "1f7bdea1-8776-4228-8533-4ba74eabb427"
-        ],
-        "x-ms-correlation-request-id": [
-          "1f7bdea1-8776-4228-8533-4ba74eabb427"
-        ],
-        "x-ms-routing-request-id": [
-          "BRAZILUS:20180908T061828Z:1f7bdea1-8776-4228-8533-4ba74eabb427"
-        ],
-        "Strict-Transport-Security": [
-          "max-age=31536000; includeSubDomains"
-        ],
-        "X-Content-Type-Options": [
-          "nosniff"
-        ],
-        "Cache-Control": [
-          "no-cache"
-        ],
-        "Date": [
-          "Sat, 08 Sep 2018 06:18:27 GMT"
-        ]
-      },
-      "StatusCode": 200
-    },
-    {
-      "RequestUri": "/subscriptions/d2ad5196-2292-4080-b209-ce4399b0a807/resourcegroups/ps6236?api-version=2016-09-01",
-      "EncodedRequestUri": "L3N1YnNjcmlwdGlvbnMvZDJhZDUxOTYtMjI5Mi00MDgwLWIyMDktY2U0Mzk5YjBhODA3L3Jlc291cmNlZ3JvdXBzL3BzNjIzNj9hcGktdmVyc2lvbj0yMDE2LTA5LTAx",
-=======
-      "RequestUri": "/subscriptions/947d47b4-7883-4bb9-9d85-c5e8e2f572ce/resourcegroups/ps8698?api-version=2016-09-01",
-      "EncodedRequestUri": "L3N1YnNjcmlwdGlvbnMvOTQ3ZDQ3YjQtNzg4My00YmI5LTlkODUtYzVlOGUyZjU3MmNlL3Jlc291cmNlZ3JvdXBzL3BzODY5OD9hcGktdmVyc2lvbj0yMDE2LTA5LTAx",
->>>>>>> f160aee6
-      "RequestMethod": "PUT",
-      "RequestBody": "{\r\n  \"location\": \"westcentralus\"\r\n}",
-      "RequestHeaders": {
-        "Content-Type": [
-          "application/json; charset=utf-8"
-        ],
-        "Content-Length": [
-          "35"
-        ],
+      "ResponseBody": "{\r\n  \"id\": \"/subscriptions/947d47b4-7883-4bb9-9d85-c5e8e2f572ce/resourceGroups/ps8698\",\r\n  \"name\": \"ps8698\",\r\n  \"location\": \"westcentralus\",\r\n  \"properties\": {\r\n    \"provisioningState\": \"Succeeded\"\r\n  }\r\n}",
+      "ResponseHeaders": {
+        "Content-Length": [
+          "172"
+        ],
+        "Content-Type": [
+          "application/json; charset=utf-8"
+        ],
+        "Expires": [
+          "-1"
+        ],
+        "Pragma": [
+          "no-cache"
+        ],
+        "x-ms-ratelimit-remaining-subscription-writes": [
+          "1167"
+        ],
+        "x-ms-request-id": [
+          "44f65cdf-9a12-487b-88de-abc0613e3de4"
+        ],
+        "x-ms-correlation-request-id": [
+          "44f65cdf-9a12-487b-88de-abc0613e3de4"
+        ],
+        "x-ms-routing-request-id": [
+          "BRAZILUS:20180907T095135Z:44f65cdf-9a12-487b-88de-abc0613e3de4"
+        ],
+        "Strict-Transport-Security": [
+          "max-age=31536000; includeSubDomains"
+        ],
+        "X-Content-Type-Options": [
+          "nosniff"
+        ],
+        "Cache-Control": [
+          "no-cache"
+        ],
+        "Date": [
+          "Fri, 07 Sep 2018 09:51:34 GMT"
+        ]
+      },
+      "StatusCode": 201
+    },
+    {
+      "RequestUri": "/subscriptions/947d47b4-7883-4bb9-9d85-c5e8e2f572ce/resourceGroups/ps8698/providers/Microsoft.Network/applicationSecurityGroups/ps5436?api-version=2018-08-01",
+      "EncodedRequestUri": "L3N1YnNjcmlwdGlvbnMvOTQ3ZDQ3YjQtNzg4My00YmI5LTlkODUtYzVlOGUyZjU3MmNlL3Jlc291cmNlR3JvdXBzL3BzODY5OC9wcm92aWRlcnMvTWljcm9zb2Z0Lk5ldHdvcmsvYXBwbGljYXRpb25TZWN1cml0eUdyb3Vwcy9wczU0MzY/YXBpLXZlcnNpb249MjAxOC0wOC0wMQ==",
+      "RequestMethod": "GET",
+      "RequestBody": "",
+      "RequestHeaders": {
         "x-ms-client-request-id": [
-<<<<<<< HEAD
-          "9d95c994-4da3-4475-8871-3e9b3cc8f4a4"
-=======
-          "1b9f60bc-86c9-44f0-bdd3-4838f6287dd7"
->>>>>>> f160aee6
+          "7cd2ae8a-6ce8-491b-8ce4-e49ee23f1564"
         ],
         "accept-language": [
           "en-US"
@@ -91,181 +82,64 @@
           "FxVersion/4.7.3132.0",
           "OSName/Windows10Enterprise",
           "OSVersion/6.3.17134",
-          "Microsoft.Azure.Management.Internal.Resources.ResourceManagementClient/4.1.0"
-        ]
-      },
-<<<<<<< HEAD
-      "ResponseBody": "{\r\n  \"id\": \"/subscriptions/d2ad5196-2292-4080-b209-ce4399b0a807/resourceGroups/ps6236\",\r\n  \"name\": \"ps6236\",\r\n  \"location\": \"westus\",\r\n  \"properties\": {\r\n    \"provisioningState\": \"Succeeded\"\r\n  }\r\n}",
-=======
-      "ResponseBody": "{\r\n  \"id\": \"/subscriptions/947d47b4-7883-4bb9-9d85-c5e8e2f572ce/resourceGroups/ps8698\",\r\n  \"name\": \"ps8698\",\r\n  \"location\": \"westcentralus\",\r\n  \"properties\": {\r\n    \"provisioningState\": \"Succeeded\"\r\n  }\r\n}",
->>>>>>> f160aee6
-      "ResponseHeaders": {
-        "Content-Length": [
-          "172"
-        ],
-        "Content-Type": [
-          "application/json; charset=utf-8"
-        ],
-        "Expires": [
-          "-1"
-        ],
-        "Pragma": [
-          "no-cache"
-        ],
-        "x-ms-ratelimit-remaining-subscription-writes": [
-<<<<<<< HEAD
-          "1174"
-        ],
-        "x-ms-request-id": [
-          "2f651959-ad01-4563-8577-5a3fbf19c84b"
-        ],
-        "x-ms-correlation-request-id": [
-          "2f651959-ad01-4563-8577-5a3fbf19c84b"
-        ],
-        "x-ms-routing-request-id": [
-          "BRAZILUS:20180908T061829Z:2f651959-ad01-4563-8577-5a3fbf19c84b"
-=======
-          "1167"
-        ],
-        "x-ms-request-id": [
-          "44f65cdf-9a12-487b-88de-abc0613e3de4"
-        ],
-        "x-ms-correlation-request-id": [
-          "44f65cdf-9a12-487b-88de-abc0613e3de4"
-        ],
-        "x-ms-routing-request-id": [
-          "BRAZILUS:20180907T095135Z:44f65cdf-9a12-487b-88de-abc0613e3de4"
->>>>>>> f160aee6
-        ],
-        "Strict-Transport-Security": [
-          "max-age=31536000; includeSubDomains"
-        ],
-        "X-Content-Type-Options": [
-          "nosniff"
-        ],
-        "Cache-Control": [
-          "no-cache"
-        ],
-        "Date": [
-<<<<<<< HEAD
-          "Sat, 08 Sep 2018 06:18:28 GMT"
-=======
-          "Fri, 07 Sep 2018 09:51:34 GMT"
->>>>>>> f160aee6
-        ]
-      },
-      "StatusCode": 201
-    },
-    {
-<<<<<<< HEAD
-      "RequestUri": "/subscriptions/d2ad5196-2292-4080-b209-ce4399b0a807/resourceGroups/ps6236/providers/Microsoft.Network/applicationSecurityGroups/ps3054?api-version=2018-08-01",
-      "EncodedRequestUri": "L3N1YnNjcmlwdGlvbnMvZDJhZDUxOTYtMjI5Mi00MDgwLWIyMDktY2U0Mzk5YjBhODA3L3Jlc291cmNlR3JvdXBzL3BzNjIzNi9wcm92aWRlcnMvTWljcm9zb2Z0Lk5ldHdvcmsvYXBwbGljYXRpb25TZWN1cml0eUdyb3Vwcy9wczMwNTQ/YXBpLXZlcnNpb249MjAxOC0wOC0wMQ==",
-=======
+          "Microsoft.Azure.Management.Network.NetworkManagementClient/20.0.0.0"
+        ]
+      },
+      "ResponseBody": "{\r\n  \"error\": {\r\n    \"code\": \"ResourceNotFound\",\r\n    \"message\": \"The Resource 'Microsoft.Network/applicationSecurityGroups/ps5436' under resource group 'ps8698' was not found.\"\r\n  }\r\n}",
+      "ResponseHeaders": {
+        "Content-Length": [
+          "160"
+        ],
+        "Content-Type": [
+          "application/json; charset=utf-8"
+        ],
+        "Expires": [
+          "-1"
+        ],
+        "Pragma": [
+          "no-cache"
+        ],
+        "x-ms-failure-cause": [
+          "gateway"
+        ],
+        "x-ms-request-id": [
+          "b567594f-3d8c-4192-b59f-a1ce8417321a"
+        ],
+        "x-ms-correlation-request-id": [
+          "b567594f-3d8c-4192-b59f-a1ce8417321a"
+        ],
+        "x-ms-routing-request-id": [
+          "BRAZILUS:20180907T095136Z:b567594f-3d8c-4192-b59f-a1ce8417321a"
+        ],
+        "Strict-Transport-Security": [
+          "max-age=31536000; includeSubDomains"
+        ],
+        "X-Content-Type-Options": [
+          "nosniff"
+        ],
+        "Cache-Control": [
+          "no-cache"
+        ],
+        "Date": [
+          "Fri, 07 Sep 2018 09:51:35 GMT"
+        ]
+      },
+      "StatusCode": 404
+    },
+    {
       "RequestUri": "/subscriptions/947d47b4-7883-4bb9-9d85-c5e8e2f572ce/resourceGroups/ps8698/providers/Microsoft.Network/applicationSecurityGroups/ps5436?api-version=2018-08-01",
       "EncodedRequestUri": "L3N1YnNjcmlwdGlvbnMvOTQ3ZDQ3YjQtNzg4My00YmI5LTlkODUtYzVlOGUyZjU3MmNlL3Jlc291cmNlR3JvdXBzL3BzODY5OC9wcm92aWRlcnMvTWljcm9zb2Z0Lk5ldHdvcmsvYXBwbGljYXRpb25TZWN1cml0eUdyb3Vwcy9wczU0MzY/YXBpLXZlcnNpb249MjAxOC0wOC0wMQ==",
->>>>>>> f160aee6
-      "RequestMethod": "GET",
-      "RequestBody": "",
-      "RequestHeaders": {
-        "x-ms-client-request-id": [
-<<<<<<< HEAD
-          "c98657a3-5b14-4642-82b1-4beccd55aa3d"
-=======
-          "7cd2ae8a-6ce8-491b-8ce4-e49ee23f1564"
->>>>>>> f160aee6
-        ],
-        "accept-language": [
-          "en-US"
-        ],
-        "User-Agent": [
-          "FxVersion/4.7.3132.0",
-          "OSName/Windows10Enterprise",
-          "OSVersion/6.3.17134",
-          "Microsoft.Azure.Management.Network.NetworkManagementClient/19.3.0.0"
-        ]
-      },
-<<<<<<< HEAD
-      "ResponseBody": "{\r\n  \"error\": {\r\n    \"code\": \"ResourceNotFound\",\r\n    \"message\": \"The Resource 'Microsoft.Network/applicationSecurityGroups/ps3054' under resource group 'ps6236' was not found.\"\r\n  }\r\n}",
-=======
-      "ResponseBody": "{\r\n  \"error\": {\r\n    \"code\": \"ResourceNotFound\",\r\n    \"message\": \"The Resource 'Microsoft.Network/applicationSecurityGroups/ps5436' under resource group 'ps8698' was not found.\"\r\n  }\r\n}",
->>>>>>> f160aee6
-      "ResponseHeaders": {
-        "Content-Length": [
-          "160"
-        ],
-        "Content-Type": [
-          "application/json; charset=utf-8"
-        ],
-        "Expires": [
-          "-1"
-        ],
-        "Pragma": [
-          "no-cache"
-        ],
-        "x-ms-failure-cause": [
-          "gateway"
-        ],
-        "x-ms-request-id": [
-<<<<<<< HEAD
-          "a2979692-04a8-4eac-835a-5dc0c2c146af"
-        ],
-        "x-ms-correlation-request-id": [
-          "a2979692-04a8-4eac-835a-5dc0c2c146af"
-        ],
-        "x-ms-routing-request-id": [
-          "BRAZILUS:20180908T061829Z:a2979692-04a8-4eac-835a-5dc0c2c146af"
-=======
-          "b567594f-3d8c-4192-b59f-a1ce8417321a"
-        ],
-        "x-ms-correlation-request-id": [
-          "b567594f-3d8c-4192-b59f-a1ce8417321a"
-        ],
-        "x-ms-routing-request-id": [
-          "BRAZILUS:20180907T095136Z:b567594f-3d8c-4192-b59f-a1ce8417321a"
->>>>>>> f160aee6
-        ],
-        "Strict-Transport-Security": [
-          "max-age=31536000; includeSubDomains"
-        ],
-        "X-Content-Type-Options": [
-          "nosniff"
-        ],
-        "Cache-Control": [
-          "no-cache"
-        ],
-        "Date": [
-<<<<<<< HEAD
-          "Sat, 08 Sep 2018 06:18:28 GMT"
-=======
-          "Fri, 07 Sep 2018 09:51:35 GMT"
->>>>>>> f160aee6
-        ]
-      },
-      "StatusCode": 404
-    },
-    {
-<<<<<<< HEAD
-      "RequestUri": "/subscriptions/d2ad5196-2292-4080-b209-ce4399b0a807/resourceGroups/ps6236/providers/Microsoft.Network/applicationSecurityGroups/ps3054?api-version=2018-08-01",
-      "EncodedRequestUri": "L3N1YnNjcmlwdGlvbnMvZDJhZDUxOTYtMjI5Mi00MDgwLWIyMDktY2U0Mzk5YjBhODA3L3Jlc291cmNlR3JvdXBzL3BzNjIzNi9wcm92aWRlcnMvTWljcm9zb2Z0Lk5ldHdvcmsvYXBwbGljYXRpb25TZWN1cml0eUdyb3Vwcy9wczMwNTQ/YXBpLXZlcnNpb249MjAxOC0wOC0wMQ==",
-=======
-      "RequestUri": "/subscriptions/947d47b4-7883-4bb9-9d85-c5e8e2f572ce/resourceGroups/ps8698/providers/Microsoft.Network/applicationSecurityGroups/ps5436?api-version=2018-08-01",
-      "EncodedRequestUri": "L3N1YnNjcmlwdGlvbnMvOTQ3ZDQ3YjQtNzg4My00YmI5LTlkODUtYzVlOGUyZjU3MmNlL3Jlc291cmNlR3JvdXBzL3BzODY5OC9wcm92aWRlcnMvTWljcm9zb2Z0Lk5ldHdvcmsvYXBwbGljYXRpb25TZWN1cml0eUdyb3Vwcy9wczU0MzY/YXBpLXZlcnNpb249MjAxOC0wOC0wMQ==",
->>>>>>> f160aee6
-      "RequestMethod": "GET",
-      "RequestBody": "",
-      "RequestHeaders": {
-        "User-Agent": [
-          "FxVersion/4.7.3132.0",
-          "OSName/Windows10Enterprise",
-          "OSVersion/6.3.17134",
-          "Microsoft.Azure.Management.Network.NetworkManagementClient/19.3.0.0"
-        ]
-      },
-<<<<<<< HEAD
-      "ResponseBody": "{\r\n  \"name\": \"ps3054\",\r\n  \"id\": \"/subscriptions/d2ad5196-2292-4080-b209-ce4399b0a807/resourceGroups/ps6236/providers/Microsoft.Network/applicationSecurityGroups/ps3054\",\r\n  \"etag\": \"W/\\\"cb3eb95c-c1d4-4ad3-ab8b-b70247646b8d\\\"\",\r\n  \"type\": \"Microsoft.Network/applicationSecurityGroups\",\r\n  \"location\": \"westus\",\r\n  \"properties\": {\r\n    \"provisioningState\": \"Succeeded\"\r\n  }\r\n}",
-=======
+      "RequestMethod": "GET",
+      "RequestBody": "",
+      "RequestHeaders": {
+        "User-Agent": [
+          "FxVersion/4.7.3132.0",
+          "OSName/Windows10Enterprise",
+          "OSVersion/6.3.17134",
+          "Microsoft.Azure.Management.Network.NetworkManagementClient/20.0.0.0"
+        ]
+      },
       "ResponseBody": "{\r\n  \"name\": \"ps5436\",\r\n  \"id\": \"/subscriptions/947d47b4-7883-4bb9-9d85-c5e8e2f572ce/resourceGroups/ps8698/providers/Microsoft.Network/applicationSecurityGroups/ps5436\",\r\n  \"etag\": \"W/\\\"7744f162-f93e-4ada-ac30-eabb6a77924d\\\"\",\r\n  \"type\": \"Microsoft.Network/applicationSecurityGroups\",\r\n  \"location\": \"westcentralus\",\r\n  \"properties\": {\r\n    \"provisioningState\": \"Succeeded\"\r\n  }\r\n}",
->>>>>>> f160aee6
       "ResponseHeaders": {
         "Content-Length": [
           "381"
@@ -280,17 +154,10 @@
           "no-cache"
         ],
         "x-ms-request-id": [
-<<<<<<< HEAD
-          "b5dd47bd-37ea-4702-8d69-fa82683cd4ba"
-        ],
-        "x-ms-correlation-request-id": [
-          "85b4b9f2-42dc-4891-ae8d-31a9bac965f2"
-=======
           "f41718cc-163d-40e1-a4eb-5ee2022e6f87"
         ],
         "x-ms-correlation-request-id": [
           "df3c4982-7127-48fa-97d4-f6aaf3d47105"
->>>>>>> f160aee6
         ],
         "Strict-Transport-Security": [
           "max-age=31536000; includeSubDomains"
@@ -299,59 +166,35 @@
           "no-cache"
         ],
         "ETag": [
-<<<<<<< HEAD
-          "W/\"cb3eb95c-c1d4-4ad3-ab8b-b70247646b8d\""
-=======
           "W/\"7744f162-f93e-4ada-ac30-eabb6a77924d\""
->>>>>>> f160aee6
         ],
         "Server": [
           "Microsoft-HTTPAPI/2.0",
           "Microsoft-HTTPAPI/2.0"
         ],
         "x-ms-ratelimit-remaining-subscription-reads": [
-<<<<<<< HEAD
-          "11856"
-        ],
-        "x-ms-routing-request-id": [
-          "BRAZILUS:20180908T061840Z:85b4b9f2-42dc-4891-ae8d-31a9bac965f2"
-=======
           "11822"
         ],
         "x-ms-routing-request-id": [
           "BRAZILUS:20180907T095147Z:df3c4982-7127-48fa-97d4-f6aaf3d47105"
->>>>>>> f160aee6
-        ],
-        "X-Content-Type-Options": [
-          "nosniff"
-        ],
-        "Date": [
-<<<<<<< HEAD
-          "Sat, 08 Sep 2018 06:18:40 GMT"
-=======
+        ],
+        "X-Content-Type-Options": [
+          "nosniff"
+        ],
+        "Date": [
           "Fri, 07 Sep 2018 09:51:47 GMT"
->>>>>>> f160aee6
         ]
       },
       "StatusCode": 200
     },
     {
-<<<<<<< HEAD
-      "RequestUri": "/subscriptions/d2ad5196-2292-4080-b209-ce4399b0a807/resourceGroups/ps6236/providers/Microsoft.Network/applicationSecurityGroups/ps3054?api-version=2018-08-01",
-      "EncodedRequestUri": "L3N1YnNjcmlwdGlvbnMvZDJhZDUxOTYtMjI5Mi00MDgwLWIyMDktY2U0Mzk5YjBhODA3L3Jlc291cmNlR3JvdXBzL3BzNjIzNi9wcm92aWRlcnMvTWljcm9zb2Z0Lk5ldHdvcmsvYXBwbGljYXRpb25TZWN1cml0eUdyb3Vwcy9wczMwNTQ/YXBpLXZlcnNpb249MjAxOC0wOC0wMQ==",
-=======
       "RequestUri": "/subscriptions/947d47b4-7883-4bb9-9d85-c5e8e2f572ce/resourceGroups/ps8698/providers/Microsoft.Network/applicationSecurityGroups/ps5436?api-version=2018-08-01",
       "EncodedRequestUri": "L3N1YnNjcmlwdGlvbnMvOTQ3ZDQ3YjQtNzg4My00YmI5LTlkODUtYzVlOGUyZjU3MmNlL3Jlc291cmNlR3JvdXBzL3BzODY5OC9wcm92aWRlcnMvTWljcm9zb2Z0Lk5ldHdvcmsvYXBwbGljYXRpb25TZWN1cml0eUdyb3Vwcy9wczU0MzY/YXBpLXZlcnNpb249MjAxOC0wOC0wMQ==",
->>>>>>> f160aee6
       "RequestMethod": "GET",
       "RequestBody": "",
       "RequestHeaders": {
         "x-ms-client-request-id": [
-<<<<<<< HEAD
-          "ca6cdd81-2408-48ba-a5b0-05f01d2f57ab"
-=======
           "197ad5c0-a147-42a6-ae90-559a00ddd6e8"
->>>>>>> f160aee6
         ],
         "accept-language": [
           "en-US"
@@ -360,14 +203,10 @@
           "FxVersion/4.7.3132.0",
           "OSName/Windows10Enterprise",
           "OSVersion/6.3.17134",
-          "Microsoft.Azure.Management.Network.NetworkManagementClient/19.3.0.0"
-        ]
-      },
-<<<<<<< HEAD
-      "ResponseBody": "{\r\n  \"name\": \"ps3054\",\r\n  \"id\": \"/subscriptions/d2ad5196-2292-4080-b209-ce4399b0a807/resourceGroups/ps6236/providers/Microsoft.Network/applicationSecurityGroups/ps3054\",\r\n  \"etag\": \"W/\\\"cb3eb95c-c1d4-4ad3-ab8b-b70247646b8d\\\"\",\r\n  \"type\": \"Microsoft.Network/applicationSecurityGroups\",\r\n  \"location\": \"westus\",\r\n  \"properties\": {\r\n    \"provisioningState\": \"Succeeded\"\r\n  }\r\n}",
-=======
+          "Microsoft.Azure.Management.Network.NetworkManagementClient/20.0.0.0"
+        ]
+      },
       "ResponseBody": "{\r\n  \"name\": \"ps5436\",\r\n  \"id\": \"/subscriptions/947d47b4-7883-4bb9-9d85-c5e8e2f572ce/resourceGroups/ps8698/providers/Microsoft.Network/applicationSecurityGroups/ps5436\",\r\n  \"etag\": \"W/\\\"7744f162-f93e-4ada-ac30-eabb6a77924d\\\"\",\r\n  \"type\": \"Microsoft.Network/applicationSecurityGroups\",\r\n  \"location\": \"westcentralus\",\r\n  \"properties\": {\r\n    \"provisioningState\": \"Succeeded\"\r\n  }\r\n}",
->>>>>>> f160aee6
       "ResponseHeaders": {
         "Content-Length": [
           "381"
@@ -382,17 +221,10 @@
           "no-cache"
         ],
         "x-ms-request-id": [
-<<<<<<< HEAD
-          "7ae96474-ef22-4a3e-9d96-369ee702d0c5"
-        ],
-        "x-ms-correlation-request-id": [
-          "36489748-faff-4e2f-af90-40a1ecdd6711"
-=======
           "2ad0bcb5-1cf3-4313-bd9d-fc34be986baf"
         ],
         "x-ms-correlation-request-id": [
           "8dddd9b3-6b6c-4fc6-bee5-3d9ca9f532fc"
->>>>>>> f160aee6
         ],
         "Strict-Transport-Security": [
           "max-age=31536000; includeSubDomains"
@@ -401,50 +233,30 @@
           "no-cache"
         ],
         "ETag": [
-<<<<<<< HEAD
-          "W/\"cb3eb95c-c1d4-4ad3-ab8b-b70247646b8d\""
-=======
           "W/\"7744f162-f93e-4ada-ac30-eabb6a77924d\""
->>>>>>> f160aee6
         ],
         "Server": [
           "Microsoft-HTTPAPI/2.0",
           "Microsoft-HTTPAPI/2.0"
         ],
         "x-ms-ratelimit-remaining-subscription-reads": [
-<<<<<<< HEAD
-          "11855"
-        ],
-        "x-ms-routing-request-id": [
-          "BRAZILUS:20180908T061840Z:36489748-faff-4e2f-af90-40a1ecdd6711"
-=======
           "11821"
         ],
         "x-ms-routing-request-id": [
           "BRAZILUS:20180907T095148Z:8dddd9b3-6b6c-4fc6-bee5-3d9ca9f532fc"
->>>>>>> f160aee6
-        ],
-        "X-Content-Type-Options": [
-          "nosniff"
-        ],
-        "Date": [
-<<<<<<< HEAD
-          "Sat, 08 Sep 2018 06:18:40 GMT"
-=======
+        ],
+        "X-Content-Type-Options": [
+          "nosniff"
+        ],
+        "Date": [
           "Fri, 07 Sep 2018 09:51:47 GMT"
->>>>>>> f160aee6
         ]
       },
       "StatusCode": 200
     },
     {
-<<<<<<< HEAD
-      "RequestUri": "/subscriptions/d2ad5196-2292-4080-b209-ce4399b0a807/resourceGroups/ps6236/providers/Microsoft.Network/applicationSecurityGroups/ps3054?api-version=2018-08-01",
-      "EncodedRequestUri": "L3N1YnNjcmlwdGlvbnMvZDJhZDUxOTYtMjI5Mi00MDgwLWIyMDktY2U0Mzk5YjBhODA3L3Jlc291cmNlR3JvdXBzL3BzNjIzNi9wcm92aWRlcnMvTWljcm9zb2Z0Lk5ldHdvcmsvYXBwbGljYXRpb25TZWN1cml0eUdyb3Vwcy9wczMwNTQ/YXBpLXZlcnNpb249MjAxOC0wOC0wMQ==",
-=======
       "RequestUri": "/subscriptions/947d47b4-7883-4bb9-9d85-c5e8e2f572ce/resourceGroups/ps8698/providers/Microsoft.Network/applicationSecurityGroups/ps5436?api-version=2018-08-01",
       "EncodedRequestUri": "L3N1YnNjcmlwdGlvbnMvOTQ3ZDQ3YjQtNzg4My00YmI5LTlkODUtYzVlOGUyZjU3MmNlL3Jlc291cmNlR3JvdXBzL3BzODY5OC9wcm92aWRlcnMvTWljcm9zb2Z0Lk5ldHdvcmsvYXBwbGljYXRpb25TZWN1cml0eUdyb3Vwcy9wczU0MzY/YXBpLXZlcnNpb249MjAxOC0wOC0wMQ==",
->>>>>>> f160aee6
       "RequestMethod": "PUT",
       "RequestBody": "{\r\n  \"location\": \"westcentralus\"\r\n}",
       "RequestHeaders": {
@@ -455,11 +267,7 @@
           "35"
         ],
         "x-ms-client-request-id": [
-<<<<<<< HEAD
-          "992eb28f-abe0-4b71-91de-c9921f35ddc7"
-=======
           "a3a2a61d-1970-4607-a5a4-a4250a28643e"
->>>>>>> f160aee6
         ],
         "accept-language": [
           "en-US"
@@ -468,14 +276,10 @@
           "FxVersion/4.7.3132.0",
           "OSName/Windows10Enterprise",
           "OSVersion/6.3.17134",
-          "Microsoft.Azure.Management.Network.NetworkManagementClient/19.3.0.0"
-        ]
-      },
-<<<<<<< HEAD
-      "ResponseBody": "{\r\n  \"name\": \"ps3054\",\r\n  \"id\": \"/subscriptions/d2ad5196-2292-4080-b209-ce4399b0a807/resourceGroups/ps6236/providers/Microsoft.Network/applicationSecurityGroups/ps3054\",\r\n  \"etag\": \"W/\\\"78d95615-f774-43a3-9573-952c5ec45a28\\\"\",\r\n  \"type\": \"Microsoft.Network/applicationSecurityGroups\",\r\n  \"location\": \"westus\",\r\n  \"properties\": {\r\n    \"provisioningState\": \"Updating\"\r\n  }\r\n}",
-=======
+          "Microsoft.Azure.Management.Network.NetworkManagementClient/20.0.0.0"
+        ]
+      },
       "ResponseBody": "{\r\n  \"name\": \"ps5436\",\r\n  \"id\": \"/subscriptions/947d47b4-7883-4bb9-9d85-c5e8e2f572ce/resourceGroups/ps8698/providers/Microsoft.Network/applicationSecurityGroups/ps5436\",\r\n  \"etag\": \"W/\\\"fb2a611c-9401-473a-9f68-c12fa00feb5d\\\"\",\r\n  \"type\": \"Microsoft.Network/applicationSecurityGroups\",\r\n  \"location\": \"westcentralus\",\r\n  \"properties\": {\r\n    \"provisioningState\": \"Updating\"\r\n  }\r\n}",
->>>>>>> f160aee6
       "ResponseHeaders": {
         "Content-Length": [
           "380"
@@ -493,15 +297,6 @@
           "10"
         ],
         "x-ms-request-id": [
-<<<<<<< HEAD
-          "e3a7efd3-97e2-41cf-b1b0-c4cf08a471f2"
-        ],
-        "Azure-AsyncOperation": [
-          "https://brazilus.management.azure.com/subscriptions/d2ad5196-2292-4080-b209-ce4399b0a807/providers/Microsoft.Network/locations/westus/operations/e3a7efd3-97e2-41cf-b1b0-c4cf08a471f2?api-version=2018-08-01"
-        ],
-        "x-ms-correlation-request-id": [
-          "1a88c9d5-51b0-4618-abdb-4ca13ec0bff0"
-=======
           "8aaa6291-48ac-46bd-9318-e52f45b2756f"
         ],
         "Azure-AsyncOperation": [
@@ -509,7 +304,6 @@
         ],
         "x-ms-correlation-request-id": [
           "1b0ba1ed-613e-4da6-a663-11c6f38251e3"
->>>>>>> f160aee6
         ],
         "Strict-Transport-Security": [
           "max-age=31536000; includeSubDomains"
@@ -522,47 +316,31 @@
           "Microsoft-HTTPAPI/2.0"
         ],
         "x-ms-ratelimit-remaining-subscription-writes": [
-<<<<<<< HEAD
-          "1173"
-        ],
-        "x-ms-routing-request-id": [
-          "BRAZILUS:20180908T061830Z:1a88c9d5-51b0-4618-abdb-4ca13ec0bff0"
-=======
           "1166"
         ],
         "x-ms-routing-request-id": [
           "BRAZILUS:20180907T095137Z:1b0ba1ed-613e-4da6-a663-11c6f38251e3"
->>>>>>> f160aee6
-        ],
-        "X-Content-Type-Options": [
-          "nosniff"
-        ],
-        "Date": [
-<<<<<<< HEAD
-          "Sat, 08 Sep 2018 06:18:29 GMT"
-=======
+        ],
+        "X-Content-Type-Options": [
+          "nosniff"
+        ],
+        "Date": [
           "Fri, 07 Sep 2018 09:51:36 GMT"
->>>>>>> f160aee6
         ]
       },
       "StatusCode": 201
     },
     {
-<<<<<<< HEAD
-      "RequestUri": "/subscriptions/d2ad5196-2292-4080-b209-ce4399b0a807/providers/Microsoft.Network/locations/westus/operations/e3a7efd3-97e2-41cf-b1b0-c4cf08a471f2?api-version=2018-08-01",
-      "EncodedRequestUri": "L3N1YnNjcmlwdGlvbnMvZDJhZDUxOTYtMjI5Mi00MDgwLWIyMDktY2U0Mzk5YjBhODA3L3Byb3ZpZGVycy9NaWNyb3NvZnQuTmV0d29yay9sb2NhdGlvbnMvd2VzdHVzL29wZXJhdGlvbnMvZTNhN2VmZDMtOTdlMi00MWNmLWIxYjAtYzRjZjA4YTQ3MWYyP2FwaS12ZXJzaW9uPTIwMTgtMDgtMDE=",
-=======
       "RequestUri": "/subscriptions/947d47b4-7883-4bb9-9d85-c5e8e2f572ce/providers/Microsoft.Network/locations/westcentralus/operations/8aaa6291-48ac-46bd-9318-e52f45b2756f?api-version=2018-08-01",
       "EncodedRequestUri": "L3N1YnNjcmlwdGlvbnMvOTQ3ZDQ3YjQtNzg4My00YmI5LTlkODUtYzVlOGUyZjU3MmNlL3Byb3ZpZGVycy9NaWNyb3NvZnQuTmV0d29yay9sb2NhdGlvbnMvd2VzdGNlbnRyYWx1cy9vcGVyYXRpb25zLzhhYWE2MjkxLTQ4YWMtNDZiZC05MzE4LWU1MmY0NWIyNzU2Zj9hcGktdmVyc2lvbj0yMDE4LTA4LTAx",
->>>>>>> f160aee6
-      "RequestMethod": "GET",
-      "RequestBody": "",
-      "RequestHeaders": {
-        "User-Agent": [
-          "FxVersion/4.7.3132.0",
-          "OSName/Windows10Enterprise",
-          "OSVersion/6.3.17134",
-          "Microsoft.Azure.Management.Network.NetworkManagementClient/19.3.0.0"
+      "RequestMethod": "GET",
+      "RequestBody": "",
+      "RequestHeaders": {
+        "User-Agent": [
+          "FxVersion/4.7.3132.0",
+          "OSName/Windows10Enterprise",
+          "OSVersion/6.3.17134",
+          "Microsoft.Azure.Management.Network.NetworkManagementClient/20.0.0.0"
         ]
       },
       "ResponseBody": "{\r\n  \"status\": \"Succeeded\"\r\n}",
@@ -580,17 +358,10 @@
           "no-cache"
         ],
         "x-ms-request-id": [
-<<<<<<< HEAD
-          "ff68f31a-d24c-4de9-bdab-f08c3e320914"
-        ],
-        "x-ms-correlation-request-id": [
-          "9028e029-24e2-408a-a58b-15c827332d91"
-=======
           "d919ca10-dfda-430d-91b4-0447a958dd81"
         ],
         "x-ms-correlation-request-id": [
           "cb4b92c1-5cd5-467c-bbb5-7d73a4eb0c38"
->>>>>>> f160aee6
         ],
         "Strict-Transport-Security": [
           "max-age=31536000; includeSubDomains"
@@ -603,48 +374,28 @@
           "Microsoft-HTTPAPI/2.0"
         ],
         "x-ms-ratelimit-remaining-subscription-reads": [
-<<<<<<< HEAD
-          "11857"
-        ],
-        "x-ms-routing-request-id": [
-          "BRAZILUS:20180908T061840Z:9028e029-24e2-408a-a58b-15c827332d91"
-=======
           "11823"
         ],
         "x-ms-routing-request-id": [
           "BRAZILUS:20180907T095147Z:cb4b92c1-5cd5-467c-bbb5-7d73a4eb0c38"
->>>>>>> f160aee6
-        ],
-        "X-Content-Type-Options": [
-          "nosniff"
-        ],
-        "Date": [
-<<<<<<< HEAD
-          "Sat, 08 Sep 2018 06:18:40 GMT"
-=======
+        ],
+        "X-Content-Type-Options": [
+          "nosniff"
+        ],
+        "Date": [
           "Fri, 07 Sep 2018 09:51:47 GMT"
->>>>>>> f160aee6
         ]
       },
       "StatusCode": 200
     },
     {
-<<<<<<< HEAD
-      "RequestUri": "/subscriptions/d2ad5196-2292-4080-b209-ce4399b0a807/resourceGroups/ps6236/providers/Microsoft.Network/networkSecurityGroups/ps6323?api-version=2018-08-01",
-      "EncodedRequestUri": "L3N1YnNjcmlwdGlvbnMvZDJhZDUxOTYtMjI5Mi00MDgwLWIyMDktY2U0Mzk5YjBhODA3L3Jlc291cmNlR3JvdXBzL3BzNjIzNi9wcm92aWRlcnMvTWljcm9zb2Z0Lk5ldHdvcmsvbmV0d29ya1NlY3VyaXR5R3JvdXBzL3BzNjMyMz9hcGktdmVyc2lvbj0yMDE4LTA4LTAx",
-=======
       "RequestUri": "/subscriptions/947d47b4-7883-4bb9-9d85-c5e8e2f572ce/resourceGroups/ps8698/providers/Microsoft.Network/networkSecurityGroups/ps1793?api-version=2018-08-01",
       "EncodedRequestUri": "L3N1YnNjcmlwdGlvbnMvOTQ3ZDQ3YjQtNzg4My00YmI5LTlkODUtYzVlOGUyZjU3MmNlL3Jlc291cmNlR3JvdXBzL3BzODY5OC9wcm92aWRlcnMvTWljcm9zb2Z0Lk5ldHdvcmsvbmV0d29ya1NlY3VyaXR5R3JvdXBzL3BzMTc5Mz9hcGktdmVyc2lvbj0yMDE4LTA4LTAx",
->>>>>>> f160aee6
       "RequestMethod": "GET",
       "RequestBody": "",
       "RequestHeaders": {
         "x-ms-client-request-id": [
-<<<<<<< HEAD
-          "ab9b9f2a-7561-4c78-ad26-f56d3192e465"
-=======
           "ad9016a2-86cb-45e7-a283-70add783745e"
->>>>>>> f160aee6
         ],
         "accept-language": [
           "en-US"
@@ -653,14 +404,10 @@
           "FxVersion/4.7.3132.0",
           "OSName/Windows10Enterprise",
           "OSVersion/6.3.17134",
-          "Microsoft.Azure.Management.Network.NetworkManagementClient/19.3.0.0"
-        ]
-      },
-<<<<<<< HEAD
-      "ResponseBody": "{\r\n  \"error\": {\r\n    \"code\": \"ResourceNotFound\",\r\n    \"message\": \"The Resource 'Microsoft.Network/networkSecurityGroups/ps6323' under resource group 'ps6236' was not found.\"\r\n  }\r\n}",
-=======
+          "Microsoft.Azure.Management.Network.NetworkManagementClient/20.0.0.0"
+        ]
+      },
       "ResponseBody": "{\r\n  \"error\": {\r\n    \"code\": \"ResourceNotFound\",\r\n    \"message\": \"The Resource 'Microsoft.Network/networkSecurityGroups/ps1793' under resource group 'ps8698' was not found.\"\r\n  }\r\n}",
->>>>>>> f160aee6
       "ResponseHeaders": {
         "Content-Length": [
           "156"
@@ -678,15 +425,6 @@
           "gateway"
         ],
         "x-ms-request-id": [
-<<<<<<< HEAD
-          "e5837d38-6d28-42ac-8fad-ded549b3c1aa"
-        ],
-        "x-ms-correlation-request-id": [
-          "e5837d38-6d28-42ac-8fad-ded549b3c1aa"
-        ],
-        "x-ms-routing-request-id": [
-          "BRAZILUS:20180908T061841Z:e5837d38-6d28-42ac-8fad-ded549b3c1aa"
-=======
           "844b5e79-5f21-422a-9e6c-d12802ec4323"
         ],
         "x-ms-correlation-request-id": [
@@ -694,78 +432,54 @@
         ],
         "x-ms-routing-request-id": [
           "BRAZILUS:20180907T095148Z:844b5e79-5f21-422a-9e6c-d12802ec4323"
->>>>>>> f160aee6
-        ],
-        "Strict-Transport-Security": [
-          "max-age=31536000; includeSubDomains"
-        ],
-        "X-Content-Type-Options": [
-          "nosniff"
-        ],
-        "Cache-Control": [
-          "no-cache"
-        ],
-        "Date": [
-<<<<<<< HEAD
-          "Sat, 08 Sep 2018 06:18:40 GMT"
-=======
+        ],
+        "Strict-Transport-Security": [
+          "max-age=31536000; includeSubDomains"
+        ],
+        "X-Content-Type-Options": [
+          "nosniff"
+        ],
+        "Cache-Control": [
+          "no-cache"
+        ],
+        "Date": [
           "Fri, 07 Sep 2018 09:51:47 GMT"
->>>>>>> f160aee6
         ]
       },
       "StatusCode": 404
     },
     {
-<<<<<<< HEAD
-      "RequestUri": "/subscriptions/d2ad5196-2292-4080-b209-ce4399b0a807/resourceGroups/ps6236/providers/Microsoft.Network/networkSecurityGroups/ps6323?api-version=2018-08-01",
-      "EncodedRequestUri": "L3N1YnNjcmlwdGlvbnMvZDJhZDUxOTYtMjI5Mi00MDgwLWIyMDktY2U0Mzk5YjBhODA3L3Jlc291cmNlR3JvdXBzL3BzNjIzNi9wcm92aWRlcnMvTWljcm9zb2Z0Lk5ldHdvcmsvbmV0d29ya1NlY3VyaXR5R3JvdXBzL3BzNjMyMz9hcGktdmVyc2lvbj0yMDE4LTA4LTAx",
-=======
       "RequestUri": "/subscriptions/947d47b4-7883-4bb9-9d85-c5e8e2f572ce/resourceGroups/ps8698/providers/Microsoft.Network/networkSecurityGroups/ps1793?api-version=2018-08-01",
       "EncodedRequestUri": "L3N1YnNjcmlwdGlvbnMvOTQ3ZDQ3YjQtNzg4My00YmI5LTlkODUtYzVlOGUyZjU3MmNlL3Jlc291cmNlR3JvdXBzL3BzODY5OC9wcm92aWRlcnMvTWljcm9zb2Z0Lk5ldHdvcmsvbmV0d29ya1NlY3VyaXR5R3JvdXBzL3BzMTc5Mz9hcGktdmVyc2lvbj0yMDE4LTA4LTAx",
->>>>>>> f160aee6
-      "RequestMethod": "GET",
-      "RequestBody": "",
-      "RequestHeaders": {
-        "User-Agent": [
-          "FxVersion/4.7.3132.0",
-          "OSName/Windows10Enterprise",
-          "OSVersion/6.3.17134",
-          "Microsoft.Azure.Management.Network.NetworkManagementClient/19.3.0.0"
-        ]
-      },
-<<<<<<< HEAD
-      "ResponseBody": "{\r\n  \"name\": \"ps6323\",\r\n  \"id\": \"/subscriptions/d2ad5196-2292-4080-b209-ce4399b0a807/resourceGroups/ps6236/providers/Microsoft.Network/networkSecurityGroups/ps6323\",\r\n  \"etag\": \"W/\\\"73c4700c-d6e7-48a4-b7a7-614e24e1212b\\\"\",\r\n  \"type\": \"Microsoft.Network/networkSecurityGroups\",\r\n  \"location\": \"westus\",\r\n  \"properties\": {\r\n    \"provisioningState\": \"Succeeded\",\r\n    \"resourceGuid\": \"b3921672-4762-4ce2-abfb-058ee7860b7c\",\r\n    \"securityRules\": [\r\n      {\r\n        \"name\": \"ps2898\",\r\n        \"id\": \"/subscriptions/d2ad5196-2292-4080-b209-ce4399b0a807/resourceGroups/ps6236/providers/Microsoft.Network/networkSecurityGroups/ps6323/securityRules/ps2898\",\r\n        \"etag\": \"W/\\\"73c4700c-d6e7-48a4-b7a7-614e24e1212b\\\"\",\r\n        \"type\": \"Microsoft.Network/networkSecurityGroups/securityRules\",\r\n        \"properties\": {\r\n          \"provisioningState\": \"Succeeded\",\r\n          \"description\": \"description\",\r\n          \"protocol\": \"Tcp\",\r\n          \"sourcePortRange\": \"23-45\",\r\n          \"destinationPortRange\": \"46-56\",\r\n          \"sourceAddressPrefix\": \"*\",\r\n          \"destinationAddressPrefix\": \"*\",\r\n          \"access\": \"Allow\",\r\n          \"priority\": 100,\r\n          \"direction\": \"Inbound\",\r\n          \"sourcePortRanges\": [],\r\n          \"destinationPortRanges\": [],\r\n          \"sourceAddressPrefixes\": [],\r\n          \"destinationAddressPrefixes\": []\r\n        }\r\n      },\r\n      {\r\n        \"name\": \"ps1099\",\r\n        \"id\": \"/subscriptions/d2ad5196-2292-4080-b209-ce4399b0a807/resourceGroups/ps6236/providers/Microsoft.Network/networkSecurityGroups/ps6323/securityRules/ps1099\",\r\n        \"etag\": \"W/\\\"73c4700c-d6e7-48a4-b7a7-614e24e1212b\\\"\",\r\n        \"type\": \"Microsoft.Network/networkSecurityGroups/securityRules\",\r\n        \"properties\": {\r\n          \"provisioningState\": \"Succeeded\",\r\n          \"description\": \"description\",\r\n          \"protocol\": \"Tcp\",\r\n          \"sourcePortRange\": \"23-45\",\r\n          \"destinationPortRange\": \"46-56\",\r\n          \"sourceAddressPrefix\": \"*\",\r\n          \"destinationAddressPrefix\": \"*\",\r\n          \"access\": \"Allow\",\r\n          \"priority\": 102,\r\n          \"direction\": \"Inbound\",\r\n          \"sourcePortRanges\": [],\r\n          \"destinationPortRanges\": [],\r\n          \"sourceAddressPrefixes\": [],\r\n          \"destinationAddressPrefixes\": []\r\n        }\r\n      },\r\n      {\r\n        \"name\": \"ps7575\",\r\n        \"id\": \"/subscriptions/d2ad5196-2292-4080-b209-ce4399b0a807/resourceGroups/ps6236/providers/Microsoft.Network/networkSecurityGroups/ps6323/securityRules/ps7575\",\r\n        \"etag\": \"W/\\\"73c4700c-d6e7-48a4-b7a7-614e24e1212b\\\"\",\r\n        \"type\": \"Microsoft.Network/networkSecurityGroups/securityRules\",\r\n        \"properties\": {\r\n          \"provisioningState\": \"Succeeded\",\r\n          \"description\": \"description\",\r\n          \"protocol\": \"Tcp\",\r\n          \"sourcePortRange\": \"23-45\",\r\n          \"destinationPortRange\": \"46-56\",\r\n          \"sourceAddressPrefix\": \"*\",\r\n          \"destinationAddressPrefix\": \"*\",\r\n          \"access\": \"Allow\",\r\n          \"priority\": 103,\r\n          \"direction\": \"Inbound\",\r\n          \"sourcePortRanges\": [],\r\n          \"destinationPortRanges\": [],\r\n          \"sourceAddressPrefixes\": [],\r\n          \"destinationAddressPrefixes\": []\r\n        }\r\n      }\r\n    ],\r\n    \"defaultSecurityRules\": [\r\n      {\r\n        \"name\": \"AllowVnetInBound\",\r\n        \"id\": \"/subscriptions/d2ad5196-2292-4080-b209-ce4399b0a807/resourceGroups/ps6236/providers/Microsoft.Network/networkSecurityGroups/ps6323/defaultSecurityRules/AllowVnetInBound\",\r\n        \"etag\": \"W/\\\"73c4700c-d6e7-48a4-b7a7-614e24e1212b\\\"\",\r\n        \"type\": \"Microsoft.Network/networkSecurityGroups/defaultSecurityRules\",\r\n        \"properties\": {\r\n          \"provisioningState\": \"Succeeded\",\r\n          \"description\": \"Allow inbound traffic from all VMs in VNET\",\r\n          \"protocol\": \"*\",\r\n          \"sourcePortRange\": \"*\",\r\n          \"destinationPortRange\": \"*\",\r\n          \"sourceAddressPrefix\": \"VirtualNetwork\",\r\n          \"destinationAddressPrefix\": \"VirtualNetwork\",\r\n          \"access\": \"Allow\",\r\n          \"priority\": 65000,\r\n          \"direction\": \"Inbound\",\r\n          \"sourcePortRanges\": [],\r\n          \"destinationPortRanges\": [],\r\n          \"sourceAddressPrefixes\": [],\r\n          \"destinationAddressPrefixes\": []\r\n        }\r\n      },\r\n      {\r\n        \"name\": \"AllowAzureLoadBalancerInBound\",\r\n        \"id\": \"/subscriptions/d2ad5196-2292-4080-b209-ce4399b0a807/resourceGroups/ps6236/providers/Microsoft.Network/networkSecurityGroups/ps6323/defaultSecurityRules/AllowAzureLoadBalancerInBound\",\r\n        \"etag\": \"W/\\\"73c4700c-d6e7-48a4-b7a7-614e24e1212b\\\"\",\r\n        \"type\": \"Microsoft.Network/networkSecurityGroups/defaultSecurityRules\",\r\n        \"properties\": {\r\n          \"provisioningState\": \"Succeeded\",\r\n          \"description\": \"Allow inbound traffic from azure load balancer\",\r\n          \"protocol\": \"*\",\r\n          \"sourcePortRange\": \"*\",\r\n          \"destinationPortRange\": \"*\",\r\n          \"sourceAddressPrefix\": \"AzureLoadBalancer\",\r\n          \"destinationAddressPrefix\": \"*\",\r\n          \"access\": \"Allow\",\r\n          \"priority\": 65001,\r\n          \"direction\": \"Inbound\",\r\n          \"sourcePortRanges\": [],\r\n          \"destinationPortRanges\": [],\r\n          \"sourceAddressPrefixes\": [],\r\n          \"destinationAddressPrefixes\": []\r\n        }\r\n      },\r\n      {\r\n        \"name\": \"DenyAllInBound\",\r\n        \"id\": \"/subscriptions/d2ad5196-2292-4080-b209-ce4399b0a807/resourceGroups/ps6236/providers/Microsoft.Network/networkSecurityGroups/ps6323/defaultSecurityRules/DenyAllInBound\",\r\n        \"etag\": \"W/\\\"73c4700c-d6e7-48a4-b7a7-614e24e1212b\\\"\",\r\n        \"type\": \"Microsoft.Network/networkSecurityGroups/defaultSecurityRules\",\r\n        \"properties\": {\r\n          \"provisioningState\": \"Succeeded\",\r\n          \"description\": \"Deny all inbound traffic\",\r\n          \"protocol\": \"*\",\r\n          \"sourcePortRange\": \"*\",\r\n          \"destinationPortRange\": \"*\",\r\n          \"sourceAddressPrefix\": \"*\",\r\n          \"destinationAddressPrefix\": \"*\",\r\n          \"access\": \"Deny\",\r\n          \"priority\": 65500,\r\n          \"direction\": \"Inbound\",\r\n          \"sourcePortRanges\": [],\r\n          \"destinationPortRanges\": [],\r\n          \"sourceAddressPrefixes\": [],\r\n          \"destinationAddressPrefixes\": []\r\n        }\r\n      },\r\n      {\r\n        \"name\": \"AllowVnetOutBound\",\r\n        \"id\": \"/subscriptions/d2ad5196-2292-4080-b209-ce4399b0a807/resourceGroups/ps6236/providers/Microsoft.Network/networkSecurityGroups/ps6323/defaultSecurityRules/AllowVnetOutBound\",\r\n        \"etag\": \"W/\\\"73c4700c-d6e7-48a4-b7a7-614e24e1212b\\\"\",\r\n        \"type\": \"Microsoft.Network/networkSecurityGroups/defaultSecurityRules\",\r\n        \"properties\": {\r\n          \"provisioningState\": \"Succeeded\",\r\n          \"description\": \"Allow outbound traffic from all VMs to all VMs in VNET\",\r\n          \"protocol\": \"*\",\r\n          \"sourcePortRange\": \"*\",\r\n          \"destinationPortRange\": \"*\",\r\n          \"sourceAddressPrefix\": \"VirtualNetwork\",\r\n          \"destinationAddressPrefix\": \"VirtualNetwork\",\r\n          \"access\": \"Allow\",\r\n          \"priority\": 65000,\r\n          \"direction\": \"Outbound\",\r\n          \"sourcePortRanges\": [],\r\n          \"destinationPortRanges\": [],\r\n          \"sourceAddressPrefixes\": [],\r\n          \"destinationAddressPrefixes\": []\r\n        }\r\n      },\r\n      {\r\n        \"name\": \"AllowInternetOutBound\",\r\n        \"id\": \"/subscriptions/d2ad5196-2292-4080-b209-ce4399b0a807/resourceGroups/ps6236/providers/Microsoft.Network/networkSecurityGroups/ps6323/defaultSecurityRules/AllowInternetOutBound\",\r\n        \"etag\": \"W/\\\"73c4700c-d6e7-48a4-b7a7-614e24e1212b\\\"\",\r\n        \"type\": \"Microsoft.Network/networkSecurityGroups/defaultSecurityRules\",\r\n        \"properties\": {\r\n          \"provisioningState\": \"Succeeded\",\r\n          \"description\": \"Allow outbound traffic from all VMs to Internet\",\r\n          \"protocol\": \"*\",\r\n          \"sourcePortRange\": \"*\",\r\n          \"destinationPortRange\": \"*\",\r\n          \"sourceAddressPrefix\": \"*\",\r\n          \"destinationAddressPrefix\": \"Internet\",\r\n          \"access\": \"Allow\",\r\n          \"priority\": 65001,\r\n          \"direction\": \"Outbound\",\r\n          \"sourcePortRanges\": [],\r\n          \"destinationPortRanges\": [],\r\n          \"sourceAddressPrefixes\": [],\r\n          \"destinationAddressPrefixes\": []\r\n        }\r\n      },\r\n      {\r\n        \"name\": \"DenyAllOutBound\",\r\n        \"id\": \"/subscriptions/d2ad5196-2292-4080-b209-ce4399b0a807/resourceGroups/ps6236/providers/Microsoft.Network/networkSecurityGroups/ps6323/defaultSecurityRules/DenyAllOutBound\",\r\n        \"etag\": \"W/\\\"73c4700c-d6e7-48a4-b7a7-614e24e1212b\\\"\",\r\n        \"type\": \"Microsoft.Network/networkSecurityGroups/defaultSecurityRules\",\r\n        \"properties\": {\r\n          \"provisioningState\": \"Succeeded\",\r\n          \"description\": \"Deny all outbound traffic\",\r\n          \"protocol\": \"*\",\r\n          \"sourcePortRange\": \"*\",\r\n          \"destinationPortRange\": \"*\",\r\n          \"sourceAddressPrefix\": \"*\",\r\n          \"destinationAddressPrefix\": \"*\",\r\n          \"access\": \"Deny\",\r\n          \"priority\": 65500,\r\n          \"direction\": \"Outbound\",\r\n          \"sourcePortRanges\": [],\r\n          \"destinationPortRanges\": [],\r\n          \"sourceAddressPrefixes\": [],\r\n          \"destinationAddressPrefixes\": []\r\n        }\r\n      }\r\n    ]\r\n  }\r\n}",
-      "ResponseHeaders": {
-        "Content-Length": [
-          "9239"
-=======
+      "RequestMethod": "GET",
+      "RequestBody": "",
+      "RequestHeaders": {
+        "User-Agent": [
+          "FxVersion/4.7.3132.0",
+          "OSName/Windows10Enterprise",
+          "OSVersion/6.3.17134",
+          "Microsoft.Azure.Management.Network.NetworkManagementClient/20.0.0.0"
+        ]
+      },
       "ResponseBody": "{\r\n  \"name\": \"ps1793\",\r\n  \"id\": \"/subscriptions/947d47b4-7883-4bb9-9d85-c5e8e2f572ce/resourceGroups/ps8698/providers/Microsoft.Network/networkSecurityGroups/ps1793\",\r\n  \"etag\": \"W/\\\"aef05bef-ef2e-423c-98c9-b7c64ccf33c8\\\"\",\r\n  \"type\": \"Microsoft.Network/networkSecurityGroups\",\r\n  \"location\": \"westcentralus\",\r\n  \"properties\": {\r\n    \"provisioningState\": \"Succeeded\",\r\n    \"resourceGuid\": \"3c688dd8-9705-4a29-ad24-b56a3b8bc1e1\",\r\n    \"securityRules\": [\r\n      {\r\n        \"name\": \"ps6251\",\r\n        \"id\": \"/subscriptions/947d47b4-7883-4bb9-9d85-c5e8e2f572ce/resourceGroups/ps8698/providers/Microsoft.Network/networkSecurityGroups/ps1793/securityRules/ps6251\",\r\n        \"etag\": \"W/\\\"aef05bef-ef2e-423c-98c9-b7c64ccf33c8\\\"\",\r\n        \"type\": \"Microsoft.Network/networkSecurityGroups/securityRules\",\r\n        \"properties\": {\r\n          \"provisioningState\": \"Succeeded\",\r\n          \"description\": \"description\",\r\n          \"protocol\": \"Tcp\",\r\n          \"sourcePortRange\": \"23-45\",\r\n          \"destinationPortRange\": \"46-56\",\r\n          \"sourceAddressPrefix\": \"*\",\r\n          \"destinationAddressPrefix\": \"*\",\r\n          \"access\": \"Allow\",\r\n          \"priority\": 100,\r\n          \"direction\": \"Inbound\",\r\n          \"sourcePortRanges\": [],\r\n          \"destinationPortRanges\": [],\r\n          \"sourceAddressPrefixes\": [],\r\n          \"destinationAddressPrefixes\": []\r\n        }\r\n      },\r\n      {\r\n        \"name\": \"ps3498\",\r\n        \"id\": \"/subscriptions/947d47b4-7883-4bb9-9d85-c5e8e2f572ce/resourceGroups/ps8698/providers/Microsoft.Network/networkSecurityGroups/ps1793/securityRules/ps3498\",\r\n        \"etag\": \"W/\\\"aef05bef-ef2e-423c-98c9-b7c64ccf33c8\\\"\",\r\n        \"type\": \"Microsoft.Network/networkSecurityGroups/securityRules\",\r\n        \"properties\": {\r\n          \"provisioningState\": \"Succeeded\",\r\n          \"description\": \"description\",\r\n          \"protocol\": \"Tcp\",\r\n          \"sourcePortRange\": \"23-45\",\r\n          \"destinationPortRange\": \"46-56\",\r\n          \"sourceAddressPrefix\": \"*\",\r\n          \"destinationAddressPrefix\": \"*\",\r\n          \"access\": \"Allow\",\r\n          \"priority\": 102,\r\n          \"direction\": \"Inbound\",\r\n          \"sourcePortRanges\": [],\r\n          \"destinationPortRanges\": [],\r\n          \"sourceAddressPrefixes\": [],\r\n          \"destinationAddressPrefixes\": []\r\n        }\r\n      },\r\n      {\r\n        \"name\": \"ps9660\",\r\n        \"id\": \"/subscriptions/947d47b4-7883-4bb9-9d85-c5e8e2f572ce/resourceGroups/ps8698/providers/Microsoft.Network/networkSecurityGroups/ps1793/securityRules/ps9660\",\r\n        \"etag\": \"W/\\\"aef05bef-ef2e-423c-98c9-b7c64ccf33c8\\\"\",\r\n        \"type\": \"Microsoft.Network/networkSecurityGroups/securityRules\",\r\n        \"properties\": {\r\n          \"provisioningState\": \"Succeeded\",\r\n          \"description\": \"description\",\r\n          \"protocol\": \"Tcp\",\r\n          \"sourcePortRange\": \"23-45\",\r\n          \"destinationPortRange\": \"46-56\",\r\n          \"sourceAddressPrefix\": \"*\",\r\n          \"destinationAddressPrefix\": \"*\",\r\n          \"access\": \"Allow\",\r\n          \"priority\": 103,\r\n          \"direction\": \"Inbound\",\r\n          \"sourcePortRanges\": [],\r\n          \"destinationPortRanges\": [],\r\n          \"sourceAddressPrefixes\": [],\r\n          \"destinationAddressPrefixes\": []\r\n        }\r\n      }\r\n    ],\r\n    \"defaultSecurityRules\": [\r\n      {\r\n        \"name\": \"AllowVnetInBound\",\r\n        \"id\": \"/subscriptions/947d47b4-7883-4bb9-9d85-c5e8e2f572ce/resourceGroups/ps8698/providers/Microsoft.Network/networkSecurityGroups/ps1793/defaultSecurityRules/AllowVnetInBound\",\r\n        \"etag\": \"W/\\\"aef05bef-ef2e-423c-98c9-b7c64ccf33c8\\\"\",\r\n        \"type\": \"Microsoft.Network/networkSecurityGroups/defaultSecurityRules\",\r\n        \"properties\": {\r\n          \"provisioningState\": \"Succeeded\",\r\n          \"description\": \"Allow inbound traffic from all VMs in VNET\",\r\n          \"protocol\": \"*\",\r\n          \"sourcePortRange\": \"*\",\r\n          \"destinationPortRange\": \"*\",\r\n          \"sourceAddressPrefix\": \"VirtualNetwork\",\r\n          \"destinationAddressPrefix\": \"VirtualNetwork\",\r\n          \"access\": \"Allow\",\r\n          \"priority\": 65000,\r\n          \"direction\": \"Inbound\",\r\n          \"sourcePortRanges\": [],\r\n          \"destinationPortRanges\": [],\r\n          \"sourceAddressPrefixes\": [],\r\n          \"destinationAddressPrefixes\": []\r\n        }\r\n      },\r\n      {\r\n        \"name\": \"AllowAzureLoadBalancerInBound\",\r\n        \"id\": \"/subscriptions/947d47b4-7883-4bb9-9d85-c5e8e2f572ce/resourceGroups/ps8698/providers/Microsoft.Network/networkSecurityGroups/ps1793/defaultSecurityRules/AllowAzureLoadBalancerInBound\",\r\n        \"etag\": \"W/\\\"aef05bef-ef2e-423c-98c9-b7c64ccf33c8\\\"\",\r\n        \"type\": \"Microsoft.Network/networkSecurityGroups/defaultSecurityRules\",\r\n        \"properties\": {\r\n          \"provisioningState\": \"Succeeded\",\r\n          \"description\": \"Allow inbound traffic from azure load balancer\",\r\n          \"protocol\": \"*\",\r\n          \"sourcePortRange\": \"*\",\r\n          \"destinationPortRange\": \"*\",\r\n          \"sourceAddressPrefix\": \"AzureLoadBalancer\",\r\n          \"destinationAddressPrefix\": \"*\",\r\n          \"access\": \"Allow\",\r\n          \"priority\": 65001,\r\n          \"direction\": \"Inbound\",\r\n          \"sourcePortRanges\": [],\r\n          \"destinationPortRanges\": [],\r\n          \"sourceAddressPrefixes\": [],\r\n          \"destinationAddressPrefixes\": []\r\n        }\r\n      },\r\n      {\r\n        \"name\": \"DenyAllInBound\",\r\n        \"id\": \"/subscriptions/947d47b4-7883-4bb9-9d85-c5e8e2f572ce/resourceGroups/ps8698/providers/Microsoft.Network/networkSecurityGroups/ps1793/defaultSecurityRules/DenyAllInBound\",\r\n        \"etag\": \"W/\\\"aef05bef-ef2e-423c-98c9-b7c64ccf33c8\\\"\",\r\n        \"type\": \"Microsoft.Network/networkSecurityGroups/defaultSecurityRules\",\r\n        \"properties\": {\r\n          \"provisioningState\": \"Succeeded\",\r\n          \"description\": \"Deny all inbound traffic\",\r\n          \"protocol\": \"*\",\r\n          \"sourcePortRange\": \"*\",\r\n          \"destinationPortRange\": \"*\",\r\n          \"sourceAddressPrefix\": \"*\",\r\n          \"destinationAddressPrefix\": \"*\",\r\n          \"access\": \"Deny\",\r\n          \"priority\": 65500,\r\n          \"direction\": \"Inbound\",\r\n          \"sourcePortRanges\": [],\r\n          \"destinationPortRanges\": [],\r\n          \"sourceAddressPrefixes\": [],\r\n          \"destinationAddressPrefixes\": []\r\n        }\r\n      },\r\n      {\r\n        \"name\": \"AllowVnetOutBound\",\r\n        \"id\": \"/subscriptions/947d47b4-7883-4bb9-9d85-c5e8e2f572ce/resourceGroups/ps8698/providers/Microsoft.Network/networkSecurityGroups/ps1793/defaultSecurityRules/AllowVnetOutBound\",\r\n        \"etag\": \"W/\\\"aef05bef-ef2e-423c-98c9-b7c64ccf33c8\\\"\",\r\n        \"type\": \"Microsoft.Network/networkSecurityGroups/defaultSecurityRules\",\r\n        \"properties\": {\r\n          \"provisioningState\": \"Succeeded\",\r\n          \"description\": \"Allow outbound traffic from all VMs to all VMs in VNET\",\r\n          \"protocol\": \"*\",\r\n          \"sourcePortRange\": \"*\",\r\n          \"destinationPortRange\": \"*\",\r\n          \"sourceAddressPrefix\": \"VirtualNetwork\",\r\n          \"destinationAddressPrefix\": \"VirtualNetwork\",\r\n          \"access\": \"Allow\",\r\n          \"priority\": 65000,\r\n          \"direction\": \"Outbound\",\r\n          \"sourcePortRanges\": [],\r\n          \"destinationPortRanges\": [],\r\n          \"sourceAddressPrefixes\": [],\r\n          \"destinationAddressPrefixes\": []\r\n        }\r\n      },\r\n      {\r\n        \"name\": \"AllowInternetOutBound\",\r\n        \"id\": \"/subscriptions/947d47b4-7883-4bb9-9d85-c5e8e2f572ce/resourceGroups/ps8698/providers/Microsoft.Network/networkSecurityGroups/ps1793/defaultSecurityRules/AllowInternetOutBound\",\r\n        \"etag\": \"W/\\\"aef05bef-ef2e-423c-98c9-b7c64ccf33c8\\\"\",\r\n        \"type\": \"Microsoft.Network/networkSecurityGroups/defaultSecurityRules\",\r\n        \"properties\": {\r\n          \"provisioningState\": \"Succeeded\",\r\n          \"description\": \"Allow outbound traffic from all VMs to Internet\",\r\n          \"protocol\": \"*\",\r\n          \"sourcePortRange\": \"*\",\r\n          \"destinationPortRange\": \"*\",\r\n          \"sourceAddressPrefix\": \"*\",\r\n          \"destinationAddressPrefix\": \"Internet\",\r\n          \"access\": \"Allow\",\r\n          \"priority\": 65001,\r\n          \"direction\": \"Outbound\",\r\n          \"sourcePortRanges\": [],\r\n          \"destinationPortRanges\": [],\r\n          \"sourceAddressPrefixes\": [],\r\n          \"destinationAddressPrefixes\": []\r\n        }\r\n      },\r\n      {\r\n        \"name\": \"DenyAllOutBound\",\r\n        \"id\": \"/subscriptions/947d47b4-7883-4bb9-9d85-c5e8e2f572ce/resourceGroups/ps8698/providers/Microsoft.Network/networkSecurityGroups/ps1793/defaultSecurityRules/DenyAllOutBound\",\r\n        \"etag\": \"W/\\\"aef05bef-ef2e-423c-98c9-b7c64ccf33c8\\\"\",\r\n        \"type\": \"Microsoft.Network/networkSecurityGroups/defaultSecurityRules\",\r\n        \"properties\": {\r\n          \"provisioningState\": \"Succeeded\",\r\n          \"description\": \"Deny all outbound traffic\",\r\n          \"protocol\": \"*\",\r\n          \"sourcePortRange\": \"*\",\r\n          \"destinationPortRange\": \"*\",\r\n          \"sourceAddressPrefix\": \"*\",\r\n          \"destinationAddressPrefix\": \"*\",\r\n          \"access\": \"Deny\",\r\n          \"priority\": 65500,\r\n          \"direction\": \"Outbound\",\r\n          \"sourcePortRanges\": [],\r\n          \"destinationPortRanges\": [],\r\n          \"sourceAddressPrefixes\": [],\r\n          \"destinationAddressPrefixes\": []\r\n        }\r\n      }\r\n    ]\r\n  }\r\n}",
       "ResponseHeaders": {
         "Content-Length": [
           "9246"
->>>>>>> f160aee6
-        ],
-        "Content-Type": [
-          "application/json; charset=utf-8"
-        ],
-        "Expires": [
-          "-1"
-        ],
-        "Pragma": [
-          "no-cache"
-        ],
-        "x-ms-request-id": [
-<<<<<<< HEAD
-          "5fe8339c-58a0-4a8e-ad8b-3eac94ebe954"
-        ],
-        "x-ms-correlation-request-id": [
-          "501958a3-f4ed-4539-bb02-4330be183089"
-=======
+        ],
+        "Content-Type": [
+          "application/json; charset=utf-8"
+        ],
+        "Expires": [
+          "-1"
+        ],
+        "Pragma": [
+          "no-cache"
+        ],
+        "x-ms-request-id": [
           "98c65f31-008f-4b33-bebb-164aa55b3f39"
         ],
         "x-ms-correlation-request-id": [
           "7f781a56-dce7-4153-b2ec-c147649be295"
->>>>>>> f160aee6
         ],
         "Strict-Transport-Security": [
           "max-age=31536000; includeSubDomains"
@@ -774,59 +488,35 @@
           "no-cache"
         ],
         "ETag": [
-<<<<<<< HEAD
-          "W/\"73c4700c-d6e7-48a4-b7a7-614e24e1212b\""
-=======
           "W/\"aef05bef-ef2e-423c-98c9-b7c64ccf33c8\""
->>>>>>> f160aee6
         ],
         "Server": [
           "Microsoft-HTTPAPI/2.0",
           "Microsoft-HTTPAPI/2.0"
         ],
         "x-ms-ratelimit-remaining-subscription-reads": [
-<<<<<<< HEAD
-          "11852"
-        ],
-        "x-ms-routing-request-id": [
-          "BRAZILUS:20180908T061852Z:501958a3-f4ed-4539-bb02-4330be183089"
-=======
           "11818"
         ],
         "x-ms-routing-request-id": [
           "BRAZILUS:20180907T095200Z:7f781a56-dce7-4153-b2ec-c147649be295"
->>>>>>> f160aee6
-        ],
-        "X-Content-Type-Options": [
-          "nosniff"
-        ],
-        "Date": [
-<<<<<<< HEAD
-          "Sat, 08 Sep 2018 06:18:51 GMT"
-=======
+        ],
+        "X-Content-Type-Options": [
+          "nosniff"
+        ],
+        "Date": [
           "Fri, 07 Sep 2018 09:52:00 GMT"
->>>>>>> f160aee6
         ]
       },
       "StatusCode": 200
     },
     {
-<<<<<<< HEAD
-      "RequestUri": "/subscriptions/d2ad5196-2292-4080-b209-ce4399b0a807/resourceGroups/ps6236/providers/Microsoft.Network/networkSecurityGroups/ps6323?api-version=2018-08-01",
-      "EncodedRequestUri": "L3N1YnNjcmlwdGlvbnMvZDJhZDUxOTYtMjI5Mi00MDgwLWIyMDktY2U0Mzk5YjBhODA3L3Jlc291cmNlR3JvdXBzL3BzNjIzNi9wcm92aWRlcnMvTWljcm9zb2Z0Lk5ldHdvcmsvbmV0d29ya1NlY3VyaXR5R3JvdXBzL3BzNjMyMz9hcGktdmVyc2lvbj0yMDE4LTA4LTAx",
-=======
       "RequestUri": "/subscriptions/947d47b4-7883-4bb9-9d85-c5e8e2f572ce/resourceGroups/ps8698/providers/Microsoft.Network/networkSecurityGroups/ps1793?api-version=2018-08-01",
       "EncodedRequestUri": "L3N1YnNjcmlwdGlvbnMvOTQ3ZDQ3YjQtNzg4My00YmI5LTlkODUtYzVlOGUyZjU3MmNlL3Jlc291cmNlR3JvdXBzL3BzODY5OC9wcm92aWRlcnMvTWljcm9zb2Z0Lk5ldHdvcmsvbmV0d29ya1NlY3VyaXR5R3JvdXBzL3BzMTc5Mz9hcGktdmVyc2lvbj0yMDE4LTA4LTAx",
->>>>>>> f160aee6
       "RequestMethod": "GET",
       "RequestBody": "",
       "RequestHeaders": {
         "x-ms-client-request-id": [
-<<<<<<< HEAD
-          "3109fcfb-0310-4d39-97d4-b8f333f03cb3"
-=======
           "ba9b0bb9-ad35-4a6d-bfd2-36f5806e263d"
->>>>>>> f160aee6
         ],
         "accept-language": [
           "en-US"
@@ -835,42 +525,28 @@
           "FxVersion/4.7.3132.0",
           "OSName/Windows10Enterprise",
           "OSVersion/6.3.17134",
-          "Microsoft.Azure.Management.Network.NetworkManagementClient/19.3.0.0"
-        ]
-      },
-<<<<<<< HEAD
-      "ResponseBody": "{\r\n  \"name\": \"ps6323\",\r\n  \"id\": \"/subscriptions/d2ad5196-2292-4080-b209-ce4399b0a807/resourceGroups/ps6236/providers/Microsoft.Network/networkSecurityGroups/ps6323\",\r\n  \"etag\": \"W/\\\"73c4700c-d6e7-48a4-b7a7-614e24e1212b\\\"\",\r\n  \"type\": \"Microsoft.Network/networkSecurityGroups\",\r\n  \"location\": \"westus\",\r\n  \"properties\": {\r\n    \"provisioningState\": \"Succeeded\",\r\n    \"resourceGuid\": \"b3921672-4762-4ce2-abfb-058ee7860b7c\",\r\n    \"securityRules\": [\r\n      {\r\n        \"name\": \"ps2898\",\r\n        \"id\": \"/subscriptions/d2ad5196-2292-4080-b209-ce4399b0a807/resourceGroups/ps6236/providers/Microsoft.Network/networkSecurityGroups/ps6323/securityRules/ps2898\",\r\n        \"etag\": \"W/\\\"73c4700c-d6e7-48a4-b7a7-614e24e1212b\\\"\",\r\n        \"type\": \"Microsoft.Network/networkSecurityGroups/securityRules\",\r\n        \"properties\": {\r\n          \"provisioningState\": \"Succeeded\",\r\n          \"description\": \"description\",\r\n          \"protocol\": \"Tcp\",\r\n          \"sourcePortRange\": \"23-45\",\r\n          \"destinationPortRange\": \"46-56\",\r\n          \"sourceAddressPrefix\": \"*\",\r\n          \"destinationAddressPrefix\": \"*\",\r\n          \"access\": \"Allow\",\r\n          \"priority\": 100,\r\n          \"direction\": \"Inbound\",\r\n          \"sourcePortRanges\": [],\r\n          \"destinationPortRanges\": [],\r\n          \"sourceAddressPrefixes\": [],\r\n          \"destinationAddressPrefixes\": []\r\n        }\r\n      },\r\n      {\r\n        \"name\": \"ps1099\",\r\n        \"id\": \"/subscriptions/d2ad5196-2292-4080-b209-ce4399b0a807/resourceGroups/ps6236/providers/Microsoft.Network/networkSecurityGroups/ps6323/securityRules/ps1099\",\r\n        \"etag\": \"W/\\\"73c4700c-d6e7-48a4-b7a7-614e24e1212b\\\"\",\r\n        \"type\": \"Microsoft.Network/networkSecurityGroups/securityRules\",\r\n        \"properties\": {\r\n          \"provisioningState\": \"Succeeded\",\r\n          \"description\": \"description\",\r\n          \"protocol\": \"Tcp\",\r\n          \"sourcePortRange\": \"23-45\",\r\n          \"destinationPortRange\": \"46-56\",\r\n          \"sourceAddressPrefix\": \"*\",\r\n          \"destinationAddressPrefix\": \"*\",\r\n          \"access\": \"Allow\",\r\n          \"priority\": 102,\r\n          \"direction\": \"Inbound\",\r\n          \"sourcePortRanges\": [],\r\n          \"destinationPortRanges\": [],\r\n          \"sourceAddressPrefixes\": [],\r\n          \"destinationAddressPrefixes\": []\r\n        }\r\n      },\r\n      {\r\n        \"name\": \"ps7575\",\r\n        \"id\": \"/subscriptions/d2ad5196-2292-4080-b209-ce4399b0a807/resourceGroups/ps6236/providers/Microsoft.Network/networkSecurityGroups/ps6323/securityRules/ps7575\",\r\n        \"etag\": \"W/\\\"73c4700c-d6e7-48a4-b7a7-614e24e1212b\\\"\",\r\n        \"type\": \"Microsoft.Network/networkSecurityGroups/securityRules\",\r\n        \"properties\": {\r\n          \"provisioningState\": \"Succeeded\",\r\n          \"description\": \"description\",\r\n          \"protocol\": \"Tcp\",\r\n          \"sourcePortRange\": \"23-45\",\r\n          \"destinationPortRange\": \"46-56\",\r\n          \"sourceAddressPrefix\": \"*\",\r\n          \"destinationAddressPrefix\": \"*\",\r\n          \"access\": \"Allow\",\r\n          \"priority\": 103,\r\n          \"direction\": \"Inbound\",\r\n          \"sourcePortRanges\": [],\r\n          \"destinationPortRanges\": [],\r\n          \"sourceAddressPrefixes\": [],\r\n          \"destinationAddressPrefixes\": []\r\n        }\r\n      }\r\n    ],\r\n    \"defaultSecurityRules\": [\r\n      {\r\n        \"name\": \"AllowVnetInBound\",\r\n        \"id\": \"/subscriptions/d2ad5196-2292-4080-b209-ce4399b0a807/resourceGroups/ps6236/providers/Microsoft.Network/networkSecurityGroups/ps6323/defaultSecurityRules/AllowVnetInBound\",\r\n        \"etag\": \"W/\\\"73c4700c-d6e7-48a4-b7a7-614e24e1212b\\\"\",\r\n        \"type\": \"Microsoft.Network/networkSecurityGroups/defaultSecurityRules\",\r\n        \"properties\": {\r\n          \"provisioningState\": \"Succeeded\",\r\n          \"description\": \"Allow inbound traffic from all VMs in VNET\",\r\n          \"protocol\": \"*\",\r\n          \"sourcePortRange\": \"*\",\r\n          \"destinationPortRange\": \"*\",\r\n          \"sourceAddressPrefix\": \"VirtualNetwork\",\r\n          \"destinationAddressPrefix\": \"VirtualNetwork\",\r\n          \"access\": \"Allow\",\r\n          \"priority\": 65000,\r\n          \"direction\": \"Inbound\",\r\n          \"sourcePortRanges\": [],\r\n          \"destinationPortRanges\": [],\r\n          \"sourceAddressPrefixes\": [],\r\n          \"destinationAddressPrefixes\": []\r\n        }\r\n      },\r\n      {\r\n        \"name\": \"AllowAzureLoadBalancerInBound\",\r\n        \"id\": \"/subscriptions/d2ad5196-2292-4080-b209-ce4399b0a807/resourceGroups/ps6236/providers/Microsoft.Network/networkSecurityGroups/ps6323/defaultSecurityRules/AllowAzureLoadBalancerInBound\",\r\n        \"etag\": \"W/\\\"73c4700c-d6e7-48a4-b7a7-614e24e1212b\\\"\",\r\n        \"type\": \"Microsoft.Network/networkSecurityGroups/defaultSecurityRules\",\r\n        \"properties\": {\r\n          \"provisioningState\": \"Succeeded\",\r\n          \"description\": \"Allow inbound traffic from azure load balancer\",\r\n          \"protocol\": \"*\",\r\n          \"sourcePortRange\": \"*\",\r\n          \"destinationPortRange\": \"*\",\r\n          \"sourceAddressPrefix\": \"AzureLoadBalancer\",\r\n          \"destinationAddressPrefix\": \"*\",\r\n          \"access\": \"Allow\",\r\n          \"priority\": 65001,\r\n          \"direction\": \"Inbound\",\r\n          \"sourcePortRanges\": [],\r\n          \"destinationPortRanges\": [],\r\n          \"sourceAddressPrefixes\": [],\r\n          \"destinationAddressPrefixes\": []\r\n        }\r\n      },\r\n      {\r\n        \"name\": \"DenyAllInBound\",\r\n        \"id\": \"/subscriptions/d2ad5196-2292-4080-b209-ce4399b0a807/resourceGroups/ps6236/providers/Microsoft.Network/networkSecurityGroups/ps6323/defaultSecurityRules/DenyAllInBound\",\r\n        \"etag\": \"W/\\\"73c4700c-d6e7-48a4-b7a7-614e24e1212b\\\"\",\r\n        \"type\": \"Microsoft.Network/networkSecurityGroups/defaultSecurityRules\",\r\n        \"properties\": {\r\n          \"provisioningState\": \"Succeeded\",\r\n          \"description\": \"Deny all inbound traffic\",\r\n          \"protocol\": \"*\",\r\n          \"sourcePortRange\": \"*\",\r\n          \"destinationPortRange\": \"*\",\r\n          \"sourceAddressPrefix\": \"*\",\r\n          \"destinationAddressPrefix\": \"*\",\r\n          \"access\": \"Deny\",\r\n          \"priority\": 65500,\r\n          \"direction\": \"Inbound\",\r\n          \"sourcePortRanges\": [],\r\n          \"destinationPortRanges\": [],\r\n          \"sourceAddressPrefixes\": [],\r\n          \"destinationAddressPrefixes\": []\r\n        }\r\n      },\r\n      {\r\n        \"name\": \"AllowVnetOutBound\",\r\n        \"id\": \"/subscriptions/d2ad5196-2292-4080-b209-ce4399b0a807/resourceGroups/ps6236/providers/Microsoft.Network/networkSecurityGroups/ps6323/defaultSecurityRules/AllowVnetOutBound\",\r\n        \"etag\": \"W/\\\"73c4700c-d6e7-48a4-b7a7-614e24e1212b\\\"\",\r\n        \"type\": \"Microsoft.Network/networkSecurityGroups/defaultSecurityRules\",\r\n        \"properties\": {\r\n          \"provisioningState\": \"Succeeded\",\r\n          \"description\": \"Allow outbound traffic from all VMs to all VMs in VNET\",\r\n          \"protocol\": \"*\",\r\n          \"sourcePortRange\": \"*\",\r\n          \"destinationPortRange\": \"*\",\r\n          \"sourceAddressPrefix\": \"VirtualNetwork\",\r\n          \"destinationAddressPrefix\": \"VirtualNetwork\",\r\n          \"access\": \"Allow\",\r\n          \"priority\": 65000,\r\n          \"direction\": \"Outbound\",\r\n          \"sourcePortRanges\": [],\r\n          \"destinationPortRanges\": [],\r\n          \"sourceAddressPrefixes\": [],\r\n          \"destinationAddressPrefixes\": []\r\n        }\r\n      },\r\n      {\r\n        \"name\": \"AllowInternetOutBound\",\r\n        \"id\": \"/subscriptions/d2ad5196-2292-4080-b209-ce4399b0a807/resourceGroups/ps6236/providers/Microsoft.Network/networkSecurityGroups/ps6323/defaultSecurityRules/AllowInternetOutBound\",\r\n        \"etag\": \"W/\\\"73c4700c-d6e7-48a4-b7a7-614e24e1212b\\\"\",\r\n        \"type\": \"Microsoft.Network/networkSecurityGroups/defaultSecurityRules\",\r\n        \"properties\": {\r\n          \"provisioningState\": \"Succeeded\",\r\n          \"description\": \"Allow outbound traffic from all VMs to Internet\",\r\n          \"protocol\": \"*\",\r\n          \"sourcePortRange\": \"*\",\r\n          \"destinationPortRange\": \"*\",\r\n          \"sourceAddressPrefix\": \"*\",\r\n          \"destinationAddressPrefix\": \"Internet\",\r\n          \"access\": \"Allow\",\r\n          \"priority\": 65001,\r\n          \"direction\": \"Outbound\",\r\n          \"sourcePortRanges\": [],\r\n          \"destinationPortRanges\": [],\r\n          \"sourceAddressPrefixes\": [],\r\n          \"destinationAddressPrefixes\": []\r\n        }\r\n      },\r\n      {\r\n        \"name\": \"DenyAllOutBound\",\r\n        \"id\": \"/subscriptions/d2ad5196-2292-4080-b209-ce4399b0a807/resourceGroups/ps6236/providers/Microsoft.Network/networkSecurityGroups/ps6323/defaultSecurityRules/DenyAllOutBound\",\r\n        \"etag\": \"W/\\\"73c4700c-d6e7-48a4-b7a7-614e24e1212b\\\"\",\r\n        \"type\": \"Microsoft.Network/networkSecurityGroups/defaultSecurityRules\",\r\n        \"properties\": {\r\n          \"provisioningState\": \"Succeeded\",\r\n          \"description\": \"Deny all outbound traffic\",\r\n          \"protocol\": \"*\",\r\n          \"sourcePortRange\": \"*\",\r\n          \"destinationPortRange\": \"*\",\r\n          \"sourceAddressPrefix\": \"*\",\r\n          \"destinationAddressPrefix\": \"*\",\r\n          \"access\": \"Deny\",\r\n          \"priority\": 65500,\r\n          \"direction\": \"Outbound\",\r\n          \"sourcePortRanges\": [],\r\n          \"destinationPortRanges\": [],\r\n          \"sourceAddressPrefixes\": [],\r\n          \"destinationAddressPrefixes\": []\r\n        }\r\n      }\r\n    ]\r\n  }\r\n}",
-      "ResponseHeaders": {
-        "Content-Length": [
-          "9239"
-=======
+          "Microsoft.Azure.Management.Network.NetworkManagementClient/20.0.0.0"
+        ]
+      },
       "ResponseBody": "{\r\n  \"name\": \"ps1793\",\r\n  \"id\": \"/subscriptions/947d47b4-7883-4bb9-9d85-c5e8e2f572ce/resourceGroups/ps8698/providers/Microsoft.Network/networkSecurityGroups/ps1793\",\r\n  \"etag\": \"W/\\\"aef05bef-ef2e-423c-98c9-b7c64ccf33c8\\\"\",\r\n  \"type\": \"Microsoft.Network/networkSecurityGroups\",\r\n  \"location\": \"westcentralus\",\r\n  \"properties\": {\r\n    \"provisioningState\": \"Succeeded\",\r\n    \"resourceGuid\": \"3c688dd8-9705-4a29-ad24-b56a3b8bc1e1\",\r\n    \"securityRules\": [\r\n      {\r\n        \"name\": \"ps6251\",\r\n        \"id\": \"/subscriptions/947d47b4-7883-4bb9-9d85-c5e8e2f572ce/resourceGroups/ps8698/providers/Microsoft.Network/networkSecurityGroups/ps1793/securityRules/ps6251\",\r\n        \"etag\": \"W/\\\"aef05bef-ef2e-423c-98c9-b7c64ccf33c8\\\"\",\r\n        \"type\": \"Microsoft.Network/networkSecurityGroups/securityRules\",\r\n        \"properties\": {\r\n          \"provisioningState\": \"Succeeded\",\r\n          \"description\": \"description\",\r\n          \"protocol\": \"Tcp\",\r\n          \"sourcePortRange\": \"23-45\",\r\n          \"destinationPortRange\": \"46-56\",\r\n          \"sourceAddressPrefix\": \"*\",\r\n          \"destinationAddressPrefix\": \"*\",\r\n          \"access\": \"Allow\",\r\n          \"priority\": 100,\r\n          \"direction\": \"Inbound\",\r\n          \"sourcePortRanges\": [],\r\n          \"destinationPortRanges\": [],\r\n          \"sourceAddressPrefixes\": [],\r\n          \"destinationAddressPrefixes\": []\r\n        }\r\n      },\r\n      {\r\n        \"name\": \"ps3498\",\r\n        \"id\": \"/subscriptions/947d47b4-7883-4bb9-9d85-c5e8e2f572ce/resourceGroups/ps8698/providers/Microsoft.Network/networkSecurityGroups/ps1793/securityRules/ps3498\",\r\n        \"etag\": \"W/\\\"aef05bef-ef2e-423c-98c9-b7c64ccf33c8\\\"\",\r\n        \"type\": \"Microsoft.Network/networkSecurityGroups/securityRules\",\r\n        \"properties\": {\r\n          \"provisioningState\": \"Succeeded\",\r\n          \"description\": \"description\",\r\n          \"protocol\": \"Tcp\",\r\n          \"sourcePortRange\": \"23-45\",\r\n          \"destinationPortRange\": \"46-56\",\r\n          \"sourceAddressPrefix\": \"*\",\r\n          \"destinationAddressPrefix\": \"*\",\r\n          \"access\": \"Allow\",\r\n          \"priority\": 102,\r\n          \"direction\": \"Inbound\",\r\n          \"sourcePortRanges\": [],\r\n          \"destinationPortRanges\": [],\r\n          \"sourceAddressPrefixes\": [],\r\n          \"destinationAddressPrefixes\": []\r\n        }\r\n      },\r\n      {\r\n        \"name\": \"ps9660\",\r\n        \"id\": \"/subscriptions/947d47b4-7883-4bb9-9d85-c5e8e2f572ce/resourceGroups/ps8698/providers/Microsoft.Network/networkSecurityGroups/ps1793/securityRules/ps9660\",\r\n        \"etag\": \"W/\\\"aef05bef-ef2e-423c-98c9-b7c64ccf33c8\\\"\",\r\n        \"type\": \"Microsoft.Network/networkSecurityGroups/securityRules\",\r\n        \"properties\": {\r\n          \"provisioningState\": \"Succeeded\",\r\n          \"description\": \"description\",\r\n          \"protocol\": \"Tcp\",\r\n          \"sourcePortRange\": \"23-45\",\r\n          \"destinationPortRange\": \"46-56\",\r\n          \"sourceAddressPrefix\": \"*\",\r\n          \"destinationAddressPrefix\": \"*\",\r\n          \"access\": \"Allow\",\r\n          \"priority\": 103,\r\n          \"direction\": \"Inbound\",\r\n          \"sourcePortRanges\": [],\r\n          \"destinationPortRanges\": [],\r\n          \"sourceAddressPrefixes\": [],\r\n          \"destinationAddressPrefixes\": []\r\n        }\r\n      }\r\n    ],\r\n    \"defaultSecurityRules\": [\r\n      {\r\n        \"name\": \"AllowVnetInBound\",\r\n        \"id\": \"/subscriptions/947d47b4-7883-4bb9-9d85-c5e8e2f572ce/resourceGroups/ps8698/providers/Microsoft.Network/networkSecurityGroups/ps1793/defaultSecurityRules/AllowVnetInBound\",\r\n        \"etag\": \"W/\\\"aef05bef-ef2e-423c-98c9-b7c64ccf33c8\\\"\",\r\n        \"type\": \"Microsoft.Network/networkSecurityGroups/defaultSecurityRules\",\r\n        \"properties\": {\r\n          \"provisioningState\": \"Succeeded\",\r\n          \"description\": \"Allow inbound traffic from all VMs in VNET\",\r\n          \"protocol\": \"*\",\r\n          \"sourcePortRange\": \"*\",\r\n          \"destinationPortRange\": \"*\",\r\n          \"sourceAddressPrefix\": \"VirtualNetwork\",\r\n          \"destinationAddressPrefix\": \"VirtualNetwork\",\r\n          \"access\": \"Allow\",\r\n          \"priority\": 65000,\r\n          \"direction\": \"Inbound\",\r\n          \"sourcePortRanges\": [],\r\n          \"destinationPortRanges\": [],\r\n          \"sourceAddressPrefixes\": [],\r\n          \"destinationAddressPrefixes\": []\r\n        }\r\n      },\r\n      {\r\n        \"name\": \"AllowAzureLoadBalancerInBound\",\r\n        \"id\": \"/subscriptions/947d47b4-7883-4bb9-9d85-c5e8e2f572ce/resourceGroups/ps8698/providers/Microsoft.Network/networkSecurityGroups/ps1793/defaultSecurityRules/AllowAzureLoadBalancerInBound\",\r\n        \"etag\": \"W/\\\"aef05bef-ef2e-423c-98c9-b7c64ccf33c8\\\"\",\r\n        \"type\": \"Microsoft.Network/networkSecurityGroups/defaultSecurityRules\",\r\n        \"properties\": {\r\n          \"provisioningState\": \"Succeeded\",\r\n          \"description\": \"Allow inbound traffic from azure load balancer\",\r\n          \"protocol\": \"*\",\r\n          \"sourcePortRange\": \"*\",\r\n          \"destinationPortRange\": \"*\",\r\n          \"sourceAddressPrefix\": \"AzureLoadBalancer\",\r\n          \"destinationAddressPrefix\": \"*\",\r\n          \"access\": \"Allow\",\r\n          \"priority\": 65001,\r\n          \"direction\": \"Inbound\",\r\n          \"sourcePortRanges\": [],\r\n          \"destinationPortRanges\": [],\r\n          \"sourceAddressPrefixes\": [],\r\n          \"destinationAddressPrefixes\": []\r\n        }\r\n      },\r\n      {\r\n        \"name\": \"DenyAllInBound\",\r\n        \"id\": \"/subscriptions/947d47b4-7883-4bb9-9d85-c5e8e2f572ce/resourceGroups/ps8698/providers/Microsoft.Network/networkSecurityGroups/ps1793/defaultSecurityRules/DenyAllInBound\",\r\n        \"etag\": \"W/\\\"aef05bef-ef2e-423c-98c9-b7c64ccf33c8\\\"\",\r\n        \"type\": \"Microsoft.Network/networkSecurityGroups/defaultSecurityRules\",\r\n        \"properties\": {\r\n          \"provisioningState\": \"Succeeded\",\r\n          \"description\": \"Deny all inbound traffic\",\r\n          \"protocol\": \"*\",\r\n          \"sourcePortRange\": \"*\",\r\n          \"destinationPortRange\": \"*\",\r\n          \"sourceAddressPrefix\": \"*\",\r\n          \"destinationAddressPrefix\": \"*\",\r\n          \"access\": \"Deny\",\r\n          \"priority\": 65500,\r\n          \"direction\": \"Inbound\",\r\n          \"sourcePortRanges\": [],\r\n          \"destinationPortRanges\": [],\r\n          \"sourceAddressPrefixes\": [],\r\n          \"destinationAddressPrefixes\": []\r\n        }\r\n      },\r\n      {\r\n        \"name\": \"AllowVnetOutBound\",\r\n        \"id\": \"/subscriptions/947d47b4-7883-4bb9-9d85-c5e8e2f572ce/resourceGroups/ps8698/providers/Microsoft.Network/networkSecurityGroups/ps1793/defaultSecurityRules/AllowVnetOutBound\",\r\n        \"etag\": \"W/\\\"aef05bef-ef2e-423c-98c9-b7c64ccf33c8\\\"\",\r\n        \"type\": \"Microsoft.Network/networkSecurityGroups/defaultSecurityRules\",\r\n        \"properties\": {\r\n          \"provisioningState\": \"Succeeded\",\r\n          \"description\": \"Allow outbound traffic from all VMs to all VMs in VNET\",\r\n          \"protocol\": \"*\",\r\n          \"sourcePortRange\": \"*\",\r\n          \"destinationPortRange\": \"*\",\r\n          \"sourceAddressPrefix\": \"VirtualNetwork\",\r\n          \"destinationAddressPrefix\": \"VirtualNetwork\",\r\n          \"access\": \"Allow\",\r\n          \"priority\": 65000,\r\n          \"direction\": \"Outbound\",\r\n          \"sourcePortRanges\": [],\r\n          \"destinationPortRanges\": [],\r\n          \"sourceAddressPrefixes\": [],\r\n          \"destinationAddressPrefixes\": []\r\n        }\r\n      },\r\n      {\r\n        \"name\": \"AllowInternetOutBound\",\r\n        \"id\": \"/subscriptions/947d47b4-7883-4bb9-9d85-c5e8e2f572ce/resourceGroups/ps8698/providers/Microsoft.Network/networkSecurityGroups/ps1793/defaultSecurityRules/AllowInternetOutBound\",\r\n        \"etag\": \"W/\\\"aef05bef-ef2e-423c-98c9-b7c64ccf33c8\\\"\",\r\n        \"type\": \"Microsoft.Network/networkSecurityGroups/defaultSecurityRules\",\r\n        \"properties\": {\r\n          \"provisioningState\": \"Succeeded\",\r\n          \"description\": \"Allow outbound traffic from all VMs to Internet\",\r\n          \"protocol\": \"*\",\r\n          \"sourcePortRange\": \"*\",\r\n          \"destinationPortRange\": \"*\",\r\n          \"sourceAddressPrefix\": \"*\",\r\n          \"destinationAddressPrefix\": \"Internet\",\r\n          \"access\": \"Allow\",\r\n          \"priority\": 65001,\r\n          \"direction\": \"Outbound\",\r\n          \"sourcePortRanges\": [],\r\n          \"destinationPortRanges\": [],\r\n          \"sourceAddressPrefixes\": [],\r\n          \"destinationAddressPrefixes\": []\r\n        }\r\n      },\r\n      {\r\n        \"name\": \"DenyAllOutBound\",\r\n        \"id\": \"/subscriptions/947d47b4-7883-4bb9-9d85-c5e8e2f572ce/resourceGroups/ps8698/providers/Microsoft.Network/networkSecurityGroups/ps1793/defaultSecurityRules/DenyAllOutBound\",\r\n        \"etag\": \"W/\\\"aef05bef-ef2e-423c-98c9-b7c64ccf33c8\\\"\",\r\n        \"type\": \"Microsoft.Network/networkSecurityGroups/defaultSecurityRules\",\r\n        \"properties\": {\r\n          \"provisioningState\": \"Succeeded\",\r\n          \"description\": \"Deny all outbound traffic\",\r\n          \"protocol\": \"*\",\r\n          \"sourcePortRange\": \"*\",\r\n          \"destinationPortRange\": \"*\",\r\n          \"sourceAddressPrefix\": \"*\",\r\n          \"destinationAddressPrefix\": \"*\",\r\n          \"access\": \"Deny\",\r\n          \"priority\": 65500,\r\n          \"direction\": \"Outbound\",\r\n          \"sourcePortRanges\": [],\r\n          \"destinationPortRanges\": [],\r\n          \"sourceAddressPrefixes\": [],\r\n          \"destinationAddressPrefixes\": []\r\n        }\r\n      }\r\n    ]\r\n  }\r\n}",
       "ResponseHeaders": {
         "Content-Length": [
           "9246"
->>>>>>> f160aee6
-        ],
-        "Content-Type": [
-          "application/json; charset=utf-8"
-        ],
-        "Expires": [
-          "-1"
-        ],
-        "Pragma": [
-          "no-cache"
-        ],
-        "x-ms-request-id": [
-<<<<<<< HEAD
-          "3dc07c8b-b60a-47ab-ba56-c6ec027e07fc"
-        ],
-        "x-ms-correlation-request-id": [
-          "94fb23fd-ee0d-4350-ad29-38b1ca3b3c13"
-=======
+        ],
+        "Content-Type": [
+          "application/json; charset=utf-8"
+        ],
+        "Expires": [
+          "-1"
+        ],
+        "Pragma": [
+          "no-cache"
+        ],
+        "x-ms-request-id": [
           "353e87ec-83d4-45b2-b4eb-b31ddb7d98b1"
         ],
         "x-ms-correlation-request-id": [
           "304b5013-2a31-48cb-8940-f2868156daf8"
->>>>>>> f160aee6
         ],
         "Strict-Transport-Security": [
           "max-age=31536000; includeSubDomains"
@@ -879,54 +555,32 @@
           "no-cache"
         ],
         "ETag": [
-<<<<<<< HEAD
-          "W/\"73c4700c-d6e7-48a4-b7a7-614e24e1212b\""
-=======
           "W/\"aef05bef-ef2e-423c-98c9-b7c64ccf33c8\""
->>>>>>> f160aee6
         ],
         "Server": [
           "Microsoft-HTTPAPI/2.0",
           "Microsoft-HTTPAPI/2.0"
         ],
         "x-ms-ratelimit-remaining-subscription-reads": [
-<<<<<<< HEAD
-          "11851"
-        ],
-        "x-ms-routing-request-id": [
-          "BRAZILUS:20180908T061852Z:94fb23fd-ee0d-4350-ad29-38b1ca3b3c13"
-=======
           "11817"
         ],
         "x-ms-routing-request-id": [
           "BRAZILUS:20180907T095200Z:304b5013-2a31-48cb-8940-f2868156daf8"
->>>>>>> f160aee6
-        ],
-        "X-Content-Type-Options": [
-          "nosniff"
-        ],
-        "Date": [
-<<<<<<< HEAD
-          "Sat, 08 Sep 2018 06:18:51 GMT"
-=======
+        ],
+        "X-Content-Type-Options": [
+          "nosniff"
+        ],
+        "Date": [
           "Fri, 07 Sep 2018 09:52:00 GMT"
->>>>>>> f160aee6
         ]
       },
       "StatusCode": 200
     },
     {
-<<<<<<< HEAD
-      "RequestUri": "/subscriptions/d2ad5196-2292-4080-b209-ce4399b0a807/resourceGroups/ps6236/providers/Microsoft.Network/networkSecurityGroups/ps6323?api-version=2018-08-01",
-      "EncodedRequestUri": "L3N1YnNjcmlwdGlvbnMvZDJhZDUxOTYtMjI5Mi00MDgwLWIyMDktY2U0Mzk5YjBhODA3L3Jlc291cmNlR3JvdXBzL3BzNjIzNi9wcm92aWRlcnMvTWljcm9zb2Z0Lk5ldHdvcmsvbmV0d29ya1NlY3VyaXR5R3JvdXBzL3BzNjMyMz9hcGktdmVyc2lvbj0yMDE4LTA4LTAx",
-      "RequestMethod": "PUT",
-      "RequestBody": "{\r\n  \"properties\": {\r\n    \"securityRules\": [\r\n      {\r\n        \"properties\": {\r\n          \"description\": \"description\",\r\n          \"protocol\": \"Tcp\",\r\n          \"sourcePortRange\": \"23-45\",\r\n          \"destinationPortRange\": \"46-56\",\r\n          \"sourceAddressPrefix\": \"*\",\r\n          \"sourceAddressPrefixes\": [],\r\n          \"destinationAddressPrefix\": \"*\",\r\n          \"destinationAddressPrefixes\": [],\r\n          \"sourcePortRanges\": [],\r\n          \"destinationPortRanges\": [],\r\n          \"access\": \"Allow\",\r\n          \"priority\": 100,\r\n          \"direction\": \"Inbound\"\r\n        },\r\n        \"name\": \"ps2898\"\r\n      },\r\n      {\r\n        \"properties\": {\r\n          \"description\": \"description\",\r\n          \"protocol\": \"Tcp\",\r\n          \"sourcePortRange\": \"23-45\",\r\n          \"destinationPortRange\": \"46-56\",\r\n          \"sourceAddressPrefix\": \"*\",\r\n          \"sourceAddressPrefixes\": [],\r\n          \"destinationAddressPrefix\": \"*\",\r\n          \"destinationAddressPrefixes\": [],\r\n          \"sourcePortRanges\": [],\r\n          \"destinationPortRanges\": [],\r\n          \"access\": \"Allow\",\r\n          \"priority\": 102,\r\n          \"direction\": \"Inbound\"\r\n        },\r\n        \"name\": \"ps1099\"\r\n      },\r\n      {\r\n        \"properties\": {\r\n          \"description\": \"description\",\r\n          \"protocol\": \"Tcp\",\r\n          \"sourcePortRange\": \"23-45\",\r\n          \"destinationPortRange\": \"46-56\",\r\n          \"sourceAddressPrefix\": \"*\",\r\n          \"sourceAddressPrefixes\": [],\r\n          \"destinationAddressPrefix\": \"*\",\r\n          \"destinationAddressPrefixes\": [],\r\n          \"sourcePortRanges\": [],\r\n          \"destinationPortRanges\": [],\r\n          \"access\": \"Allow\",\r\n          \"priority\": 103,\r\n          \"direction\": \"Inbound\"\r\n        },\r\n        \"name\": \"ps7575\"\r\n      }\r\n    ],\r\n    \"defaultSecurityRules\": []\r\n  },\r\n  \"location\": \"West US\"\r\n}",
-=======
       "RequestUri": "/subscriptions/947d47b4-7883-4bb9-9d85-c5e8e2f572ce/resourceGroups/ps8698/providers/Microsoft.Network/networkSecurityGroups/ps1793?api-version=2018-08-01",
       "EncodedRequestUri": "L3N1YnNjcmlwdGlvbnMvOTQ3ZDQ3YjQtNzg4My00YmI5LTlkODUtYzVlOGUyZjU3MmNlL3Jlc291cmNlR3JvdXBzL3BzODY5OC9wcm92aWRlcnMvTWljcm9zb2Z0Lk5ldHdvcmsvbmV0d29ya1NlY3VyaXR5R3JvdXBzL3BzMTc5Mz9hcGktdmVyc2lvbj0yMDE4LTA4LTAx",
       "RequestMethod": "PUT",
       "RequestBody": "{\r\n  \"properties\": {\r\n    \"securityRules\": [\r\n      {\r\n        \"properties\": {\r\n          \"description\": \"description\",\r\n          \"protocol\": \"Tcp\",\r\n          \"sourcePortRange\": \"23-45\",\r\n          \"destinationPortRange\": \"46-56\",\r\n          \"sourceAddressPrefix\": \"*\",\r\n          \"sourceAddressPrefixes\": [],\r\n          \"destinationAddressPrefix\": \"*\",\r\n          \"destinationAddressPrefixes\": [],\r\n          \"sourcePortRanges\": [],\r\n          \"destinationPortRanges\": [],\r\n          \"access\": \"Allow\",\r\n          \"priority\": 100,\r\n          \"direction\": \"Inbound\"\r\n        },\r\n        \"name\": \"ps6251\"\r\n      },\r\n      {\r\n        \"properties\": {\r\n          \"description\": \"description\",\r\n          \"protocol\": \"Tcp\",\r\n          \"sourcePortRange\": \"23-45\",\r\n          \"destinationPortRange\": \"46-56\",\r\n          \"sourceAddressPrefix\": \"*\",\r\n          \"sourceAddressPrefixes\": [],\r\n          \"destinationAddressPrefix\": \"*\",\r\n          \"destinationAddressPrefixes\": [],\r\n          \"sourcePortRanges\": [],\r\n          \"destinationPortRanges\": [],\r\n          \"access\": \"Allow\",\r\n          \"priority\": 102,\r\n          \"direction\": \"Inbound\"\r\n        },\r\n        \"name\": \"ps3498\"\r\n      },\r\n      {\r\n        \"properties\": {\r\n          \"description\": \"description\",\r\n          \"protocol\": \"Tcp\",\r\n          \"sourcePortRange\": \"23-45\",\r\n          \"destinationPortRange\": \"46-56\",\r\n          \"sourceAddressPrefix\": \"*\",\r\n          \"sourceAddressPrefixes\": [],\r\n          \"destinationAddressPrefix\": \"*\",\r\n          \"destinationAddressPrefixes\": [],\r\n          \"sourcePortRanges\": [],\r\n          \"destinationPortRanges\": [],\r\n          \"access\": \"Allow\",\r\n          \"priority\": 103,\r\n          \"direction\": \"Inbound\"\r\n        },\r\n        \"name\": \"ps9660\"\r\n      }\r\n    ],\r\n    \"defaultSecurityRules\": []\r\n  },\r\n  \"location\": \"westcentralus\"\r\n}",
->>>>>>> f160aee6
       "RequestHeaders": {
         "Content-Type": [
           "application/json; charset=utf-8"
@@ -935,11 +589,7 @@
           "1836"
         ],
         "x-ms-client-request-id": [
-<<<<<<< HEAD
-          "e933246b-5ad5-42c5-9a69-c5fc210c7287"
-=======
           "13011562-c2a8-42e9-a51e-26bedc888ce4"
->>>>>>> f160aee6
         ],
         "accept-language": [
           "en-US"
@@ -948,20 +598,13 @@
           "FxVersion/4.7.3132.0",
           "OSName/Windows10Enterprise",
           "OSVersion/6.3.17134",
-          "Microsoft.Azure.Management.Network.NetworkManagementClient/19.3.0.0"
-        ]
-      },
-<<<<<<< HEAD
-      "ResponseBody": "{\r\n  \"name\": \"ps6323\",\r\n  \"id\": \"/subscriptions/d2ad5196-2292-4080-b209-ce4399b0a807/resourceGroups/ps6236/providers/Microsoft.Network/networkSecurityGroups/ps6323\",\r\n  \"etag\": \"W/\\\"2ac0e13e-dd44-4d70-8b1f-46ec24448c01\\\"\",\r\n  \"type\": \"Microsoft.Network/networkSecurityGroups\",\r\n  \"location\": \"westus\",\r\n  \"properties\": {\r\n    \"provisioningState\": \"Updating\",\r\n    \"resourceGuid\": \"b3921672-4762-4ce2-abfb-058ee7860b7c\",\r\n    \"securityRules\": [\r\n      {\r\n        \"name\": \"ps2898\",\r\n        \"id\": \"/subscriptions/d2ad5196-2292-4080-b209-ce4399b0a807/resourceGroups/ps6236/providers/Microsoft.Network/networkSecurityGroups/ps6323/securityRules/ps2898\",\r\n        \"etag\": \"W/\\\"2ac0e13e-dd44-4d70-8b1f-46ec24448c01\\\"\",\r\n        \"type\": \"Microsoft.Network/networkSecurityGroups/securityRules\",\r\n        \"properties\": {\r\n          \"provisioningState\": \"Updating\",\r\n          \"description\": \"description\",\r\n          \"protocol\": \"Tcp\",\r\n          \"sourcePortRange\": \"23-45\",\r\n          \"destinationPortRange\": \"46-56\",\r\n          \"sourceAddressPrefix\": \"*\",\r\n          \"destinationAddressPrefix\": \"*\",\r\n          \"access\": \"Allow\",\r\n          \"priority\": 100,\r\n          \"direction\": \"Inbound\",\r\n          \"sourcePortRanges\": [],\r\n          \"destinationPortRanges\": [],\r\n          \"sourceAddressPrefixes\": [],\r\n          \"destinationAddressPrefixes\": []\r\n        }\r\n      },\r\n      {\r\n        \"name\": \"ps1099\",\r\n        \"id\": \"/subscriptions/d2ad5196-2292-4080-b209-ce4399b0a807/resourceGroups/ps6236/providers/Microsoft.Network/networkSecurityGroups/ps6323/securityRules/ps1099\",\r\n        \"etag\": \"W/\\\"2ac0e13e-dd44-4d70-8b1f-46ec24448c01\\\"\",\r\n        \"type\": \"Microsoft.Network/networkSecurityGroups/securityRules\",\r\n        \"properties\": {\r\n          \"provisioningState\": \"Updating\",\r\n          \"description\": \"description\",\r\n          \"protocol\": \"Tcp\",\r\n          \"sourcePortRange\": \"23-45\",\r\n          \"destinationPortRange\": \"46-56\",\r\n          \"sourceAddressPrefix\": \"*\",\r\n          \"destinationAddressPrefix\": \"*\",\r\n          \"access\": \"Allow\",\r\n          \"priority\": 102,\r\n          \"direction\": \"Inbound\",\r\n          \"sourcePortRanges\": [],\r\n          \"destinationPortRanges\": [],\r\n          \"sourceAddressPrefixes\": [],\r\n          \"destinationAddressPrefixes\": []\r\n        }\r\n      },\r\n      {\r\n        \"name\": \"ps7575\",\r\n        \"id\": \"/subscriptions/d2ad5196-2292-4080-b209-ce4399b0a807/resourceGroups/ps6236/providers/Microsoft.Network/networkSecurityGroups/ps6323/securityRules/ps7575\",\r\n        \"etag\": \"W/\\\"2ac0e13e-dd44-4d70-8b1f-46ec24448c01\\\"\",\r\n        \"type\": \"Microsoft.Network/networkSecurityGroups/securityRules\",\r\n        \"properties\": {\r\n          \"provisioningState\": \"Updating\",\r\n          \"description\": \"description\",\r\n          \"protocol\": \"Tcp\",\r\n          \"sourcePortRange\": \"23-45\",\r\n          \"destinationPortRange\": \"46-56\",\r\n          \"sourceAddressPrefix\": \"*\",\r\n          \"destinationAddressPrefix\": \"*\",\r\n          \"access\": \"Allow\",\r\n          \"priority\": 103,\r\n          \"direction\": \"Inbound\",\r\n          \"sourcePortRanges\": [],\r\n          \"destinationPortRanges\": [],\r\n          \"sourceAddressPrefixes\": [],\r\n          \"destinationAddressPrefixes\": []\r\n        }\r\n      }\r\n    ],\r\n    \"defaultSecurityRules\": [\r\n      {\r\n        \"name\": \"AllowVnetInBound\",\r\n        \"id\": \"/subscriptions/d2ad5196-2292-4080-b209-ce4399b0a807/resourceGroups/ps6236/providers/Microsoft.Network/networkSecurityGroups/ps6323/defaultSecurityRules/AllowVnetInBound\",\r\n        \"etag\": \"W/\\\"2ac0e13e-dd44-4d70-8b1f-46ec24448c01\\\"\",\r\n        \"type\": \"Microsoft.Network/networkSecurityGroups/defaultSecurityRules\",\r\n        \"properties\": {\r\n          \"provisioningState\": \"Updating\",\r\n          \"description\": \"Allow inbound traffic from all VMs in VNET\",\r\n          \"protocol\": \"*\",\r\n          \"sourcePortRange\": \"*\",\r\n          \"destinationPortRange\": \"*\",\r\n          \"sourceAddressPrefix\": \"VirtualNetwork\",\r\n          \"destinationAddressPrefix\": \"VirtualNetwork\",\r\n          \"access\": \"Allow\",\r\n          \"priority\": 65000,\r\n          \"direction\": \"Inbound\",\r\n          \"sourcePortRanges\": [],\r\n          \"destinationPortRanges\": [],\r\n          \"sourceAddressPrefixes\": [],\r\n          \"destinationAddressPrefixes\": []\r\n        }\r\n      },\r\n      {\r\n        \"name\": \"AllowAzureLoadBalancerInBound\",\r\n        \"id\": \"/subscriptions/d2ad5196-2292-4080-b209-ce4399b0a807/resourceGroups/ps6236/providers/Microsoft.Network/networkSecurityGroups/ps6323/defaultSecurityRules/AllowAzureLoadBalancerInBound\",\r\n        \"etag\": \"W/\\\"2ac0e13e-dd44-4d70-8b1f-46ec24448c01\\\"\",\r\n        \"type\": \"Microsoft.Network/networkSecurityGroups/defaultSecurityRules\",\r\n        \"properties\": {\r\n          \"provisioningState\": \"Updating\",\r\n          \"description\": \"Allow inbound traffic from azure load balancer\",\r\n          \"protocol\": \"*\",\r\n          \"sourcePortRange\": \"*\",\r\n          \"destinationPortRange\": \"*\",\r\n          \"sourceAddressPrefix\": \"AzureLoadBalancer\",\r\n          \"destinationAddressPrefix\": \"*\",\r\n          \"access\": \"Allow\",\r\n          \"priority\": 65001,\r\n          \"direction\": \"Inbound\",\r\n          \"sourcePortRanges\": [],\r\n          \"destinationPortRanges\": [],\r\n          \"sourceAddressPrefixes\": [],\r\n          \"destinationAddressPrefixes\": []\r\n        }\r\n      },\r\n      {\r\n        \"name\": \"DenyAllInBound\",\r\n        \"id\": \"/subscriptions/d2ad5196-2292-4080-b209-ce4399b0a807/resourceGroups/ps6236/providers/Microsoft.Network/networkSecurityGroups/ps6323/defaultSecurityRules/DenyAllInBound\",\r\n        \"etag\": \"W/\\\"2ac0e13e-dd44-4d70-8b1f-46ec24448c01\\\"\",\r\n        \"type\": \"Microsoft.Network/networkSecurityGroups/defaultSecurityRules\",\r\n        \"properties\": {\r\n          \"provisioningState\": \"Updating\",\r\n          \"description\": \"Deny all inbound traffic\",\r\n          \"protocol\": \"*\",\r\n          \"sourcePortRange\": \"*\",\r\n          \"destinationPortRange\": \"*\",\r\n          \"sourceAddressPrefix\": \"*\",\r\n          \"destinationAddressPrefix\": \"*\",\r\n          \"access\": \"Deny\",\r\n          \"priority\": 65500,\r\n          \"direction\": \"Inbound\",\r\n          \"sourcePortRanges\": [],\r\n          \"destinationPortRanges\": [],\r\n          \"sourceAddressPrefixes\": [],\r\n          \"destinationAddressPrefixes\": []\r\n        }\r\n      },\r\n      {\r\n        \"name\": \"AllowVnetOutBound\",\r\n        \"id\": \"/subscriptions/d2ad5196-2292-4080-b209-ce4399b0a807/resourceGroups/ps6236/providers/Microsoft.Network/networkSecurityGroups/ps6323/defaultSecurityRules/AllowVnetOutBound\",\r\n        \"etag\": \"W/\\\"2ac0e13e-dd44-4d70-8b1f-46ec24448c01\\\"\",\r\n        \"type\": \"Microsoft.Network/networkSecurityGroups/defaultSecurityRules\",\r\n        \"properties\": {\r\n          \"provisioningState\": \"Updating\",\r\n          \"description\": \"Allow outbound traffic from all VMs to all VMs in VNET\",\r\n          \"protocol\": \"*\",\r\n          \"sourcePortRange\": \"*\",\r\n          \"destinationPortRange\": \"*\",\r\n          \"sourceAddressPrefix\": \"VirtualNetwork\",\r\n          \"destinationAddressPrefix\": \"VirtualNetwork\",\r\n          \"access\": \"Allow\",\r\n          \"priority\": 65000,\r\n          \"direction\": \"Outbound\",\r\n          \"sourcePortRanges\": [],\r\n          \"destinationPortRanges\": [],\r\n          \"sourceAddressPrefixes\": [],\r\n          \"destinationAddressPrefixes\": []\r\n        }\r\n      },\r\n      {\r\n        \"name\": \"AllowInternetOutBound\",\r\n        \"id\": \"/subscriptions/d2ad5196-2292-4080-b209-ce4399b0a807/resourceGroups/ps6236/providers/Microsoft.Network/networkSecurityGroups/ps6323/defaultSecurityRules/AllowInternetOutBound\",\r\n        \"etag\": \"W/\\\"2ac0e13e-dd44-4d70-8b1f-46ec24448c01\\\"\",\r\n        \"type\": \"Microsoft.Network/networkSecurityGroups/defaultSecurityRules\",\r\n        \"properties\": {\r\n          \"provisioningState\": \"Updating\",\r\n          \"description\": \"Allow outbound traffic from all VMs to Internet\",\r\n          \"protocol\": \"*\",\r\n          \"sourcePortRange\": \"*\",\r\n          \"destinationPortRange\": \"*\",\r\n          \"sourceAddressPrefix\": \"*\",\r\n          \"destinationAddressPrefix\": \"Internet\",\r\n          \"access\": \"Allow\",\r\n          \"priority\": 65001,\r\n          \"direction\": \"Outbound\",\r\n          \"sourcePortRanges\": [],\r\n          \"destinationPortRanges\": [],\r\n          \"sourceAddressPrefixes\": [],\r\n          \"destinationAddressPrefixes\": []\r\n        }\r\n      },\r\n      {\r\n        \"name\": \"DenyAllOutBound\",\r\n        \"id\": \"/subscriptions/d2ad5196-2292-4080-b209-ce4399b0a807/resourceGroups/ps6236/providers/Microsoft.Network/networkSecurityGroups/ps6323/defaultSecurityRules/DenyAllOutBound\",\r\n        \"etag\": \"W/\\\"2ac0e13e-dd44-4d70-8b1f-46ec24448c01\\\"\",\r\n        \"type\": \"Microsoft.Network/networkSecurityGroups/defaultSecurityRules\",\r\n        \"properties\": {\r\n          \"provisioningState\": \"Updating\",\r\n          \"description\": \"Deny all outbound traffic\",\r\n          \"protocol\": \"*\",\r\n          \"sourcePortRange\": \"*\",\r\n          \"destinationPortRange\": \"*\",\r\n          \"sourceAddressPrefix\": \"*\",\r\n          \"destinationAddressPrefix\": \"*\",\r\n          \"access\": \"Deny\",\r\n          \"priority\": 65500,\r\n          \"direction\": \"Outbound\",\r\n          \"sourcePortRanges\": [],\r\n          \"destinationPortRanges\": [],\r\n          \"sourceAddressPrefixes\": [],\r\n          \"destinationAddressPrefixes\": []\r\n        }\r\n      }\r\n    ]\r\n  }\r\n}",
-      "ResponseHeaders": {
-        "Content-Length": [
-          "9229"
-=======
+          "Microsoft.Azure.Management.Network.NetworkManagementClient/20.0.0.0"
+        ]
+      },
       "ResponseBody": "{\r\n  \"name\": \"ps1793\",\r\n  \"id\": \"/subscriptions/947d47b4-7883-4bb9-9d85-c5e8e2f572ce/resourceGroups/ps8698/providers/Microsoft.Network/networkSecurityGroups/ps1793\",\r\n  \"etag\": \"W/\\\"32efd9a0-c594-43ff-8e64-610c0eadcb15\\\"\",\r\n  \"type\": \"Microsoft.Network/networkSecurityGroups\",\r\n  \"location\": \"westcentralus\",\r\n  \"properties\": {\r\n    \"provisioningState\": \"Updating\",\r\n    \"resourceGuid\": \"3c688dd8-9705-4a29-ad24-b56a3b8bc1e1\",\r\n    \"securityRules\": [\r\n      {\r\n        \"name\": \"ps6251\",\r\n        \"id\": \"/subscriptions/947d47b4-7883-4bb9-9d85-c5e8e2f572ce/resourceGroups/ps8698/providers/Microsoft.Network/networkSecurityGroups/ps1793/securityRules/ps6251\",\r\n        \"etag\": \"W/\\\"32efd9a0-c594-43ff-8e64-610c0eadcb15\\\"\",\r\n        \"type\": \"Microsoft.Network/networkSecurityGroups/securityRules\",\r\n        \"properties\": {\r\n          \"provisioningState\": \"Updating\",\r\n          \"description\": \"description\",\r\n          \"protocol\": \"Tcp\",\r\n          \"sourcePortRange\": \"23-45\",\r\n          \"destinationPortRange\": \"46-56\",\r\n          \"sourceAddressPrefix\": \"*\",\r\n          \"destinationAddressPrefix\": \"*\",\r\n          \"access\": \"Allow\",\r\n          \"priority\": 100,\r\n          \"direction\": \"Inbound\",\r\n          \"sourcePortRanges\": [],\r\n          \"destinationPortRanges\": [],\r\n          \"sourceAddressPrefixes\": [],\r\n          \"destinationAddressPrefixes\": []\r\n        }\r\n      },\r\n      {\r\n        \"name\": \"ps3498\",\r\n        \"id\": \"/subscriptions/947d47b4-7883-4bb9-9d85-c5e8e2f572ce/resourceGroups/ps8698/providers/Microsoft.Network/networkSecurityGroups/ps1793/securityRules/ps3498\",\r\n        \"etag\": \"W/\\\"32efd9a0-c594-43ff-8e64-610c0eadcb15\\\"\",\r\n        \"type\": \"Microsoft.Network/networkSecurityGroups/securityRules\",\r\n        \"properties\": {\r\n          \"provisioningState\": \"Updating\",\r\n          \"description\": \"description\",\r\n          \"protocol\": \"Tcp\",\r\n          \"sourcePortRange\": \"23-45\",\r\n          \"destinationPortRange\": \"46-56\",\r\n          \"sourceAddressPrefix\": \"*\",\r\n          \"destinationAddressPrefix\": \"*\",\r\n          \"access\": \"Allow\",\r\n          \"priority\": 102,\r\n          \"direction\": \"Inbound\",\r\n          \"sourcePortRanges\": [],\r\n          \"destinationPortRanges\": [],\r\n          \"sourceAddressPrefixes\": [],\r\n          \"destinationAddressPrefixes\": []\r\n        }\r\n      },\r\n      {\r\n        \"name\": \"ps9660\",\r\n        \"id\": \"/subscriptions/947d47b4-7883-4bb9-9d85-c5e8e2f572ce/resourceGroups/ps8698/providers/Microsoft.Network/networkSecurityGroups/ps1793/securityRules/ps9660\",\r\n        \"etag\": \"W/\\\"32efd9a0-c594-43ff-8e64-610c0eadcb15\\\"\",\r\n        \"type\": \"Microsoft.Network/networkSecurityGroups/securityRules\",\r\n        \"properties\": {\r\n          \"provisioningState\": \"Updating\",\r\n          \"description\": \"description\",\r\n          \"protocol\": \"Tcp\",\r\n          \"sourcePortRange\": \"23-45\",\r\n          \"destinationPortRange\": \"46-56\",\r\n          \"sourceAddressPrefix\": \"*\",\r\n          \"destinationAddressPrefix\": \"*\",\r\n          \"access\": \"Allow\",\r\n          \"priority\": 103,\r\n          \"direction\": \"Inbound\",\r\n          \"sourcePortRanges\": [],\r\n          \"destinationPortRanges\": [],\r\n          \"sourceAddressPrefixes\": [],\r\n          \"destinationAddressPrefixes\": []\r\n        }\r\n      }\r\n    ],\r\n    \"defaultSecurityRules\": [\r\n      {\r\n        \"name\": \"AllowVnetInBound\",\r\n        \"id\": \"/subscriptions/947d47b4-7883-4bb9-9d85-c5e8e2f572ce/resourceGroups/ps8698/providers/Microsoft.Network/networkSecurityGroups/ps1793/defaultSecurityRules/AllowVnetInBound\",\r\n        \"etag\": \"W/\\\"32efd9a0-c594-43ff-8e64-610c0eadcb15\\\"\",\r\n        \"type\": \"Microsoft.Network/networkSecurityGroups/defaultSecurityRules\",\r\n        \"properties\": {\r\n          \"provisioningState\": \"Updating\",\r\n          \"description\": \"Allow inbound traffic from all VMs in VNET\",\r\n          \"protocol\": \"*\",\r\n          \"sourcePortRange\": \"*\",\r\n          \"destinationPortRange\": \"*\",\r\n          \"sourceAddressPrefix\": \"VirtualNetwork\",\r\n          \"destinationAddressPrefix\": \"VirtualNetwork\",\r\n          \"access\": \"Allow\",\r\n          \"priority\": 65000,\r\n          \"direction\": \"Inbound\",\r\n          \"sourcePortRanges\": [],\r\n          \"destinationPortRanges\": [],\r\n          \"sourceAddressPrefixes\": [],\r\n          \"destinationAddressPrefixes\": []\r\n        }\r\n      },\r\n      {\r\n        \"name\": \"AllowAzureLoadBalancerInBound\",\r\n        \"id\": \"/subscriptions/947d47b4-7883-4bb9-9d85-c5e8e2f572ce/resourceGroups/ps8698/providers/Microsoft.Network/networkSecurityGroups/ps1793/defaultSecurityRules/AllowAzureLoadBalancerInBound\",\r\n        \"etag\": \"W/\\\"32efd9a0-c594-43ff-8e64-610c0eadcb15\\\"\",\r\n        \"type\": \"Microsoft.Network/networkSecurityGroups/defaultSecurityRules\",\r\n        \"properties\": {\r\n          \"provisioningState\": \"Updating\",\r\n          \"description\": \"Allow inbound traffic from azure load balancer\",\r\n          \"protocol\": \"*\",\r\n          \"sourcePortRange\": \"*\",\r\n          \"destinationPortRange\": \"*\",\r\n          \"sourceAddressPrefix\": \"AzureLoadBalancer\",\r\n          \"destinationAddressPrefix\": \"*\",\r\n          \"access\": \"Allow\",\r\n          \"priority\": 65001,\r\n          \"direction\": \"Inbound\",\r\n          \"sourcePortRanges\": [],\r\n          \"destinationPortRanges\": [],\r\n          \"sourceAddressPrefixes\": [],\r\n          \"destinationAddressPrefixes\": []\r\n        }\r\n      },\r\n      {\r\n        \"name\": \"DenyAllInBound\",\r\n        \"id\": \"/subscriptions/947d47b4-7883-4bb9-9d85-c5e8e2f572ce/resourceGroups/ps8698/providers/Microsoft.Network/networkSecurityGroups/ps1793/defaultSecurityRules/DenyAllInBound\",\r\n        \"etag\": \"W/\\\"32efd9a0-c594-43ff-8e64-610c0eadcb15\\\"\",\r\n        \"type\": \"Microsoft.Network/networkSecurityGroups/defaultSecurityRules\",\r\n        \"properties\": {\r\n          \"provisioningState\": \"Updating\",\r\n          \"description\": \"Deny all inbound traffic\",\r\n          \"protocol\": \"*\",\r\n          \"sourcePortRange\": \"*\",\r\n          \"destinationPortRange\": \"*\",\r\n          \"sourceAddressPrefix\": \"*\",\r\n          \"destinationAddressPrefix\": \"*\",\r\n          \"access\": \"Deny\",\r\n          \"priority\": 65500,\r\n          \"direction\": \"Inbound\",\r\n          \"sourcePortRanges\": [],\r\n          \"destinationPortRanges\": [],\r\n          \"sourceAddressPrefixes\": [],\r\n          \"destinationAddressPrefixes\": []\r\n        }\r\n      },\r\n      {\r\n        \"name\": \"AllowVnetOutBound\",\r\n        \"id\": \"/subscriptions/947d47b4-7883-4bb9-9d85-c5e8e2f572ce/resourceGroups/ps8698/providers/Microsoft.Network/networkSecurityGroups/ps1793/defaultSecurityRules/AllowVnetOutBound\",\r\n        \"etag\": \"W/\\\"32efd9a0-c594-43ff-8e64-610c0eadcb15\\\"\",\r\n        \"type\": \"Microsoft.Network/networkSecurityGroups/defaultSecurityRules\",\r\n        \"properties\": {\r\n          \"provisioningState\": \"Updating\",\r\n          \"description\": \"Allow outbound traffic from all VMs to all VMs in VNET\",\r\n          \"protocol\": \"*\",\r\n          \"sourcePortRange\": \"*\",\r\n          \"destinationPortRange\": \"*\",\r\n          \"sourceAddressPrefix\": \"VirtualNetwork\",\r\n          \"destinationAddressPrefix\": \"VirtualNetwork\",\r\n          \"access\": \"Allow\",\r\n          \"priority\": 65000,\r\n          \"direction\": \"Outbound\",\r\n          \"sourcePortRanges\": [],\r\n          \"destinationPortRanges\": [],\r\n          \"sourceAddressPrefixes\": [],\r\n          \"destinationAddressPrefixes\": []\r\n        }\r\n      },\r\n      {\r\n        \"name\": \"AllowInternetOutBound\",\r\n        \"id\": \"/subscriptions/947d47b4-7883-4bb9-9d85-c5e8e2f572ce/resourceGroups/ps8698/providers/Microsoft.Network/networkSecurityGroups/ps1793/defaultSecurityRules/AllowInternetOutBound\",\r\n        \"etag\": \"W/\\\"32efd9a0-c594-43ff-8e64-610c0eadcb15\\\"\",\r\n        \"type\": \"Microsoft.Network/networkSecurityGroups/defaultSecurityRules\",\r\n        \"properties\": {\r\n          \"provisioningState\": \"Updating\",\r\n          \"description\": \"Allow outbound traffic from all VMs to Internet\",\r\n          \"protocol\": \"*\",\r\n          \"sourcePortRange\": \"*\",\r\n          \"destinationPortRange\": \"*\",\r\n          \"sourceAddressPrefix\": \"*\",\r\n          \"destinationAddressPrefix\": \"Internet\",\r\n          \"access\": \"Allow\",\r\n          \"priority\": 65001,\r\n          \"direction\": \"Outbound\",\r\n          \"sourcePortRanges\": [],\r\n          \"destinationPortRanges\": [],\r\n          \"sourceAddressPrefixes\": [],\r\n          \"destinationAddressPrefixes\": []\r\n        }\r\n      },\r\n      {\r\n        \"name\": \"DenyAllOutBound\",\r\n        \"id\": \"/subscriptions/947d47b4-7883-4bb9-9d85-c5e8e2f572ce/resourceGroups/ps8698/providers/Microsoft.Network/networkSecurityGroups/ps1793/defaultSecurityRules/DenyAllOutBound\",\r\n        \"etag\": \"W/\\\"32efd9a0-c594-43ff-8e64-610c0eadcb15\\\"\",\r\n        \"type\": \"Microsoft.Network/networkSecurityGroups/defaultSecurityRules\",\r\n        \"properties\": {\r\n          \"provisioningState\": \"Updating\",\r\n          \"description\": \"Deny all outbound traffic\",\r\n          \"protocol\": \"*\",\r\n          \"sourcePortRange\": \"*\",\r\n          \"destinationPortRange\": \"*\",\r\n          \"sourceAddressPrefix\": \"*\",\r\n          \"destinationAddressPrefix\": \"*\",\r\n          \"access\": \"Deny\",\r\n          \"priority\": 65500,\r\n          \"direction\": \"Outbound\",\r\n          \"sourcePortRanges\": [],\r\n          \"destinationPortRanges\": [],\r\n          \"sourceAddressPrefixes\": [],\r\n          \"destinationAddressPrefixes\": []\r\n        }\r\n      }\r\n    ]\r\n  }\r\n}",
       "ResponseHeaders": {
         "Content-Length": [
           "9236"
->>>>>>> f160aee6
         ],
         "Content-Type": [
           "application/json; charset=utf-8"
@@ -976,15 +619,6 @@
           "10"
         ],
         "x-ms-request-id": [
-<<<<<<< HEAD
-          "b012a22f-d53e-4e96-acda-7ac53156c417"
-        ],
-        "Azure-AsyncOperation": [
-          "https://brazilus.management.azure.com/subscriptions/d2ad5196-2292-4080-b209-ce4399b0a807/providers/Microsoft.Network/locations/westus/operations/b012a22f-d53e-4e96-acda-7ac53156c417?api-version=2018-08-01"
-        ],
-        "x-ms-correlation-request-id": [
-          "08768672-4d38-4f4d-9ee3-bf3308c83e5e"
-=======
           "77d7d5de-a4cd-48d5-91d2-f2b1efc477ec"
         ],
         "Azure-AsyncOperation": [
@@ -992,7 +626,6 @@
         ],
         "x-ms-correlation-request-id": [
           "07d955da-54b5-488d-9b9e-00f00a9c5598"
->>>>>>> f160aee6
         ],
         "Strict-Transport-Security": [
           "max-age=31536000; includeSubDomains"
@@ -1005,47 +638,31 @@
           "Microsoft-HTTPAPI/2.0"
         ],
         "x-ms-ratelimit-remaining-subscription-writes": [
-<<<<<<< HEAD
-          "1172"
-        ],
-        "x-ms-routing-request-id": [
-          "BRAZILUS:20180908T061841Z:08768672-4d38-4f4d-9ee3-bf3308c83e5e"
-=======
           "1165"
         ],
         "x-ms-routing-request-id": [
           "BRAZILUS:20180907T095149Z:07d955da-54b5-488d-9b9e-00f00a9c5598"
->>>>>>> f160aee6
-        ],
-        "X-Content-Type-Options": [
-          "nosniff"
-        ],
-        "Date": [
-<<<<<<< HEAD
-          "Sat, 08 Sep 2018 06:18:41 GMT"
-=======
+        ],
+        "X-Content-Type-Options": [
+          "nosniff"
+        ],
+        "Date": [
           "Fri, 07 Sep 2018 09:51:48 GMT"
->>>>>>> f160aee6
         ]
       },
       "StatusCode": 201
     },
     {
-<<<<<<< HEAD
-      "RequestUri": "/subscriptions/d2ad5196-2292-4080-b209-ce4399b0a807/providers/Microsoft.Network/locations/westus/operations/b012a22f-d53e-4e96-acda-7ac53156c417?api-version=2018-08-01",
-      "EncodedRequestUri": "L3N1YnNjcmlwdGlvbnMvZDJhZDUxOTYtMjI5Mi00MDgwLWIyMDktY2U0Mzk5YjBhODA3L3Byb3ZpZGVycy9NaWNyb3NvZnQuTmV0d29yay9sb2NhdGlvbnMvd2VzdHVzL29wZXJhdGlvbnMvYjAxMmEyMmYtZDUzZS00ZTk2LWFjZGEtN2FjNTMxNTZjNDE3P2FwaS12ZXJzaW9uPTIwMTgtMDgtMDE=",
-=======
       "RequestUri": "/subscriptions/947d47b4-7883-4bb9-9d85-c5e8e2f572ce/providers/Microsoft.Network/locations/westcentralus/operations/77d7d5de-a4cd-48d5-91d2-f2b1efc477ec?api-version=2018-08-01",
       "EncodedRequestUri": "L3N1YnNjcmlwdGlvbnMvOTQ3ZDQ3YjQtNzg4My00YmI5LTlkODUtYzVlOGUyZjU3MmNlL3Byb3ZpZGVycy9NaWNyb3NvZnQuTmV0d29yay9sb2NhdGlvbnMvd2VzdGNlbnRyYWx1cy9vcGVyYXRpb25zLzc3ZDdkNWRlLWE0Y2QtNDhkNS05MWQyLWYyYjFlZmM0NzdlYz9hcGktdmVyc2lvbj0yMDE4LTA4LTAx",
->>>>>>> f160aee6
-      "RequestMethod": "GET",
-      "RequestBody": "",
-      "RequestHeaders": {
-        "User-Agent": [
-          "FxVersion/4.7.3132.0",
-          "OSName/Windows10Enterprise",
-          "OSVersion/6.3.17134",
-          "Microsoft.Azure.Management.Network.NetworkManagementClient/19.3.0.0"
+      "RequestMethod": "GET",
+      "RequestBody": "",
+      "RequestHeaders": {
+        "User-Agent": [
+          "FxVersion/4.7.3132.0",
+          "OSName/Windows10Enterprise",
+          "OSVersion/6.3.17134",
+          "Microsoft.Azure.Management.Network.NetworkManagementClient/20.0.0.0"
         ]
       },
       "ResponseBody": "{\r\n  \"status\": \"Succeeded\"\r\n}",
@@ -1063,17 +680,10 @@
           "no-cache"
         ],
         "x-ms-request-id": [
-<<<<<<< HEAD
-          "dfb624b9-c35a-4a30-9ae7-fc3f9baeeeac"
-        ],
-        "x-ms-correlation-request-id": [
-          "975e6779-08d0-4927-bfa5-eccaa82c77d4"
-=======
           "e7c89332-5099-440c-9a35-a8ea16523af9"
         ],
         "x-ms-correlation-request-id": [
           "41436921-3aeb-4be4-8ec8-94af7bd9ade7"
->>>>>>> f160aee6
         ],
         "Strict-Transport-Security": [
           "max-age=31536000; includeSubDomains"
@@ -1086,48 +696,28 @@
           "Microsoft-HTTPAPI/2.0"
         ],
         "x-ms-ratelimit-remaining-subscription-reads": [
-<<<<<<< HEAD
-          "11853"
-        ],
-        "x-ms-routing-request-id": [
-          "BRAZILUS:20180908T061851Z:975e6779-08d0-4927-bfa5-eccaa82c77d4"
-=======
           "11819"
         ],
         "x-ms-routing-request-id": [
           "BRAZILUS:20180907T095159Z:41436921-3aeb-4be4-8ec8-94af7bd9ade7"
->>>>>>> f160aee6
-        ],
-        "X-Content-Type-Options": [
-          "nosniff"
-        ],
-        "Date": [
-<<<<<<< HEAD
-          "Sat, 08 Sep 2018 06:18:51 GMT"
-=======
+        ],
+        "X-Content-Type-Options": [
+          "nosniff"
+        ],
+        "Date": [
           "Fri, 07 Sep 2018 09:51:59 GMT"
->>>>>>> f160aee6
         ]
       },
       "StatusCode": 200
     },
     {
-<<<<<<< HEAD
-      "RequestUri": "/subscriptions/d2ad5196-2292-4080-b209-ce4399b0a807/resourcegroups/ps6236?api-version=2016-09-01",
-      "EncodedRequestUri": "L3N1YnNjcmlwdGlvbnMvZDJhZDUxOTYtMjI5Mi00MDgwLWIyMDktY2U0Mzk5YjBhODA3L3Jlc291cmNlZ3JvdXBzL3BzNjIzNj9hcGktdmVyc2lvbj0yMDE2LTA5LTAx",
-=======
       "RequestUri": "/subscriptions/947d47b4-7883-4bb9-9d85-c5e8e2f572ce/resourcegroups/ps8698?api-version=2016-09-01",
       "EncodedRequestUri": "L3N1YnNjcmlwdGlvbnMvOTQ3ZDQ3YjQtNzg4My00YmI5LTlkODUtYzVlOGUyZjU3MmNlL3Jlc291cmNlZ3JvdXBzL3BzODY5OD9hcGktdmVyc2lvbj0yMDE2LTA5LTAx",
->>>>>>> f160aee6
       "RequestMethod": "DELETE",
       "RequestBody": "",
       "RequestHeaders": {
         "x-ms-client-request-id": [
-<<<<<<< HEAD
-          "f2aaf80d-5697-402a-8ce1-6f91ff9a74c8"
-=======
           "5019d8df-fdd6-4b16-bc2b-1fe2a5870462"
->>>>>>> f160aee6
         ],
         "accept-language": [
           "en-US"
@@ -1154,39 +744,38 @@
           "15"
         ],
         "x-ms-ratelimit-remaining-subscription-deletes": [
-<<<<<<< HEAD
-          "14986"
-        ],
-        "x-ms-request-id": [
-          "7a69dc9c-2841-41de-b63a-95c5f1e66503"
-        ],
-        "x-ms-correlation-request-id": [
-          "7a69dc9c-2841-41de-b63a-95c5f1e66503"
-        ],
-        "x-ms-routing-request-id": [
-          "BRAZILUS:20180908T061854Z:7a69dc9c-2841-41de-b63a-95c5f1e66503"
-        ],
-        "Strict-Transport-Security": [
-          "max-age=31536000; includeSubDomains"
-        ],
-        "X-Content-Type-Options": [
-          "nosniff"
-        ],
-        "Cache-Control": [
-          "no-cache"
-        ],
-        "Date": [
-          "Sat, 08 Sep 2018 06:18:54 GMT"
+          "14979"
+        ],
+        "x-ms-request-id": [
+          "f73644a0-905b-4a9f-a725-a45ee26ad5a7"
+        ],
+        "x-ms-correlation-request-id": [
+          "f73644a0-905b-4a9f-a725-a45ee26ad5a7"
+        ],
+        "x-ms-routing-request-id": [
+          "BRAZILUS:20180907T095200Z:f73644a0-905b-4a9f-a725-a45ee26ad5a7"
+        ],
+        "Strict-Transport-Security": [
+          "max-age=31536000; includeSubDomains"
+        ],
+        "X-Content-Type-Options": [
+          "nosniff"
+        ],
+        "Cache-Control": [
+          "no-cache"
+        ],
+        "Date": [
+          "Fri, 07 Sep 2018 09:52:00 GMT"
         ],
         "Location": [
-          "https://brazilus.management.azure.com/subscriptions/d2ad5196-2292-4080-b209-ce4399b0a807/operationresults/eyJqb2JJZCI6IlJFU09VUkNFR1JPVVBERUxFVElPTkpPQi1QUzYyMzYtV0VTVFVTIiwiam9iTG9jYXRpb24iOiJ3ZXN0dXMifQ?api-version=2016-09-01"
+          "https://brazilus.management.azure.com/subscriptions/947d47b4-7883-4bb9-9d85-c5e8e2f572ce/operationresults/eyJqb2JJZCI6IlJFU09VUkNFR1JPVVBERUxFVElPTkpPQi1QUzg2OTgtV0VTVENFTlRSQUxVUyIsImpvYkxvY2F0aW9uIjoid2VzdGNlbnRyYWx1cyJ9?api-version=2016-09-01"
         ]
       },
       "StatusCode": 202
     },
     {
-      "RequestUri": "/subscriptions/d2ad5196-2292-4080-b209-ce4399b0a807/operationresults/eyJqb2JJZCI6IlJFU09VUkNFR1JPVVBERUxFVElPTkpPQi1QUzYyMzYtV0VTVFVTIiwiam9iTG9jYXRpb24iOiJ3ZXN0dXMifQ?api-version=2016-09-01",
-      "EncodedRequestUri": "L3N1YnNjcmlwdGlvbnMvZDJhZDUxOTYtMjI5Mi00MDgwLWIyMDktY2U0Mzk5YjBhODA3L29wZXJhdGlvbnJlc3VsdHMvZXlKcWIySkpaQ0k2SWxKRlUwOVZVa05GUjFKUFZWQkVSVXhGVkVsUFRrcFBRaTFRVXpZeU16WXRWMFZUVkZWVElpd2lhbTlpVEc5allYUnBiMjRpT2lKM1pYTjBkWE1pZlE/YXBpLXZlcnNpb249MjAxNi0wOS0wMQ==",
+      "RequestUri": "/subscriptions/947d47b4-7883-4bb9-9d85-c5e8e2f572ce/operationresults/eyJqb2JJZCI6IlJFU09VUkNFR1JPVVBERUxFVElPTkpPQi1QUzg2OTgtV0VTVENFTlRSQUxVUyIsImpvYkxvY2F0aW9uIjoid2VzdGNlbnRyYWx1cyJ9?api-version=2016-09-01",
+      "EncodedRequestUri": "L3N1YnNjcmlwdGlvbnMvOTQ3ZDQ3YjQtNzg4My00YmI5LTlkODUtYzVlOGUyZjU3MmNlL29wZXJhdGlvbnJlc3VsdHMvZXlKcWIySkpaQ0k2SWxKRlUwOVZVa05GUjFKUFZWQkVSVXhGVkVsUFRrcFBRaTFRVXpnMk9UZ3RWMFZUVkVORlRsUlNRVXhWVXlJc0ltcHZZa3h2WTJGMGFXOXVJam9pZDJWemRHTmxiblJ5WVd4MWN5Sjk/YXBpLXZlcnNpb249MjAxNi0wOS0wMQ==",
       "RequestMethod": "GET",
       "RequestBody": "",
       "RequestHeaders": {
@@ -1212,62 +801,38 @@
           "15"
         ],
         "x-ms-ratelimit-remaining-subscription-reads": [
-          "11850"
-        ],
-        "x-ms-request-id": [
-          "0f773d9d-773d-4194-b9e9-5f6cab8ab28b"
-        ],
-        "x-ms-correlation-request-id": [
-          "0f773d9d-773d-4194-b9e9-5f6cab8ab28b"
-        ],
-        "x-ms-routing-request-id": [
-          "BRAZILUS:20180908T061910Z:0f773d9d-773d-4194-b9e9-5f6cab8ab28b"
-=======
-          "14979"
-        ],
-        "x-ms-request-id": [
-          "f73644a0-905b-4a9f-a725-a45ee26ad5a7"
-        ],
-        "x-ms-correlation-request-id": [
-          "f73644a0-905b-4a9f-a725-a45ee26ad5a7"
-        ],
-        "x-ms-routing-request-id": [
-          "BRAZILUS:20180907T095200Z:f73644a0-905b-4a9f-a725-a45ee26ad5a7"
->>>>>>> f160aee6
-        ],
-        "Strict-Transport-Security": [
-          "max-age=31536000; includeSubDomains"
-        ],
-        "X-Content-Type-Options": [
-          "nosniff"
-        ],
-        "Cache-Control": [
-          "no-cache"
-        ],
-        "Date": [
-<<<<<<< HEAD
-          "Sat, 08 Sep 2018 06:19:09 GMT"
-        ],
-        "Location": [
-          "https://brazilus.management.azure.com/subscriptions/d2ad5196-2292-4080-b209-ce4399b0a807/operationresults/eyJqb2JJZCI6IlJFU09VUkNFR1JPVVBERUxFVElPTkpPQi1QUzYyMzYtV0VTVFVTIiwiam9iTG9jYXRpb24iOiJ3ZXN0dXMifQ?api-version=2016-09-01"
-=======
-          "Fri, 07 Sep 2018 09:52:00 GMT"
+          "11816"
+        ],
+        "x-ms-request-id": [
+          "ead31319-f2b8-44d3-916d-efda68d02fea"
+        ],
+        "x-ms-correlation-request-id": [
+          "ead31319-f2b8-44d3-916d-efda68d02fea"
+        ],
+        "x-ms-routing-request-id": [
+          "BRAZILUS:20180907T095216Z:ead31319-f2b8-44d3-916d-efda68d02fea"
+        ],
+        "Strict-Transport-Security": [
+          "max-age=31536000; includeSubDomains"
+        ],
+        "X-Content-Type-Options": [
+          "nosniff"
+        ],
+        "Cache-Control": [
+          "no-cache"
+        ],
+        "Date": [
+          "Fri, 07 Sep 2018 09:52:15 GMT"
         ],
         "Location": [
           "https://brazilus.management.azure.com/subscriptions/947d47b4-7883-4bb9-9d85-c5e8e2f572ce/operationresults/eyJqb2JJZCI6IlJFU09VUkNFR1JPVVBERUxFVElPTkpPQi1QUzg2OTgtV0VTVENFTlRSQUxVUyIsImpvYkxvY2F0aW9uIjoid2VzdGNlbnRyYWx1cyJ9?api-version=2016-09-01"
->>>>>>> f160aee6
         ]
       },
       "StatusCode": 202
     },
     {
-<<<<<<< HEAD
-      "RequestUri": "/subscriptions/d2ad5196-2292-4080-b209-ce4399b0a807/operationresults/eyJqb2JJZCI6IlJFU09VUkNFR1JPVVBERUxFVElPTkpPQi1QUzYyMzYtV0VTVFVTIiwiam9iTG9jYXRpb24iOiJ3ZXN0dXMifQ?api-version=2016-09-01",
-      "EncodedRequestUri": "L3N1YnNjcmlwdGlvbnMvZDJhZDUxOTYtMjI5Mi00MDgwLWIyMDktY2U0Mzk5YjBhODA3L29wZXJhdGlvbnJlc3VsdHMvZXlKcWIySkpaQ0k2SWxKRlUwOVZVa05GUjFKUFZWQkVSVXhGVkVsUFRrcFBRaTFRVXpZeU16WXRWMFZUVkZWVElpd2lhbTlpVEc5allYUnBiMjRpT2lKM1pYTjBkWE1pZlE/YXBpLXZlcnNpb249MjAxNi0wOS0wMQ==",
-=======
       "RequestUri": "/subscriptions/947d47b4-7883-4bb9-9d85-c5e8e2f572ce/operationresults/eyJqb2JJZCI6IlJFU09VUkNFR1JPVVBERUxFVElPTkpPQi1QUzg2OTgtV0VTVENFTlRSQUxVUyIsImpvYkxvY2F0aW9uIjoid2VzdGNlbnRyYWx1cyJ9?api-version=2016-09-01",
       "EncodedRequestUri": "L3N1YnNjcmlwdGlvbnMvOTQ3ZDQ3YjQtNzg4My00YmI5LTlkODUtYzVlOGUyZjU3MmNlL29wZXJhdGlvbnJlc3VsdHMvZXlKcWIySkpaQ0k2SWxKRlUwOVZVa05GUjFKUFZWQkVSVXhGVkVsUFRrcFBRaTFRVXpnMk9UZ3RWMFZUVkVORlRsUlNRVXhWVXlJc0ltcHZZa3h2WTJGMGFXOXVJam9pZDJWemRHTmxiblJ5WVd4MWN5Sjk/YXBpLXZlcnNpb249MjAxNi0wOS0wMQ==",
->>>>>>> f160aee6
       "RequestMethod": "GET",
       "RequestBody": "",
       "RequestHeaders": {
@@ -1293,63 +858,38 @@
           "15"
         ],
         "x-ms-ratelimit-remaining-subscription-reads": [
-<<<<<<< HEAD
-          "11849"
-        ],
-        "x-ms-request-id": [
-          "1818faa8-adf0-4421-a2b3-3d70f039ce20"
-        ],
-        "x-ms-correlation-request-id": [
-          "1818faa8-adf0-4421-a2b3-3d70f039ce20"
-        ],
-        "x-ms-routing-request-id": [
-          "BRAZILUS:20180908T061925Z:1818faa8-adf0-4421-a2b3-3d70f039ce20"
-=======
-          "11816"
-        ],
-        "x-ms-request-id": [
-          "ead31319-f2b8-44d3-916d-efda68d02fea"
-        ],
-        "x-ms-correlation-request-id": [
-          "ead31319-f2b8-44d3-916d-efda68d02fea"
-        ],
-        "x-ms-routing-request-id": [
-          "BRAZILUS:20180907T095216Z:ead31319-f2b8-44d3-916d-efda68d02fea"
->>>>>>> f160aee6
-        ],
-        "Strict-Transport-Security": [
-          "max-age=31536000; includeSubDomains"
-        ],
-        "X-Content-Type-Options": [
-          "nosniff"
-        ],
-        "Cache-Control": [
-          "no-cache"
-        ],
-        "Date": [
-<<<<<<< HEAD
-          "Sat, 08 Sep 2018 06:19:24 GMT"
-        ],
-        "Location": [
-          "https://brazilus.management.azure.com/subscriptions/d2ad5196-2292-4080-b209-ce4399b0a807/operationresults/eyJqb2JJZCI6IlJFU09VUkNFR1JPVVBERUxFVElPTkpPQi1QUzYyMzYtV0VTVFVTIiwiam9iTG9jYXRpb24iOiJ3ZXN0dXMifQ?api-version=2016-09-01"
-=======
-          "Fri, 07 Sep 2018 09:52:15 GMT"
+          "11815"
+        ],
+        "x-ms-request-id": [
+          "c32a0f74-e34d-4e0a-aa85-306376d2bc2f"
+        ],
+        "x-ms-correlation-request-id": [
+          "c32a0f74-e34d-4e0a-aa85-306376d2bc2f"
+        ],
+        "x-ms-routing-request-id": [
+          "BRAZILUS:20180907T095231Z:c32a0f74-e34d-4e0a-aa85-306376d2bc2f"
+        ],
+        "Strict-Transport-Security": [
+          "max-age=31536000; includeSubDomains"
+        ],
+        "X-Content-Type-Options": [
+          "nosniff"
+        ],
+        "Cache-Control": [
+          "no-cache"
+        ],
+        "Date": [
+          "Fri, 07 Sep 2018 09:52:30 GMT"
         ],
         "Location": [
           "https://brazilus.management.azure.com/subscriptions/947d47b4-7883-4bb9-9d85-c5e8e2f572ce/operationresults/eyJqb2JJZCI6IlJFU09VUkNFR1JPVVBERUxFVElPTkpPQi1QUzg2OTgtV0VTVENFTlRSQUxVUyIsImpvYkxvY2F0aW9uIjoid2VzdGNlbnRyYWx1cyJ9?api-version=2016-09-01"
->>>>>>> f160aee6
         ]
       },
       "StatusCode": 202
     },
     {
-<<<<<<< HEAD
-      "RequestUri": "/subscriptions/d2ad5196-2292-4080-b209-ce4399b0a807/operationresults/eyJqb2JJZCI6IlJFU09VUkNFR1JPVVBERUxFVElPTkpPQi1QUzYyMzYtV0VTVFVTIiwiam9iTG9jYXRpb24iOiJ3ZXN0dXMifQ?api-version=2016-09-01",
-      "EncodedRequestUri": "L3N1YnNjcmlwdGlvbnMvZDJhZDUxOTYtMjI5Mi00MDgwLWIyMDktY2U0Mzk5YjBhODA3L29wZXJhdGlvbnJlc3VsdHMvZXlKcWIySkpaQ0k2SWxKRlUwOVZVa05GUjFKUFZWQkVSVXhGVkVsUFRrcFBRaTFRVXpZeU16WXRWMFZUVkZWVElpd2lhbTlpVEc5allYUnBiMjRpT2lKM1pYTjBkWE1pZlE/YXBpLXZlcnNpb249MjAxNi0wOS0wMQ==",
-=======
       "RequestUri": "/subscriptions/947d47b4-7883-4bb9-9d85-c5e8e2f572ce/operationresults/eyJqb2JJZCI6IlJFU09VUkNFR1JPVVBERUxFVElPTkpPQi1QUzg2OTgtV0VTVENFTlRSQUxVUyIsImpvYkxvY2F0aW9uIjoid2VzdGNlbnRyYWx1cyJ9?api-version=2016-09-01",
       "EncodedRequestUri": "L3N1YnNjcmlwdGlvbnMvOTQ3ZDQ3YjQtNzg4My00YmI5LTlkODUtYzVlOGUyZjU3MmNlL29wZXJhdGlvbnJlc3VsdHMvZXlKcWIySkpaQ0k2SWxKRlUwOVZVa05GUjFKUFZWQkVSVXhGVkVsUFRrcFBRaTFRVXpnMk9UZ3RWMFZUVkVORlRsUlNRVXhWVXlJc0ltcHZZa3h2WTJGMGFXOXVJam9pZDJWemRHTmxiblJ5WVd4MWN5Sjk/YXBpLXZlcnNpb249MjAxNi0wOS0wMQ==",
->>>>>>> f160aee6
       "RequestMethod": "GET",
       "RequestBody": "",
       "RequestHeaders": {
@@ -1375,63 +915,38 @@
           "15"
         ],
         "x-ms-ratelimit-remaining-subscription-reads": [
-<<<<<<< HEAD
-          "11848"
-        ],
-        "x-ms-request-id": [
-          "859ca7b3-b93b-4299-8956-05bec81084d8"
-        ],
-        "x-ms-correlation-request-id": [
-          "859ca7b3-b93b-4299-8956-05bec81084d8"
-        ],
-        "x-ms-routing-request-id": [
-          "BRAZILUS:20180908T061940Z:859ca7b3-b93b-4299-8956-05bec81084d8"
-=======
-          "11815"
-        ],
-        "x-ms-request-id": [
-          "c32a0f74-e34d-4e0a-aa85-306376d2bc2f"
-        ],
-        "x-ms-correlation-request-id": [
-          "c32a0f74-e34d-4e0a-aa85-306376d2bc2f"
-        ],
-        "x-ms-routing-request-id": [
-          "BRAZILUS:20180907T095231Z:c32a0f74-e34d-4e0a-aa85-306376d2bc2f"
->>>>>>> f160aee6
-        ],
-        "Strict-Transport-Security": [
-          "max-age=31536000; includeSubDomains"
-        ],
-        "X-Content-Type-Options": [
-          "nosniff"
-        ],
-        "Cache-Control": [
-          "no-cache"
-        ],
-        "Date": [
-<<<<<<< HEAD
-          "Sat, 08 Sep 2018 06:19:39 GMT"
-        ],
-        "Location": [
-          "https://brazilus.management.azure.com/subscriptions/d2ad5196-2292-4080-b209-ce4399b0a807/operationresults/eyJqb2JJZCI6IlJFU09VUkNFR1JPVVBERUxFVElPTkpPQi1QUzYyMzYtV0VTVFVTIiwiam9iTG9jYXRpb24iOiJ3ZXN0dXMifQ?api-version=2016-09-01"
-=======
-          "Fri, 07 Sep 2018 09:52:30 GMT"
+          "11814"
+        ],
+        "x-ms-request-id": [
+          "52ac2b04-3f16-4d8c-b6b5-34dc84a77fec"
+        ],
+        "x-ms-correlation-request-id": [
+          "52ac2b04-3f16-4d8c-b6b5-34dc84a77fec"
+        ],
+        "x-ms-routing-request-id": [
+          "BRAZILUS:20180907T095246Z:52ac2b04-3f16-4d8c-b6b5-34dc84a77fec"
+        ],
+        "Strict-Transport-Security": [
+          "max-age=31536000; includeSubDomains"
+        ],
+        "X-Content-Type-Options": [
+          "nosniff"
+        ],
+        "Cache-Control": [
+          "no-cache"
+        ],
+        "Date": [
+          "Fri, 07 Sep 2018 09:52:46 GMT"
         ],
         "Location": [
           "https://brazilus.management.azure.com/subscriptions/947d47b4-7883-4bb9-9d85-c5e8e2f572ce/operationresults/eyJqb2JJZCI6IlJFU09VUkNFR1JPVVBERUxFVElPTkpPQi1QUzg2OTgtV0VTVENFTlRSQUxVUyIsImpvYkxvY2F0aW9uIjoid2VzdGNlbnRyYWx1cyJ9?api-version=2016-09-01"
->>>>>>> f160aee6
         ]
       },
       "StatusCode": 202
     },
     {
-<<<<<<< HEAD
-      "RequestUri": "/subscriptions/d2ad5196-2292-4080-b209-ce4399b0a807/operationresults/eyJqb2JJZCI6IlJFU09VUkNFR1JPVVBERUxFVElPTkpPQi1QUzYyMzYtV0VTVFVTIiwiam9iTG9jYXRpb24iOiJ3ZXN0dXMifQ?api-version=2016-09-01",
-      "EncodedRequestUri": "L3N1YnNjcmlwdGlvbnMvZDJhZDUxOTYtMjI5Mi00MDgwLWIyMDktY2U0Mzk5YjBhODA3L29wZXJhdGlvbnJlc3VsdHMvZXlKcWIySkpaQ0k2SWxKRlUwOVZVa05GUjFKUFZWQkVSVXhGVkVsUFRrcFBRaTFRVXpZeU16WXRWMFZUVkZWVElpd2lhbTlpVEc5allYUnBiMjRpT2lKM1pYTjBkWE1pZlE/YXBpLXZlcnNpb249MjAxNi0wOS0wMQ==",
-=======
       "RequestUri": "/subscriptions/947d47b4-7883-4bb9-9d85-c5e8e2f572ce/operationresults/eyJqb2JJZCI6IlJFU09VUkNFR1JPVVBERUxFVElPTkpPQi1QUzg2OTgtV0VTVENFTlRSQUxVUyIsImpvYkxvY2F0aW9uIjoid2VzdGNlbnRyYWx1cyJ9?api-version=2016-09-01",
       "EncodedRequestUri": "L3N1YnNjcmlwdGlvbnMvOTQ3ZDQ3YjQtNzg4My00YmI5LTlkODUtYzVlOGUyZjU3MmNlL29wZXJhdGlvbnJlc3VsdHMvZXlKcWIySkpaQ0k2SWxKRlUwOVZVa05GUjFKUFZWQkVSVXhGVkVsUFRrcFBRaTFRVXpnMk9UZ3RWMFZUVkVORlRsUlNRVXhWVXlJc0ltcHZZa3h2WTJGMGFXOXVJam9pZDJWemRHTmxiblJ5WVd4MWN5Sjk/YXBpLXZlcnNpb249MjAxNi0wOS0wMQ==",
->>>>>>> f160aee6
       "RequestMethod": "GET",
       "RequestBody": "",
       "RequestHeaders": {
@@ -1457,63 +972,38 @@
           "15"
         ],
         "x-ms-ratelimit-remaining-subscription-reads": [
-<<<<<<< HEAD
-          "11847"
-        ],
-        "x-ms-request-id": [
-          "8de1fea4-abaa-4937-a9ee-249ab82ace41"
-        ],
-        "x-ms-correlation-request-id": [
-          "8de1fea4-abaa-4937-a9ee-249ab82ace41"
-        ],
-        "x-ms-routing-request-id": [
-          "BRAZILUS:20180908T061955Z:8de1fea4-abaa-4937-a9ee-249ab82ace41"
-=======
-          "11814"
-        ],
-        "x-ms-request-id": [
-          "52ac2b04-3f16-4d8c-b6b5-34dc84a77fec"
-        ],
-        "x-ms-correlation-request-id": [
-          "52ac2b04-3f16-4d8c-b6b5-34dc84a77fec"
-        ],
-        "x-ms-routing-request-id": [
-          "BRAZILUS:20180907T095246Z:52ac2b04-3f16-4d8c-b6b5-34dc84a77fec"
->>>>>>> f160aee6
-        ],
-        "Strict-Transport-Security": [
-          "max-age=31536000; includeSubDomains"
-        ],
-        "X-Content-Type-Options": [
-          "nosniff"
-        ],
-        "Cache-Control": [
-          "no-cache"
-        ],
-        "Date": [
-<<<<<<< HEAD
-          "Sat, 08 Sep 2018 06:19:55 GMT"
-        ],
-        "Location": [
-          "https://brazilus.management.azure.com/subscriptions/d2ad5196-2292-4080-b209-ce4399b0a807/operationresults/eyJqb2JJZCI6IlJFU09VUkNFR1JPVVBERUxFVElPTkpPQi1QUzYyMzYtV0VTVFVTIiwiam9iTG9jYXRpb24iOiJ3ZXN0dXMifQ?api-version=2016-09-01"
-=======
-          "Fri, 07 Sep 2018 09:52:46 GMT"
+          "11813"
+        ],
+        "x-ms-request-id": [
+          "08a962c4-5a22-4a57-9220-606d499dd39f"
+        ],
+        "x-ms-correlation-request-id": [
+          "08a962c4-5a22-4a57-9220-606d499dd39f"
+        ],
+        "x-ms-routing-request-id": [
+          "BRAZILUS:20180907T095301Z:08a962c4-5a22-4a57-9220-606d499dd39f"
+        ],
+        "Strict-Transport-Security": [
+          "max-age=31536000; includeSubDomains"
+        ],
+        "X-Content-Type-Options": [
+          "nosniff"
+        ],
+        "Cache-Control": [
+          "no-cache"
+        ],
+        "Date": [
+          "Fri, 07 Sep 2018 09:53:01 GMT"
         ],
         "Location": [
           "https://brazilus.management.azure.com/subscriptions/947d47b4-7883-4bb9-9d85-c5e8e2f572ce/operationresults/eyJqb2JJZCI6IlJFU09VUkNFR1JPVVBERUxFVElPTkpPQi1QUzg2OTgtV0VTVENFTlRSQUxVUyIsImpvYkxvY2F0aW9uIjoid2VzdGNlbnRyYWx1cyJ9?api-version=2016-09-01"
->>>>>>> f160aee6
         ]
       },
       "StatusCode": 202
     },
     {
-<<<<<<< HEAD
-      "RequestUri": "/subscriptions/d2ad5196-2292-4080-b209-ce4399b0a807/operationresults/eyJqb2JJZCI6IlJFU09VUkNFR1JPVVBERUxFVElPTkpPQi1QUzYyMzYtV0VTVFVTIiwiam9iTG9jYXRpb24iOiJ3ZXN0dXMifQ?api-version=2016-09-01",
-      "EncodedRequestUri": "L3N1YnNjcmlwdGlvbnMvZDJhZDUxOTYtMjI5Mi00MDgwLWIyMDktY2U0Mzk5YjBhODA3L29wZXJhdGlvbnJlc3VsdHMvZXlKcWIySkpaQ0k2SWxKRlUwOVZVa05GUjFKUFZWQkVSVXhGVkVsUFRrcFBRaTFRVXpZeU16WXRWMFZUVkZWVElpd2lhbTlpVEc5allYUnBiMjRpT2lKM1pYTjBkWE1pZlE/YXBpLXZlcnNpb249MjAxNi0wOS0wMQ==",
-=======
       "RequestUri": "/subscriptions/947d47b4-7883-4bb9-9d85-c5e8e2f572ce/operationresults/eyJqb2JJZCI6IlJFU09VUkNFR1JPVVBERUxFVElPTkpPQi1QUzg2OTgtV0VTVENFTlRSQUxVUyIsImpvYkxvY2F0aW9uIjoid2VzdGNlbnRyYWx1cyJ9?api-version=2016-09-01",
       "EncodedRequestUri": "L3N1YnNjcmlwdGlvbnMvOTQ3ZDQ3YjQtNzg4My00YmI5LTlkODUtYzVlOGUyZjU3MmNlL29wZXJhdGlvbnJlc3VsdHMvZXlKcWIySkpaQ0k2SWxKRlUwOVZVa05GUjFKUFZWQkVSVXhGVkVsUFRrcFBRaTFRVXpnMk9UZ3RWMFZUVkVORlRsUlNRVXhWVXlJc0ltcHZZa3h2WTJGMGFXOXVJam9pZDJWemRHTmxiblJ5WVd4MWN5Sjk/YXBpLXZlcnNpb249MjAxNi0wOS0wMQ==",
->>>>>>> f160aee6
       "RequestMethod": "GET",
       "RequestBody": "",
       "RequestHeaders": {
@@ -1539,70 +1029,43 @@
           "15"
         ],
         "x-ms-ratelimit-remaining-subscription-reads": [
-<<<<<<< HEAD
-          "11871"
-        ],
-        "x-ms-request-id": [
-          "b0bdbff9-d375-41ee-9632-acf0f5291c90"
-        ],
-        "x-ms-correlation-request-id": [
-          "b0bdbff9-d375-41ee-9632-acf0f5291c90"
-        ],
-        "x-ms-routing-request-id": [
-          "BRAZILUS:20180908T062010Z:b0bdbff9-d375-41ee-9632-acf0f5291c90"
-=======
-          "11813"
-        ],
-        "x-ms-request-id": [
-          "08a962c4-5a22-4a57-9220-606d499dd39f"
-        ],
-        "x-ms-correlation-request-id": [
-          "08a962c4-5a22-4a57-9220-606d499dd39f"
-        ],
-        "x-ms-routing-request-id": [
-          "BRAZILUS:20180907T095301Z:08a962c4-5a22-4a57-9220-606d499dd39f"
->>>>>>> f160aee6
-        ],
-        "Strict-Transport-Security": [
-          "max-age=31536000; includeSubDomains"
-        ],
-        "X-Content-Type-Options": [
-          "nosniff"
-        ],
-        "Cache-Control": [
-          "no-cache"
-        ],
-        "Date": [
-<<<<<<< HEAD
-          "Sat, 08 Sep 2018 06:20:10 GMT"
-        ],
-        "Location": [
-          "https://brazilus.management.azure.com/subscriptions/d2ad5196-2292-4080-b209-ce4399b0a807/operationresults/eyJqb2JJZCI6IlJFU09VUkNFR1JPVVBERUxFVElPTkpPQi1QUzYyMzYtV0VTVFVTIiwiam9iTG9jYXRpb24iOiJ3ZXN0dXMifQ?api-version=2016-09-01"
-=======
-          "Fri, 07 Sep 2018 09:53:01 GMT"
+          "11812"
+        ],
+        "x-ms-request-id": [
+          "4af4f66a-0f00-43a9-a2e0-edde45b9308a"
+        ],
+        "x-ms-correlation-request-id": [
+          "4af4f66a-0f00-43a9-a2e0-edde45b9308a"
+        ],
+        "x-ms-routing-request-id": [
+          "BRAZILUS:20180907T095316Z:4af4f66a-0f00-43a9-a2e0-edde45b9308a"
+        ],
+        "Strict-Transport-Security": [
+          "max-age=31536000; includeSubDomains"
+        ],
+        "X-Content-Type-Options": [
+          "nosniff"
+        ],
+        "Cache-Control": [
+          "no-cache"
+        ],
+        "Date": [
+          "Fri, 07 Sep 2018 09:53:16 GMT"
         ],
         "Location": [
           "https://brazilus.management.azure.com/subscriptions/947d47b4-7883-4bb9-9d85-c5e8e2f572ce/operationresults/eyJqb2JJZCI6IlJFU09VUkNFR1JPVVBERUxFVElPTkpPQi1QUzg2OTgtV0VTVENFTlRSQUxVUyIsImpvYkxvY2F0aW9uIjoid2VzdGNlbnRyYWx1cyJ9?api-version=2016-09-01"
->>>>>>> f160aee6
         ]
       },
       "StatusCode": 202
     },
     {
-<<<<<<< HEAD
-      "RequestUri": "/subscriptions/d2ad5196-2292-4080-b209-ce4399b0a807/operationresults/eyJqb2JJZCI6IlJFU09VUkNFR1JPVVBERUxFVElPTkpPQi1QUzYyMzYtV0VTVFVTIiwiam9iTG9jYXRpb24iOiJ3ZXN0dXMifQ?api-version=2016-09-01",
-      "EncodedRequestUri": "L3N1YnNjcmlwdGlvbnMvZDJhZDUxOTYtMjI5Mi00MDgwLWIyMDktY2U0Mzk5YjBhODA3L29wZXJhdGlvbnJlc3VsdHMvZXlKcWIySkpaQ0k2SWxKRlUwOVZVa05GUjFKUFZWQkVSVXhGVkVsUFRrcFBRaTFRVXpZeU16WXRWMFZUVkZWVElpd2lhbTlpVEc5allYUnBiMjRpT2lKM1pYTjBkWE1pZlE/YXBpLXZlcnNpb249MjAxNi0wOS0wMQ==",
-=======
       "RequestUri": "/subscriptions/947d47b4-7883-4bb9-9d85-c5e8e2f572ce/operationresults/eyJqb2JJZCI6IlJFU09VUkNFR1JPVVBERUxFVElPTkpPQi1QUzg2OTgtV0VTVENFTlRSQUxVUyIsImpvYkxvY2F0aW9uIjoid2VzdGNlbnRyYWx1cyJ9?api-version=2016-09-01",
       "EncodedRequestUri": "L3N1YnNjcmlwdGlvbnMvOTQ3ZDQ3YjQtNzg4My00YmI5LTlkODUtYzVlOGUyZjU3MmNlL29wZXJhdGlvbnJlc3VsdHMvZXlKcWIySkpaQ0k2SWxKRlUwOVZVa05GUjFKUFZWQkVSVXhGVkVsUFRrcFBRaTFRVXpnMk9UZ3RWMFZUVkVORlRsUlNRVXhWVXlJc0ltcHZZa3h2WTJGMGFXOXVJam9pZDJWemRHTmxiblJ5WVd4MWN5Sjk/YXBpLXZlcnNpb249MjAxNi0wOS0wMQ==",
->>>>>>> f160aee6
-      "RequestMethod": "GET",
-      "RequestBody": "",
-      "RequestHeaders": {
-        "User-Agent": [
-          "FxVersion/4.7.3132.0",
-<<<<<<< HEAD
-=======
+      "RequestMethod": "GET",
+      "RequestBody": "",
+      "RequestHeaders": {
+        "User-Agent": [
+          "FxVersion/4.7.3132.0",
           "OSName/Windows10Enterprise",
           "OSVersion/6.3.17134",
           "Microsoft.Azure.Management.Internal.Resources.ResourceManagementClient/4.1.0"
@@ -1619,38 +1082,32 @@
         "Pragma": [
           "no-cache"
         ],
-        "Retry-After": [
-          "15"
-        ],
-        "x-ms-ratelimit-remaining-subscription-reads": [
-          "11812"
-        ],
-        "x-ms-request-id": [
-          "4af4f66a-0f00-43a9-a2e0-edde45b9308a"
-        ],
-        "x-ms-correlation-request-id": [
-          "4af4f66a-0f00-43a9-a2e0-edde45b9308a"
-        ],
-        "x-ms-routing-request-id": [
-          "BRAZILUS:20180907T095316Z:4af4f66a-0f00-43a9-a2e0-edde45b9308a"
-        ],
-        "Strict-Transport-Security": [
-          "max-age=31536000; includeSubDomains"
-        ],
-        "X-Content-Type-Options": [
-          "nosniff"
-        ],
-        "Cache-Control": [
-          "no-cache"
-        ],
-        "Date": [
-          "Fri, 07 Sep 2018 09:53:16 GMT"
-        ],
-        "Location": [
-          "https://brazilus.management.azure.com/subscriptions/947d47b4-7883-4bb9-9d85-c5e8e2f572ce/operationresults/eyJqb2JJZCI6IlJFU09VUkNFR1JPVVBERUxFVElPTkpPQi1QUzg2OTgtV0VTVENFTlRSQUxVUyIsImpvYkxvY2F0aW9uIjoid2VzdGNlbnRyYWx1cyJ9?api-version=2016-09-01"
-        ]
-      },
-      "StatusCode": 202
+        "x-ms-ratelimit-remaining-subscription-reads": [
+          "11811"
+        ],
+        "x-ms-request-id": [
+          "832a6f28-6a77-4193-bb86-cd33ee0cc3aa"
+        ],
+        "x-ms-correlation-request-id": [
+          "832a6f28-6a77-4193-bb86-cd33ee0cc3aa"
+        ],
+        "x-ms-routing-request-id": [
+          "BRAZILUS:20180907T095332Z:832a6f28-6a77-4193-bb86-cd33ee0cc3aa"
+        ],
+        "Strict-Transport-Security": [
+          "max-age=31536000; includeSubDomains"
+        ],
+        "X-Content-Type-Options": [
+          "nosniff"
+        ],
+        "Cache-Control": [
+          "no-cache"
+        ],
+        "Date": [
+          "Fri, 07 Sep 2018 09:53:31 GMT"
+        ]
+      },
+      "StatusCode": 200
     },
     {
       "RequestUri": "/subscriptions/947d47b4-7883-4bb9-9d85-c5e8e2f572ce/operationresults/eyJqb2JJZCI6IlJFU09VUkNFR1JPVVBERUxFVElPTkpPQi1QUzg2OTgtV0VTVENFTlRSQUxVUyIsImpvYkxvY2F0aW9uIjoid2VzdGNlbnRyYWx1cyJ9?api-version=2016-09-01",
@@ -1660,7 +1117,6 @@
       "RequestHeaders": {
         "User-Agent": [
           "FxVersion/4.7.3132.0",
->>>>>>> f160aee6
           "OSName/Windows10Enterprise",
           "OSVersion/6.3.17134",
           "Microsoft.Azure.Management.Internal.Resources.ResourceManagementClient/4.1.0"
@@ -1678,118 +1134,28 @@
           "no-cache"
         ],
         "x-ms-ratelimit-remaining-subscription-reads": [
-<<<<<<< HEAD
-          "11870"
-        ],
-        "x-ms-request-id": [
-          "4ed20421-4f66-4675-a419-c18d9a5cfb91"
-        ],
-        "x-ms-correlation-request-id": [
-          "4ed20421-4f66-4675-a419-c18d9a5cfb91"
-        ],
-        "x-ms-routing-request-id": [
-          "BRAZILUS:20180908T062025Z:4ed20421-4f66-4675-a419-c18d9a5cfb91"
-=======
-          "11811"
-        ],
-        "x-ms-request-id": [
-          "832a6f28-6a77-4193-bb86-cd33ee0cc3aa"
-        ],
-        "x-ms-correlation-request-id": [
-          "832a6f28-6a77-4193-bb86-cd33ee0cc3aa"
-        ],
-        "x-ms-routing-request-id": [
-          "BRAZILUS:20180907T095332Z:832a6f28-6a77-4193-bb86-cd33ee0cc3aa"
->>>>>>> f160aee6
-        ],
-        "Strict-Transport-Security": [
-          "max-age=31536000; includeSubDomains"
-        ],
-        "X-Content-Type-Options": [
-          "nosniff"
-        ],
-        "Cache-Control": [
-          "no-cache"
-        ],
-        "Date": [
-<<<<<<< HEAD
-          "Sat, 08 Sep 2018 06:20:25 GMT"
-=======
+          "11810"
+        ],
+        "x-ms-request-id": [
+          "beb9c5f7-e497-43ac-a760-5ad86dead7d3"
+        ],
+        "x-ms-correlation-request-id": [
+          "beb9c5f7-e497-43ac-a760-5ad86dead7d3"
+        ],
+        "x-ms-routing-request-id": [
+          "BRAZILUS:20180907T095332Z:beb9c5f7-e497-43ac-a760-5ad86dead7d3"
+        ],
+        "Strict-Transport-Security": [
+          "max-age=31536000; includeSubDomains"
+        ],
+        "X-Content-Type-Options": [
+          "nosniff"
+        ],
+        "Cache-Control": [
+          "no-cache"
+        ],
+        "Date": [
           "Fri, 07 Sep 2018 09:53:31 GMT"
->>>>>>> f160aee6
-        ]
-      },
-      "StatusCode": 200
-    },
-    {
-<<<<<<< HEAD
-      "RequestUri": "/subscriptions/d2ad5196-2292-4080-b209-ce4399b0a807/operationresults/eyJqb2JJZCI6IlJFU09VUkNFR1JPVVBERUxFVElPTkpPQi1QUzYyMzYtV0VTVFVTIiwiam9iTG9jYXRpb24iOiJ3ZXN0dXMifQ?api-version=2016-09-01",
-      "EncodedRequestUri": "L3N1YnNjcmlwdGlvbnMvZDJhZDUxOTYtMjI5Mi00MDgwLWIyMDktY2U0Mzk5YjBhODA3L29wZXJhdGlvbnJlc3VsdHMvZXlKcWIySkpaQ0k2SWxKRlUwOVZVa05GUjFKUFZWQkVSVXhGVkVsUFRrcFBRaTFRVXpZeU16WXRWMFZUVkZWVElpd2lhbTlpVEc5allYUnBiMjRpT2lKM1pYTjBkWE1pZlE/YXBpLXZlcnNpb249MjAxNi0wOS0wMQ==",
-=======
-      "RequestUri": "/subscriptions/947d47b4-7883-4bb9-9d85-c5e8e2f572ce/operationresults/eyJqb2JJZCI6IlJFU09VUkNFR1JPVVBERUxFVElPTkpPQi1QUzg2OTgtV0VTVENFTlRSQUxVUyIsImpvYkxvY2F0aW9uIjoid2VzdGNlbnRyYWx1cyJ9?api-version=2016-09-01",
-      "EncodedRequestUri": "L3N1YnNjcmlwdGlvbnMvOTQ3ZDQ3YjQtNzg4My00YmI5LTlkODUtYzVlOGUyZjU3MmNlL29wZXJhdGlvbnJlc3VsdHMvZXlKcWIySkpaQ0k2SWxKRlUwOVZVa05GUjFKUFZWQkVSVXhGVkVsUFRrcFBRaTFRVXpnMk9UZ3RWMFZUVkVORlRsUlNRVXhWVXlJc0ltcHZZa3h2WTJGMGFXOXVJam9pZDJWemRHTmxiblJ5WVd4MWN5Sjk/YXBpLXZlcnNpb249MjAxNi0wOS0wMQ==",
->>>>>>> f160aee6
-      "RequestMethod": "GET",
-      "RequestBody": "",
-      "RequestHeaders": {
-        "User-Agent": [
-          "FxVersion/4.7.3132.0",
-          "OSName/Windows10Enterprise",
-          "OSVersion/6.3.17134",
-          "Microsoft.Azure.Management.Internal.Resources.ResourceManagementClient/4.1.0"
-        ]
-      },
-      "ResponseBody": "",
-      "ResponseHeaders": {
-        "Content-Length": [
-          "0"
-        ],
-        "Expires": [
-          "-1"
-        ],
-        "Pragma": [
-          "no-cache"
-        ],
-        "x-ms-ratelimit-remaining-subscription-reads": [
-<<<<<<< HEAD
-          "11869"
-        ],
-        "x-ms-request-id": [
-          "be1551a1-ff07-426e-8be6-dc6769f01566"
-        ],
-        "x-ms-correlation-request-id": [
-          "be1551a1-ff07-426e-8be6-dc6769f01566"
-        ],
-        "x-ms-routing-request-id": [
-          "BRAZILUS:20180908T062025Z:be1551a1-ff07-426e-8be6-dc6769f01566"
-=======
-          "11810"
-        ],
-        "x-ms-request-id": [
-          "beb9c5f7-e497-43ac-a760-5ad86dead7d3"
-        ],
-        "x-ms-correlation-request-id": [
-          "beb9c5f7-e497-43ac-a760-5ad86dead7d3"
-        ],
-        "x-ms-routing-request-id": [
-          "BRAZILUS:20180907T095332Z:beb9c5f7-e497-43ac-a760-5ad86dead7d3"
->>>>>>> f160aee6
-        ],
-        "Strict-Transport-Security": [
-          "max-age=31536000; includeSubDomains"
-        ],
-        "X-Content-Type-Options": [
-          "nosniff"
-        ],
-        "Cache-Control": [
-          "no-cache"
-        ],
-        "Date": [
-<<<<<<< HEAD
-          "Sat, 08 Sep 2018 06:20:25 GMT"
-=======
-          "Fri, 07 Sep 2018 09:53:31 GMT"
->>>>>>> f160aee6
         ]
       },
       "StatusCode": 200
@@ -1797,15 +1163,6 @@
   ],
   "Names": {
     "Test-ApplicationSecurityGroupInSetSecurityRule": [
-<<<<<<< HEAD
-      "ps6236",
-      "ps3054",
-      "ps6323",
-      "ps2898",
-      "ps1099",
-      "ps7575",
-      "ps3082"
-=======
       "ps8698",
       "ps5436",
       "ps1793",
@@ -1813,10 +1170,9 @@
       "ps3498",
       "ps9660",
       "ps9520"
->>>>>>> f160aee6
     ]
   },
   "Variables": {
-    "SubscriptionId": "d2ad5196-2292-4080-b209-ce4399b0a807"
+    "SubscriptionId": "947d47b4-7883-4bb9-9d85-c5e8e2f572ce"
   }
 }