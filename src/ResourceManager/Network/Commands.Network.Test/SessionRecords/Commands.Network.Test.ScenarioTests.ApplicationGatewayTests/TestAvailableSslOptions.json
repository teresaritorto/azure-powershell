{
  "Entries": [
    {
<<<<<<< HEAD
      "RequestUri": "/subscriptions/d2ad5196-2292-4080-b209-ce4399b0a807/providers/Microsoft.Network/applicationGatewayAvailableSslOptions/default?api-version=2018-08-01",
      "EncodedRequestUri": "L3N1YnNjcmlwdGlvbnMvZDJhZDUxOTYtMjI5Mi00MDgwLWIyMDktY2U0Mzk5YjBhODA3L3Byb3ZpZGVycy9NaWNyb3NvZnQuTmV0d29yay9hcHBsaWNhdGlvbkdhdGV3YXlBdmFpbGFibGVTc2xPcHRpb25zL2RlZmF1bHQ/YXBpLXZlcnNpb249MjAxOC0wOC0wMQ==",
=======
      "RequestUri": "/subscriptions/5f1006f9-e71f-4023-bb9e-f1c90262eda0/providers/Microsoft.Network/applicationGatewayAvailableSslOptions/default?api-version=2018-08-01",
      "EncodedRequestUri": "L3N1YnNjcmlwdGlvbnMvNWYxMDA2ZjktZTcxZi00MDIzLWJiOWUtZjFjOTAyNjJlZGEwL3Byb3ZpZGVycy9NaWNyb3NvZnQuTmV0d29yay9hcHBsaWNhdGlvbkdhdGV3YXlBdmFpbGFibGVTc2xPcHRpb25zL2RlZmF1bHQ/YXBpLXZlcnNpb249MjAxOC0wOC0wMQ==",
>>>>>>> f160aee6
      "RequestMethod": "GET",
      "RequestBody": "",
      "RequestHeaders": {
        "x-ms-client-request-id": [
<<<<<<< HEAD
          "dd0116e7-ace9-4554-96e1-cb973d86a704"
=======
          "0b476ac5-71aa-4346-b636-7effd1f008b0"
>>>>>>> f160aee6
        ],
        "accept-language": [
          "en-US"
        ],
        "User-Agent": [
          "FxVersion/4.7.3132.0",
          "OSName/Windows10Enterprise",
          "OSVersion/6.3.17134",
<<<<<<< HEAD
          "Microsoft.Azure.Management.Network.NetworkManagementClient/19.3.0.0"
        ]
      },
      "ResponseBody": "{\r\n  \"name\": \"default\",\r\n  \"id\": \"/subscriptions/d2ad5196-2292-4080-b209-ce4399b0a807/resourceGroups//providers/Microsoft.Network/ApplicationGatewayAvailableSslOptions/default\",\r\n  \"type\": \"Microsoft.Network/ApplicationGatewayAvailableSslOptions\",\r\n  \"properties\": {\r\n    \"predefinedPolicies\": [\r\n      {\r\n        \"name\": \"AppGwSslPolicy20150501\",\r\n        \"id\": \"/subscriptions/d2ad5196-2292-4080-b209-ce4399b0a807/resourceGroups//providers/Microsoft.Network/ApplicationGatewayAvailableSslOptions/default/ApplicationGatewaySslPredefinedPolicy/AppGwSslPolicy20150501\",\r\n        \"properties\": {\r\n          \"cipherSuites\": [\r\n            \"TLS_ECDHE_RSA_WITH_AES_256_GCM_SHA384\",\r\n            \"TLS_ECDHE_RSA_WITH_AES_128_GCM_SHA256\",\r\n            \"TLS_ECDHE_RSA_WITH_AES_256_CBC_SHA384\",\r\n            \"TLS_ECDHE_RSA_WITH_AES_128_CBC_SHA256\",\r\n            \"TLS_ECDHE_RSA_WITH_AES_256_CBC_SHA\",\r\n            \"TLS_ECDHE_RSA_WITH_AES_128_CBC_SHA\",\r\n            \"TLS_DHE_RSA_WITH_AES_256_GCM_SHA384\",\r\n            \"TLS_DHE_RSA_WITH_AES_128_GCM_SHA256\",\r\n            \"TLS_DHE_RSA_WITH_AES_256_CBC_SHA\",\r\n            \"TLS_DHE_RSA_WITH_AES_128_CBC_SHA\",\r\n            \"TLS_RSA_WITH_AES_256_GCM_SHA384\",\r\n            \"TLS_RSA_WITH_AES_128_GCM_SHA256\",\r\n            \"TLS_RSA_WITH_AES_256_CBC_SHA256\",\r\n            \"TLS_RSA_WITH_AES_128_CBC_SHA256\",\r\n            \"TLS_RSA_WITH_AES_256_CBC_SHA\",\r\n            \"TLS_RSA_WITH_AES_128_CBC_SHA\",\r\n            \"TLS_ECDHE_ECDSA_WITH_AES_256_GCM_SHA384\",\r\n            \"TLS_ECDHE_ECDSA_WITH_AES_128_GCM_SHA256\",\r\n            \"TLS_ECDHE_ECDSA_WITH_AES_256_CBC_SHA384\",\r\n            \"TLS_ECDHE_ECDSA_WITH_AES_128_CBC_SHA256\",\r\n            \"TLS_ECDHE_ECDSA_WITH_AES_256_CBC_SHA\",\r\n            \"TLS_ECDHE_ECDSA_WITH_AES_128_CBC_SHA\",\r\n            \"TLS_DHE_DSS_WITH_AES_256_CBC_SHA256\",\r\n            \"TLS_DHE_DSS_WITH_AES_128_CBC_SHA256\",\r\n            \"TLS_DHE_DSS_WITH_AES_256_CBC_SHA\",\r\n            \"TLS_DHE_DSS_WITH_AES_128_CBC_SHA\",\r\n            \"TLS_RSA_WITH_3DES_EDE_CBC_SHA\",\r\n            \"TLS_DHE_DSS_WITH_3DES_EDE_CBC_SHA\"\r\n          ],\r\n          \"minProtocolVersion\": \"TLSv1_0\"\r\n        },\r\n        \"type\": \"Microsoft.Network/ApplicationGatewayAvailableSslOptions/ApplicationGatewaySslPredefinedPolicy\"\r\n      },\r\n      {\r\n        \"name\": \"AppGwSslPolicy20170401\",\r\n        \"id\": \"/subscriptions/d2ad5196-2292-4080-b209-ce4399b0a807/resourceGroups//providers/Microsoft.Network/ApplicationGatewayAvailableSslOptions/default/ApplicationGatewaySslPredefinedPolicy/AppGwSslPolicy20170401\",\r\n        \"properties\": {\r\n          \"cipherSuites\": [\r\n            \"TLS_ECDHE_ECDSA_WITH_AES_128_GCM_SHA256\",\r\n            \"TLS_ECDHE_ECDSA_WITH_AES_256_GCM_SHA384\",\r\n            \"TLS_ECDHE_ECDSA_WITH_AES_128_CBC_SHA\",\r\n            \"TLS_ECDHE_ECDSA_WITH_AES_256_CBC_SHA\",\r\n            \"TLS_ECDHE_ECDSA_WITH_AES_128_CBC_SHA256\",\r\n            \"TLS_ECDHE_ECDSA_WITH_AES_256_CBC_SHA384\",\r\n            \"TLS_ECDHE_RSA_WITH_AES_256_GCM_SHA384\",\r\n            \"TLS_ECDHE_RSA_WITH_AES_128_GCM_SHA256\",\r\n            \"TLS_ECDHE_RSA_WITH_AES_128_CBC_SHA\",\r\n            \"TLS_ECDHE_RSA_WITH_AES_256_CBC_SHA\",\r\n            \"TLS_RSA_WITH_AES_256_GCM_SHA384\",\r\n            \"TLS_RSA_WITH_AES_128_GCM_SHA256\",\r\n            \"TLS_RSA_WITH_AES_256_CBC_SHA256\",\r\n            \"TLS_RSA_WITH_AES_128_CBC_SHA256\",\r\n            \"TLS_RSA_WITH_AES_256_CBC_SHA\",\r\n            \"TLS_RSA_WITH_AES_128_CBC_SHA\"\r\n          ],\r\n          \"minProtocolVersion\": \"TLSv1_1\"\r\n        },\r\n        \"type\": \"Microsoft.Network/ApplicationGatewayAvailableSslOptions/ApplicationGatewaySslPredefinedPolicy\"\r\n      },\r\n      {\r\n        \"name\": \"AppGwSslPolicy20170401S\",\r\n        \"id\": \"/subscriptions/d2ad5196-2292-4080-b209-ce4399b0a807/resourceGroups//providers/Microsoft.Network/ApplicationGatewayAvailableSslOptions/default/ApplicationGatewaySslPredefinedPolicy/AppGwSslPolicy20170401S\",\r\n        \"properties\": {\r\n          \"cipherSuites\": [\r\n            \"TLS_ECDHE_ECDSA_WITH_AES_128_GCM_SHA256\",\r\n            \"TLS_ECDHE_ECDSA_WITH_AES_256_GCM_SHA384\",\r\n            \"TLS_ECDHE_ECDSA_WITH_AES_128_CBC_SHA\",\r\n            \"TLS_ECDHE_ECDSA_WITH_AES_256_CBC_SHA\",\r\n            \"TLS_ECDHE_ECDSA_WITH_AES_128_CBC_SHA256\",\r\n            \"TLS_ECDHE_ECDSA_WITH_AES_256_CBC_SHA384\",\r\n            \"TLS_ECDHE_RSA_WITH_AES_256_GCM_SHA384\",\r\n            \"TLS_ECDHE_RSA_WITH_AES_128_GCM_SHA256\",\r\n            \"TLS_ECDHE_RSA_WITH_AES_128_CBC_SHA\",\r\n            \"TLS_ECDHE_RSA_WITH_AES_256_CBC_SHA\",\r\n            \"TLS_RSA_WITH_AES_256_GCM_SHA384\",\r\n            \"TLS_RSA_WITH_AES_128_GCM_SHA256\",\r\n            \"TLS_RSA_WITH_AES_256_CBC_SHA256\",\r\n            \"TLS_RSA_WITH_AES_128_CBC_SHA256\",\r\n            \"TLS_RSA_WITH_AES_256_CBC_SHA\",\r\n            \"TLS_RSA_WITH_AES_128_CBC_SHA\"\r\n          ],\r\n          \"minProtocolVersion\": \"TLSv1_2\"\r\n        },\r\n        \"type\": \"Microsoft.Network/ApplicationGatewayAvailableSslOptions/ApplicationGatewaySslPredefinedPolicy\"\r\n      }\r\n    ],\r\n    \"defaultPolicy\": \"AppGwSslPolicy20150501\",\r\n    \"availableCipherSuites\": [\r\n      \"TLS_ECDHE_RSA_WITH_AES_256_GCM_SHA384\",\r\n      \"TLS_ECDHE_RSA_WITH_AES_128_GCM_SHA256\",\r\n      \"TLS_ECDHE_RSA_WITH_AES_256_CBC_SHA384\",\r\n      \"TLS_ECDHE_RSA_WITH_AES_128_CBC_SHA256\",\r\n      \"TLS_ECDHE_RSA_WITH_AES_256_CBC_SHA\",\r\n      \"TLS_ECDHE_RSA_WITH_AES_128_CBC_SHA\",\r\n      \"TLS_DHE_RSA_WITH_AES_256_GCM_SHA384\",\r\n      \"TLS_DHE_RSA_WITH_AES_128_GCM_SHA256\",\r\n      \"TLS_DHE_RSA_WITH_AES_256_CBC_SHA\",\r\n      \"TLS_DHE_RSA_WITH_AES_128_CBC_SHA\",\r\n      \"TLS_RSA_WITH_AES_256_GCM_SHA384\",\r\n      \"TLS_RSA_WITH_AES_128_GCM_SHA256\",\r\n      \"TLS_RSA_WITH_AES_256_CBC_SHA256\",\r\n      \"TLS_RSA_WITH_AES_128_CBC_SHA256\",\r\n      \"TLS_RSA_WITH_AES_256_CBC_SHA\",\r\n      \"TLS_RSA_WITH_AES_128_CBC_SHA\",\r\n      \"TLS_ECDHE_ECDSA_WITH_AES_256_GCM_SHA384\",\r\n      \"TLS_ECDHE_ECDSA_WITH_AES_128_GCM_SHA256\",\r\n      \"TLS_ECDHE_ECDSA_WITH_AES_256_CBC_SHA384\",\r\n      \"TLS_ECDHE_ECDSA_WITH_AES_128_CBC_SHA256\",\r\n      \"TLS_ECDHE_ECDSA_WITH_AES_256_CBC_SHA\",\r\n      \"TLS_ECDHE_ECDSA_WITH_AES_128_CBC_SHA\",\r\n      \"TLS_DHE_DSS_WITH_AES_256_CBC_SHA256\",\r\n      \"TLS_DHE_DSS_WITH_AES_128_CBC_SHA256\",\r\n      \"TLS_DHE_DSS_WITH_AES_256_CBC_SHA\",\r\n      \"TLS_DHE_DSS_WITH_AES_128_CBC_SHA\",\r\n      \"TLS_RSA_WITH_3DES_EDE_CBC_SHA\",\r\n      \"TLS_DHE_DSS_WITH_3DES_EDE_CBC_SHA\"\r\n    ],\r\n    \"availableProtocols\": [\r\n      \"TLSv1_0\",\r\n      \"TLSv1_1\",\r\n      \"TLSv1_2\"\r\n    ]\r\n  }\r\n}",
=======
          "Microsoft.Azure.Management.Network.NetworkManagementClient/20.0.0.0"
        ]
      },
      "ResponseBody": "{\r\n  \"name\": \"default\",\r\n  \"id\": \"/subscriptions/5f1006f9-e71f-4023-bb9e-f1c90262eda0/resourceGroups//providers/Microsoft.Network/ApplicationGatewayAvailableSslOptions/default\",\r\n  \"type\": \"Microsoft.Network/ApplicationGatewayAvailableSslOptions\",\r\n  \"properties\": {\r\n    \"predefinedPolicies\": [\r\n      {\r\n        \"name\": \"AppGwSslPolicy20150501\",\r\n        \"id\": \"/subscriptions/5f1006f9-e71f-4023-bb9e-f1c90262eda0/resourceGroups//providers/Microsoft.Network/ApplicationGatewayAvailableSslOptions/default/ApplicationGatewaySslPredefinedPolicy/AppGwSslPolicy20150501\",\r\n        \"properties\": {\r\n          \"cipherSuites\": [\r\n            \"TLS_ECDHE_RSA_WITH_AES_256_GCM_SHA384\",\r\n            \"TLS_ECDHE_RSA_WITH_AES_128_GCM_SHA256\",\r\n            \"TLS_ECDHE_RSA_WITH_AES_256_CBC_SHA384\",\r\n            \"TLS_ECDHE_RSA_WITH_AES_128_CBC_SHA256\",\r\n            \"TLS_ECDHE_RSA_WITH_AES_256_CBC_SHA\",\r\n            \"TLS_ECDHE_RSA_WITH_AES_128_CBC_SHA\",\r\n            \"TLS_DHE_RSA_WITH_AES_256_GCM_SHA384\",\r\n            \"TLS_DHE_RSA_WITH_AES_128_GCM_SHA256\",\r\n            \"TLS_DHE_RSA_WITH_AES_256_CBC_SHA\",\r\n            \"TLS_DHE_RSA_WITH_AES_128_CBC_SHA\",\r\n            \"TLS_RSA_WITH_AES_256_GCM_SHA384\",\r\n            \"TLS_RSA_WITH_AES_128_GCM_SHA256\",\r\n            \"TLS_RSA_WITH_AES_256_CBC_SHA256\",\r\n            \"TLS_RSA_WITH_AES_128_CBC_SHA256\",\r\n            \"TLS_RSA_WITH_AES_256_CBC_SHA\",\r\n            \"TLS_RSA_WITH_AES_128_CBC_SHA\",\r\n            \"TLS_ECDHE_ECDSA_WITH_AES_256_GCM_SHA384\",\r\n            \"TLS_ECDHE_ECDSA_WITH_AES_128_GCM_SHA256\",\r\n            \"TLS_ECDHE_ECDSA_WITH_AES_256_CBC_SHA384\",\r\n            \"TLS_ECDHE_ECDSA_WITH_AES_128_CBC_SHA256\",\r\n            \"TLS_ECDHE_ECDSA_WITH_AES_256_CBC_SHA\",\r\n            \"TLS_ECDHE_ECDSA_WITH_AES_128_CBC_SHA\",\r\n            \"TLS_DHE_DSS_WITH_AES_256_CBC_SHA256\",\r\n            \"TLS_DHE_DSS_WITH_AES_128_CBC_SHA256\",\r\n            \"TLS_DHE_DSS_WITH_AES_256_CBC_SHA\",\r\n            \"TLS_DHE_DSS_WITH_AES_128_CBC_SHA\",\r\n            \"TLS_RSA_WITH_3DES_EDE_CBC_SHA\",\r\n            \"TLS_DHE_DSS_WITH_3DES_EDE_CBC_SHA\"\r\n          ],\r\n          \"minProtocolVersion\": \"TLSv1_0\"\r\n        },\r\n        \"type\": \"Microsoft.Network/ApplicationGatewayAvailableSslOptions/ApplicationGatewaySslPredefinedPolicy\"\r\n      },\r\n      {\r\n        \"name\": \"AppGwSslPolicy20170401\",\r\n        \"id\": \"/subscriptions/5f1006f9-e71f-4023-bb9e-f1c90262eda0/resourceGroups//providers/Microsoft.Network/ApplicationGatewayAvailableSslOptions/default/ApplicationGatewaySslPredefinedPolicy/AppGwSslPolicy20170401\",\r\n        \"properties\": {\r\n          \"cipherSuites\": [\r\n            \"TLS_ECDHE_ECDSA_WITH_AES_128_GCM_SHA256\",\r\n            \"TLS_ECDHE_ECDSA_WITH_AES_256_GCM_SHA384\",\r\n            \"TLS_ECDHE_ECDSA_WITH_AES_128_CBC_SHA\",\r\n            \"TLS_ECDHE_ECDSA_WITH_AES_256_CBC_SHA\",\r\n            \"TLS_ECDHE_ECDSA_WITH_AES_128_CBC_SHA256\",\r\n            \"TLS_ECDHE_ECDSA_WITH_AES_256_CBC_SHA384\",\r\n            \"TLS_ECDHE_RSA_WITH_AES_256_GCM_SHA384\",\r\n            \"TLS_ECDHE_RSA_WITH_AES_128_GCM_SHA256\",\r\n            \"TLS_ECDHE_RSA_WITH_AES_128_CBC_SHA\",\r\n            \"TLS_ECDHE_RSA_WITH_AES_256_CBC_SHA\",\r\n            \"TLS_RSA_WITH_AES_256_GCM_SHA384\",\r\n            \"TLS_RSA_WITH_AES_128_GCM_SHA256\",\r\n            \"TLS_RSA_WITH_AES_256_CBC_SHA256\",\r\n            \"TLS_RSA_WITH_AES_128_CBC_SHA256\",\r\n            \"TLS_RSA_WITH_AES_256_CBC_SHA\",\r\n            \"TLS_RSA_WITH_AES_128_CBC_SHA\"\r\n          ],\r\n          \"minProtocolVersion\": \"TLSv1_1\"\r\n        },\r\n        \"type\": \"Microsoft.Network/ApplicationGatewayAvailableSslOptions/ApplicationGatewaySslPredefinedPolicy\"\r\n      },\r\n      {\r\n        \"name\": \"AppGwSslPolicy20170401S\",\r\n        \"id\": \"/subscriptions/5f1006f9-e71f-4023-bb9e-f1c90262eda0/resourceGroups//providers/Microsoft.Network/ApplicationGatewayAvailableSslOptions/default/ApplicationGatewaySslPredefinedPolicy/AppGwSslPolicy20170401S\",\r\n        \"properties\": {\r\n          \"cipherSuites\": [\r\n            \"TLS_ECDHE_ECDSA_WITH_AES_128_GCM_SHA256\",\r\n            \"TLS_ECDHE_ECDSA_WITH_AES_256_GCM_SHA384\",\r\n            \"TLS_ECDHE_ECDSA_WITH_AES_128_CBC_SHA\",\r\n            \"TLS_ECDHE_ECDSA_WITH_AES_256_CBC_SHA\",\r\n            \"TLS_ECDHE_ECDSA_WITH_AES_128_CBC_SHA256\",\r\n            \"TLS_ECDHE_ECDSA_WITH_AES_256_CBC_SHA384\",\r\n            \"TLS_ECDHE_RSA_WITH_AES_256_GCM_SHA384\",\r\n            \"TLS_ECDHE_RSA_WITH_AES_128_GCM_SHA256\",\r\n            \"TLS_ECDHE_RSA_WITH_AES_128_CBC_SHA\",\r\n            \"TLS_ECDHE_RSA_WITH_AES_256_CBC_SHA\",\r\n            \"TLS_RSA_WITH_AES_256_GCM_SHA384\",\r\n            \"TLS_RSA_WITH_AES_128_GCM_SHA256\",\r\n            \"TLS_RSA_WITH_AES_256_CBC_SHA256\",\r\n            \"TLS_RSA_WITH_AES_128_CBC_SHA256\",\r\n            \"TLS_RSA_WITH_AES_256_CBC_SHA\",\r\n            \"TLS_RSA_WITH_AES_128_CBC_SHA\"\r\n          ],\r\n          \"minProtocolVersion\": \"TLSv1_2\"\r\n        },\r\n        \"type\": \"Microsoft.Network/ApplicationGatewayAvailableSslOptions/ApplicationGatewaySslPredefinedPolicy\"\r\n      }\r\n    ],\r\n    \"defaultPolicy\": \"AppGwSslPolicy20150501\",\r\n    \"availableCipherSuites\": [\r\n      \"TLS_ECDHE_RSA_WITH_AES_256_GCM_SHA384\",\r\n      \"TLS_ECDHE_RSA_WITH_AES_128_GCM_SHA256\",\r\n      \"TLS_ECDHE_RSA_WITH_AES_256_CBC_SHA384\",\r\n      \"TLS_ECDHE_RSA_WITH_AES_128_CBC_SHA256\",\r\n      \"TLS_ECDHE_RSA_WITH_AES_256_CBC_SHA\",\r\n      \"TLS_ECDHE_RSA_WITH_AES_128_CBC_SHA\",\r\n      \"TLS_DHE_RSA_WITH_AES_256_GCM_SHA384\",\r\n      \"TLS_DHE_RSA_WITH_AES_128_GCM_SHA256\",\r\n      \"TLS_DHE_RSA_WITH_AES_256_CBC_SHA\",\r\n      \"TLS_DHE_RSA_WITH_AES_128_CBC_SHA\",\r\n      \"TLS_RSA_WITH_AES_256_GCM_SHA384\",\r\n      \"TLS_RSA_WITH_AES_128_GCM_SHA256\",\r\n      \"TLS_RSA_WITH_AES_256_CBC_SHA256\",\r\n      \"TLS_RSA_WITH_AES_128_CBC_SHA256\",\r\n      \"TLS_RSA_WITH_AES_256_CBC_SHA\",\r\n      \"TLS_RSA_WITH_AES_128_CBC_SHA\",\r\n      \"TLS_ECDHE_ECDSA_WITH_AES_256_GCM_SHA384\",\r\n      \"TLS_ECDHE_ECDSA_WITH_AES_128_GCM_SHA256\",\r\n      \"TLS_ECDHE_ECDSA_WITH_AES_256_CBC_SHA384\",\r\n      \"TLS_ECDHE_ECDSA_WITH_AES_128_CBC_SHA256\",\r\n      \"TLS_ECDHE_ECDSA_WITH_AES_256_CBC_SHA\",\r\n      \"TLS_ECDHE_ECDSA_WITH_AES_128_CBC_SHA\",\r\n      \"TLS_DHE_DSS_WITH_AES_256_CBC_SHA256\",\r\n      \"TLS_DHE_DSS_WITH_AES_128_CBC_SHA256\",\r\n      \"TLS_DHE_DSS_WITH_AES_256_CBC_SHA\",\r\n      \"TLS_DHE_DSS_WITH_AES_128_CBC_SHA\",\r\n      \"TLS_RSA_WITH_3DES_EDE_CBC_SHA\",\r\n      \"TLS_DHE_DSS_WITH_3DES_EDE_CBC_SHA\"\r\n    ],\r\n    \"availableProtocols\": [\r\n      \"TLSv1_0\",\r\n      \"TLSv1_1\",\r\n      \"TLSv1_2\"\r\n    ]\r\n  }\r\n}",
>>>>>>> f160aee6
      "ResponseHeaders": {
        "Content-Length": [
          "6378"
        ],
        "Content-Type": [
          "application/json; charset=utf-8"
        ],
        "Expires": [
          "-1"
        ],
        "Pragma": [
          "no-cache"
        ],
        "x-ms-request-id": [
<<<<<<< HEAD
          "8e398506-9f88-4491-ab77-e07a2d261559"
        ],
        "x-ms-correlation-request-id": [
          "80809d18-76db-49de-bc41-8e91025a8c94"
=======
          "98c236c6-929d-44ea-9b07-7d779c684b00"
        ],
        "x-ms-correlation-request-id": [
          "77dde893-0fc7-4f79-86d6-2e97e61a3490"
>>>>>>> f160aee6
        ],
        "Strict-Transport-Security": [
          "max-age=31536000; includeSubDomains"
        ],
        "Cache-Control": [
          "no-cache"
        ],
        "Server": [
          "Microsoft-HTTPAPI/2.0",
          "Microsoft-HTTPAPI/2.0"
        ],
        "x-ms-ratelimit-remaining-subscription-reads": [
<<<<<<< HEAD
          "11999"
        ],
        "x-ms-routing-request-id": [
          "BRAZILUS:20180908T012523Z:80809d18-76db-49de-bc41-8e91025a8c94"
=======
          "11980"
        ],
        "x-ms-routing-request-id": [
          "BRAZILUS:20180910T112721Z:77dde893-0fc7-4f79-86d6-2e97e61a3490"
>>>>>>> f160aee6
        ],
        "X-Content-Type-Options": [
          "nosniff"
        ],
        "Date": [
<<<<<<< HEAD
          "Sat, 08 Sep 2018 01:25:23 GMT"
=======
          "Mon, 10 Sep 2018 11:27:21 GMT"
>>>>>>> f160aee6
        ]
      },
      "StatusCode": 200
    },
    {
<<<<<<< HEAD
      "RequestUri": "/subscriptions/d2ad5196-2292-4080-b209-ce4399b0a807/providers/Microsoft.Network/applicationGatewayAvailableSslOptions/default/predefinedPolicies?api-version=2018-08-01",
      "EncodedRequestUri": "L3N1YnNjcmlwdGlvbnMvZDJhZDUxOTYtMjI5Mi00MDgwLWIyMDktY2U0Mzk5YjBhODA3L3Byb3ZpZGVycy9NaWNyb3NvZnQuTmV0d29yay9hcHBsaWNhdGlvbkdhdGV3YXlBdmFpbGFibGVTc2xPcHRpb25zL2RlZmF1bHQvcHJlZGVmaW5lZFBvbGljaWVzP2FwaS12ZXJzaW9uPTIwMTgtMDgtMDE=",
=======
      "RequestUri": "/subscriptions/5f1006f9-e71f-4023-bb9e-f1c90262eda0/providers/Microsoft.Network/applicationGatewayAvailableSslOptions/default/predefinedPolicies?api-version=2018-08-01",
      "EncodedRequestUri": "L3N1YnNjcmlwdGlvbnMvNWYxMDA2ZjktZTcxZi00MDIzLWJiOWUtZjFjOTAyNjJlZGEwL3Byb3ZpZGVycy9NaWNyb3NvZnQuTmV0d29yay9hcHBsaWNhdGlvbkdhdGV3YXlBdmFpbGFibGVTc2xPcHRpb25zL2RlZmF1bHQvcHJlZGVmaW5lZFBvbGljaWVzP2FwaS12ZXJzaW9uPTIwMTgtMDgtMDE=",
>>>>>>> f160aee6
      "RequestMethod": "GET",
      "RequestBody": "",
      "RequestHeaders": {
        "x-ms-client-request-id": [
<<<<<<< HEAD
          "40948964-db48-4d37-93ff-3872312da5ed"
=======
          "a38ce56e-ab96-44c3-a8b5-5fee03d3237f"
>>>>>>> f160aee6
        ],
        "accept-language": [
          "en-US"
        ],
        "User-Agent": [
          "FxVersion/4.7.3132.0",
          "OSName/Windows10Enterprise",
          "OSVersion/6.3.17134",
<<<<<<< HEAD
          "Microsoft.Azure.Management.Network.NetworkManagementClient/19.3.0.0"
        ]
      },
      "ResponseBody": "{\r\n  \"value\": [\r\n    {\r\n      \"name\": \"AppGwSslPolicy20150501\",\r\n      \"id\": \"/subscriptions/d2ad5196-2292-4080-b209-ce4399b0a807/resourceGroups//providers/Microsoft.Network/ApplicationGatewayAvailableSslOptions/default/ApplicationGatewaySslPredefinedPolicy/AppGwSslPolicy20150501\",\r\n      \"properties\": {\r\n        \"cipherSuites\": [\r\n          \"TLS_ECDHE_RSA_WITH_AES_256_GCM_SHA384\",\r\n          \"TLS_ECDHE_RSA_WITH_AES_128_GCM_SHA256\",\r\n          \"TLS_ECDHE_RSA_WITH_AES_256_CBC_SHA384\",\r\n          \"TLS_ECDHE_RSA_WITH_AES_128_CBC_SHA256\",\r\n          \"TLS_ECDHE_RSA_WITH_AES_256_CBC_SHA\",\r\n          \"TLS_ECDHE_RSA_WITH_AES_128_CBC_SHA\",\r\n          \"TLS_DHE_RSA_WITH_AES_256_GCM_SHA384\",\r\n          \"TLS_DHE_RSA_WITH_AES_128_GCM_SHA256\",\r\n          \"TLS_DHE_RSA_WITH_AES_256_CBC_SHA\",\r\n          \"TLS_DHE_RSA_WITH_AES_128_CBC_SHA\",\r\n          \"TLS_RSA_WITH_AES_256_GCM_SHA384\",\r\n          \"TLS_RSA_WITH_AES_128_GCM_SHA256\",\r\n          \"TLS_RSA_WITH_AES_256_CBC_SHA256\",\r\n          \"TLS_RSA_WITH_AES_128_CBC_SHA256\",\r\n          \"TLS_RSA_WITH_AES_256_CBC_SHA\",\r\n          \"TLS_RSA_WITH_AES_128_CBC_SHA\",\r\n          \"TLS_ECDHE_ECDSA_WITH_AES_256_GCM_SHA384\",\r\n          \"TLS_ECDHE_ECDSA_WITH_AES_128_GCM_SHA256\",\r\n          \"TLS_ECDHE_ECDSA_WITH_AES_256_CBC_SHA384\",\r\n          \"TLS_ECDHE_ECDSA_WITH_AES_128_CBC_SHA256\",\r\n          \"TLS_ECDHE_ECDSA_WITH_AES_256_CBC_SHA\",\r\n          \"TLS_ECDHE_ECDSA_WITH_AES_128_CBC_SHA\",\r\n          \"TLS_DHE_DSS_WITH_AES_256_CBC_SHA256\",\r\n          \"TLS_DHE_DSS_WITH_AES_128_CBC_SHA256\",\r\n          \"TLS_DHE_DSS_WITH_AES_256_CBC_SHA\",\r\n          \"TLS_DHE_DSS_WITH_AES_128_CBC_SHA\",\r\n          \"TLS_RSA_WITH_3DES_EDE_CBC_SHA\",\r\n          \"TLS_DHE_DSS_WITH_3DES_EDE_CBC_SHA\"\r\n        ],\r\n        \"minProtocolVersion\": \"TLSv1_0\"\r\n      },\r\n      \"type\": \"Microsoft.Network/ApplicationGatewayAvailableSslOptions/ApplicationGatewaySslPredefinedPolicy\"\r\n    },\r\n    {\r\n      \"name\": \"AppGwSslPolicy20170401\",\r\n      \"id\": \"/subscriptions/d2ad5196-2292-4080-b209-ce4399b0a807/resourceGroups//providers/Microsoft.Network/ApplicationGatewayAvailableSslOptions/default/ApplicationGatewaySslPredefinedPolicy/AppGwSslPolicy20170401\",\r\n      \"properties\": {\r\n        \"cipherSuites\": [\r\n          \"TLS_ECDHE_ECDSA_WITH_AES_128_GCM_SHA256\",\r\n          \"TLS_ECDHE_ECDSA_WITH_AES_256_GCM_SHA384\",\r\n          \"TLS_ECDHE_ECDSA_WITH_AES_128_CBC_SHA\",\r\n          \"TLS_ECDHE_ECDSA_WITH_AES_256_CBC_SHA\",\r\n          \"TLS_ECDHE_ECDSA_WITH_AES_128_CBC_SHA256\",\r\n          \"TLS_ECDHE_ECDSA_WITH_AES_256_CBC_SHA384\",\r\n          \"TLS_ECDHE_RSA_WITH_AES_256_GCM_SHA384\",\r\n          \"TLS_ECDHE_RSA_WITH_AES_128_GCM_SHA256\",\r\n          \"TLS_ECDHE_RSA_WITH_AES_128_CBC_SHA\",\r\n          \"TLS_ECDHE_RSA_WITH_AES_256_CBC_SHA\",\r\n          \"TLS_RSA_WITH_AES_256_GCM_SHA384\",\r\n          \"TLS_RSA_WITH_AES_128_GCM_SHA256\",\r\n          \"TLS_RSA_WITH_AES_256_CBC_SHA256\",\r\n          \"TLS_RSA_WITH_AES_128_CBC_SHA256\",\r\n          \"TLS_RSA_WITH_AES_256_CBC_SHA\",\r\n          \"TLS_RSA_WITH_AES_128_CBC_SHA\"\r\n        ],\r\n        \"minProtocolVersion\": \"TLSv1_1\"\r\n      },\r\n      \"type\": \"Microsoft.Network/ApplicationGatewayAvailableSslOptions/ApplicationGatewaySslPredefinedPolicy\"\r\n    },\r\n    {\r\n      \"name\": \"AppGwSslPolicy20170401S\",\r\n      \"id\": \"/subscriptions/d2ad5196-2292-4080-b209-ce4399b0a807/resourceGroups//providers/Microsoft.Network/ApplicationGatewayAvailableSslOptions/default/ApplicationGatewaySslPredefinedPolicy/AppGwSslPolicy20170401S\",\r\n      \"properties\": {\r\n        \"cipherSuites\": [\r\n          \"TLS_ECDHE_ECDSA_WITH_AES_128_GCM_SHA256\",\r\n          \"TLS_ECDHE_ECDSA_WITH_AES_256_GCM_SHA384\",\r\n          \"TLS_ECDHE_ECDSA_WITH_AES_128_CBC_SHA\",\r\n          \"TLS_ECDHE_ECDSA_WITH_AES_256_CBC_SHA\",\r\n          \"TLS_ECDHE_ECDSA_WITH_AES_128_CBC_SHA256\",\r\n          \"TLS_ECDHE_ECDSA_WITH_AES_256_CBC_SHA384\",\r\n          \"TLS_ECDHE_RSA_WITH_AES_256_GCM_SHA384\",\r\n          \"TLS_ECDHE_RSA_WITH_AES_128_GCM_SHA256\",\r\n          \"TLS_ECDHE_RSA_WITH_AES_128_CBC_SHA\",\r\n          \"TLS_ECDHE_RSA_WITH_AES_256_CBC_SHA\",\r\n          \"TLS_RSA_WITH_AES_256_GCM_SHA384\",\r\n          \"TLS_RSA_WITH_AES_128_GCM_SHA256\",\r\n          \"TLS_RSA_WITH_AES_256_CBC_SHA256\",\r\n          \"TLS_RSA_WITH_AES_128_CBC_SHA256\",\r\n          \"TLS_RSA_WITH_AES_256_CBC_SHA\",\r\n          \"TLS_RSA_WITH_AES_128_CBC_SHA\"\r\n        ],\r\n        \"minProtocolVersion\": \"TLSv1_2\"\r\n      },\r\n      \"type\": \"Microsoft.Network/ApplicationGatewayAvailableSslOptions/ApplicationGatewaySslPredefinedPolicy\"\r\n    }\r\n  ]\r\n}",
=======
          "Microsoft.Azure.Management.Network.NetworkManagementClient/20.0.0.0"
        ]
      },
      "ResponseBody": "{\r\n  \"value\": [\r\n    {\r\n      \"name\": \"AppGwSslPolicy20150501\",\r\n      \"id\": \"/subscriptions/5f1006f9-e71f-4023-bb9e-f1c90262eda0/resourceGroups//providers/Microsoft.Network/ApplicationGatewayAvailableSslOptions/default/ApplicationGatewaySslPredefinedPolicy/AppGwSslPolicy20150501\",\r\n      \"properties\": {\r\n        \"cipherSuites\": [\r\n          \"TLS_ECDHE_RSA_WITH_AES_256_GCM_SHA384\",\r\n          \"TLS_ECDHE_RSA_WITH_AES_128_GCM_SHA256\",\r\n          \"TLS_ECDHE_RSA_WITH_AES_256_CBC_SHA384\",\r\n          \"TLS_ECDHE_RSA_WITH_AES_128_CBC_SHA256\",\r\n          \"TLS_ECDHE_RSA_WITH_AES_256_CBC_SHA\",\r\n          \"TLS_ECDHE_RSA_WITH_AES_128_CBC_SHA\",\r\n          \"TLS_DHE_RSA_WITH_AES_256_GCM_SHA384\",\r\n          \"TLS_DHE_RSA_WITH_AES_128_GCM_SHA256\",\r\n          \"TLS_DHE_RSA_WITH_AES_256_CBC_SHA\",\r\n          \"TLS_DHE_RSA_WITH_AES_128_CBC_SHA\",\r\n          \"TLS_RSA_WITH_AES_256_GCM_SHA384\",\r\n          \"TLS_RSA_WITH_AES_128_GCM_SHA256\",\r\n          \"TLS_RSA_WITH_AES_256_CBC_SHA256\",\r\n          \"TLS_RSA_WITH_AES_128_CBC_SHA256\",\r\n          \"TLS_RSA_WITH_AES_256_CBC_SHA\",\r\n          \"TLS_RSA_WITH_AES_128_CBC_SHA\",\r\n          \"TLS_ECDHE_ECDSA_WITH_AES_256_GCM_SHA384\",\r\n          \"TLS_ECDHE_ECDSA_WITH_AES_128_GCM_SHA256\",\r\n          \"TLS_ECDHE_ECDSA_WITH_AES_256_CBC_SHA384\",\r\n          \"TLS_ECDHE_ECDSA_WITH_AES_128_CBC_SHA256\",\r\n          \"TLS_ECDHE_ECDSA_WITH_AES_256_CBC_SHA\",\r\n          \"TLS_ECDHE_ECDSA_WITH_AES_128_CBC_SHA\",\r\n          \"TLS_DHE_DSS_WITH_AES_256_CBC_SHA256\",\r\n          \"TLS_DHE_DSS_WITH_AES_128_CBC_SHA256\",\r\n          \"TLS_DHE_DSS_WITH_AES_256_CBC_SHA\",\r\n          \"TLS_DHE_DSS_WITH_AES_128_CBC_SHA\",\r\n          \"TLS_RSA_WITH_3DES_EDE_CBC_SHA\",\r\n          \"TLS_DHE_DSS_WITH_3DES_EDE_CBC_SHA\"\r\n        ],\r\n        \"minProtocolVersion\": \"TLSv1_0\"\r\n      },\r\n      \"type\": \"Microsoft.Network/ApplicationGatewayAvailableSslOptions/ApplicationGatewaySslPredefinedPolicy\"\r\n    },\r\n    {\r\n      \"name\": \"AppGwSslPolicy20170401\",\r\n      \"id\": \"/subscriptions/5f1006f9-e71f-4023-bb9e-f1c90262eda0/resourceGroups//providers/Microsoft.Network/ApplicationGatewayAvailableSslOptions/default/ApplicationGatewaySslPredefinedPolicy/AppGwSslPolicy20170401\",\r\n      \"properties\": {\r\n        \"cipherSuites\": [\r\n          \"TLS_ECDHE_ECDSA_WITH_AES_128_GCM_SHA256\",\r\n          \"TLS_ECDHE_ECDSA_WITH_AES_256_GCM_SHA384\",\r\n          \"TLS_ECDHE_ECDSA_WITH_AES_128_CBC_SHA\",\r\n          \"TLS_ECDHE_ECDSA_WITH_AES_256_CBC_SHA\",\r\n          \"TLS_ECDHE_ECDSA_WITH_AES_128_CBC_SHA256\",\r\n          \"TLS_ECDHE_ECDSA_WITH_AES_256_CBC_SHA384\",\r\n          \"TLS_ECDHE_RSA_WITH_AES_256_GCM_SHA384\",\r\n          \"TLS_ECDHE_RSA_WITH_AES_128_GCM_SHA256\",\r\n          \"TLS_ECDHE_RSA_WITH_AES_128_CBC_SHA\",\r\n          \"TLS_ECDHE_RSA_WITH_AES_256_CBC_SHA\",\r\n          \"TLS_RSA_WITH_AES_256_GCM_SHA384\",\r\n          \"TLS_RSA_WITH_AES_128_GCM_SHA256\",\r\n          \"TLS_RSA_WITH_AES_256_CBC_SHA256\",\r\n          \"TLS_RSA_WITH_AES_128_CBC_SHA256\",\r\n          \"TLS_RSA_WITH_AES_256_CBC_SHA\",\r\n          \"TLS_RSA_WITH_AES_128_CBC_SHA\"\r\n        ],\r\n        \"minProtocolVersion\": \"TLSv1_1\"\r\n      },\r\n      \"type\": \"Microsoft.Network/ApplicationGatewayAvailableSslOptions/ApplicationGatewaySslPredefinedPolicy\"\r\n    },\r\n    {\r\n      \"name\": \"AppGwSslPolicy20170401S\",\r\n      \"id\": \"/subscriptions/5f1006f9-e71f-4023-bb9e-f1c90262eda0/resourceGroups//providers/Microsoft.Network/ApplicationGatewayAvailableSslOptions/default/ApplicationGatewaySslPredefinedPolicy/AppGwSslPolicy20170401S\",\r\n      \"properties\": {\r\n        \"cipherSuites\": [\r\n          \"TLS_ECDHE_ECDSA_WITH_AES_128_GCM_SHA256\",\r\n          \"TLS_ECDHE_ECDSA_WITH_AES_256_GCM_SHA384\",\r\n          \"TLS_ECDHE_ECDSA_WITH_AES_128_CBC_SHA\",\r\n          \"TLS_ECDHE_ECDSA_WITH_AES_256_CBC_SHA\",\r\n          \"TLS_ECDHE_ECDSA_WITH_AES_128_CBC_SHA256\",\r\n          \"TLS_ECDHE_ECDSA_WITH_AES_256_CBC_SHA384\",\r\n          \"TLS_ECDHE_RSA_WITH_AES_256_GCM_SHA384\",\r\n          \"TLS_ECDHE_RSA_WITH_AES_128_GCM_SHA256\",\r\n          \"TLS_ECDHE_RSA_WITH_AES_128_CBC_SHA\",\r\n          \"TLS_ECDHE_RSA_WITH_AES_256_CBC_SHA\",\r\n          \"TLS_RSA_WITH_AES_256_GCM_SHA384\",\r\n          \"TLS_RSA_WITH_AES_128_GCM_SHA256\",\r\n          \"TLS_RSA_WITH_AES_256_CBC_SHA256\",\r\n          \"TLS_RSA_WITH_AES_128_CBC_SHA256\",\r\n          \"TLS_RSA_WITH_AES_256_CBC_SHA\",\r\n          \"TLS_RSA_WITH_AES_128_CBC_SHA\"\r\n        ],\r\n        \"minProtocolVersion\": \"TLSv1_2\"\r\n      },\r\n      \"type\": \"Microsoft.Network/ApplicationGatewayAvailableSslOptions/ApplicationGatewaySslPredefinedPolicy\"\r\n    }\r\n  ]\r\n}",
>>>>>>> f160aee6
      "ResponseHeaders": {
        "Content-Length": [
          "4472"
        ],
        "Content-Type": [
          "application/json; charset=utf-8"
        ],
        "Expires": [
          "-1"
        ],
        "Pragma": [
          "no-cache"
        ],
        "x-ms-request-id": [
<<<<<<< HEAD
          "b3aa9819-2c1d-46d7-a6b5-dd36bcb47b8d"
        ],
        "x-ms-correlation-request-id": [
          "d8aa7dff-2370-494c-842c-9342381c9d6a"
=======
          "b60097c1-bf9e-40b6-a558-1d7a00d457c6"
        ],
        "x-ms-correlation-request-id": [
          "dc6b7b56-07e6-4ca4-9413-73260b219a73"
>>>>>>> f160aee6
        ],
        "Strict-Transport-Security": [
          "max-age=31536000; includeSubDomains"
        ],
        "Cache-Control": [
          "no-cache"
        ],
        "Server": [
          "Microsoft-HTTPAPI/2.0",
          "Microsoft-HTTPAPI/2.0"
        ],
        "x-ms-ratelimit-remaining-subscription-reads": [
<<<<<<< HEAD
          "11998"
        ],
        "x-ms-routing-request-id": [
          "BRAZILUS:20180908T012523Z:d8aa7dff-2370-494c-842c-9342381c9d6a"
=======
          "11979"
        ],
        "x-ms-routing-request-id": [
          "BRAZILUS:20180910T112722Z:dc6b7b56-07e6-4ca4-9413-73260b219a73"
>>>>>>> f160aee6
        ],
        "X-Content-Type-Options": [
          "nosniff"
        ],
        "Date": [
<<<<<<< HEAD
          "Sat, 08 Sep 2018 01:25:23 GMT"
=======
          "Mon, 10 Sep 2018 11:27:21 GMT"
>>>>>>> f160aee6
        ]
      },
      "StatusCode": 200
    },
    {
<<<<<<< HEAD
      "RequestUri": "/subscriptions/d2ad5196-2292-4080-b209-ce4399b0a807/providers/Microsoft.Network/applicationGatewayAvailableSslOptions/default/predefinedPolicies/AppGwSslPolicy20170401?api-version=2018-08-01",
      "EncodedRequestUri": "L3N1YnNjcmlwdGlvbnMvZDJhZDUxOTYtMjI5Mi00MDgwLWIyMDktY2U0Mzk5YjBhODA3L3Byb3ZpZGVycy9NaWNyb3NvZnQuTmV0d29yay9hcHBsaWNhdGlvbkdhdGV3YXlBdmFpbGFibGVTc2xPcHRpb25zL2RlZmF1bHQvcHJlZGVmaW5lZFBvbGljaWVzL0FwcEd3U3NsUG9saWN5MjAxNzA0MDE/YXBpLXZlcnNpb249MjAxOC0wOC0wMQ==",
=======
      "RequestUri": "/subscriptions/5f1006f9-e71f-4023-bb9e-f1c90262eda0/providers/Microsoft.Network/applicationGatewayAvailableSslOptions/default/predefinedPolicies/AppGwSslPolicy20170401?api-version=2018-08-01",
      "EncodedRequestUri": "L3N1YnNjcmlwdGlvbnMvNWYxMDA2ZjktZTcxZi00MDIzLWJiOWUtZjFjOTAyNjJlZGEwL3Byb3ZpZGVycy9NaWNyb3NvZnQuTmV0d29yay9hcHBsaWNhdGlvbkdhdGV3YXlBdmFpbGFibGVTc2xPcHRpb25zL2RlZmF1bHQvcHJlZGVmaW5lZFBvbGljaWVzL0FwcEd3U3NsUG9saWN5MjAxNzA0MDE/YXBpLXZlcnNpb249MjAxOC0wOC0wMQ==",
>>>>>>> f160aee6
      "RequestMethod": "GET",
      "RequestBody": "",
      "RequestHeaders": {
        "x-ms-client-request-id": [
<<<<<<< HEAD
          "db310e21-1bc0-4030-9405-e2cbb99a748c"
=======
          "9e2008af-152f-470b-9c07-cb6aa38a2d92"
>>>>>>> f160aee6
        ],
        "accept-language": [
          "en-US"
        ],
        "User-Agent": [
          "FxVersion/4.7.3132.0",
          "OSName/Windows10Enterprise",
          "OSVersion/6.3.17134",
<<<<<<< HEAD
          "Microsoft.Azure.Management.Network.NetworkManagementClient/19.3.0.0"
        ]
      },
      "ResponseBody": "{\r\n  \"name\": \"AppGwSslPolicy20170401\",\r\n  \"id\": \"/subscriptions/d2ad5196-2292-4080-b209-ce4399b0a807/resourceGroups//providers/Microsoft.Network/ApplicationGatewayAvailableSslOptions/default/ApplicationGatewaySslPredefinedPolicy/AppGwSslPolicy20170401\",\r\n  \"properties\": {\r\n    \"cipherSuites\": [\r\n      \"TLS_ECDHE_ECDSA_WITH_AES_128_GCM_SHA256\",\r\n      \"TLS_ECDHE_ECDSA_WITH_AES_256_GCM_SHA384\",\r\n      \"TLS_ECDHE_ECDSA_WITH_AES_128_CBC_SHA\",\r\n      \"TLS_ECDHE_ECDSA_WITH_AES_256_CBC_SHA\",\r\n      \"TLS_ECDHE_ECDSA_WITH_AES_128_CBC_SHA256\",\r\n      \"TLS_ECDHE_ECDSA_WITH_AES_256_CBC_SHA384\",\r\n      \"TLS_ECDHE_RSA_WITH_AES_256_GCM_SHA384\",\r\n      \"TLS_ECDHE_RSA_WITH_AES_128_GCM_SHA256\",\r\n      \"TLS_ECDHE_RSA_WITH_AES_128_CBC_SHA\",\r\n      \"TLS_ECDHE_RSA_WITH_AES_256_CBC_SHA\",\r\n      \"TLS_RSA_WITH_AES_256_GCM_SHA384\",\r\n      \"TLS_RSA_WITH_AES_128_GCM_SHA256\",\r\n      \"TLS_RSA_WITH_AES_256_CBC_SHA256\",\r\n      \"TLS_RSA_WITH_AES_128_CBC_SHA256\",\r\n      \"TLS_RSA_WITH_AES_256_CBC_SHA\",\r\n      \"TLS_RSA_WITH_AES_128_CBC_SHA\"\r\n    ],\r\n    \"minProtocolVersion\": \"TLSv1_1\"\r\n  },\r\n  \"type\": \"Microsoft.Network/ApplicationGatewayAvailableSslOptions/ApplicationGatewaySslPredefinedPolicy\"\r\n}",
=======
          "Microsoft.Azure.Management.Network.NetworkManagementClient/20.0.0.0"
        ]
      },
      "ResponseBody": "{\r\n  \"name\": \"AppGwSslPolicy20170401\",\r\n  \"id\": \"/subscriptions/5f1006f9-e71f-4023-bb9e-f1c90262eda0/resourceGroups//providers/Microsoft.Network/ApplicationGatewayAvailableSslOptions/default/ApplicationGatewaySslPredefinedPolicy/AppGwSslPolicy20170401\",\r\n  \"properties\": {\r\n    \"cipherSuites\": [\r\n      \"TLS_ECDHE_ECDSA_WITH_AES_128_GCM_SHA256\",\r\n      \"TLS_ECDHE_ECDSA_WITH_AES_256_GCM_SHA384\",\r\n      \"TLS_ECDHE_ECDSA_WITH_AES_128_CBC_SHA\",\r\n      \"TLS_ECDHE_ECDSA_WITH_AES_256_CBC_SHA\",\r\n      \"TLS_ECDHE_ECDSA_WITH_AES_128_CBC_SHA256\",\r\n      \"TLS_ECDHE_ECDSA_WITH_AES_256_CBC_SHA384\",\r\n      \"TLS_ECDHE_RSA_WITH_AES_256_GCM_SHA384\",\r\n      \"TLS_ECDHE_RSA_WITH_AES_128_GCM_SHA256\",\r\n      \"TLS_ECDHE_RSA_WITH_AES_128_CBC_SHA\",\r\n      \"TLS_ECDHE_RSA_WITH_AES_256_CBC_SHA\",\r\n      \"TLS_RSA_WITH_AES_256_GCM_SHA384\",\r\n      \"TLS_RSA_WITH_AES_128_GCM_SHA256\",\r\n      \"TLS_RSA_WITH_AES_256_CBC_SHA256\",\r\n      \"TLS_RSA_WITH_AES_128_CBC_SHA256\",\r\n      \"TLS_RSA_WITH_AES_256_CBC_SHA\",\r\n      \"TLS_RSA_WITH_AES_128_CBC_SHA\"\r\n    ],\r\n    \"minProtocolVersion\": \"TLSv1_1\"\r\n  },\r\n  \"type\": \"Microsoft.Network/ApplicationGatewayAvailableSslOptions/ApplicationGatewaySslPredefinedPolicy\"\r\n}",
>>>>>>> f160aee6
      "ResponseHeaders": {
        "Content-Length": [
          "1181"
        ],
        "Content-Type": [
          "application/json; charset=utf-8"
        ],
        "Expires": [
          "-1"
        ],
        "Pragma": [
          "no-cache"
        ],
        "x-ms-request-id": [
<<<<<<< HEAD
          "0c70ff75-b2e1-4c7d-b013-0d2e72aee564"
        ],
        "x-ms-correlation-request-id": [
          "77936010-ebf7-4407-9cc0-e886b02ca269"
=======
          "765cd65c-3145-44c4-8344-372137f4dcb6"
        ],
        "x-ms-correlation-request-id": [
          "54aec356-0589-40a3-a267-efed2faacd13"
>>>>>>> f160aee6
        ],
        "Strict-Transport-Security": [
          "max-age=31536000; includeSubDomains"
        ],
        "Cache-Control": [
          "no-cache"
        ],
        "Server": [
          "Microsoft-HTTPAPI/2.0",
          "Microsoft-HTTPAPI/2.0"
        ],
        "x-ms-ratelimit-remaining-subscription-reads": [
<<<<<<< HEAD
          "11997"
        ],
        "x-ms-routing-request-id": [
          "BRAZILUS:20180908T012523Z:77936010-ebf7-4407-9cc0-e886b02ca269"
=======
          "11978"
        ],
        "x-ms-routing-request-id": [
          "BRAZILUS:20180910T112722Z:54aec356-0589-40a3-a267-efed2faacd13"
>>>>>>> f160aee6
        ],
        "X-Content-Type-Options": [
          "nosniff"
        ],
        "Date": [
<<<<<<< HEAD
          "Sat, 08 Sep 2018 01:25:23 GMT"
=======
          "Mon, 10 Sep 2018 11:27:21 GMT"
>>>>>>> f160aee6
        ]
      },
      "StatusCode": 200
    }
  ],
  "Names": {},
  "Variables": {
<<<<<<< HEAD
    "SubscriptionId": "d2ad5196-2292-4080-b209-ce4399b0a807"
=======
    "SubscriptionId": "5f1006f9-e71f-4023-bb9e-f1c90262eda0"
>>>>>>> f160aee6
  }
}<|MERGE_RESOLUTION|>--- conflicted
+++ resolved
@@ -1,22 +1,13 @@
 {
   "Entries": [
     {
-<<<<<<< HEAD
-      "RequestUri": "/subscriptions/d2ad5196-2292-4080-b209-ce4399b0a807/providers/Microsoft.Network/applicationGatewayAvailableSslOptions/default?api-version=2018-08-01",
-      "EncodedRequestUri": "L3N1YnNjcmlwdGlvbnMvZDJhZDUxOTYtMjI5Mi00MDgwLWIyMDktY2U0Mzk5YjBhODA3L3Byb3ZpZGVycy9NaWNyb3NvZnQuTmV0d29yay9hcHBsaWNhdGlvbkdhdGV3YXlBdmFpbGFibGVTc2xPcHRpb25zL2RlZmF1bHQ/YXBpLXZlcnNpb249MjAxOC0wOC0wMQ==",
-=======
       "RequestUri": "/subscriptions/5f1006f9-e71f-4023-bb9e-f1c90262eda0/providers/Microsoft.Network/applicationGatewayAvailableSslOptions/default?api-version=2018-08-01",
       "EncodedRequestUri": "L3N1YnNjcmlwdGlvbnMvNWYxMDA2ZjktZTcxZi00MDIzLWJiOWUtZjFjOTAyNjJlZGEwL3Byb3ZpZGVycy9NaWNyb3NvZnQuTmV0d29yay9hcHBsaWNhdGlvbkdhdGV3YXlBdmFpbGFibGVTc2xPcHRpb25zL2RlZmF1bHQ/YXBpLXZlcnNpb249MjAxOC0wOC0wMQ==",
->>>>>>> f160aee6
       "RequestMethod": "GET",
       "RequestBody": "",
       "RequestHeaders": {
         "x-ms-client-request-id": [
-<<<<<<< HEAD
-          "dd0116e7-ace9-4554-96e1-cb973d86a704"
-=======
           "0b476ac5-71aa-4346-b636-7effd1f008b0"
->>>>>>> f160aee6
         ],
         "accept-language": [
           "en-US"
@@ -25,17 +16,10 @@
           "FxVersion/4.7.3132.0",
           "OSName/Windows10Enterprise",
           "OSVersion/6.3.17134",
-<<<<<<< HEAD
-          "Microsoft.Azure.Management.Network.NetworkManagementClient/19.3.0.0"
-        ]
-      },
-      "ResponseBody": "{\r\n  \"name\": \"default\",\r\n  \"id\": \"/subscriptions/d2ad5196-2292-4080-b209-ce4399b0a807/resourceGroups//providers/Microsoft.Network/ApplicationGatewayAvailableSslOptions/default\",\r\n  \"type\": \"Microsoft.Network/ApplicationGatewayAvailableSslOptions\",\r\n  \"properties\": {\r\n    \"predefinedPolicies\": [\r\n      {\r\n        \"name\": \"AppGwSslPolicy20150501\",\r\n        \"id\": \"/subscriptions/d2ad5196-2292-4080-b209-ce4399b0a807/resourceGroups//providers/Microsoft.Network/ApplicationGatewayAvailableSslOptions/default/ApplicationGatewaySslPredefinedPolicy/AppGwSslPolicy20150501\",\r\n        \"properties\": {\r\n          \"cipherSuites\": [\r\n            \"TLS_ECDHE_RSA_WITH_AES_256_GCM_SHA384\",\r\n            \"TLS_ECDHE_RSA_WITH_AES_128_GCM_SHA256\",\r\n            \"TLS_ECDHE_RSA_WITH_AES_256_CBC_SHA384\",\r\n            \"TLS_ECDHE_RSA_WITH_AES_128_CBC_SHA256\",\r\n            \"TLS_ECDHE_RSA_WITH_AES_256_CBC_SHA\",\r\n            \"TLS_ECDHE_RSA_WITH_AES_128_CBC_SHA\",\r\n            \"TLS_DHE_RSA_WITH_AES_256_GCM_SHA384\",\r\n            \"TLS_DHE_RSA_WITH_AES_128_GCM_SHA256\",\r\n            \"TLS_DHE_RSA_WITH_AES_256_CBC_SHA\",\r\n            \"TLS_DHE_RSA_WITH_AES_128_CBC_SHA\",\r\n            \"TLS_RSA_WITH_AES_256_GCM_SHA384\",\r\n            \"TLS_RSA_WITH_AES_128_GCM_SHA256\",\r\n            \"TLS_RSA_WITH_AES_256_CBC_SHA256\",\r\n            \"TLS_RSA_WITH_AES_128_CBC_SHA256\",\r\n            \"TLS_RSA_WITH_AES_256_CBC_SHA\",\r\n            \"TLS_RSA_WITH_AES_128_CBC_SHA\",\r\n            \"TLS_ECDHE_ECDSA_WITH_AES_256_GCM_SHA384\",\r\n            \"TLS_ECDHE_ECDSA_WITH_AES_128_GCM_SHA256\",\r\n            \"TLS_ECDHE_ECDSA_WITH_AES_256_CBC_SHA384\",\r\n            \"TLS_ECDHE_ECDSA_WITH_AES_128_CBC_SHA256\",\r\n            \"TLS_ECDHE_ECDSA_WITH_AES_256_CBC_SHA\",\r\n            \"TLS_ECDHE_ECDSA_WITH_AES_128_CBC_SHA\",\r\n            \"TLS_DHE_DSS_WITH_AES_256_CBC_SHA256\",\r\n            \"TLS_DHE_DSS_WITH_AES_128_CBC_SHA256\",\r\n            \"TLS_DHE_DSS_WITH_AES_256_CBC_SHA\",\r\n            \"TLS_DHE_DSS_WITH_AES_128_CBC_SHA\",\r\n            \"TLS_RSA_WITH_3DES_EDE_CBC_SHA\",\r\n            \"TLS_DHE_DSS_WITH_3DES_EDE_CBC_SHA\"\r\n          ],\r\n          \"minProtocolVersion\": \"TLSv1_0\"\r\n        },\r\n        \"type\": \"Microsoft.Network/ApplicationGatewayAvailableSslOptions/ApplicationGatewaySslPredefinedPolicy\"\r\n      },\r\n      {\r\n        \"name\": \"AppGwSslPolicy20170401\",\r\n        \"id\": \"/subscriptions/d2ad5196-2292-4080-b209-ce4399b0a807/resourceGroups//providers/Microsoft.Network/ApplicationGatewayAvailableSslOptions/default/ApplicationGatewaySslPredefinedPolicy/AppGwSslPolicy20170401\",\r\n        \"properties\": {\r\n          \"cipherSuites\": [\r\n            \"TLS_ECDHE_ECDSA_WITH_AES_128_GCM_SHA256\",\r\n            \"TLS_ECDHE_ECDSA_WITH_AES_256_GCM_SHA384\",\r\n            \"TLS_ECDHE_ECDSA_WITH_AES_128_CBC_SHA\",\r\n            \"TLS_ECDHE_ECDSA_WITH_AES_256_CBC_SHA\",\r\n            \"TLS_ECDHE_ECDSA_WITH_AES_128_CBC_SHA256\",\r\n            \"TLS_ECDHE_ECDSA_WITH_AES_256_CBC_SHA384\",\r\n            \"TLS_ECDHE_RSA_WITH_AES_256_GCM_SHA384\",\r\n            \"TLS_ECDHE_RSA_WITH_AES_128_GCM_SHA256\",\r\n            \"TLS_ECDHE_RSA_WITH_AES_128_CBC_SHA\",\r\n            \"TLS_ECDHE_RSA_WITH_AES_256_CBC_SHA\",\r\n            \"TLS_RSA_WITH_AES_256_GCM_SHA384\",\r\n            \"TLS_RSA_WITH_AES_128_GCM_SHA256\",\r\n            \"TLS_RSA_WITH_AES_256_CBC_SHA256\",\r\n            \"TLS_RSA_WITH_AES_128_CBC_SHA256\",\r\n            \"TLS_RSA_WITH_AES_256_CBC_SHA\",\r\n            \"TLS_RSA_WITH_AES_128_CBC_SHA\"\r\n          ],\r\n          \"minProtocolVersion\": \"TLSv1_1\"\r\n        },\r\n        \"type\": \"Microsoft.Network/ApplicationGatewayAvailableSslOptions/ApplicationGatewaySslPredefinedPolicy\"\r\n      },\r\n      {\r\n        \"name\": \"AppGwSslPolicy20170401S\",\r\n        \"id\": \"/subscriptions/d2ad5196-2292-4080-b209-ce4399b0a807/resourceGroups//providers/Microsoft.Network/ApplicationGatewayAvailableSslOptions/default/ApplicationGatewaySslPredefinedPolicy/AppGwSslPolicy20170401S\",\r\n        \"properties\": {\r\n          \"cipherSuites\": [\r\n            \"TLS_ECDHE_ECDSA_WITH_AES_128_GCM_SHA256\",\r\n            \"TLS_ECDHE_ECDSA_WITH_AES_256_GCM_SHA384\",\r\n            \"TLS_ECDHE_ECDSA_WITH_AES_128_CBC_SHA\",\r\n            \"TLS_ECDHE_ECDSA_WITH_AES_256_CBC_SHA\",\r\n            \"TLS_ECDHE_ECDSA_WITH_AES_128_CBC_SHA256\",\r\n            \"TLS_ECDHE_ECDSA_WITH_AES_256_CBC_SHA384\",\r\n            \"TLS_ECDHE_RSA_WITH_AES_256_GCM_SHA384\",\r\n            \"TLS_ECDHE_RSA_WITH_AES_128_GCM_SHA256\",\r\n            \"TLS_ECDHE_RSA_WITH_AES_128_CBC_SHA\",\r\n            \"TLS_ECDHE_RSA_WITH_AES_256_CBC_SHA\",\r\n            \"TLS_RSA_WITH_AES_256_GCM_SHA384\",\r\n            \"TLS_RSA_WITH_AES_128_GCM_SHA256\",\r\n            \"TLS_RSA_WITH_AES_256_CBC_SHA256\",\r\n            \"TLS_RSA_WITH_AES_128_CBC_SHA256\",\r\n            \"TLS_RSA_WITH_AES_256_CBC_SHA\",\r\n            \"TLS_RSA_WITH_AES_128_CBC_SHA\"\r\n          ],\r\n          \"minProtocolVersion\": \"TLSv1_2\"\r\n        },\r\n        \"type\": \"Microsoft.Network/ApplicationGatewayAvailableSslOptions/ApplicationGatewaySslPredefinedPolicy\"\r\n      }\r\n    ],\r\n    \"defaultPolicy\": \"AppGwSslPolicy20150501\",\r\n    \"availableCipherSuites\": [\r\n      \"TLS_ECDHE_RSA_WITH_AES_256_GCM_SHA384\",\r\n      \"TLS_ECDHE_RSA_WITH_AES_128_GCM_SHA256\",\r\n      \"TLS_ECDHE_RSA_WITH_AES_256_CBC_SHA384\",\r\n      \"TLS_ECDHE_RSA_WITH_AES_128_CBC_SHA256\",\r\n      \"TLS_ECDHE_RSA_WITH_AES_256_CBC_SHA\",\r\n      \"TLS_ECDHE_RSA_WITH_AES_128_CBC_SHA\",\r\n      \"TLS_DHE_RSA_WITH_AES_256_GCM_SHA384\",\r\n      \"TLS_DHE_RSA_WITH_AES_128_GCM_SHA256\",\r\n      \"TLS_DHE_RSA_WITH_AES_256_CBC_SHA\",\r\n      \"TLS_DHE_RSA_WITH_AES_128_CBC_SHA\",\r\n      \"TLS_RSA_WITH_AES_256_GCM_SHA384\",\r\n      \"TLS_RSA_WITH_AES_128_GCM_SHA256\",\r\n      \"TLS_RSA_WITH_AES_256_CBC_SHA256\",\r\n      \"TLS_RSA_WITH_AES_128_CBC_SHA256\",\r\n      \"TLS_RSA_WITH_AES_256_CBC_SHA\",\r\n      \"TLS_RSA_WITH_AES_128_CBC_SHA\",\r\n      \"TLS_ECDHE_ECDSA_WITH_AES_256_GCM_SHA384\",\r\n      \"TLS_ECDHE_ECDSA_WITH_AES_128_GCM_SHA256\",\r\n      \"TLS_ECDHE_ECDSA_WITH_AES_256_CBC_SHA384\",\r\n      \"TLS_ECDHE_ECDSA_WITH_AES_128_CBC_SHA256\",\r\n      \"TLS_ECDHE_ECDSA_WITH_AES_256_CBC_SHA\",\r\n      \"TLS_ECDHE_ECDSA_WITH_AES_128_CBC_SHA\",\r\n      \"TLS_DHE_DSS_WITH_AES_256_CBC_SHA256\",\r\n      \"TLS_DHE_DSS_WITH_AES_128_CBC_SHA256\",\r\n      \"TLS_DHE_DSS_WITH_AES_256_CBC_SHA\",\r\n      \"TLS_DHE_DSS_WITH_AES_128_CBC_SHA\",\r\n      \"TLS_RSA_WITH_3DES_EDE_CBC_SHA\",\r\n      \"TLS_DHE_DSS_WITH_3DES_EDE_CBC_SHA\"\r\n    ],\r\n    \"availableProtocols\": [\r\n      \"TLSv1_0\",\r\n      \"TLSv1_1\",\r\n      \"TLSv1_2\"\r\n    ]\r\n  }\r\n}",
-=======
           "Microsoft.Azure.Management.Network.NetworkManagementClient/20.0.0.0"
         ]
       },
       "ResponseBody": "{\r\n  \"name\": \"default\",\r\n  \"id\": \"/subscriptions/5f1006f9-e71f-4023-bb9e-f1c90262eda0/resourceGroups//providers/Microsoft.Network/ApplicationGatewayAvailableSslOptions/default\",\r\n  \"type\": \"Microsoft.Network/ApplicationGatewayAvailableSslOptions\",\r\n  \"properties\": {\r\n    \"predefinedPolicies\": [\r\n      {\r\n        \"name\": \"AppGwSslPolicy20150501\",\r\n        \"id\": \"/subscriptions/5f1006f9-e71f-4023-bb9e-f1c90262eda0/resourceGroups//providers/Microsoft.Network/ApplicationGatewayAvailableSslOptions/default/ApplicationGatewaySslPredefinedPolicy/AppGwSslPolicy20150501\",\r\n        \"properties\": {\r\n          \"cipherSuites\": [\r\n            \"TLS_ECDHE_RSA_WITH_AES_256_GCM_SHA384\",\r\n            \"TLS_ECDHE_RSA_WITH_AES_128_GCM_SHA256\",\r\n            \"TLS_ECDHE_RSA_WITH_AES_256_CBC_SHA384\",\r\n            \"TLS_ECDHE_RSA_WITH_AES_128_CBC_SHA256\",\r\n            \"TLS_ECDHE_RSA_WITH_AES_256_CBC_SHA\",\r\n            \"TLS_ECDHE_RSA_WITH_AES_128_CBC_SHA\",\r\n            \"TLS_DHE_RSA_WITH_AES_256_GCM_SHA384\",\r\n            \"TLS_DHE_RSA_WITH_AES_128_GCM_SHA256\",\r\n            \"TLS_DHE_RSA_WITH_AES_256_CBC_SHA\",\r\n            \"TLS_DHE_RSA_WITH_AES_128_CBC_SHA\",\r\n            \"TLS_RSA_WITH_AES_256_GCM_SHA384\",\r\n            \"TLS_RSA_WITH_AES_128_GCM_SHA256\",\r\n            \"TLS_RSA_WITH_AES_256_CBC_SHA256\",\r\n            \"TLS_RSA_WITH_AES_128_CBC_SHA256\",\r\n            \"TLS_RSA_WITH_AES_256_CBC_SHA\",\r\n            \"TLS_RSA_WITH_AES_128_CBC_SHA\",\r\n            \"TLS_ECDHE_ECDSA_WITH_AES_256_GCM_SHA384\",\r\n            \"TLS_ECDHE_ECDSA_WITH_AES_128_GCM_SHA256\",\r\n            \"TLS_ECDHE_ECDSA_WITH_AES_256_CBC_SHA384\",\r\n            \"TLS_ECDHE_ECDSA_WITH_AES_128_CBC_SHA256\",\r\n            \"TLS_ECDHE_ECDSA_WITH_AES_256_CBC_SHA\",\r\n            \"TLS_ECDHE_ECDSA_WITH_AES_128_CBC_SHA\",\r\n            \"TLS_DHE_DSS_WITH_AES_256_CBC_SHA256\",\r\n            \"TLS_DHE_DSS_WITH_AES_128_CBC_SHA256\",\r\n            \"TLS_DHE_DSS_WITH_AES_256_CBC_SHA\",\r\n            \"TLS_DHE_DSS_WITH_AES_128_CBC_SHA\",\r\n            \"TLS_RSA_WITH_3DES_EDE_CBC_SHA\",\r\n            \"TLS_DHE_DSS_WITH_3DES_EDE_CBC_SHA\"\r\n          ],\r\n          \"minProtocolVersion\": \"TLSv1_0\"\r\n        },\r\n        \"type\": \"Microsoft.Network/ApplicationGatewayAvailableSslOptions/ApplicationGatewaySslPredefinedPolicy\"\r\n      },\r\n      {\r\n        \"name\": \"AppGwSslPolicy20170401\",\r\n        \"id\": \"/subscriptions/5f1006f9-e71f-4023-bb9e-f1c90262eda0/resourceGroups//providers/Microsoft.Network/ApplicationGatewayAvailableSslOptions/default/ApplicationGatewaySslPredefinedPolicy/AppGwSslPolicy20170401\",\r\n        \"properties\": {\r\n          \"cipherSuites\": [\r\n            \"TLS_ECDHE_ECDSA_WITH_AES_128_GCM_SHA256\",\r\n            \"TLS_ECDHE_ECDSA_WITH_AES_256_GCM_SHA384\",\r\n            \"TLS_ECDHE_ECDSA_WITH_AES_128_CBC_SHA\",\r\n            \"TLS_ECDHE_ECDSA_WITH_AES_256_CBC_SHA\",\r\n            \"TLS_ECDHE_ECDSA_WITH_AES_128_CBC_SHA256\",\r\n            \"TLS_ECDHE_ECDSA_WITH_AES_256_CBC_SHA384\",\r\n            \"TLS_ECDHE_RSA_WITH_AES_256_GCM_SHA384\",\r\n            \"TLS_ECDHE_RSA_WITH_AES_128_GCM_SHA256\",\r\n            \"TLS_ECDHE_RSA_WITH_AES_128_CBC_SHA\",\r\n            \"TLS_ECDHE_RSA_WITH_AES_256_CBC_SHA\",\r\n            \"TLS_RSA_WITH_AES_256_GCM_SHA384\",\r\n            \"TLS_RSA_WITH_AES_128_GCM_SHA256\",\r\n            \"TLS_RSA_WITH_AES_256_CBC_SHA256\",\r\n            \"TLS_RSA_WITH_AES_128_CBC_SHA256\",\r\n            \"TLS_RSA_WITH_AES_256_CBC_SHA\",\r\n            \"TLS_RSA_WITH_AES_128_CBC_SHA\"\r\n          ],\r\n          \"minProtocolVersion\": \"TLSv1_1\"\r\n        },\r\n        \"type\": \"Microsoft.Network/ApplicationGatewayAvailableSslOptions/ApplicationGatewaySslPredefinedPolicy\"\r\n      },\r\n      {\r\n        \"name\": \"AppGwSslPolicy20170401S\",\r\n        \"id\": \"/subscriptions/5f1006f9-e71f-4023-bb9e-f1c90262eda0/resourceGroups//providers/Microsoft.Network/ApplicationGatewayAvailableSslOptions/default/ApplicationGatewaySslPredefinedPolicy/AppGwSslPolicy20170401S\",\r\n        \"properties\": {\r\n          \"cipherSuites\": [\r\n            \"TLS_ECDHE_ECDSA_WITH_AES_128_GCM_SHA256\",\r\n            \"TLS_ECDHE_ECDSA_WITH_AES_256_GCM_SHA384\",\r\n            \"TLS_ECDHE_ECDSA_WITH_AES_128_CBC_SHA\",\r\n            \"TLS_ECDHE_ECDSA_WITH_AES_256_CBC_SHA\",\r\n            \"TLS_ECDHE_ECDSA_WITH_AES_128_CBC_SHA256\",\r\n            \"TLS_ECDHE_ECDSA_WITH_AES_256_CBC_SHA384\",\r\n            \"TLS_ECDHE_RSA_WITH_AES_256_GCM_SHA384\",\r\n            \"TLS_ECDHE_RSA_WITH_AES_128_GCM_SHA256\",\r\n            \"TLS_ECDHE_RSA_WITH_AES_128_CBC_SHA\",\r\n            \"TLS_ECDHE_RSA_WITH_AES_256_CBC_SHA\",\r\n            \"TLS_RSA_WITH_AES_256_GCM_SHA384\",\r\n            \"TLS_RSA_WITH_AES_128_GCM_SHA256\",\r\n            \"TLS_RSA_WITH_AES_256_CBC_SHA256\",\r\n            \"TLS_RSA_WITH_AES_128_CBC_SHA256\",\r\n            \"TLS_RSA_WITH_AES_256_CBC_SHA\",\r\n            \"TLS_RSA_WITH_AES_128_CBC_SHA\"\r\n          ],\r\n          \"minProtocolVersion\": \"TLSv1_2\"\r\n        },\r\n        \"type\": \"Microsoft.Network/ApplicationGatewayAvailableSslOptions/ApplicationGatewaySslPredefinedPolicy\"\r\n      }\r\n    ],\r\n    \"defaultPolicy\": \"AppGwSslPolicy20150501\",\r\n    \"availableCipherSuites\": [\r\n      \"TLS_ECDHE_RSA_WITH_AES_256_GCM_SHA384\",\r\n      \"TLS_ECDHE_RSA_WITH_AES_128_GCM_SHA256\",\r\n      \"TLS_ECDHE_RSA_WITH_AES_256_CBC_SHA384\",\r\n      \"TLS_ECDHE_RSA_WITH_AES_128_CBC_SHA256\",\r\n      \"TLS_ECDHE_RSA_WITH_AES_256_CBC_SHA\",\r\n      \"TLS_ECDHE_RSA_WITH_AES_128_CBC_SHA\",\r\n      \"TLS_DHE_RSA_WITH_AES_256_GCM_SHA384\",\r\n      \"TLS_DHE_RSA_WITH_AES_128_GCM_SHA256\",\r\n      \"TLS_DHE_RSA_WITH_AES_256_CBC_SHA\",\r\n      \"TLS_DHE_RSA_WITH_AES_128_CBC_SHA\",\r\n      \"TLS_RSA_WITH_AES_256_GCM_SHA384\",\r\n      \"TLS_RSA_WITH_AES_128_GCM_SHA256\",\r\n      \"TLS_RSA_WITH_AES_256_CBC_SHA256\",\r\n      \"TLS_RSA_WITH_AES_128_CBC_SHA256\",\r\n      \"TLS_RSA_WITH_AES_256_CBC_SHA\",\r\n      \"TLS_RSA_WITH_AES_128_CBC_SHA\",\r\n      \"TLS_ECDHE_ECDSA_WITH_AES_256_GCM_SHA384\",\r\n      \"TLS_ECDHE_ECDSA_WITH_AES_128_GCM_SHA256\",\r\n      \"TLS_ECDHE_ECDSA_WITH_AES_256_CBC_SHA384\",\r\n      \"TLS_ECDHE_ECDSA_WITH_AES_128_CBC_SHA256\",\r\n      \"TLS_ECDHE_ECDSA_WITH_AES_256_CBC_SHA\",\r\n      \"TLS_ECDHE_ECDSA_WITH_AES_128_CBC_SHA\",\r\n      \"TLS_DHE_DSS_WITH_AES_256_CBC_SHA256\",\r\n      \"TLS_DHE_DSS_WITH_AES_128_CBC_SHA256\",\r\n      \"TLS_DHE_DSS_WITH_AES_256_CBC_SHA\",\r\n      \"TLS_DHE_DSS_WITH_AES_128_CBC_SHA\",\r\n      \"TLS_RSA_WITH_3DES_EDE_CBC_SHA\",\r\n      \"TLS_DHE_DSS_WITH_3DES_EDE_CBC_SHA\"\r\n    ],\r\n    \"availableProtocols\": [\r\n      \"TLSv1_0\",\r\n      \"TLSv1_1\",\r\n      \"TLSv1_2\"\r\n    ]\r\n  }\r\n}",
->>>>>>> f160aee6
       "ResponseHeaders": {
         "Content-Length": [
           "6378"
@@ -50,17 +34,10 @@
           "no-cache"
         ],
         "x-ms-request-id": [
-<<<<<<< HEAD
-          "8e398506-9f88-4491-ab77-e07a2d261559"
-        ],
-        "x-ms-correlation-request-id": [
-          "80809d18-76db-49de-bc41-8e91025a8c94"
-=======
           "98c236c6-929d-44ea-9b07-7d779c684b00"
         ],
         "x-ms-correlation-request-id": [
           "77dde893-0fc7-4f79-86d6-2e97e61a3490"
->>>>>>> f160aee6
         ],
         "Strict-Transport-Security": [
           "max-age=31536000; includeSubDomains"
@@ -73,48 +50,28 @@
           "Microsoft-HTTPAPI/2.0"
         ],
         "x-ms-ratelimit-remaining-subscription-reads": [
-<<<<<<< HEAD
-          "11999"
-        ],
-        "x-ms-routing-request-id": [
-          "BRAZILUS:20180908T012523Z:80809d18-76db-49de-bc41-8e91025a8c94"
-=======
           "11980"
         ],
         "x-ms-routing-request-id": [
           "BRAZILUS:20180910T112721Z:77dde893-0fc7-4f79-86d6-2e97e61a3490"
->>>>>>> f160aee6
         ],
         "X-Content-Type-Options": [
           "nosniff"
         ],
         "Date": [
-<<<<<<< HEAD
-          "Sat, 08 Sep 2018 01:25:23 GMT"
-=======
           "Mon, 10 Sep 2018 11:27:21 GMT"
->>>>>>> f160aee6
         ]
       },
       "StatusCode": 200
     },
     {
-<<<<<<< HEAD
-      "RequestUri": "/subscriptions/d2ad5196-2292-4080-b209-ce4399b0a807/providers/Microsoft.Network/applicationGatewayAvailableSslOptions/default/predefinedPolicies?api-version=2018-08-01",
-      "EncodedRequestUri": "L3N1YnNjcmlwdGlvbnMvZDJhZDUxOTYtMjI5Mi00MDgwLWIyMDktY2U0Mzk5YjBhODA3L3Byb3ZpZGVycy9NaWNyb3NvZnQuTmV0d29yay9hcHBsaWNhdGlvbkdhdGV3YXlBdmFpbGFibGVTc2xPcHRpb25zL2RlZmF1bHQvcHJlZGVmaW5lZFBvbGljaWVzP2FwaS12ZXJzaW9uPTIwMTgtMDgtMDE=",
-=======
       "RequestUri": "/subscriptions/5f1006f9-e71f-4023-bb9e-f1c90262eda0/providers/Microsoft.Network/applicationGatewayAvailableSslOptions/default/predefinedPolicies?api-version=2018-08-01",
       "EncodedRequestUri": "L3N1YnNjcmlwdGlvbnMvNWYxMDA2ZjktZTcxZi00MDIzLWJiOWUtZjFjOTAyNjJlZGEwL3Byb3ZpZGVycy9NaWNyb3NvZnQuTmV0d29yay9hcHBsaWNhdGlvbkdhdGV3YXlBdmFpbGFibGVTc2xPcHRpb25zL2RlZmF1bHQvcHJlZGVmaW5lZFBvbGljaWVzP2FwaS12ZXJzaW9uPTIwMTgtMDgtMDE=",
->>>>>>> f160aee6
       "RequestMethod": "GET",
       "RequestBody": "",
       "RequestHeaders": {
         "x-ms-client-request-id": [
-<<<<<<< HEAD
-          "40948964-db48-4d37-93ff-3872312da5ed"
-=======
           "a38ce56e-ab96-44c3-a8b5-5fee03d3237f"
->>>>>>> f160aee6
         ],
         "accept-language": [
           "en-US"
@@ -123,17 +80,10 @@
           "FxVersion/4.7.3132.0",
           "OSName/Windows10Enterprise",
           "OSVersion/6.3.17134",
-<<<<<<< HEAD
-          "Microsoft.Azure.Management.Network.NetworkManagementClient/19.3.0.0"
-        ]
-      },
-      "ResponseBody": "{\r\n  \"value\": [\r\n    {\r\n      \"name\": \"AppGwSslPolicy20150501\",\r\n      \"id\": \"/subscriptions/d2ad5196-2292-4080-b209-ce4399b0a807/resourceGroups//providers/Microsoft.Network/ApplicationGatewayAvailableSslOptions/default/ApplicationGatewaySslPredefinedPolicy/AppGwSslPolicy20150501\",\r\n      \"properties\": {\r\n        \"cipherSuites\": [\r\n          \"TLS_ECDHE_RSA_WITH_AES_256_GCM_SHA384\",\r\n          \"TLS_ECDHE_RSA_WITH_AES_128_GCM_SHA256\",\r\n          \"TLS_ECDHE_RSA_WITH_AES_256_CBC_SHA384\",\r\n          \"TLS_ECDHE_RSA_WITH_AES_128_CBC_SHA256\",\r\n          \"TLS_ECDHE_RSA_WITH_AES_256_CBC_SHA\",\r\n          \"TLS_ECDHE_RSA_WITH_AES_128_CBC_SHA\",\r\n          \"TLS_DHE_RSA_WITH_AES_256_GCM_SHA384\",\r\n          \"TLS_DHE_RSA_WITH_AES_128_GCM_SHA256\",\r\n          \"TLS_DHE_RSA_WITH_AES_256_CBC_SHA\",\r\n          \"TLS_DHE_RSA_WITH_AES_128_CBC_SHA\",\r\n          \"TLS_RSA_WITH_AES_256_GCM_SHA384\",\r\n          \"TLS_RSA_WITH_AES_128_GCM_SHA256\",\r\n          \"TLS_RSA_WITH_AES_256_CBC_SHA256\",\r\n          \"TLS_RSA_WITH_AES_128_CBC_SHA256\",\r\n          \"TLS_RSA_WITH_AES_256_CBC_SHA\",\r\n          \"TLS_RSA_WITH_AES_128_CBC_SHA\",\r\n          \"TLS_ECDHE_ECDSA_WITH_AES_256_GCM_SHA384\",\r\n          \"TLS_ECDHE_ECDSA_WITH_AES_128_GCM_SHA256\",\r\n          \"TLS_ECDHE_ECDSA_WITH_AES_256_CBC_SHA384\",\r\n          \"TLS_ECDHE_ECDSA_WITH_AES_128_CBC_SHA256\",\r\n          \"TLS_ECDHE_ECDSA_WITH_AES_256_CBC_SHA\",\r\n          \"TLS_ECDHE_ECDSA_WITH_AES_128_CBC_SHA\",\r\n          \"TLS_DHE_DSS_WITH_AES_256_CBC_SHA256\",\r\n          \"TLS_DHE_DSS_WITH_AES_128_CBC_SHA256\",\r\n          \"TLS_DHE_DSS_WITH_AES_256_CBC_SHA\",\r\n          \"TLS_DHE_DSS_WITH_AES_128_CBC_SHA\",\r\n          \"TLS_RSA_WITH_3DES_EDE_CBC_SHA\",\r\n          \"TLS_DHE_DSS_WITH_3DES_EDE_CBC_SHA\"\r\n        ],\r\n        \"minProtocolVersion\": \"TLSv1_0\"\r\n      },\r\n      \"type\": \"Microsoft.Network/ApplicationGatewayAvailableSslOptions/ApplicationGatewaySslPredefinedPolicy\"\r\n    },\r\n    {\r\n      \"name\": \"AppGwSslPolicy20170401\",\r\n      \"id\": \"/subscriptions/d2ad5196-2292-4080-b209-ce4399b0a807/resourceGroups//providers/Microsoft.Network/ApplicationGatewayAvailableSslOptions/default/ApplicationGatewaySslPredefinedPolicy/AppGwSslPolicy20170401\",\r\n      \"properties\": {\r\n        \"cipherSuites\": [\r\n          \"TLS_ECDHE_ECDSA_WITH_AES_128_GCM_SHA256\",\r\n          \"TLS_ECDHE_ECDSA_WITH_AES_256_GCM_SHA384\",\r\n          \"TLS_ECDHE_ECDSA_WITH_AES_128_CBC_SHA\",\r\n          \"TLS_ECDHE_ECDSA_WITH_AES_256_CBC_SHA\",\r\n          \"TLS_ECDHE_ECDSA_WITH_AES_128_CBC_SHA256\",\r\n          \"TLS_ECDHE_ECDSA_WITH_AES_256_CBC_SHA384\",\r\n          \"TLS_ECDHE_RSA_WITH_AES_256_GCM_SHA384\",\r\n          \"TLS_ECDHE_RSA_WITH_AES_128_GCM_SHA256\",\r\n          \"TLS_ECDHE_RSA_WITH_AES_128_CBC_SHA\",\r\n          \"TLS_ECDHE_RSA_WITH_AES_256_CBC_SHA\",\r\n          \"TLS_RSA_WITH_AES_256_GCM_SHA384\",\r\n          \"TLS_RSA_WITH_AES_128_GCM_SHA256\",\r\n          \"TLS_RSA_WITH_AES_256_CBC_SHA256\",\r\n          \"TLS_RSA_WITH_AES_128_CBC_SHA256\",\r\n          \"TLS_RSA_WITH_AES_256_CBC_SHA\",\r\n          \"TLS_RSA_WITH_AES_128_CBC_SHA\"\r\n        ],\r\n        \"minProtocolVersion\": \"TLSv1_1\"\r\n      },\r\n      \"type\": \"Microsoft.Network/ApplicationGatewayAvailableSslOptions/ApplicationGatewaySslPredefinedPolicy\"\r\n    },\r\n    {\r\n      \"name\": \"AppGwSslPolicy20170401S\",\r\n      \"id\": \"/subscriptions/d2ad5196-2292-4080-b209-ce4399b0a807/resourceGroups//providers/Microsoft.Network/ApplicationGatewayAvailableSslOptions/default/ApplicationGatewaySslPredefinedPolicy/AppGwSslPolicy20170401S\",\r\n      \"properties\": {\r\n        \"cipherSuites\": [\r\n          \"TLS_ECDHE_ECDSA_WITH_AES_128_GCM_SHA256\",\r\n          \"TLS_ECDHE_ECDSA_WITH_AES_256_GCM_SHA384\",\r\n          \"TLS_ECDHE_ECDSA_WITH_AES_128_CBC_SHA\",\r\n          \"TLS_ECDHE_ECDSA_WITH_AES_256_CBC_SHA\",\r\n          \"TLS_ECDHE_ECDSA_WITH_AES_128_CBC_SHA256\",\r\n          \"TLS_ECDHE_ECDSA_WITH_AES_256_CBC_SHA384\",\r\n          \"TLS_ECDHE_RSA_WITH_AES_256_GCM_SHA384\",\r\n          \"TLS_ECDHE_RSA_WITH_AES_128_GCM_SHA256\",\r\n          \"TLS_ECDHE_RSA_WITH_AES_128_CBC_SHA\",\r\n          \"TLS_ECDHE_RSA_WITH_AES_256_CBC_SHA\",\r\n          \"TLS_RSA_WITH_AES_256_GCM_SHA384\",\r\n          \"TLS_RSA_WITH_AES_128_GCM_SHA256\",\r\n          \"TLS_RSA_WITH_AES_256_CBC_SHA256\",\r\n          \"TLS_RSA_WITH_AES_128_CBC_SHA256\",\r\n          \"TLS_RSA_WITH_AES_256_CBC_SHA\",\r\n          \"TLS_RSA_WITH_AES_128_CBC_SHA\"\r\n        ],\r\n        \"minProtocolVersion\": \"TLSv1_2\"\r\n      },\r\n      \"type\": \"Microsoft.Network/ApplicationGatewayAvailableSslOptions/ApplicationGatewaySslPredefinedPolicy\"\r\n    }\r\n  ]\r\n}",
-=======
           "Microsoft.Azure.Management.Network.NetworkManagementClient/20.0.0.0"
         ]
       },
       "ResponseBody": "{\r\n  \"value\": [\r\n    {\r\n      \"name\": \"AppGwSslPolicy20150501\",\r\n      \"id\": \"/subscriptions/5f1006f9-e71f-4023-bb9e-f1c90262eda0/resourceGroups//providers/Microsoft.Network/ApplicationGatewayAvailableSslOptions/default/ApplicationGatewaySslPredefinedPolicy/AppGwSslPolicy20150501\",\r\n      \"properties\": {\r\n        \"cipherSuites\": [\r\n          \"TLS_ECDHE_RSA_WITH_AES_256_GCM_SHA384\",\r\n          \"TLS_ECDHE_RSA_WITH_AES_128_GCM_SHA256\",\r\n          \"TLS_ECDHE_RSA_WITH_AES_256_CBC_SHA384\",\r\n          \"TLS_ECDHE_RSA_WITH_AES_128_CBC_SHA256\",\r\n          \"TLS_ECDHE_RSA_WITH_AES_256_CBC_SHA\",\r\n          \"TLS_ECDHE_RSA_WITH_AES_128_CBC_SHA\",\r\n          \"TLS_DHE_RSA_WITH_AES_256_GCM_SHA384\",\r\n          \"TLS_DHE_RSA_WITH_AES_128_GCM_SHA256\",\r\n          \"TLS_DHE_RSA_WITH_AES_256_CBC_SHA\",\r\n          \"TLS_DHE_RSA_WITH_AES_128_CBC_SHA\",\r\n          \"TLS_RSA_WITH_AES_256_GCM_SHA384\",\r\n          \"TLS_RSA_WITH_AES_128_GCM_SHA256\",\r\n          \"TLS_RSA_WITH_AES_256_CBC_SHA256\",\r\n          \"TLS_RSA_WITH_AES_128_CBC_SHA256\",\r\n          \"TLS_RSA_WITH_AES_256_CBC_SHA\",\r\n          \"TLS_RSA_WITH_AES_128_CBC_SHA\",\r\n          \"TLS_ECDHE_ECDSA_WITH_AES_256_GCM_SHA384\",\r\n          \"TLS_ECDHE_ECDSA_WITH_AES_128_GCM_SHA256\",\r\n          \"TLS_ECDHE_ECDSA_WITH_AES_256_CBC_SHA384\",\r\n          \"TLS_ECDHE_ECDSA_WITH_AES_128_CBC_SHA256\",\r\n          \"TLS_ECDHE_ECDSA_WITH_AES_256_CBC_SHA\",\r\n          \"TLS_ECDHE_ECDSA_WITH_AES_128_CBC_SHA\",\r\n          \"TLS_DHE_DSS_WITH_AES_256_CBC_SHA256\",\r\n          \"TLS_DHE_DSS_WITH_AES_128_CBC_SHA256\",\r\n          \"TLS_DHE_DSS_WITH_AES_256_CBC_SHA\",\r\n          \"TLS_DHE_DSS_WITH_AES_128_CBC_SHA\",\r\n          \"TLS_RSA_WITH_3DES_EDE_CBC_SHA\",\r\n          \"TLS_DHE_DSS_WITH_3DES_EDE_CBC_SHA\"\r\n        ],\r\n        \"minProtocolVersion\": \"TLSv1_0\"\r\n      },\r\n      \"type\": \"Microsoft.Network/ApplicationGatewayAvailableSslOptions/ApplicationGatewaySslPredefinedPolicy\"\r\n    },\r\n    {\r\n      \"name\": \"AppGwSslPolicy20170401\",\r\n      \"id\": \"/subscriptions/5f1006f9-e71f-4023-bb9e-f1c90262eda0/resourceGroups//providers/Microsoft.Network/ApplicationGatewayAvailableSslOptions/default/ApplicationGatewaySslPredefinedPolicy/AppGwSslPolicy20170401\",\r\n      \"properties\": {\r\n        \"cipherSuites\": [\r\n          \"TLS_ECDHE_ECDSA_WITH_AES_128_GCM_SHA256\",\r\n          \"TLS_ECDHE_ECDSA_WITH_AES_256_GCM_SHA384\",\r\n          \"TLS_ECDHE_ECDSA_WITH_AES_128_CBC_SHA\",\r\n          \"TLS_ECDHE_ECDSA_WITH_AES_256_CBC_SHA\",\r\n          \"TLS_ECDHE_ECDSA_WITH_AES_128_CBC_SHA256\",\r\n          \"TLS_ECDHE_ECDSA_WITH_AES_256_CBC_SHA384\",\r\n          \"TLS_ECDHE_RSA_WITH_AES_256_GCM_SHA384\",\r\n          \"TLS_ECDHE_RSA_WITH_AES_128_GCM_SHA256\",\r\n          \"TLS_ECDHE_RSA_WITH_AES_128_CBC_SHA\",\r\n          \"TLS_ECDHE_RSA_WITH_AES_256_CBC_SHA\",\r\n          \"TLS_RSA_WITH_AES_256_GCM_SHA384\",\r\n          \"TLS_RSA_WITH_AES_128_GCM_SHA256\",\r\n          \"TLS_RSA_WITH_AES_256_CBC_SHA256\",\r\n          \"TLS_RSA_WITH_AES_128_CBC_SHA256\",\r\n          \"TLS_RSA_WITH_AES_256_CBC_SHA\",\r\n          \"TLS_RSA_WITH_AES_128_CBC_SHA\"\r\n        ],\r\n        \"minProtocolVersion\": \"TLSv1_1\"\r\n      },\r\n      \"type\": \"Microsoft.Network/ApplicationGatewayAvailableSslOptions/ApplicationGatewaySslPredefinedPolicy\"\r\n    },\r\n    {\r\n      \"name\": \"AppGwSslPolicy20170401S\",\r\n      \"id\": \"/subscriptions/5f1006f9-e71f-4023-bb9e-f1c90262eda0/resourceGroups//providers/Microsoft.Network/ApplicationGatewayAvailableSslOptions/default/ApplicationGatewaySslPredefinedPolicy/AppGwSslPolicy20170401S\",\r\n      \"properties\": {\r\n        \"cipherSuites\": [\r\n          \"TLS_ECDHE_ECDSA_WITH_AES_128_GCM_SHA256\",\r\n          \"TLS_ECDHE_ECDSA_WITH_AES_256_GCM_SHA384\",\r\n          \"TLS_ECDHE_ECDSA_WITH_AES_128_CBC_SHA\",\r\n          \"TLS_ECDHE_ECDSA_WITH_AES_256_CBC_SHA\",\r\n          \"TLS_ECDHE_ECDSA_WITH_AES_128_CBC_SHA256\",\r\n          \"TLS_ECDHE_ECDSA_WITH_AES_256_CBC_SHA384\",\r\n          \"TLS_ECDHE_RSA_WITH_AES_256_GCM_SHA384\",\r\n          \"TLS_ECDHE_RSA_WITH_AES_128_GCM_SHA256\",\r\n          \"TLS_ECDHE_RSA_WITH_AES_128_CBC_SHA\",\r\n          \"TLS_ECDHE_RSA_WITH_AES_256_CBC_SHA\",\r\n          \"TLS_RSA_WITH_AES_256_GCM_SHA384\",\r\n          \"TLS_RSA_WITH_AES_128_GCM_SHA256\",\r\n          \"TLS_RSA_WITH_AES_256_CBC_SHA256\",\r\n          \"TLS_RSA_WITH_AES_128_CBC_SHA256\",\r\n          \"TLS_RSA_WITH_AES_256_CBC_SHA\",\r\n          \"TLS_RSA_WITH_AES_128_CBC_SHA\"\r\n        ],\r\n        \"minProtocolVersion\": \"TLSv1_2\"\r\n      },\r\n      \"type\": \"Microsoft.Network/ApplicationGatewayAvailableSslOptions/ApplicationGatewaySslPredefinedPolicy\"\r\n    }\r\n  ]\r\n}",
->>>>>>> f160aee6
       "ResponseHeaders": {
         "Content-Length": [
           "4472"
@@ -148,17 +98,10 @@
           "no-cache"
         ],
         "x-ms-request-id": [
-<<<<<<< HEAD
-          "b3aa9819-2c1d-46d7-a6b5-dd36bcb47b8d"
-        ],
-        "x-ms-correlation-request-id": [
-          "d8aa7dff-2370-494c-842c-9342381c9d6a"
-=======
           "b60097c1-bf9e-40b6-a558-1d7a00d457c6"
         ],
         "x-ms-correlation-request-id": [
           "dc6b7b56-07e6-4ca4-9413-73260b219a73"
->>>>>>> f160aee6
         ],
         "Strict-Transport-Security": [
           "max-age=31536000; includeSubDomains"
@@ -171,48 +114,28 @@
           "Microsoft-HTTPAPI/2.0"
         ],
         "x-ms-ratelimit-remaining-subscription-reads": [
-<<<<<<< HEAD
-          "11998"
-        ],
-        "x-ms-routing-request-id": [
-          "BRAZILUS:20180908T012523Z:d8aa7dff-2370-494c-842c-9342381c9d6a"
-=======
           "11979"
         ],
         "x-ms-routing-request-id": [
           "BRAZILUS:20180910T112722Z:dc6b7b56-07e6-4ca4-9413-73260b219a73"
->>>>>>> f160aee6
         ],
         "X-Content-Type-Options": [
           "nosniff"
         ],
         "Date": [
-<<<<<<< HEAD
-          "Sat, 08 Sep 2018 01:25:23 GMT"
-=======
           "Mon, 10 Sep 2018 11:27:21 GMT"
->>>>>>> f160aee6
         ]
       },
       "StatusCode": 200
     },
     {
-<<<<<<< HEAD
-      "RequestUri": "/subscriptions/d2ad5196-2292-4080-b209-ce4399b0a807/providers/Microsoft.Network/applicationGatewayAvailableSslOptions/default/predefinedPolicies/AppGwSslPolicy20170401?api-version=2018-08-01",
-      "EncodedRequestUri": "L3N1YnNjcmlwdGlvbnMvZDJhZDUxOTYtMjI5Mi00MDgwLWIyMDktY2U0Mzk5YjBhODA3L3Byb3ZpZGVycy9NaWNyb3NvZnQuTmV0d29yay9hcHBsaWNhdGlvbkdhdGV3YXlBdmFpbGFibGVTc2xPcHRpb25zL2RlZmF1bHQvcHJlZGVmaW5lZFBvbGljaWVzL0FwcEd3U3NsUG9saWN5MjAxNzA0MDE/YXBpLXZlcnNpb249MjAxOC0wOC0wMQ==",
-=======
       "RequestUri": "/subscriptions/5f1006f9-e71f-4023-bb9e-f1c90262eda0/providers/Microsoft.Network/applicationGatewayAvailableSslOptions/default/predefinedPolicies/AppGwSslPolicy20170401?api-version=2018-08-01",
       "EncodedRequestUri": "L3N1YnNjcmlwdGlvbnMvNWYxMDA2ZjktZTcxZi00MDIzLWJiOWUtZjFjOTAyNjJlZGEwL3Byb3ZpZGVycy9NaWNyb3NvZnQuTmV0d29yay9hcHBsaWNhdGlvbkdhdGV3YXlBdmFpbGFibGVTc2xPcHRpb25zL2RlZmF1bHQvcHJlZGVmaW5lZFBvbGljaWVzL0FwcEd3U3NsUG9saWN5MjAxNzA0MDE/YXBpLXZlcnNpb249MjAxOC0wOC0wMQ==",
->>>>>>> f160aee6
       "RequestMethod": "GET",
       "RequestBody": "",
       "RequestHeaders": {
         "x-ms-client-request-id": [
-<<<<<<< HEAD
-          "db310e21-1bc0-4030-9405-e2cbb99a748c"
-=======
           "9e2008af-152f-470b-9c07-cb6aa38a2d92"
->>>>>>> f160aee6
         ],
         "accept-language": [
           "en-US"
@@ -221,17 +144,10 @@
           "FxVersion/4.7.3132.0",
           "OSName/Windows10Enterprise",
           "OSVersion/6.3.17134",
-<<<<<<< HEAD
-          "Microsoft.Azure.Management.Network.NetworkManagementClient/19.3.0.0"
-        ]
-      },
-      "ResponseBody": "{\r\n  \"name\": \"AppGwSslPolicy20170401\",\r\n  \"id\": \"/subscriptions/d2ad5196-2292-4080-b209-ce4399b0a807/resourceGroups//providers/Microsoft.Network/ApplicationGatewayAvailableSslOptions/default/ApplicationGatewaySslPredefinedPolicy/AppGwSslPolicy20170401\",\r\n  \"properties\": {\r\n    \"cipherSuites\": [\r\n      \"TLS_ECDHE_ECDSA_WITH_AES_128_GCM_SHA256\",\r\n      \"TLS_ECDHE_ECDSA_WITH_AES_256_GCM_SHA384\",\r\n      \"TLS_ECDHE_ECDSA_WITH_AES_128_CBC_SHA\",\r\n      \"TLS_ECDHE_ECDSA_WITH_AES_256_CBC_SHA\",\r\n      \"TLS_ECDHE_ECDSA_WITH_AES_128_CBC_SHA256\",\r\n      \"TLS_ECDHE_ECDSA_WITH_AES_256_CBC_SHA384\",\r\n      \"TLS_ECDHE_RSA_WITH_AES_256_GCM_SHA384\",\r\n      \"TLS_ECDHE_RSA_WITH_AES_128_GCM_SHA256\",\r\n      \"TLS_ECDHE_RSA_WITH_AES_128_CBC_SHA\",\r\n      \"TLS_ECDHE_RSA_WITH_AES_256_CBC_SHA\",\r\n      \"TLS_RSA_WITH_AES_256_GCM_SHA384\",\r\n      \"TLS_RSA_WITH_AES_128_GCM_SHA256\",\r\n      \"TLS_RSA_WITH_AES_256_CBC_SHA256\",\r\n      \"TLS_RSA_WITH_AES_128_CBC_SHA256\",\r\n      \"TLS_RSA_WITH_AES_256_CBC_SHA\",\r\n      \"TLS_RSA_WITH_AES_128_CBC_SHA\"\r\n    ],\r\n    \"minProtocolVersion\": \"TLSv1_1\"\r\n  },\r\n  \"type\": \"Microsoft.Network/ApplicationGatewayAvailableSslOptions/ApplicationGatewaySslPredefinedPolicy\"\r\n}",
-=======
           "Microsoft.Azure.Management.Network.NetworkManagementClient/20.0.0.0"
         ]
       },
       "ResponseBody": "{\r\n  \"name\": \"AppGwSslPolicy20170401\",\r\n  \"id\": \"/subscriptions/5f1006f9-e71f-4023-bb9e-f1c90262eda0/resourceGroups//providers/Microsoft.Network/ApplicationGatewayAvailableSslOptions/default/ApplicationGatewaySslPredefinedPolicy/AppGwSslPolicy20170401\",\r\n  \"properties\": {\r\n    \"cipherSuites\": [\r\n      \"TLS_ECDHE_ECDSA_WITH_AES_128_GCM_SHA256\",\r\n      \"TLS_ECDHE_ECDSA_WITH_AES_256_GCM_SHA384\",\r\n      \"TLS_ECDHE_ECDSA_WITH_AES_128_CBC_SHA\",\r\n      \"TLS_ECDHE_ECDSA_WITH_AES_256_CBC_SHA\",\r\n      \"TLS_ECDHE_ECDSA_WITH_AES_128_CBC_SHA256\",\r\n      \"TLS_ECDHE_ECDSA_WITH_AES_256_CBC_SHA384\",\r\n      \"TLS_ECDHE_RSA_WITH_AES_256_GCM_SHA384\",\r\n      \"TLS_ECDHE_RSA_WITH_AES_128_GCM_SHA256\",\r\n      \"TLS_ECDHE_RSA_WITH_AES_128_CBC_SHA\",\r\n      \"TLS_ECDHE_RSA_WITH_AES_256_CBC_SHA\",\r\n      \"TLS_RSA_WITH_AES_256_GCM_SHA384\",\r\n      \"TLS_RSA_WITH_AES_128_GCM_SHA256\",\r\n      \"TLS_RSA_WITH_AES_256_CBC_SHA256\",\r\n      \"TLS_RSA_WITH_AES_128_CBC_SHA256\",\r\n      \"TLS_RSA_WITH_AES_256_CBC_SHA\",\r\n      \"TLS_RSA_WITH_AES_128_CBC_SHA\"\r\n    ],\r\n    \"minProtocolVersion\": \"TLSv1_1\"\r\n  },\r\n  \"type\": \"Microsoft.Network/ApplicationGatewayAvailableSslOptions/ApplicationGatewaySslPredefinedPolicy\"\r\n}",
->>>>>>> f160aee6
       "ResponseHeaders": {
         "Content-Length": [
           "1181"
@@ -246,17 +162,10 @@
           "no-cache"
         ],
         "x-ms-request-id": [
-<<<<<<< HEAD
-          "0c70ff75-b2e1-4c7d-b013-0d2e72aee564"
-        ],
-        "x-ms-correlation-request-id": [
-          "77936010-ebf7-4407-9cc0-e886b02ca269"
-=======
           "765cd65c-3145-44c4-8344-372137f4dcb6"
         ],
         "x-ms-correlation-request-id": [
           "54aec356-0589-40a3-a267-efed2faacd13"
->>>>>>> f160aee6
         ],
         "Strict-Transport-Security": [
           "max-age=31536000; includeSubDomains"
@@ -269,27 +178,16 @@
           "Microsoft-HTTPAPI/2.0"
         ],
         "x-ms-ratelimit-remaining-subscription-reads": [
-<<<<<<< HEAD
-          "11997"
-        ],
-        "x-ms-routing-request-id": [
-          "BRAZILUS:20180908T012523Z:77936010-ebf7-4407-9cc0-e886b02ca269"
-=======
           "11978"
         ],
         "x-ms-routing-request-id": [
           "BRAZILUS:20180910T112722Z:54aec356-0589-40a3-a267-efed2faacd13"
->>>>>>> f160aee6
         ],
         "X-Content-Type-Options": [
           "nosniff"
         ],
         "Date": [
-<<<<<<< HEAD
-          "Sat, 08 Sep 2018 01:25:23 GMT"
-=======
           "Mon, 10 Sep 2018 11:27:21 GMT"
->>>>>>> f160aee6
         ]
       },
       "StatusCode": 200
@@ -297,10 +195,6 @@
   ],
   "Names": {},
   "Variables": {
-<<<<<<< HEAD
-    "SubscriptionId": "d2ad5196-2292-4080-b209-ce4399b0a807"
-=======
     "SubscriptionId": "5f1006f9-e71f-4023-bb9e-f1c90262eda0"
->>>>>>> f160aee6
   }
 }