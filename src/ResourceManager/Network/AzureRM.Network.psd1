--- conflicted
+++ resolved
@@ -12,11 +12,7 @@
 # RootModule = ''
 
 # Version number of this module.
-<<<<<<< HEAD
-ModuleVersion = '6.1.0'
-=======
 ModuleVersion = '6.2.0'
->>>>>>> 0b38e6b3
 
 # Supported PSEditions
 # CompatiblePSEditions = @()
@@ -55,11 +51,7 @@
 # ProcessorArchitecture = ''
 
 # Modules that must be imported into the global environment prior to importing this module
-<<<<<<< HEAD
-RequiredModules = @(@{ModuleName = 'AzureRM.Profile'; ModuleVersion = '5.1.0'; })
-=======
 RequiredModules = @(@{ModuleName = 'AzureRM.Profile'; ModuleVersion = '5.2.0'; })
->>>>>>> 0b38e6b3
 
 # Assemblies that must be loaded prior to importing this module
 RequiredAssemblies = '.\AutoMapper.dll', '.\Microsoft.Azure.Management.Network.dll'
@@ -371,19 +363,7 @@
         # IconUri = ''
 
         # ReleaseNotes of this module
-<<<<<<< HEAD
-        ReleaseNotes = '* Bump up Network SDK version from 18.0.0-preview to 19.0.0-preview
-* Added cmdlet to create protocol configuration
-    - New-AzureRmNetworkWatcherProtocolConfiguration
-* Added cmdlet to add a new circuit connection to an existing express route circuit.
-    - Add-AzureRmExpressRouteCircuitConnectionConfig
-* Added cmdlet to remove a circuit connection from an existing express route circuit.
-    - Remove-AzureRmExpressRouteCircuitConnectionConfig
-* Added cmdlet to retrieve a circuit connection
-    - Get-AzureRmExpressRouteCircuitConnectionConfig'
-=======
         ReleaseNotes = '* Enable Traffic Analytics parameters on Network Watcher cmdlets'
->>>>>>> 0b38e6b3
 
         # Prerelease string of this module
         # Prerelease = ''
