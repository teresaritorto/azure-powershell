--- conflicted
+++ resolved
@@ -264,13 +264,12 @@
   <data name="ApplicationGatewayRedirectConfigurationName" xml:space="preserve">
     <value>redirectConfigurations</value>
   </data>
-<<<<<<< HEAD
   <data name="NetworkProfileNameNotSet" xml:space="preserve">
     <value>NetworkProfileNameNotSet</value>
   </data>
   <data name="ContainerNetworkInterfaceConfigurationNameNotSet" xml:space="preserve">
     <value>ContainerNetworkInterfaceConfigurationNameNotSet</value>
-=======
+  </data>
   <data name="HubVnetConnectionNotFound" xml:space="preserve">
     <value>The hub virtual network connection to modify could not be found.</value>
   </data>
@@ -342,6 +341,5 @@
   </data>
   <data name="UpdatingLongRunningOperationMessage" xml:space="preserve">
     <value>Updating resource with ResourceGroupName {0}, ResourceName {1}.</value>
->>>>>>> 64ccdb8b
   </data>
 </root>