﻿//------------------------------------------------------------------------------
// <auto-generated>
//     This code was generated by a tool.
//     Runtime Version:4.0.30319.42000
//
//     Changes to this file may cause incorrect behavior and will be lost if
//     the code is regenerated.
// </auto-generated>
//------------------------------------------------------------------------------

namespace Microsoft.Azure.Commands.Network.Properties {
    using System;
    
    
    /// <summary>
    ///   A strongly-typed resource class, for looking up localized strings, etc.
    /// </summary>
    // This class was auto-generated by the StronglyTypedResourceBuilder
    // class via a tool like ResGen or Visual Studio.
    // To add or remove a member, edit your .ResX file then rerun ResGen
    // with the /str option, or rebuild your VS project.
    [global::System.CodeDom.Compiler.GeneratedCodeAttribute("System.Resources.Tools.StronglyTypedResourceBuilder", "15.0.0.0")]
    [global::System.Diagnostics.DebuggerNonUserCodeAttribute()]
    [global::System.Runtime.CompilerServices.CompilerGeneratedAttribute()]
    public class Resources {
        
        private static global::System.Resources.ResourceManager resourceMan;
        
        private static global::System.Globalization.CultureInfo resourceCulture;
        
        [global::System.Diagnostics.CodeAnalysis.SuppressMessageAttribute("Microsoft.Performance", "CA1811:AvoidUncalledPrivateCode")]
        internal Resources() {
        }
        
        /// <summary>
        ///   Returns the cached ResourceManager instance used by this class.
        /// </summary>
        [global::System.ComponentModel.EditorBrowsableAttribute(global::System.ComponentModel.EditorBrowsableState.Advanced)]
        public static global::System.Resources.ResourceManager ResourceManager {
            get {
                if (object.ReferenceEquals(resourceMan, null)) {
                    global::System.Resources.ResourceManager temp = new global::System.Resources.ResourceManager("Microsoft.Azure.Commands.Network.Properties.Resources", typeof(Resources).Assembly);
                    resourceMan = temp;
                }
                return resourceMan;
            }
        }
        
        /// <summary>
        ///   Overrides the current thread's CurrentUICulture property for all
        ///   resource lookups using this strongly typed resource class.
        /// </summary>
        [global::System.ComponentModel.EditorBrowsableAttribute(global::System.ComponentModel.EditorBrowsableState.Advanced)]
        public static global::System.Globalization.CultureInfo Culture {
            get {
                return resourceCulture;
            }
            set {
                resourceCulture = value;
            }
        }
        
        /// <summary>
        ///   Looks up a localized string similar to Adding Resource.
        /// </summary>
        public static string AddingResourceMessage {
            get {
                return ResourceManager.GetString("AddingResourceMessage", resourceCulture);
            }
        }
        
        /// <summary>
        ///   Looks up a localized string similar to authenticationCertificates.
        /// </summary>
        public static string ApplicationGatewayAuthenticationCertificateName {
            get {
                return ResourceManager.GetString("ApplicationGatewayAuthenticationCertificateName", resourceCulture);
            }
        }
        
        /// <summary>
        ///   Looks up a localized string similar to backendAddressPools.
        /// </summary>
        public static string ApplicationGatewayBackendAddressPoolName {
            get {
                return ResourceManager.GetString("ApplicationGatewayBackendAddressPoolName", resourceCulture);
            }
        }
        
        /// <summary>
        ///   Looks up a localized string similar to backendHttpSettingsCollection.
        /// </summary>
        public static string ApplicationGatewaybackendHttpSettingsName {
            get {
                return ResourceManager.GetString("ApplicationGatewaybackendHttpSettingsName", resourceCulture);
            }
        }
        
        /// <summary>
        ///   Looks up a localized string similar to /subscriptions/{0}/resourceGroups/{1}/providers/Microsoft.Network/applicationGateways/{2}/{3}/{4}.
        /// </summary>
        public static string ApplicationGatewayChildResourceId {
            get {
                return ResourceManager.GetString("ApplicationGatewayChildResourceId", resourceCulture);
            }
        }
        
        /// <summary>
        ///   Looks up a localized string similar to frontendIpConfigurations.
        /// </summary>
        public static string ApplicationGatewayFrontendIPConfigName {
            get {
                return ResourceManager.GetString("ApplicationGatewayFrontendIPConfigName", resourceCulture);
            }
        }
        
        /// <summary>
        ///   Looks up a localized string similar to frontendPorts.
        /// </summary>
        public static string ApplicationGatewayFrontendPortName {
            get {
                return ResourceManager.GetString("ApplicationGatewayFrontendPortName", resourceCulture);
            }
        }
        
        /// <summary>
        ///   Looks up a localized string similar to httpListeners.
        /// </summary>
        public static string ApplicationGatewayHttpListenerName {
            get {
                return ResourceManager.GetString("ApplicationGatewayHttpListenerName", resourceCulture);
            }
        }
        
        /// <summary>
        ///   Looks up a localized string similar to gatewayIpConfigurations.
        /// </summary>
        public static string ApplicationGatewayIPConfigurationName {
            get {
                return ResourceManager.GetString("ApplicationGatewayIPConfigurationName", resourceCulture);
            }
        }
        
        /// <summary>
        ///   Looks up a localized string similar to ApplicationGatewayNameNotSet.
        /// </summary>
        public static string ApplicationGatewayNameNotSet {
            get {
                return ResourceManager.GetString("ApplicationGatewayNameNotSet", resourceCulture);
            }
        }
        
        /// <summary>
        ///   Looks up a localized string similar to probes.
        /// </summary>
        public static string ApplicationGatewayProbeName {
            get {
                return ResourceManager.GetString("ApplicationGatewayProbeName", resourceCulture);
            }
        }
        
        /// <summary>
        ///   Looks up a localized string similar to redirectConfigurations.
        /// </summary>
        public static string ApplicationGatewayRedirectConfigurationName {
            get {
                return ResourceManager.GetString("ApplicationGatewayRedirectConfigurationName", resourceCulture);
            }
        }
        
        /// <summary>
        ///   Looks up a localized string similar to requestRoutingRules.
        /// </summary>
        public static string ApplicationGatewayRequestRoutingRuleName {
            get {
                return ResourceManager.GetString("ApplicationGatewayRequestRoutingRuleName", resourceCulture);
            }
        }
        
        /// <summary>
        ///   Looks up a localized string similar to sslCertificates.
        /// </summary>
        public static string ApplicationGatewaySslCertificateName {
            get {
                return ResourceManager.GetString("ApplicationGatewaySslCertificateName", resourceCulture);
            }
        }
        
        /// <summary>
        ///   Looks up a localized string similar to urlPathMaps.
        /// </summary>
        public static string ApplicationGatewayUrlPathMapName {
            get {
                return ResourceManager.GetString("ApplicationGatewayUrlPathMapName", resourceCulture);
            }
        }
        
        /// <summary>
<<<<<<< HEAD
        ///   Looks up a localized string similar to ContainerNetworkInterfaceConfigurationNameNotSet.
        /// </summary>
        public static string ContainerNetworkInterfaceConfigurationNameNotSet {
            get {
                return ResourceManager.GetString("ContainerNetworkInterfaceConfigurationNameNotSet", resourceCulture);
=======
        ///   Looks up a localized string similar to A resource with the same name {0} and same type already exists in ResourceGroup {1}, ParentResource {2}. If you wish to modify this resource please use the Update operation instead..
        /// </summary>
        public static string ChildResourceAlreadyPresentInResourceGroup {
            get {
                return ResourceManager.GetString("ChildResourceAlreadyPresentInResourceGroup", resourceCulture);
            }
        }
        
        /// <summary>
        ///   Looks up a localized string similar to Creating resource with ResourceGroupName {0}, ResourceName {1}..
        /// </summary>
        public static string CreatingLongRunningOperationMessage {
            get {
                return ResourceManager.GetString("CreatingLongRunningOperationMessage", resourceCulture);
>>>>>>> 64ccdb8b
            }
        }
        
        /// <summary>
        ///   Looks up a localized string similar to Creating Resource.
        /// </summary>
        public static string CreatingResourceMessage {
            get {
                return ResourceManager.GetString("CreatingResourceMessage", resourceCulture);
            }
        }
        
        /// <summary>
        ///   Looks up a localized string similar to The effective network security group list is empty because the specified network interface is not associated with a network security group or the subnet that is referenced by the network interface is also not associated with a network security group..
        /// </summary>
        public static string EmptyEffectiveNetworkSecurityGroupOnNic {
            get {
                return ResourceManager.GetString("EmptyEffectiveNetworkSecurityGroupOnNic", resourceCulture);
            }
        }
        
        /// <summary>
        ///   Looks up a localized string similar to The hub virtual network connection to modify could not be found..
        /// </summary>
        public static string HubVnetConnectionNotFound {
            get {
                return ResourceManager.GetString("HubVnetConnectionNotFound", resourceCulture);
            }
        }
        
        /// <summary>
        ///   Looks up a localized string similar to The IpAddress specified is invalid..
        /// </summary>
        public static string InvalidIPAddress {
            get {
                return ResourceManager.GetString("InvalidIPAddress", resourceCulture);
            }
        }
        
        /// <summary>
        ///   Looks up a localized string similar to backendAddressPools.
        /// </summary>
        public static string LoadBalancerBackendAddressPoolName {
            get {
                return ResourceManager.GetString("LoadBalancerBackendAddressPoolName", resourceCulture);
            }
        }
        
        /// <summary>
        ///   Looks up a localized string similar to /subscriptions/{0}/resourceGroups/{1}/providers/Microsoft.Network/loadBalancers/{2}/{3}/{4}.
        /// </summary>
        public static string LoadBalancerChildResourceId {
            get {
                return ResourceManager.GetString("LoadBalancerChildResourceId", resourceCulture);
            }
        }
        
        /// <summary>
        ///   Looks up a localized string similar to frontendIPConfigurations.
        /// </summary>
        public static string LoadBalancerFrontendIpConfigName {
            get {
                return ResourceManager.GetString("LoadBalancerFrontendIpConfigName", resourceCulture);
            }
        }
        
        /// <summary>
        ///   Looks up a localized string similar to inboundNatPools.
        /// </summary>
        public static string LoadBalancerInboundNatPoolName {
            get {
                return ResourceManager.GetString("LoadBalancerInboundNatPoolName", resourceCulture);
            }
        }
        
        /// <summary>
        ///   Looks up a localized string similar to inboundNatRules.
        /// </summary>
        public static string LoadBalancerInBoundNatRuleName {
            get {
                return ResourceManager.GetString("LoadBalancerInBoundNatRuleName", resourceCulture);
            }
        }
        
        /// <summary>
        ///   Looks up a localized string similar to LoadBalancerNameNotSet.
        /// </summary>
        public static string LoadBalancerNameNotSet {
            get {
                return ResourceManager.GetString("LoadBalancerNameNotSet", resourceCulture);
            }
        }
        
        /// <summary>
        ///   Looks up a localized string similar to probes.
        /// </summary>
        public static string LoadBalancerProbeName {
            get {
                return ResourceManager.GetString("LoadBalancerProbeName", resourceCulture);
            }
        }
        
        /// <summary>
        ///   Looks up a localized string similar to loadBalancingRules.
        /// </summary>
        public static string LoadBalancerRuleName {
            get {
                return ResourceManager.GetString("LoadBalancerRuleName", resourceCulture);
            }
        }
        
        /// <summary>
        ///   Looks up a localized string similar to Moving ExpressRoute Circuit.
        /// </summary>
        public static string MovingExpressRoutCircuitMessage {
            get {
                return ResourceManager.GetString("MovingExpressRoutCircuitMessage", resourceCulture);
            }
        }
        
        /// <summary>
        ///   Looks up a localized string similar to NetworkProfileNameNotSet.
        /// </summary>
        public static string NetworkProfileNameNotSet {
            get {
                return ResourceManager.GetString("NetworkProfileNameNotSet", resourceCulture);
            }
        }
        
        /// <summary>
        ///   Looks up a localized string similar to Are you sure you want to overwrite resource &apos;{0}&apos;.
        /// </summary>
        public static string OverwritingResource {
            get {
                return ResourceManager.GetString("OverwritingResource", resourceCulture);
            }
        }
        
        /// <summary>
        ///   Looks up a localized string similar to Overwriting resource ....
        /// </summary>
        public static string OverwritingResourceMessage {
            get {
                return ResourceManager.GetString("OverwritingResourceMessage", resourceCulture);
            }
        }
        
        /// <summary>
        ///   Looks up a localized string similar to The parent virtual hub mentioned could not be found..
        /// </summary>
        public static string ParentVirtualHubNotFound {
            get {
                return ResourceManager.GetString("ParentVirtualHubNotFound", resourceCulture);
            }
        }
        
        /// <summary>
        ///   Looks up a localized string similar to The parent VpnGateway already contains a connection with this name. If you wish to change the properties of the connection, please use the SET operation instead..
        /// </summary>
        public static string ParentVpnGatewayDuplicateConnection {
            get {
                return ResourceManager.GetString("ParentVpnGatewayDuplicateConnection", resourceCulture);
            }
        }
        
        /// <summary>
        ///   Looks up a localized string similar to The parent VpnGateway for this connection cannot be found..
        /// </summary>
        public static string ParentVpnGatewayNotFound {
            get {
                return ResourceManager.GetString("ParentVpnGatewayNotFound", resourceCulture);
            }
        }
        
        /// <summary>
        ///   Looks up a localized string similar to Removing resource ....
        /// </summary>
        public static string RemoveResourceMessage {
            get {
                return ResourceManager.GetString("RemoveResourceMessage", resourceCulture);
            }
        }
        
        /// <summary>
        ///   Looks up a localized string similar to Are you sure you want to remove resource &apos;{0}&apos;.
        /// </summary>
        public static string RemovingResource {
            get {
                return ResourceManager.GetString("RemovingResource", resourceCulture);
            }
        }
        
        /// <summary>
        ///   Looks up a localized string similar to Removing a VirtualHub will also remove all HubVirtualNetworkConnections associated with it. Are you sure you want to remove resource &apos;{0}&apos;.
        /// </summary>
        public static string RemovingVirtualHubWarning {
            get {
                return ResourceManager.GetString("RemovingVirtualHubWarning", resourceCulture);
            }
        }
        
        /// <summary>
        ///   Looks up a localized string similar to Removing a VpnGateway will also remove all VpnConnections associated with it. Are you sure you want to remove resource &apos;{0}&apos;.
        /// </summary>
        public static string RemovingVpnGatewayWarning {
            get {
                return ResourceManager.GetString("RemovingVpnGatewayWarning", resourceCulture);
            }
        }
        
        /// <summary>
        ///   Looks up a localized string similar to Resetting Resource.
        /// </summary>
        public static string ResettingResourceMessage {
            get {
                return ResourceManager.GetString("ResettingResourceMessage", resourceCulture);
            }
        }
        
        /// <summary>
        ///   Looks up a localized string similar to ResourceGroupName must be specified if ResourceName is specified..
        /// </summary>
        public static string ResouceGroupNameMustBeSpecified {
            get {
                return ResourceManager.GetString("ResouceGroupNameMustBeSpecified", resourceCulture);
            }
        }
        
        /// <summary>
        ///   Looks up a localized string similar to Resource : {0}, Already present.
        /// </summary>
        public static string ResourceAlreadyPresent {
            get {
                return ResourceManager.GetString("ResourceAlreadyPresent", resourceCulture);
            }
        }
        
        /// <summary>
        ///   Looks up a localized string similar to A resource with the same name {0} and same type already exists in ResourceGroup {1}. If you wish to modify this resource please use the Update operation instead..
        /// </summary>
        public static string ResourceAlreadyPresentInResourceGroup {
            get {
                return ResourceManager.GetString("ResourceAlreadyPresentInResourceGroup", resourceCulture);
            }
        }
        
        /// <summary>
        ///   Looks up a localized string similar to ResourceGroupNotSet.
        /// </summary>
        public static string ResourceGroupNotSet {
            get {
                return ResourceManager.GetString("ResourceGroupNotSet", resourceCulture);
            }
        }
        
        /// <summary>
        ///   Looks up a localized string similar to Resource &apos;{0}&apos; not found.
        /// </summary>
        public static string ResourceNotFound {
            get {
                return ResourceManager.GetString("ResourceNotFound", resourceCulture);
            }
        }
        
        /// <summary>
        ///   Looks up a localized string similar to SetByFqdn.
        /// </summary>
        public static string SetByFqdn {
            get {
                return ResourceManager.GetString("SetByFqdn", resourceCulture);
            }
        }
        
        /// <summary>
        ///   Looks up a localized string similar to SetByIP.
        /// </summary>
        public static string SetByIP {
            get {
                return ResourceManager.GetString("SetByIP", resourceCulture);
            }
        }
        
        /// <summary>
        ///   Looks up a localized string similar to SetByIpConfiguration.
        /// </summary>
        public static string SetByIpConfiguration {
            get {
                return ResourceManager.GetString("SetByIpConfiguration", resourceCulture);
            }
        }
        
        /// <summary>
        ///   Looks up a localized string similar to SetByIpConfigurationResourceId.
        /// </summary>
        public static string SetByIpConfigurationResourceId {
            get {
                return ResourceManager.GetString("SetByIpConfigurationResourceId", resourceCulture);
            }
        }
        
        /// <summary>
        ///   Looks up a localized string similar to SetByResource.
        /// </summary>
        public static string SetByResource {
            get {
                return ResourceManager.GetString("SetByResource", resourceCulture);
            }
        }
        
        /// <summary>
        ///   Looks up a localized string similar to SetByResourceId.
        /// </summary>
        public static string SetByResourceId {
            get {
                return ResourceManager.GetString("SetByResourceId", resourceCulture);
            }
        }
        
        /// <summary>
        ///   Looks up a localized string similar to Setting Resource.
        /// </summary>
        public static string SettingResourceMessage {
            get {
                return ResourceManager.GetString("SettingResourceMessage", resourceCulture);
            }
        }
        
        /// <summary>
        ///   Looks up a localized string similar to PrivateIpAddress needs to be specified in Static allocation.
        /// </summary>
        public static string StaticIpAddressErrorMessage {
            get {
                return ResourceManager.GetString("StaticIpAddressErrorMessage", resourceCulture);
            }
        }
        
        /// <summary>
        ///   Looks up a localized string similar to Please check the availability of UltraPerformance gateway on https://azure.microsoft.com/en-us/documentation/articles/expressroute-about-virtual-network-gateways/. You will be billed for this gateway once this command succeeds..
        /// </summary>
        public static string UltraPerformaceGatewayWarning {
            get {
                return ResourceManager.GetString("UltraPerformaceGatewayWarning", resourceCulture);
            }
        }
        
        /// <summary>
        ///   Looks up a localized string similar to Please check the availability of UltraPerformance gateway on https://azure.microsoft.com/en-us/documentation/articles/expressroute-about-virtual-network-gateways/. You will be billed for this gateway once this command succeeds..
        /// </summary>
        public static string UltraPerformanceGatewayWarningMessage {
            get {
                return ResourceManager.GetString("UltraPerformanceGatewayWarningMessage", resourceCulture);
            }
        }
        
        /// <summary>
        ///   Looks up a localized string similar to Updating resource with ResourceGroupName {0}, ResourceName {1}..
        /// </summary>
        public static string UpdatingLongRunningOperationMessage {
            get {
                return ResourceManager.GetString("UpdatingLongRunningOperationMessage", resourceCulture);
            }
        }
        
        /// <summary>
        ///   Looks up a localized string similar to A valid VirtualHub reference is required to create a VpnGateway..
        /// </summary>
        public static string VirtualHubRequiredForVpnGateway {
            get {
                return ResourceManager.GetString("VirtualHubRequiredForVpnGateway", resourceCulture);
            }
        }
        
        /// <summary>
        ///   Looks up a localized string similar to The VirtualHub to update could not be found..
        /// </summary>
        public static string VirtualHubToUpdateNotFound {
            get {
                return ResourceManager.GetString("VirtualHubToUpdateNotFound", resourceCulture);
            }
        }
        
        /// <summary>
        ///   Looks up a localized string similar to /subscriptions/{0}/resourceGroups/{1}/providers/Microsoft.Network/virtualNetworkGateways/{2}/{3}/{4}.
        /// </summary>
        public static string VirtualNetworkGatewayChildResourceId {
            get {
                return ResourceManager.GetString("VirtualNetworkGatewayChildResourceId", resourceCulture);
            }
        }
        
        /// <summary>
        ///   Looks up a localized string similar to virtualNetworkGatewayIpConfiguration.
        /// </summary>
        public static string VirtualNetworkGatewayIpConfigName {
            get {
                return ResourceManager.GetString("VirtualNetworkGatewayIpConfigName", resourceCulture);
            }
        }
        
        /// <summary>
        ///   Looks up a localized string similar to virtualNetworkGatewayName.
<<<<<<< HEAD
=======
        /// </summary>
        public static string VirtualNetworkGatewayName {
            get {
                return ResourceManager.GetString("VirtualNetworkGatewayName", resourceCulture);
            }
        }
        
        /// <summary>
        ///   Looks up a localized string similar to VirtualNetworkGatewayNameNotSet.
>>>>>>> 64ccdb8b
        /// </summary>
        public static string VirtualNetworkGatewayName {
            get {
                return ResourceManager.GetString("VirtualNetworkGatewayName", resourceCulture);
            }
        }
        
        /// <summary>
<<<<<<< HEAD
        ///   Looks up a localized string similar to VirtualNetworkGatewayNameNotSet.
        /// </summary>
        public static string VirtualNetworkGatewayNameNotSet {
            get {
                return ResourceManager.GetString("VirtualNetworkGatewayNameNotSet", resourceCulture);
=======
        ///   Looks up a localized string similar to A remote virtual network reference is required to create a HubVirtualNetworkConnection..
        /// </summary>
        public static string VirtualNetworkReferenceRequiredToCreateHubVnetConnection {
            get {
                return ResourceManager.GetString("VirtualNetworkReferenceRequiredToCreateHubVnetConnection", resourceCulture);
            }
        }
        
        /// <summary>
        ///   Looks up a localized string similar to The referenced VirtualWan could not be found..
        /// </summary>
        public static string VirtualWanNotFound {
            get {
                return ResourceManager.GetString("VirtualWanNotFound", resourceCulture);
            }
        }
        
        /// <summary>
        ///   Looks up a localized string similar to A valid VirtualWan reference is required to create a VirtualHub..
        /// </summary>
        public static string VirtualWanReferenceNeededForVirtualHub {
            get {
                return ResourceManager.GetString("VirtualWanReferenceNeededForVirtualHub", resourceCulture);
            }
        }
        
        /// <summary>
        ///   Looks up a localized string similar to A valid Virtual WAN is required to generate a vpnSites configuration..
        /// </summary>
        public static string VirtualWanRequiredForVpnSiteConfiguration {
            get {
                return ResourceManager.GetString("VirtualWanRequiredForVpnSiteConfiguration", resourceCulture);
            }
        }
        
        /// <summary>
        ///   Looks up a localized string similar to The VpnConnection could not be found..
        /// </summary>
        public static string VpnConnectionNotFound {
            get {
                return ResourceManager.GetString("VpnConnectionNotFound", resourceCulture);
            }
        }
        
        /// <summary>
        ///   Looks up a localized string similar to The VpnGateway to modify could not be found.
        /// </summary>
        public static string VpnGatewayNotFound {
            get {
                return ResourceManager.GetString("VpnGatewayNotFound", resourceCulture);
            }
        }
        
        /// <summary>
        ///   Looks up a localized string similar to A valid VpnGateway reference is required to create a VpnConnection..
        /// </summary>
        public static string VpnGatewayRequiredToCreateVpnConnection {
            get {
                return ResourceManager.GetString("VpnGatewayRequiredToCreateVpnConnection", resourceCulture);
            }
        }
        
        /// <summary>
        ///   Looks up a localized string similar to A list of connected VpnSites is required to generate a vpnSites configuration..
        /// </summary>
        public static string VpnSiteListRequiredForVpnSiteConfiguration {
            get {
                return ResourceManager.GetString("VpnSiteListRequiredForVpnSiteConfiguration", resourceCulture);
            }
        }
        
        /// <summary>
        ///   Looks up a localized string similar to The VpnSite could not be found..
        /// </summary>
        public static string VpnSiteNotFound {
            get {
                return ResourceManager.GetString("VpnSiteNotFound", resourceCulture);
            }
        }
        
        /// <summary>
        ///   Looks up a localized string similar to A valid VpnSite is required to create a VpnConnection.
        /// </summary>
        public static string VpnSiteRequiredForVpnConnection {
            get {
                return ResourceManager.GetString("VpnSiteRequiredForVpnConnection", resourceCulture);
>>>>>>> 64ccdb8b
            }
        }
    }
}<|MERGE_RESOLUTION|>--- conflicted
+++ resolved
@@ -196,13 +196,15 @@
         }
         
         /// <summary>
-<<<<<<< HEAD
         ///   Looks up a localized string similar to ContainerNetworkInterfaceConfigurationNameNotSet.
         /// </summary>
         public static string ContainerNetworkInterfaceConfigurationNameNotSet {
             get {
                 return ResourceManager.GetString("ContainerNetworkInterfaceConfigurationNameNotSet", resourceCulture);
-=======
+            }
+        }
+        
+        /// <summary>
         ///   Looks up a localized string similar to A resource with the same name {0} and same type already exists in ResourceGroup {1}, ParentResource {2}. If you wish to modify this resource please use the Update operation instead..
         /// </summary>
         public static string ChildResourceAlreadyPresentInResourceGroup {
@@ -217,7 +219,6 @@
         public static string CreatingLongRunningOperationMessage {
             get {
                 return ResourceManager.GetString("CreatingLongRunningOperationMessage", resourceCulture);
->>>>>>> 64ccdb8b
             }
         }
         
@@ -619,8 +620,6 @@
         
         /// <summary>
         ///   Looks up a localized string similar to virtualNetworkGatewayName.
-<<<<<<< HEAD
-=======
         /// </summary>
         public static string VirtualNetworkGatewayName {
             get {
@@ -630,7 +629,6 @@
         
         /// <summary>
         ///   Looks up a localized string similar to VirtualNetworkGatewayNameNotSet.
->>>>>>> 64ccdb8b
         /// </summary>
         public static string VirtualNetworkGatewayName {
             get {
@@ -639,13 +637,14 @@
         }
         
         /// <summary>
-<<<<<<< HEAD
         ///   Looks up a localized string similar to VirtualNetworkGatewayNameNotSet.
         /// </summary>
         public static string VirtualNetworkGatewayNameNotSet {
             get {
                 return ResourceManager.GetString("VirtualNetworkGatewayNameNotSet", resourceCulture);
-=======
+            }
+        }
+
         ///   Looks up a localized string similar to A remote virtual network reference is required to create a HubVirtualNetworkConnection..
         /// </summary>
         public static string VirtualNetworkReferenceRequiredToCreateHubVnetConnection {
@@ -732,7 +731,6 @@
         public static string VpnSiteRequiredForVpnConnection {
             get {
                 return ResourceManager.GetString("VpnSiteRequiredForVpnConnection", resourceCulture);
->>>>>>> 64ccdb8b
             }
         }
     }
