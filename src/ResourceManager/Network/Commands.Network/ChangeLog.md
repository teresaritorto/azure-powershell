--- conflicted
+++ resolved
@@ -19,15 +19,12 @@
 --->
 
 ## Current Release
-<<<<<<< HEAD
-
-## Version 6.3.2
-=======
+
+## Version 6.4.0
 * Updated below cmdlets for Application Gateway
     - New-AzureRmApplicationGateway : Added EnableFIPS flag and Zones support
     - New-AzureRmApplicationGatewaySku : Added new skus Standard_v2 and WAF_v2
     - Set-AzureRmApplicationGatewaySku : Added new skus Standard_v2 and WAF_v2
->>>>>>> 9fc3ab66
 * Regenerated RouteTable cmdlets with the latest generator version
 
 ## Version 6.3.1
