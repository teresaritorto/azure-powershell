﻿<?xml version="1.0" encoding="utf-8"?>
<Project ToolsVersion="12.0" DefaultTargets="Build" xmlns="http://schemas.microsoft.com/developer/msbuild/2003">
  <Import Project="..\..\..\..\tools\Common.Dependencies.targets" />
  <Import Project="$(MSBuildExtensionsPath)\$(MSBuildToolsVersion)\Microsoft.Common.props" Condition="Exists('$(MSBuildExtensionsPath)\$(MSBuildToolsVersion)\Microsoft.Common.props')" />
  <PropertyGroup>
    <Configuration Condition=" '$(Configuration)' == '' ">Debug</Configuration>
    <Platform Condition=" '$(Platform)' == '' ">AnyCPU</Platform>
    <ProjectGuid>{DEA446A1-84E2-46CC-B780-EB4AFDE2460E}</ProjectGuid>
    <OutputType>Library</OutputType>
    <AppDesignerFolder>Properties</AppDesignerFolder>
    <RootNamespace>Microsoft.Azure.Commands.Insights</RootNamespace>
    <AssemblyName>Microsoft.Azure.Commands.Insights</AssemblyName>
    <TargetFrameworkVersion>v4.5.2</TargetFrameworkVersion>
    <FileAlignment>512</FileAlignment>
    <SolutionDir Condition="$(SolutionDir) == '' Or $(SolutionDir) == '*Undefined*'">..\..\..\</SolutionDir>
    <RestorePackages>true</RestorePackages>
    <TargetFrameworkProfile />
  </PropertyGroup>
  <PropertyGroup Condition=" '$(Configuration)|$(Platform)' == 'Debug|AnyCPU' ">
    <PlatformTarget>AnyCPU</PlatformTarget>
    <DebugSymbols>true</DebugSymbols>
    <DebugType>full</DebugType>
    <Optimize>false</Optimize>
    <OutputPath>..\..\..\Package\Debug\ResourceManager\AzureResourceManager\AzureRM.Insights\</OutputPath>
    <DefineConstants>DEBUG;TRACE</DefineConstants>
    <ErrorReport>prompt</ErrorReport>
    <WarningLevel>4</WarningLevel>
    <RunCodeAnalysis>true</RunCodeAnalysis>
    <Prefer32Bit>false</Prefer32Bit>
    <TreatWarningsAsErrors>true</TreatWarningsAsErrors>
  </PropertyGroup>
  <PropertyGroup Condition=" '$(Configuration)|$(Platform)' == 'Release|AnyCPU' ">
    <PlatformTarget>AnyCPU</PlatformTarget>
    <DebugType>pdbonly</DebugType>
    <Optimize>true</Optimize>
    <OutputPath>..\..\..\Package\Release\ResourceManager\AzureResourceManager\AzureRM.Insights\</OutputPath>
    <DefineConstants>TRACE</DefineConstants>
    <ErrorReport>prompt</ErrorReport>
    <WarningLevel>4</WarningLevel>
    <TreatWarningsAsErrors>true</TreatWarningsAsErrors>
    <SignAssembly>true</SignAssembly>
    <AssemblyOriginatorKeyFile>MSSharedLibKey.snk</AssemblyOriginatorKeyFile>
    <DelaySign>true</DelaySign>
    <Prefer32Bit>false</Prefer32Bit>
  </PropertyGroup>
  <ItemGroup>
    <Reference Include="Microsoft.Azure.Management.Monitor">
      <HintPath>..\..\..\packages\Microsoft.Azure.Management.Monitor.0.20.1-preview\lib\net452\Microsoft.Azure.Management.Monitor.dll</HintPath>
      <Name>Microsoft.Azure.Management.Monitor</Name>
    </Reference>
    <Reference Include="System.Collections" />
  </ItemGroup>
  <ItemGroup>
    <Compile Include="ActivityLogAlert\ActivityLogAlertUtilities.cs" />
    <Compile Include="ActivityLogAlert\DisableAzureRmActivityLogAlertCommand.cs" />
    <Compile Include="ActivityLogAlert\SetAzureRmActivityLogAlertCommand.cs" />
    <Compile Include="ActivityLogAlert\GetAzureRmActivityLogAlertCommand.cs" />
    <Compile Include="ActivityLogAlert\NewAzureRmActionGroupCommand.cs" />
    <Compile Include="ActivityLogAlert\NewAzureRmActivityLogAlertConditionCommand.cs" />
    <Compile Include="ActivityLogAlert\RemoveAzureRmActivityLogAlertCommand.cs" />
    <Compile Include="ActivityLogAlert\EnableAzureRmActivityLogAlertCommand.cs" />
    <Compile Include="ActionGroups\SetAzureRmActionGroupCommand.cs" />
    <Compile Include="ActionGroups\NewAzureRmActionGroupReceiverCommand.cs" />
    <Compile Include="ActionGroups\RemoveAzureRmActionGroupCommand.cs" />
    <Compile Include="ActionGroups\GetAzureRmActionGroupCommand.cs" />
    <Compile Include="Alerts\AddAzureRmAlertRuleCommandBase.cs" />
    <Compile Include="Alerts\AddAzureRmMetricAlertRuleCommand.cs" />
    <Compile Include="Alerts\AddAzureRmWebtestAlertRuleCommand.cs" />
    <Compile Include="Alerts\AlertRuleTypes.cs" />
    <Compile Include="Alerts\GetAzureRmAlertHistoryCommand.cs" />
    <Compile Include="Alerts\GetAzureRmAlertRuleCommand.cs" />
    <Compile Include="Alerts\NewAzureRmAlertRuleEmailCommand.cs" />
    <Compile Include="Alerts\NewAzureRmAlertRuleWebhookCommand.cs" />
    <Compile Include="Alerts\RemoveAzureRmAlertRuleCommand.cs" />
    <Compile Include="Autoscale\NewAzureRmAutoscaleNotificationCommand.cs" />
    <Compile Include="Autoscale\NewAzureRmAutoscaleProfileCommand.cs" />
    <Compile Include="Autoscale\NewAzureRmAutoscaleRuleCommand.cs" />
    <Compile Include="Autoscale\AddAzureRmAutoscaleSettingCommand.cs" />
    <Compile Include="Autoscale\GetAzureRmAutoscaleHistoryCommand.cs" />
    <Compile Include="Autoscale\GetAzureRmAutoscaleSettingCommand.cs" />
    <Compile Include="Autoscale\NewAzureRmAutoscaleWebhookCommand.cs" />
    <Compile Include="Autoscale\RemoveAzureRmAutoscaleSettingCommand.cs" />
    <Compile Include="Diagnostics\RemoveAzureRmDiagnosticSettingCommand.cs" />
    <Compile Include="Diagnostics\SetAzureRmDiagnosticSettingCommand.cs" />
    <Compile Include="Diagnostics\GetAzureRmDiagnosticSettingCommand.cs" />
    <Compile Include="LogsCmdletBase.cs" />
    <Compile Include="ActivityLogs\GetAzureRmLogCommand.cs" />
    <Compile Include="Metrics\NewAzureRmMetricFilterCommand.cs" />
    <Compile Include="MonitorCmdletBase.cs" />
    <Compile Include="LogProfiles\RemoveAzureRmLogProfileCommand.cs" />
    <Compile Include="LogProfiles\GetAzureRmLogProfileCommand.cs" />
    <Compile Include="LogProfiles\AddAzureRmLogProfileCommand.cs" />
    <Compile Include="ManagementCmdletBase.cs" />
    <Compile Include="Metrics\GetAzureRmMetricDefinitionCommand.cs" />
    <Compile Include="Metrics\GetAzureRmMetricCommand.cs" />
    <Compile Include="OutputClasses\CustomPrinter.cs" />
    <Compile Include="OutputClasses\IPSRuleCondition.cs" />
    <Compile Include="OutputClasses\PSActivityLogAlertResource.cs" />
    <Compile Include="OutputClasses\PSActionGroupReceiverBase.cs" />
    <Compile Include="OutputClasses\PSActionGroupResource.cs" />
    <Compile Include="OutputClasses\PSActionGroupProperty.cs" />
    <Compile Include="OutputClasses\PSAddActionGroupOperationResponse.cs" />
    <Compile Include="OutputClasses\PSAddAlertRuleOperationResponse.cs" />
    <Compile Include="OutputClasses\PSAddAutoscaleSettingOperationResponse.cs" />
    <Compile Include="OutputClasses\PSAlertRuleResource.cs" />
    <Compile Include="OutputClasses\PSAutoscaleSettingNoDetails.cs" />
    <Compile Include="OutputClasses\PSDiagnosticSettingOperationResponse.cs" />
    <Compile Include="OutputClasses\PSEmailReceiver.cs" />
    <Compile Include="OutputClasses\PSLocalizableString.cs" />
    <Compile Include="OutputClasses\PSLocalizableStringNoDetails.cs" />
    <Compile Include="OutputClasses\PSLogProfileCollection.cs" />
    <Compile Include="OutputClasses\PSLogSettings.cs" />
    <Compile Include="OutputClasses\PSManagementPropertyDescriptor.cs" />
    <Compile Include="OutputClasses\PSMetricAvailability.cs" />
    <Compile Include="OutputClasses\PSMetricSettings.cs" />
    <Compile Include="OutputClasses\PSLogProfile.cs" />
    <Compile Include="OutputClasses\PSAutoscaleProfilesList.cs" />
    <Compile Include="OutputClasses\PSRetentionPolicy.cs" />
    <Compile Include="OutputClasses\PSServiceDiagnosticSettings.cs" />
    <Compile Include="OutputClasses\PSAlertRule.cs" />
    <Compile Include="OutputClasses\PSAlertRuleNoDetails.cs" />
    <Compile Include="OutputClasses\PSAutoscaleSetting.cs" />
    <Compile Include="OutputClasses\PSMetricAvailabilityCollection.cs" />
    <Compile Include="OutputClasses\PSDictionaryElement.cs" />
    <Compile Include="OutputClasses\PSEventData.cs" />
    <Compile Include="OutputClasses\PSEventDataAuthorization.cs" />
    <Compile Include="OutputClasses\PSEventDataHttpRequest.cs" />
    <Compile Include="OutputClasses\PSEventDataNoDetails.cs" />
    <Compile Include="OutputClasses\PSEventRuleCondition.cs" />
    <Compile Include="OutputClasses\PSLocationThresholdRuleCondition.cs" />
    <Compile Include="OutputClasses\PSMetric.cs" />
    <Compile Include="OutputClasses\PSMetricDefinition.cs" />
    <Compile Include="OutputClasses\PSMetricDefinitionNoDetails.cs" />
    <Compile Include="OutputClasses\PSMetricNoDetails.cs" />
    <Compile Include="OutputClasses\PSMetricValue.cs" />
    <Compile Include="OutputClasses\PSMetricValuesCollection.cs" />
    <Compile Include="OutputClasses\PSMetricTabularResult.cs" />
    <Compile Include="OutputClasses\PSSmsReceiver.cs" />
    <Compile Include="OutputClasses\PSThresholdRuleCondition.cs" />
    <Compile Include="OutputClasses\PSToStringExtensions.cs" />
    <Compile Include="OutputClasses\PSWebhookReceiver.cs" />
    <Compile Include="Properties\AssemblyInfo.cs" />
    <Compile Include="Properties\ResourcesForAlertCmdlets.Designer.cs">
      <DependentUpon>ResourcesForAlertCmdlets.resx</DependentUpon>
      <AutoGen>True</AutoGen>
      <DesignTime>True</DesignTime>
    </Compile>
    <Compile Include="Properties\ResourcesForEventCmdlets.Designer.cs">
      <DependentUpon>ResourcesForEventCmdlets.resx</DependentUpon>
      <AutoGen>True</AutoGen>
      <DesignTime>True</DesignTime>
    </Compile>
    <Compile Include="Properties\ResourcesForAutoscaleCmdlets.Designer.cs">
      <AutoGen>True</AutoGen>
      <DesignTime>True</DesignTime>
      <DependentUpon>ResourcesForAutoscaleCmdlets.resx</DependentUpon>
    </Compile>
    <Compile Include="TransitionalClasses\ActivityLogAlertActionGroup.cs" />
    <Compile Include="TransitionalClasses\ActivityLogAlertActionList.cs" />
    <Compile Include="TransitionalClasses\ActivityLogAlertAllOfCondition.cs" />
    <Compile Include="TransitionalClasses\ActivityLogAlertLeafCondition.cs" />
    <Compile Include="TransitionalClasses\ActivityLogAlertResource.cs" />
    <Compile Include="TransitionalClasses\AlertRuleResource.cs" />
    <Compile Include="TransitionalClasses\AutoscaleNotification.cs" />
    <Compile Include="TransitionalClasses\AutoscaleProfile.cs" />
    <Compile Include="TransitionalClasses\AutoscaleSettingResource.cs" />
    <Compile Include="TransitionalClasses\ComparisonOperatorType.cs" />
    <Compile Include="TransitionalClasses\ConditionOperator.cs" />
    <Compile Include="TransitionalClasses\EmailNotification.cs" />
    <Compile Include="TransitionalClasses\LocationThesholdRuleCondition.cs" />
    <Compile Include="TransitionalClasses\LogProfileResource.cs" />
    <Compile Include="TransitionalClasses\MetricTrigger.cs" />
    <Compile Include="TransitionalClasses\ReceiverStatus.cs" />
    <Compile Include="TransitionalClasses\Recurrence.cs" />
    <Compile Include="TransitionalClasses\RecurrentSchedule.cs" />
    <Compile Include="TransitionalClasses\RuleAction.cs" />
    <Compile Include="TransitionalClasses\RuleCondition.cs" />
    <Compile Include="TransitionalClasses\RuleDataSource.cs" />
    <Compile Include="TransitionalClasses\RuleEmailAction.cs" />
    <Compile Include="TransitionalClasses\RuleMetricDataSource.cs" />
    <Compile Include="TransitionalClasses\RuleWebhookAction.cs" />
    <Compile Include="TransitionalClasses\ScaleAction.cs" />
    <Compile Include="TransitionalClasses\ScaleCapacity.cs" />
    <Compile Include="TransitionalClasses\ThresholdRuleCondition.cs" />
    <Compile Include="TransitionalClasses\TimeAggregationOperator.cs" />
    <Compile Include="TransitionalClasses\TimeWindow.cs" />
    <Compile Include="TransitionalClasses\TransitionHelpers.cs" />
    <Compile Include="TransitionalClasses\LogSettings.cs" />
    <Compile Include="TransitionalClasses\MetricSettings.cs" />
    <Compile Include="TransitionalClasses\MetricStatisticType.cs" />
    <Compile Include="TransitionalClasses\RecurrenceFrequency.cs" />
    <Compile Include="TransitionalClasses\RetentionPolicy.cs" />
    <Compile Include="TransitionalClasses\ScaleDirection.cs" />
    <Compile Include="TransitionalClasses\ScaleRule.cs" />
    <Compile Include="TransitionalClasses\ScaleType.cs" />
    <Compile Include="TransitionalClasses\TimeAggregationType.cs" />
    <Compile Include="TransitionalClasses\WebhookNotification.cs" />
    <Compile Include="Utilities.cs" />
  </ItemGroup>
  <ItemGroup>
    <None Include="AzureRM.Insights.psd1">
<<<<<<< HEAD
      <!-- Link>AzureRM.Insights.psd1</Link -->
=======
>>>>>>> b3d1a01a
      <CopyToOutputDirectory>PreserveNewest</CopyToOutputDirectory>
    </None>
    <Content Include="Microsoft.Azure.Commands.Insights.format.ps1xml">
      <SubType>Designer</SubType>
      <CopyToOutputDirectory>Always</CopyToOutputDirectory>
    </Content>
    <None Include="MSSharedLibKey.snk" />
    <None Include="packages.config">
      <SubType>Designer</SubType>
    </None>
    <None Include="StartupScripts\*.ps1" />
  </ItemGroup>
  <ItemGroup>
    <EmbeddedResource Include="Properties\ResourcesForAlertCmdlets.resx">
      <Generator>ResXFileCodeGenerator</Generator>
      <LastGenOutput>ResourcesForAlertCmdlets.Designer.cs</LastGenOutput>
    </EmbeddedResource>
    <EmbeddedResource Include="Properties\ResourcesForEventCmdlets.resx">
      <Generator>ResXFileCodeGenerator</Generator>
      <LastGenOutput>ResourcesForEventCmdlets.Designer.cs</LastGenOutput>
    </EmbeddedResource>
    <EmbeddedResource Include="Properties\ResourcesForAutoscaleCmdlets.resx">
      <Generator>ResXFileCodeGenerator</Generator>
      <LastGenOutput>ResourcesForAutoscaleCmdlets.Designer.cs</LastGenOutput>
      <SubType>Designer</SubType>
    </EmbeddedResource>
  </ItemGroup>
  <ItemGroup>
    <ProjectReference Include="..\..\Profile\Commands.Profile\Commands.Profile.csproj">
      <Project>{142d7b0b-388a-4ceb-a228-7f6d423c5c2e}</Project>
      <Name>Commands.Profile</Name>
    </ProjectReference>
  </ItemGroup>
  <Import Project="$(MSBuildToolsPath)\Microsoft.CSharp.targets" />
  <Target Name="AfterBuild">
    <ItemGroup>
      <MarkdownFiles Include="$(ProjectDir)help\*.*" />
    </ItemGroup>
    <Copy SourceFiles="@(MarkdownFiles)" DestinationFolder="$(OutputPath)\help\" ContinueOnError="false" />
  </Target>
</Project><|MERGE_RESOLUTION|>--- conflicted
+++ resolved
@@ -199,10 +199,6 @@
   </ItemGroup>
   <ItemGroup>
     <None Include="AzureRM.Insights.psd1">
-<<<<<<< HEAD
-      <!-- Link>AzureRM.Insights.psd1</Link -->
-=======
->>>>>>> b3d1a01a
       <CopyToOutputDirectory>PreserveNewest</CopyToOutputDirectory>
     </None>
     <Content Include="Microsoft.Azure.Commands.Insights.format.ps1xml">
