--- conflicted
+++ resolved
@@ -45,10 +45,7 @@
   <ItemGroup>
     <Reference Include="Microsoft.Azure.Management.Monitor">
       <HintPath>..\..\..\packages\Microsoft.Azure.Management.Monitor.0.19.1-preview\lib\net452\Microsoft.Azure.Management.Monitor.dll</HintPath>
-<<<<<<< HEAD
-=======
       <Name>Microsoft.Azure.Management.Monitor</Name>
->>>>>>> e22a83e5
     </Reference>
     <Reference Include="System.Collections" />
   </ItemGroup>
@@ -87,10 +84,7 @@
     <Compile Include="Diagnostics\GetAzureRmDiagnosticSettingCommand.cs" />
     <Compile Include="LogsCmdletBase.cs" />
     <Compile Include="ActivityLogs\GetAzureRmLogCommand.cs" />
-<<<<<<< HEAD
     <Compile Include="Metrics\NewAzureRmMetricFilterCommand.cs" />
-=======
->>>>>>> e22a83e5
     <Compile Include="MonitorCmdletBase.cs" />
     <Compile Include="LogProfiles\RemoveAzureRmLogProfileCommand.cs" />
     <Compile Include="LogProfiles\GetAzureRmLogProfileCommand.cs" />
