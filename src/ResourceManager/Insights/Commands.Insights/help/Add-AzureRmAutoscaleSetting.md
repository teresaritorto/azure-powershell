--- conflicted
+++ resolved
@@ -169,13 +169,8 @@
 
 ```yaml
 Type: PSAutoscaleSetting
-<<<<<<< HEAD
 Parameter Sets: Parameters for Add-AzureRmAutoscaleSetting cmdlet in the update semantics
 Aliases: InputObject
-=======
-Parameter Sets: UpdateAutoscaleSetting
-Aliases: 
->>>>>>> 01c2ed89
 
 Required: True
 Position: Named
