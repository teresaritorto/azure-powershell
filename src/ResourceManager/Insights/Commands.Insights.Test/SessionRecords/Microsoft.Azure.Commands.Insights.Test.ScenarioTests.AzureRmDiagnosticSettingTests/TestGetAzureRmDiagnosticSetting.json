{
<<<<<<< HEAD
  "Entries": [
    {
      "RequestUri": "//subscriptions/1a66ce04-b633-4a0b-b2bc-a912ec8986a6/resourceGroups/viruela1/providers/Microsoft.Logic/workflows/viruela6/providers/microsoft.insights/diagnosticSettings/service?api-version=2017-05-01-preview",
      "EncodedRequestUri": "Ly9zdWJzY3JpcHRpb25zLzFhNjZjZTA0LWI2MzMtNGEwYi1iMmJjLWE5MTJlYzg5ODZhNi9yZXNvdXJjZUdyb3Vwcy92aXJ1ZWxhMS9wcm92aWRlcnMvTWljcm9zb2Z0LkxvZ2ljL3dvcmtmbG93cy92aXJ1ZWxhNi9wcm92aWRlcnMvbWljcm9zb2Z0Lmluc2lnaHRzL2RpYWdub3N0aWNTZXR0aW5ncy9zZXJ2aWNlP2FwaS12ZXJzaW9uPTIwMTctMDUtMDEtcHJldmlldw==",
      "RequestMethod": "GET",
      "RequestBody": "",
      "RequestHeaders": {
        "x-ms-client-request-id": [
          "bb71f801-b96d-4245-aa56-6e992f68541b"
        ],
        "accept-language": [
          "en-US"
        ],
        "User-Agent": [
          "FxVersion/4.7.2633.0",
          "OSName/Windows10Enterprise",
          "OSVersion/6.3.16299",
          "Microsoft.Azure.Management.Monitor.MonitorManagementClient/0.19.1.0"
        ]
      },
      "ResponseBody": "{\r\n  \"id\": \"/subscriptions/1a66ce04-b633-4a0b-b2bc-a912ec8986a6/resourcegroups/viruela1/providers/microsoft.logic/workflows/viruela6/providers/microsoft.insights/diagnosticSettings/service\",\r\n  \"type\": null,\r\n  \"name\": \"service\",\r\n  \"location\": null,\r\n  \"kind\": null,\r\n  \"tags\": null,\r\n  \"properties\": {\r\n    \"storageAccountId\": \"subscriptions/27cafca8-b9a4-4264-b399-45d0c9cca1ab/resourceGroups/Default-Storage-WestUS/providers/Microsoft.ClassicStorage/storageAccounts/kzhantest111\",\r\n    \"serviceBusRuleId\": null,\r\n    \"workspaceId\": null,\r\n    \"eventHubAuthorizationRuleId\": \"/subscriptions/1a66ce04-b633-4a0b-b2bc-a912ec8986a6/resourceGroups/Default-ServiceBus-SouthCentralUS/providers/Microsoft.EventHub/namespaces/test1sadfsd/authorizationrules/RootManageSharedAccessKey\",\r\n    \"eventHubName\": null,\r\n    \"metrics\": [\r\n      {\r\n        \"category\": \"AllMetrics\",\r\n        \"enabled\": true,\r\n        \"retentionPolicy\": {\r\n          \"enabled\": false,\r\n          \"days\": 0\r\n        }\r\n      }\r\n    ],\r\n    \"logs\": [\r\n      {\r\n        \"category\": \"WorkflowRuntime\",\r\n        \"enabled\": true,\r\n        \"retentionPolicy\": {\r\n          \"enabled\": false,\r\n          \"days\": 0\r\n        }\r\n      }\r\n    ]\r\n  },\r\n  \"identity\": null\r\n}",
      "ResponseHeaders": {
        "Content-Length": [
          "950"
        ],
        "Content-Type": [
          "application/json; charset=utf-8"
        ],
        "Expires": [
          "-1"
        ],
        "Pragma": [
          "no-cache"
        ],
        "Strict-Transport-Security": [
          "max-age=31536000; includeSubDomains"
        ],
        "x-ms-request-id": [
          "b68b3199-7f6c-4e5d-848b-03af96baad9b"
        ],
        "x-ms-ratelimit-remaining-subscription-reads": [
          "14994"
        ],
        "x-ms-correlation-request-id": [
          "a0087aff-8283-4235-b883-ccca83071e7e"
        ],
        "x-ms-routing-request-id": [
          "WESTUS2:20180330T181513Z:a0087aff-8283-4235-b883-ccca83071e7e"
        ],
        "X-Content-Type-Options": [
          "nosniff"
        ],
        "Cache-Control": [
          "no-cache"
        ],
        "Date": [
          "Fri, 30 Mar 2018 18:15:13 GMT"
        ],
        "Server": [
          "Microsoft-IIS/8.5"
        ]
      },
      "StatusCode": 200
    }
  ],
  "Names": {},
=======
    "Entries": [
        {
            "RequestUri": "//subscriptions/1a66ce04-b633-4a0b-b2bc-a912ec8986a6/resourcegroups/insights-integration/providers/test.shoebox/testresources2/pstest0000eastusR2/providers/microsoft.insights/diagnosticSettings/service?api-version=2017-05-01-preview",
            "EncodedRequestUri": "Ly9zdWJzY3JpcHRpb25zLzFhNjZjZTA0LWI2MzMtNGEwYi1iMmJjLWE5MTJlYzg5ODZhNi9yZXNvdXJjZWdyb3Vwcy9pbnNpZ2h0cy1pbnRlZ3JhdGlvbi9wcm92aWRlcnMvdGVzdC5zaG9lYm94L3Rlc3RyZXNvdXJjZXMyL3BzdGVzdDAwMDBlYXN0dXNSMi9wcm92aWRlcnMvbWljcm9zb2Z0Lmluc2lnaHRzL2RpYWdub3N0aWNTZXR0aW5ncy9zZXJ2aWNlP2FwaS12ZXJzaW9uPTIwMTctMDUtMDEtcHJldmlldw==",
            "RequestMethod": "GET",
            "RequestBody": "",
            "RequestHeaders": {
                "Accept": [ "application/json" ],
                "User-Agent": [ "User-Agent: Microsoft.Azure.Management.Monitor.Management.InsightsManagementClient/0.9.0.0 AzurePowershell/v0.9.9.0" ],
                "Connection": [ "Keep-Alive" ]
            },
            "ResponseBody": "{\"id\":\"/subscriptions/1a66ce04-b633-4a0b-b2bc-a912ec8986a6/resourcegroups/insights-integration/providers/test.shoebox/testresources2/pstest0000eastusr2/diagnosticSettings/service\",\"name\":\"service\",\"location\":\"\",\"tags\":null,\"properties\":{\"workspaceId\":\"workspace1\",\"storageAccountId\":\"/subscriptions/1a66ce04-b633-4a0b-b2bc-a912ec8986a6/resourceGroups/montest/providers/Microsoft.Storage/storageAccounts/montest3470\",\"eventHubName\":\"/subscriptions/1a66ce04-b633-4a0b-b2bc-a912ec8986a6/resourceGroups/montest/providers/Microsoft.ServiceBus/namespaces/ns1/authorizationrules/ar1\",\"metrics\":[{\"timeGrain\":\"PT1M\",\"enabled\":true,\"retentionPolicy\":{\"days\":0}}],\"logs\":[{\"category\":\"TestLog1\",\"enabled\":true,\"retentionPolicy\":{\"days\":0}},{\"category\":\"TestLog2\",\"enabled\":true,\"retentionPolicy\":{\"days\":0}}]}}",
            "ResponseHeaders": {
                "Cache-Control": [
                    "no-cache"
                ],
                "Date": [
                    "Mon, 03 Mar 2015 00:07:07 GMT"
                ],
                "Expires": [
                    "-1"
                ],
                "Pragma": [
                    "no-cache"
                ],
                "Content-Length": [
                    "441"
                ],
                "Content-Type": [
                    "application/json; charset=utf-8"
                ],
                "x-ms-ratelimit-remaining-subscription-writes": [
                    "1199"
                ],
                "x-ms-request-id": [
                    "47af504c-88a1-49c5-9766-e397d54e490b"
                ],
                "x-ms-correlation-request-id": [
                    "e223e5fa-7d3c-4d2c-a2e9-aed3011aefb7"
                ],
                "x-ms-routing-request-id": [
                    "WESTUS:20150303T190828Z:e223e5fa-7d3c-4d2c-a2e9-aed3011aefb7"
                ],
                "Strict-Transport-Security": [
                    "max-age=31536000; includeSubDomains"
                ]
            },
            "StatusCode": 200
        }
    ],
  "Names": {
    "Test-GetAzureRmDiagnosticSetting": [ "" ]
  },
>>>>>>> e22a83e5
  "Variables": {
    "SubscriptionId": "56bb45c9-5c14-4914-885e-c6fd6f130f7c"
  }
}<|MERGE_RESOLUTION|>--- conflicted
+++ resolved
@@ -1,72 +1,4 @@
 {
-<<<<<<< HEAD
-  "Entries": [
-    {
-      "RequestUri": "//subscriptions/1a66ce04-b633-4a0b-b2bc-a912ec8986a6/resourceGroups/viruela1/providers/Microsoft.Logic/workflows/viruela6/providers/microsoft.insights/diagnosticSettings/service?api-version=2017-05-01-preview",
-      "EncodedRequestUri": "Ly9zdWJzY3JpcHRpb25zLzFhNjZjZTA0LWI2MzMtNGEwYi1iMmJjLWE5MTJlYzg5ODZhNi9yZXNvdXJjZUdyb3Vwcy92aXJ1ZWxhMS9wcm92aWRlcnMvTWljcm9zb2Z0LkxvZ2ljL3dvcmtmbG93cy92aXJ1ZWxhNi9wcm92aWRlcnMvbWljcm9zb2Z0Lmluc2lnaHRzL2RpYWdub3N0aWNTZXR0aW5ncy9zZXJ2aWNlP2FwaS12ZXJzaW9uPTIwMTctMDUtMDEtcHJldmlldw==",
-      "RequestMethod": "GET",
-      "RequestBody": "",
-      "RequestHeaders": {
-        "x-ms-client-request-id": [
-          "bb71f801-b96d-4245-aa56-6e992f68541b"
-        ],
-        "accept-language": [
-          "en-US"
-        ],
-        "User-Agent": [
-          "FxVersion/4.7.2633.0",
-          "OSName/Windows10Enterprise",
-          "OSVersion/6.3.16299",
-          "Microsoft.Azure.Management.Monitor.MonitorManagementClient/0.19.1.0"
-        ]
-      },
-      "ResponseBody": "{\r\n  \"id\": \"/subscriptions/1a66ce04-b633-4a0b-b2bc-a912ec8986a6/resourcegroups/viruela1/providers/microsoft.logic/workflows/viruela6/providers/microsoft.insights/diagnosticSettings/service\",\r\n  \"type\": null,\r\n  \"name\": \"service\",\r\n  \"location\": null,\r\n  \"kind\": null,\r\n  \"tags\": null,\r\n  \"properties\": {\r\n    \"storageAccountId\": \"subscriptions/27cafca8-b9a4-4264-b399-45d0c9cca1ab/resourceGroups/Default-Storage-WestUS/providers/Microsoft.ClassicStorage/storageAccounts/kzhantest111\",\r\n    \"serviceBusRuleId\": null,\r\n    \"workspaceId\": null,\r\n    \"eventHubAuthorizationRuleId\": \"/subscriptions/1a66ce04-b633-4a0b-b2bc-a912ec8986a6/resourceGroups/Default-ServiceBus-SouthCentralUS/providers/Microsoft.EventHub/namespaces/test1sadfsd/authorizationrules/RootManageSharedAccessKey\",\r\n    \"eventHubName\": null,\r\n    \"metrics\": [\r\n      {\r\n        \"category\": \"AllMetrics\",\r\n        \"enabled\": true,\r\n        \"retentionPolicy\": {\r\n          \"enabled\": false,\r\n          \"days\": 0\r\n        }\r\n      }\r\n    ],\r\n    \"logs\": [\r\n      {\r\n        \"category\": \"WorkflowRuntime\",\r\n        \"enabled\": true,\r\n        \"retentionPolicy\": {\r\n          \"enabled\": false,\r\n          \"days\": 0\r\n        }\r\n      }\r\n    ]\r\n  },\r\n  \"identity\": null\r\n}",
-      "ResponseHeaders": {
-        "Content-Length": [
-          "950"
-        ],
-        "Content-Type": [
-          "application/json; charset=utf-8"
-        ],
-        "Expires": [
-          "-1"
-        ],
-        "Pragma": [
-          "no-cache"
-        ],
-        "Strict-Transport-Security": [
-          "max-age=31536000; includeSubDomains"
-        ],
-        "x-ms-request-id": [
-          "b68b3199-7f6c-4e5d-848b-03af96baad9b"
-        ],
-        "x-ms-ratelimit-remaining-subscription-reads": [
-          "14994"
-        ],
-        "x-ms-correlation-request-id": [
-          "a0087aff-8283-4235-b883-ccca83071e7e"
-        ],
-        "x-ms-routing-request-id": [
-          "WESTUS2:20180330T181513Z:a0087aff-8283-4235-b883-ccca83071e7e"
-        ],
-        "X-Content-Type-Options": [
-          "nosniff"
-        ],
-        "Cache-Control": [
-          "no-cache"
-        ],
-        "Date": [
-          "Fri, 30 Mar 2018 18:15:13 GMT"
-        ],
-        "Server": [
-          "Microsoft-IIS/8.5"
-        ]
-      },
-      "StatusCode": 200
-    }
-  ],
-  "Names": {},
-=======
     "Entries": [
         {
             "RequestUri": "//subscriptions/1a66ce04-b633-4a0b-b2bc-a912ec8986a6/resourcegroups/insights-integration/providers/test.shoebox/testresources2/pstest0000eastusR2/providers/microsoft.insights/diagnosticSettings/service?api-version=2017-05-01-preview",
@@ -120,7 +52,6 @@
   "Names": {
     "Test-GetAzureRmDiagnosticSetting": [ "" ]
   },
->>>>>>> e22a83e5
   "Variables": {
     "SubscriptionId": "56bb45c9-5c14-4914-885e-c6fd6f130f7c"
   }
