<!--
    Please leave this section at the top of the change log.

    Changes for the current release should go under the section titled "Current Release", and should adhere to the following format:

    ## Current Release
    * Overview of change #1
        - Additional information about change #1
    * Overview of change #2
        - Additional information about change #2
        - Additional information about change #2
    * Overview of change #3
    * Overview of change #4
        - Additional information about change #4

    ## YYYY.MM.DD - Version X.Y.Z (Previous Release)
    * Overview of change #1
        - Additional information about change #1
-->
## Current Release
<<<<<<< HEAD
* Fix error in `New-AzureRmRoleAssignment` help
=======
* Fixed formatting of OutputType in help files
>>>>>>> d351cb20

## Version 6.1.0
* Fix issue with `Properties` property of `PSResource` object(s) returned from `Get-AzureRmResource`

## Version 6.0.1
* Revert change to `New-AzureRmADServicePrincipal` that gave service principals `Contributor` permissions over the current subscription if no values were provided for the `Role` or `Scope` parameters
    - If no values are provided for `Role` or `Scope`, the service principal is created with no permissions
    - If a `Role` is provided, but no `Scope`, the service principal is created with the specified `Role` permissions over the current subscription
    - If a `Scope` is provided, but no `Role`, the service principal is created with `Contributor` permissions over the specified `Scope`
    - If both `Role` and `Scope` are provided, the service principal is created with the specified `Role` permissions over the specified `Scope`

## Version 6.0.0
* Set minimum dependency of module to PowerShell 5.0
* Remove obsolete parameter -AtScopeAndBelow from Get-AzureRmRoledefinition call
* Include assignments to deleted Users/Groups/ServicePrincipals in Get-AzureRmRoleAssignment result
* Add convenience cmdlet for creating ServicePrincipals
* Add Tab completers for Scope and ResourceType
* Merge Get- and Find- functionality in Get-AzureRmResource
* Add AD Cmdlets:
  - Remove-AzureRmADGroupMember
  - Get-AzureRmADGroup
  - New-AzureRmADGroup
  - Remove-AzureRmADGroup
  - Remove-AzureRmADUser
  - Update-AzureRmADApplication
  - Update-AzureRmADServicePrincipal
  - Update-AzureRmADUser

## Version 5.5.2
* Updated to the latest version of the Azure ClientRuntime

## Version 5.5.1
* Fix issue with Default Resource Group in CloudShell

## Version 5.5.0
* Fixed issue with importing aliases
* Add Support for DataActions and NotDataActions to be passed in roledefinition create calls
* Fix Roledefinitions calls to use the type filter

## Version 5.4.0
* Register-AzureRmProviderFeature: Added missing example in the docs
* Register-AzureRmResourceProvider: Added missing example in the docs
* Add proper error handling for Insufficient graph permission Issue whilst performing Roleassignment calls.
* Fix roleassignment get calls when there are duplicate objectIds.
* Fix RoleAssignment get to respect the ExpandPrincipalGroups parameter
* Fix Roleassignment get calls to be used with roledefinition ID.

## Version 5.3.0
* Get-AzureRmADServicePrincipal: Removed -ServicePrincipalName from the default Empty parameter set as it was redundant with the SPN parameter set

## Version 5.2.0
* Added Location Completer to -Location parameters allowing tab completion through valid Locations
* Added ResourceGroup Completer to -ResourceGroup parameters allowing tab completion through resource groups in current subscription
* Added -AsJob support for long-running Resources cmdlets. Allows selected cmdlets to run in the background and return a job to track and control progress.
* Added alias from Get-AzureRmProviderOperation to Get-AzureRmResourceProviderAction to conform with naming conventions
* Get-AzureRmProviderOperation: Added alias from -OperationSearchString to -Name and set default value of -OperationSearchString to "*", which will return all provider operations.

## Version 5.1.1
* Fixed issue where Get-AzureRMRoleAssignment would result in a assignments without roledefiniton name for custom roles
    - Users can now use Get-AzureRMRoleAssignment with assignments having roledefinition names irrespective of the type of role
* Fixed issue where Set-AzureRMRoleRoleDefinition used to throw RD not found error when there was a new scope in assignablescopes
    - Users can now use Set-AzureRMRoleRoleDefinition with assignable scopes including new scopes irrespective of the position of the scope
* Allow scopes to end with "/"
    - Users can now use RoleDefinition and RoleAssignment commandlets with scopes ending with "/" ,consistent with API and CLI
* Allow users to create RoleAssignment using delegation flag
    - Users can now use New-AzureRMRoleAssignment with an option of adding the delegation flag
* Fix RoleAssignment get to respect the scope parameter
* Add an alias for ServicePrincipalName in the New-AzureRmRoleAssignment Commandlet
    - Users can now use the ApplicationId instead of the ServicePrincipalName when using the New-AzureRmRoleAssignment commandlet

## Version 5.0.0
* Add support for online help
    - Run Get-Help with the -Online parameter to open the online help in your default Internet browser
    
## Version 4.4.1

## Version 4.4.0
* Add ManagedApplication cmdlets
    - New-AzureRmManagedApplication cmdlet to create a managed application
    - Get-AzureRmManagedApplication cmdlet to list all managed applications under a subscription or to get a specific managed application
    - Remove-AzureRmManagedApplication cmdlet to delete a managed application
    - Set-AzureRmManagedApplication cmdlet to update an existing managed application
* Add ManagedApplicationDefinition cmdlets
    - New-AzureRmManagedApplicationDefinition cmdlet to create a managed application definition using a zip file uri or using mainTemplate and createUiDefinition json files
    - Get-AzureRmManagedApplicationDefinition cmdlet to list all managed application definitions under a resource group or to get a specific managed application definition
    - Remove-AzureRmManagedApplicationDefinition cmdlet to delete a managed application definition
    - Set-AzureRmManagedApplicationDefinition cmdlet to update an existing managed application definition
* Add PolicySetDefinition cmdlets
    - New-AzureRmPolicySetDefinition cmdlet to create a policy set definition
    - Get-AzureRmPolicySetDefinition cmdlet to list all policy set definitions or to get a specific policy set definition
    - Remove-AzureRmPolicySetDefinition cmdlet to delete a policy set definition
    - Set-AzureRmPolicySetDefinition cmdlet to update an existing policy set definition
* Add -PolicySetDefinition, -Sku and -NotScope parameters to New-AzureRmPolicyAssignment and Set-AzureRmPolicyAssignment cmdlets
* Add support to pass in policy url to New-AzureRmPolicyDefinition and Set-AzureRmPolicyDefinition cmdlets
* Add -Mode parameter to New-AzureRmPolicyDefinition cmdlet
* Add Support for removal of roleassignment using PSRoleAssignment object
    - Users can now use PSRoleassignmnet inputobject with Remove-AzureRMRoleAssignment commandlet to remove the roleassignment.
    
## Version 4.3.1

## Version 4.3.0
* Add Support for validation of scopes for the following roledefinition and roleassignment commandlets before sending the request to ARM
    - Get-AzureRMRoleAssignment
    - New-AzureRMRoleAssignment
    - Remove-AzureRMRoleAssignment
    - Get-AzureRMRoleDefinition
    - New-AzureRMRoleDefinition
    - Remove-AzureRMRoleDefinition
    - Set-AzureRMRoleDefinition

## Version 4.2.1

## Version 4.2.0

## Version 4.1.0
* Fixed issue where Get-AzureRMRoleAssignment would result in a Bad Request if the number of roleassignments where greater than 1000
    - Users can now use Get-AzureRMRoleAssignment even if the roleassignments to be returned is greater than 1000
    
## Version 4.0.1

## Version 4.0.0
* Support cross-resource-group deployments for New-AzureRmResourceGroupDeployment
    - Users can now use nested deployments to deploy to different resource groups.

## Version 3.8.0

## Version 3.7.0

## Version 3.6.0
* Support policy parameters for New-AzureRmPolicyDefinition and New-AzureRmPolicyAssignment
    - Users can now use Parameter parameter with New-AzureRmPolicyDefinition. This accepts both JSON string and file path.
    - Users can now provide policy parameter values in New-AzureRmPolicyAssignment in a couple of ways, including JSON string, file path, PS object, and through PowerShell parameters. 

## Version 3.5.0
* Support Tag as parameters for Find-AzureRmResource
    - Users can now use Tag parameter with Find-AzureRmResource
    - Fixed the issue where illegal combinations of TagName, TagValue with other search parameters was allowed in Find-AzureRmResource and would result in users getting exception from the service by disallowing such combinations. 

## Version 3.4.0
* Support ResourceNameEquals and ResourceGroupNameEquals as parameters for Find-AzureRmResource
    - Users can now use ResourceNameEquals and ResourceGroupNameEquals with Find-AzureRmResource

## Version 3.3.0
* Lookup of AAD group by Id now uses GetObjectsByObjectId AAD Graph call instead of Groups/<id>
    - This will enable Groups lookup in CSP scenario
* Remove unnecessary AAD graph call in Get role assignments logic
    - Only make call when needed instead of always
* Fixed issue where Remove-AzureRmResource would throw an exception if one of the resources passed through the pipeline failed to be removed
    - If cmdlet fails to remove one of the resources, the result will not have an effect on the removal of other resources<|MERGE_RESOLUTION|>--- conflicted
+++ resolved
@@ -18,11 +18,8 @@
         - Additional information about change #1
 -->
 ## Current Release
-<<<<<<< HEAD
 * Fix error in `New-AzureRmRoleAssignment` help
-=======
 * Fixed formatting of OutputType in help files
->>>>>>> d351cb20
 
 ## Version 6.1.0
 * Fix issue with `Properties` property of `PSResource` object(s) returned from `Get-AzureRmResource`
