<!--
    Please leave this section at the top of the change log.

    Changes for the current release should go under the section titled "Current Release", and should adhere to the following format:

    ## Current Release
    * Overview of change #1
        - Additional information about change #1
    * Overview of change #2
        - Additional information about change #2
        - Additional information about change #2
    * Overview of change #3
    * Overview of change #4
        - Additional information about change #4

    ## YYYY.MM.DD - Version X.Y.Z (Previous Release)
    * Overview of change #1
        - Additional information about change #1
-->
## Current Release

## Version 6.7.2
* Update help documentation for resource identity related parameters in `New-AzureRmPolicyAssignment` and `Set-AzureRmPolicyAssignment`
* Add an example for New-AzureRmPolicyDefinition that uses -Metadata
* Fix to allow case preservation in Tag keys in NetStandard: #7678 #7703

## Version 6.7.1
* Fix for https://github.com/Azure/azure-powershell/issues/7402
    - Allow listing resources using the `-ResourceId` parameter for `Get-AzureRmResource`
<<<<<<< HEAD
* Minor changes for upcoming AzureRM to Az transition
=======
* Fix for https://github.com/Azure/azure-powershell/issues/7700
    - Fix issue where `EndDate` parameter was not being honored for AD cmdlets
>>>>>>> cf3fc1ea

## Version 6.7.0
* Fix isssue where Get-AzureRMRoleDefinition throws an unintelligible exception (when the default profile has no subscription in it and no scope is specified) by adding a meaningful exception in the scenario. Also set the default param set to `RoleDefinitionNameParameterSet`.

## Version 6.6.0
* Add missing -Mode parameter to Set-AzureRmPolicyDefinition
* Fix Get-AzureRmProviderOperation commandlet bug for operations with Origin containing User

## Version 6.5.0
* Update New-AzureRmResourceGroupDeployment with new parameter RollbackAction
    - Add support for OnErrorDeployment with the new parameter.
* Support managed identity on policy assignments.
* Parameters with default values are no longer requred when assigning a policy with `New-AzureRmPolicyAssignment`
* Add new cmdlet Get-AzureRmPolicyAlias for retrieving policy aliases

## Version 6.4.2
* Fixed issue with creating managed applications from the MarketPlace.
* Fixed issue with default resource groups not being set.
* Updated common runtime assemblies

## Version 6.4.1
* Fixed issue with default resource groups not being set.
* Fixed issue with creating managed application from the MarketPlace.

## Version 6.4.0
* Support template deployment at subscription scope. Add new Cmdlets:
    - New-AzureRmDeployment
    - Get-AzureRmDeployment
    - Test-AzureRmDeployment
    - Remove-AzureRmDeployment
    - Stop-AzureRmDeployment
    - Save-AzureRmDeploymentTemplate
    - Get-AzureRmDeploymentOperation
* Fix issue where error is thrown when passing a context to Set-AzureRmResource
    - https://github.com/Azure/azure-powershell/issues/5705
* Fix example in New-AzureRmResourceGroupDeployment
* Updated to the latest version of the Azure ClientRuntime.

## Version 6.3.0
* Updated help files to include full parameter types and correct input/output types.
* Fix piping scenario with `Set-AzureRmResource`
* Fix issue when providing both tag name and value for `Get-AzureRmResource`
    - https://github.com/Azure/azure-powershell/issues/6765

## Version 6.2.1
* Update Roleassignment and roledefinition cmdlets:
    - Remove extra roledefinition calls done as part of paging.
* Fix Get-AzureRmRoleAssignment cmdlet
    - Fix -ExpandPrincipalGroups command parameter functionality
* Fix issue with `Get-AzureRmResource` where `-ResourceType` parameter was case sensitive

## Version 6.2.0
* Update Get-AzureRmPolicyAssignment cmdlets:
    - Add support for listing -Scope values at management group level
    - Add support for retrieving individual assignments with -Scope values at management group level
    - Add -Effective and -All switches to control $filter parameter
* Update Get/New/Remove/Set-AzureRmPolicyDefinition cmdlets
    - Add -ManagementGroupName parameter to apply operations to a given management group
    - Add -SubscriptionId parameter to apply operations to a given subscription
* Update Get/New/Remove/Set-AzureRmPolicySetDefinition cmdlets
    - Add -ManagementGroupName parameter to apply operations to a given management group
    - Add -SubscriptionId parameter to apply operations to a given subscription
* Add KeyVault secret reference support in parameters when using `TemplateParameterObject` in `New-AzureRmResourceGroupDeployment`
* Fix issue where `-EndDate` parameter was ignored for `New-AzureRmADAppCredential`
    - https://github.com/Azure/azure-powershell/issues/6505
* Fix issue where `Add-AzureRmADGroupMember` used incorrect URL to make request
    - https://github.com/Azure/azure-powershell/issues/6485

## Version 6.1.1
* Fix error in `New-AzureRmRoleAssignment` help
* Fixed formatting of OutputType in help files
* Fix issue where `-EndDate` parameter was ignored for `New-AzureRmADAppCredential`
    - https://github.com/Azure/azure-powershell/issues/6505
* Fix issue where `Add-AzureRmADGroupMember` used incorrect URL to make request
    - https://github.com/Azure/azure-powershell/issues/6485

## Version 6.1.0
* Fix issue with `Properties` property of `PSResource` object(s) returned from `Get-AzureRmResource`

## Version 6.0.1
* Revert change to `New-AzureRmADServicePrincipal` that gave service principals `Contributor` permissions over the current subscription if no values were provided for the `Role` or `Scope` parameters
    - If no values are provided for `Role` or `Scope`, the service principal is created with no permissions
    - If a `Role` is provided, but no `Scope`, the service principal is created with the specified `Role` permissions over the current subscription
    - If a `Scope` is provided, but no `Role`, the service principal is created with `Contributor` permissions over the specified `Scope`
    - If both `Role` and `Scope` are provided, the service principal is created with the specified `Role` permissions over the specified `Scope`

## Version 6.0.0
* Set minimum dependency of module to PowerShell 5.0
* Remove obsolete parameter -AtScopeAndBelow from Get-AzureRmRoledefinition call
* Include assignments to deleted Users/Groups/ServicePrincipals in Get-AzureRmRoleAssignment result
* Add convenience cmdlet for creating ServicePrincipals
* Add Tab completers for Scope and ResourceType
* Merge Get- and Find- functionality in Get-AzureRmResource
* Add AD Cmdlets:
  - Remove-AzureRmADGroupMember
  - Get-AzureRmADGroup
  - New-AzureRmADGroup
  - Remove-AzureRmADGroup
  - Remove-AzureRmADUser
  - Update-AzureRmADApplication
  - Update-AzureRmADServicePrincipal
  - Update-AzureRmADUser

## Version 5.5.2
* Updated to the latest version of the Azure ClientRuntime

## Version 5.5.1
* Fix issue with Default Resource Group in CloudShell

## Version 5.5.0
* Fixed issue with importing aliases
* Add Support for DataActions and NotDataActions to be passed in roledefinition create calls
* Fix Roledefinitions calls to use the type filter

## Version 5.4.0
* Register-AzureRmProviderFeature: Added missing example in the docs
* Register-AzureRmResourceProvider: Added missing example in the docs
* Add proper error handling for Insufficient graph permission Issue whilst performing Roleassignment calls.
* Fix roleassignment get calls when there are duplicate objectIds.
* Fix RoleAssignment get to respect the ExpandPrincipalGroups parameter
* Fix Roleassignment get calls to be used with roledefinition ID.

## Version 5.3.0
* Get-AzureRmADServicePrincipal: Removed -ServicePrincipalName from the default Empty parameter set as it was redundant with the SPN parameter set

## Version 5.2.0
* Added Location Completer to -Location parameters allowing tab completion through valid Locations
* Added ResourceGroup Completer to -ResourceGroup parameters allowing tab completion through resource groups in current subscription
* Added -AsJob support for long-running Resources cmdlets. Allows selected cmdlets to run in the background and return a job to track and control progress.
* Added alias from Get-AzureRmProviderOperation to Get-AzureRmResourceProviderAction to conform with naming conventions
* Get-AzureRmProviderOperation: Added alias from -OperationSearchString to -Name and set default value of -OperationSearchString to "*", which will return all provider operations.

## Version 5.1.1
* Fixed issue where Get-AzureRMRoleAssignment would result in a assignments without roledefiniton name for custom roles
    - Users can now use Get-AzureRMRoleAssignment with assignments having roledefinition names irrespective of the type of role
* Fixed issue where Set-AzureRMRoleRoleDefinition used to throw RD not found error when there was a new scope in assignablescopes
    - Users can now use Set-AzureRMRoleRoleDefinition with assignable scopes including new scopes irrespective of the position of the scope
* Allow scopes to end with "/"
    - Users can now use RoleDefinition and RoleAssignment commandlets with scopes ending with "/" ,consistent with API and CLI
* Allow users to create RoleAssignment using delegation flag
    - Users can now use New-AzureRMRoleAssignment with an option of adding the delegation flag
* Fix RoleAssignment get to respect the scope parameter
* Add an alias for ServicePrincipalName in the New-AzureRmRoleAssignment Commandlet
    - Users can now use the ApplicationId instead of the ServicePrincipalName when using the New-AzureRmRoleAssignment commandlet

## Version 5.0.0
* Add support for online help
    - Run Get-Help with the -Online parameter to open the online help in your default Internet browser

## Version 4.4.1

## Version 4.4.0
* Add ManagedApplication cmdlets
    - New-AzureRmManagedApplication cmdlet to create a managed application
    - Get-AzureRmManagedApplication cmdlet to list all managed applications under a subscription or to get a specific managed application
    - Remove-AzureRmManagedApplication cmdlet to delete a managed application
    - Set-AzureRmManagedApplication cmdlet to update an existing managed application
* Add ManagedApplicationDefinition cmdlets
    - New-AzureRmManagedApplicationDefinition cmdlet to create a managed application definition using a zip file uri or using mainTemplate and createUiDefinition json files
    - Get-AzureRmManagedApplicationDefinition cmdlet to list all managed application definitions under a resource group or to get a specific managed application definition
    - Remove-AzureRmManagedApplicationDefinition cmdlet to delete a managed application definition
    - Set-AzureRmManagedApplicationDefinition cmdlet to update an existing managed application definition
* Add PolicySetDefinition cmdlets
    - New-AzureRmPolicySetDefinition cmdlet to create a policy set definition
    - Get-AzureRmPolicySetDefinition cmdlet to list all policy set definitions or to get a specific policy set definition
    - Remove-AzureRmPolicySetDefinition cmdlet to delete a policy set definition
    - Set-AzureRmPolicySetDefinition cmdlet to update an existing policy set definition
* Add -PolicySetDefinition, -Sku and -NotScope parameters to New-AzureRmPolicyAssignment and Set-AzureRmPolicyAssignment cmdlets
* Add support to pass in policy url to New-AzureRmPolicyDefinition and Set-AzureRmPolicyDefinition cmdlets
* Add -Mode parameter to New-AzureRmPolicyDefinition cmdlet
* Add Support for removal of roleassignment using PSRoleAssignment object
    - Users can now use PSRoleassignmnet inputobject with Remove-AzureRMRoleAssignment commandlet to remove the roleassignment.

## Version 4.3.1

## Version 4.3.0
* Add Support for validation of scopes for the following roledefinition and roleassignment commandlets before sending the request to ARM
    - Get-AzureRMRoleAssignment
    - New-AzureRMRoleAssignment
    - Remove-AzureRMRoleAssignment
    - Get-AzureRMRoleDefinition
    - New-AzureRMRoleDefinition
    - Remove-AzureRMRoleDefinition
    - Set-AzureRMRoleDefinition

## Version 4.2.1

## Version 4.2.0

## Version 4.1.0
* Fixed issue where Get-AzureRMRoleAssignment would result in a Bad Request if the number of roleassignments where greater than 1000
    - Users can now use Get-AzureRMRoleAssignment even if the roleassignments to be returned is greater than 1000

## Version 4.0.1

## Version 4.0.0
* Support cross-resource-group deployments for New-AzureRmResourceGroupDeployment
    - Users can now use nested deployments to deploy to different resource groups.

## Version 3.8.0

## Version 3.7.0

## Version 3.6.0
* Support policy parameters for New-AzureRmPolicyDefinition and New-AzureRmPolicyAssignment
    - Users can now use Parameter parameter with New-AzureRmPolicyDefinition. This accepts both JSON string and file path.
    - Users can now provide policy parameter values in New-AzureRmPolicyAssignment in a couple of ways, including JSON string, file path, PS object, and through PowerShell parameters.

## Version 3.5.0
* Support Tag as parameters for Find-AzureRmResource
    - Users can now use Tag parameter with Find-AzureRmResource
    - Fixed the issue where illegal combinations of TagName, TagValue with other search parameters was allowed in Find-AzureRmResource and would result in users getting exception from the service by disallowing such combinations.

## Version 3.4.0
* Support ResourceNameEquals and ResourceGroupNameEquals as parameters for Find-AzureRmResource
    - Users can now use ResourceNameEquals and ResourceGroupNameEquals with Find-AzureRmResource

## Version 3.3.0
* Lookup of AAD group by Id now uses GetObjectsByObjectId AAD Graph call instead of Groups/<id>
    - This will enable Groups lookup in CSP scenario
* Remove unnecessary AAD graph call in Get role assignments logic
    - Only make call when needed instead of always
* Fixed issue where Remove-AzureRmResource would throw an exception if one of the resources passed through the pipeline failed to be removed
    - If cmdlet fails to remove one of the resources, the result will not have an effect on the removal of other resources<|MERGE_RESOLUTION|>--- conflicted
+++ resolved
@@ -18,6 +18,7 @@
         - Additional information about change #1
 -->
 ## Current Release
+* Minor changes for upcoming AzureRM to Az transition
 
 ## Version 6.7.2
 * Update help documentation for resource identity related parameters in `New-AzureRmPolicyAssignment` and `Set-AzureRmPolicyAssignment`
@@ -27,12 +28,8 @@
 ## Version 6.7.1
 * Fix for https://github.com/Azure/azure-powershell/issues/7402
     - Allow listing resources using the `-ResourceId` parameter for `Get-AzureRmResource`
-<<<<<<< HEAD
-* Minor changes for upcoming AzureRM to Az transition
-=======
 * Fix for https://github.com/Azure/azure-powershell/issues/7700
     - Fix issue where `EndDate` parameter was not being honored for AD cmdlets
->>>>>>> cf3fc1ea
 
 ## Version 6.7.0
 * Fix isssue where Get-AzureRMRoleDefinition throws an unintelligible exception (when the default profile has no subscription in it and no scope is specified) by adding a meaningful exception in the scenario. Also set the default param set to `RoleDefinitionNameParameterSet`.
