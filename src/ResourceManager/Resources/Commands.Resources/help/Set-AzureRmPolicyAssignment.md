---
external help file: Microsoft.Azure.Commands.ResourceManager.Cmdlets.dll-Help.xml
Module Name: AzureRM.Resources
ms.assetid: C3B2C33F-8BD4-4E31-9450-EF6A3A6A5325
online version: 
schema: 2.0.0
---

# Set-AzureRmPolicyAssignment

## SYNOPSIS
Modifies a policy assignment.

## SYNTAX

### The policy assignment name parameter set. (Default)
```
Set-AzureRmPolicyAssignment -Name <String> -Scope <String> [-NotScope <String[]>] [-DisplayName <String>]
 [-ApiVersion <String>] [-Pre] [-InformationAction <ActionPreference>] [-InformationVariable <String>]
 [<CommonParameters>]
```

### The policy assignment Id parameter set.
```
Set-AzureRmPolicyAssignment -Id <String> [-DisplayName <String>] [-ApiVersion <String>] [-Pre]
 [-InformationAction <ActionPreference>] [-InformationVariable <String>] [<CommonParameters>]
```

## DESCRIPTION
The **Set-AzureRmPolicyAssignment** cmdlet modifies a policy assignment.
Specify an assignment by ID or by name and scope.

## EXAMPLES

### Example 1: Update the display name
```
PS C:\>$ResourceGroup = Get-AzureRmResourceGroup -Name "ResourceGroup11"
PS C:\> $PolicyAssignment = Get-AzureRmPolicyAssignment -Name "PolicyAssignment" -Scope $ResourceGroup.ResourceId
PS C:\> Set-AzureRmPolicyAssignment -Id $PolicyAssignment.ResourceId -DisplayName "Do not allow VM creation"
```

The first command gets a resource group named ResourceGroup11 by using the Get-AzureRMResourceGroup cmdlet.
The command stores that object in the $ResourceGroup variable.

The second command gets the policy assignment named PolicyAssignment by using the Get-AzureRmPolicyAssignment cmdlet.
The command stores that object in the $PolicyAssignment variable.

The final command updates the display name on the policy assignment identified by the **ResourceId** property of $PolicyAssignment.

## PARAMETERS

### -ApiVersion
Specifies the version of the resource provider API to use.
If you do not specify a version, this cmdlet uses the latest available version.

```yaml
Type: String
Parameter Sets: (All)
Aliases: 

Required: False
Position: Named
Default value: None
Accept pipeline input: False
Accept wildcard characters: False
```

### -DisplayName
Specifies a new display name for the policy assignment.

```yaml
Type: String
Parameter Sets: (All)
Aliases: 

Required: False
Position: Named
Default value: None
Accept pipeline input: True (ByPropertyName)
Accept wildcard characters: False
```

### -Id
Specifies the fully qualified resource ID for the policy assignment that this cmdlet modifies.

```yaml
Type: String
Parameter Sets: The policy assignment Id parameter set.
Aliases: ResourceId

Required: True
Position: Named
Default value: None
Accept pipeline input: True (ByPropertyName)
Accept wildcard characters: False
```

### -InformationAction
Specifies how this cmdlet responds to an information event.

The acceptable values for this parameter are:

- Continue
- Ignore
- Inquire
- SilentlyContinue
- Stop
- Suspend

```yaml
Type: ActionPreference
Parameter Sets: (All)
Aliases: infa

Required: False
Position: Named
Default value: None
Accept pipeline input: False
Accept wildcard characters: False
```

### -InformationVariable
Specifies an information variable.

```yaml
Type: String
Parameter Sets: (All)
Aliases: iv

Required: False
Position: Named
Default value: None
Accept pipeline input: False
Accept wildcard characters: False
```

### -Name
Specifies the name of the policy assignment that this cmdlet modifies.

```yaml
Type: String
Parameter Sets: The policy assignment name parameter set.
Aliases: 

Required: True
Position: Named
Default value: None
Accept pipeline input: True (ByPropertyName)
Accept wildcard characters: False
```

### -NotScope
<<<<<<< HEAD
The policy assignment not scopes.```yaml
=======
The policy assignment not scopes.

```yaml
>>>>>>> 562a6867
Type: String[]
Parameter Sets: The policy assignment name parameter set.
Aliases: 

Required: False
Position: Named
Default value: None
Accept pipeline input: True (ByPropertyName)
Accept wildcard characters: False
```

### -Pre
Indicates that this cmdlet considers pre-release API versions when it automatically determines which version to use.

```yaml
Type: SwitchParameter
Parameter Sets: (All)
Aliases: 

Required: False
Position: Named
Default value: None
Accept pipeline input: False
Accept wildcard characters: False
```

### -Scope
Specifies the scope at which the policy is applied.

```yaml
Type: String
Parameter Sets: The policy assignment name parameter set.
Aliases: 

Required: True
Position: Named
Default value: None
Accept pipeline input: True (ByPropertyName)
Accept wildcard characters: False
```

### CommonParameters
This cmdlet supports the common parameters: -Debug, -ErrorAction, -ErrorVariable, -InformationAction, -InformationVariable, -OutVariable, -OutBuffer, -PipelineVariable, -Verbose, -WarningAction, and -WarningVariable. For more information, see about_CommonParameters (http://go.microsoft.com/fwlink/?LinkID=113216).

## INPUTS

## OUTPUTS

### System.Management.Automation.PSObject

## NOTES

## RELATED LINKS

[Get-AzureRmPolicyAssignment](./Get-AzureRmPolicyAssignment.md)

[New-AzureRmPolicyAssignment](./New-AzureRmPolicyAssignment.md)

[Remove-AzureRmPolicyAssignment](./Remove-AzureRmPolicyAssignment.md)

<|MERGE_RESOLUTION|>--- conflicted
+++ resolved
@@ -150,13 +150,9 @@
 ```
 
 ### -NotScope
-<<<<<<< HEAD
-The policy assignment not scopes.```yaml
-=======
 The policy assignment not scopes.
 
 ```yaml
->>>>>>> 562a6867
 Type: String[]
 Parameter Sets: The policy assignment name parameter set.
 Aliases: 
