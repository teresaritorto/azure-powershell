--- conflicted
+++ resolved
@@ -20,11 +20,8 @@
 ## Current Release
 * Register-AzureRmProviderFeature: Added missing example in the docs
 * Register-AzureRmResourceProvider: Added missing example in the docs
-<<<<<<< HEAD
 * Add proper error handling for Insufficient graph permission Issue whilst performing Roleassignment calls.
-=======
 * Fix Roleassignment get calls to be used with roledefinition ID.
->>>>>>> bb9a6760
 
 ## Version 5.3.0
 * Get-AzureRmADServicePrincipal: Removed -ServicePrincipalName from the default Empty parameter set as it was redundant with the SPN parameter set
