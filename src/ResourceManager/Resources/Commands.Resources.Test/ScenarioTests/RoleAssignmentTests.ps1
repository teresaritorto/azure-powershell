# ----------------------------------------------------------------------------------
#
# Copyright Microsoft Corporation
# Licensed under the Apache License, Version 2.0 (the "License");
# you may not use this file except in compliance with the License.
# You may obtain a copy of the License at
# http://www.apache.org/licenses/LICENSE-2.0
# Unless required by applicable law or agreed to in writing, software
# distributed under the License is distributed on an "AS IS" BASIS,
# WITHOUT WARRANTIES OR CONDITIONS OF ANY KIND, either express or implied.
# See the License for the specific language governing permissions and
# limitations under the License.
# ----------------------------------------------------------------------------------

<#
.SYNOPSIS
Tests retrieval of classic administrators
#>
function Test-RaClassicAdmins
{
    # Setup
    $subscription = Get-AzureRmSubscription

    # Test
    $classic =  Get-AzureRmRoleAssignment -IncludeClassicAdministrators  | Where-Object { $_.Scope -ieq ('/subscriptions/' + $subscription[0].Id) -and $_.RoleDefinitionName.ToLower().Contains('administrator')}   
    
    # Assert
    Assert-NotNull $classic
    Assert-True { $classic.Length -ge 1 }
}

<#
.SYNOPSIS
Tests verifies negative scenarios for RoleAssignments
#>
function Test-RaNegativeScenarios
{
    # Setup
    $subscription = Get-AzureRmSubscription

    # Bad OID returns zero role assignments
    $badOid = 'aaaaaaaa-aaaa-aaaa-aaaa-aaaaaaaaaaaa'
    $badObjectResult = "Cannot find principal using the specified options"
    $assignments = Get-AzureRmRoleAssignment -ObjectId $badOid
    Assert-AreEqual 0 $assignments.Count

    # Bad OID throws if Expand Principal Groups included
    Assert-Throws { Get-AzureRmRoleAssignment -ObjectId $badOid -ExpandPrincipalGroups } $badObjectResult

    # Bad UPN
    $badUpn = 'nonexistent@provider.com'
    Assert-Throws { Get-AzureRmRoleAssignment -UserPrincipalName $badUpn } $badObjectResult
    
    # Bad SPN
    $badSpn = 'bbbbbbbb-bbbb-bbbb-bbbb-bbbbbbbbbbbb'
    Assert-Throws { Get-AzureRmRoleAssignment -ServicePrincipalName $badSpn } $badObjectResult
}

<#
.SYNOPSIS
Tests verifies delete scenario for RoleAssignments by using PSRoleAssignment Object
#>
function Test-RaDeleteByPSRoleAssignment
{
    # Setup
    $definitionName = 'Reader'
    $users = Get-AzureRmADUser | Select-Object -First 1 -Wait
    $subscription = Get-AzureRmSubscription
    $resourceGroups = Get-AzureRmResourceGroup | Select-Object -Last 1 -Wait
    $scope = '/subscriptions/'+ $subscription[0].Id +'/resourceGroups/' + $resourceGroups[0].ResourceGroupName
    Assert-AreEqual 1 $users.Count "There should be at least one user to run the test."
    
    # Test
    [Microsoft.Azure.Commands.Resources.Models.Authorization.AuthorizationClient]::RoleAssignmentNames.Enqueue("f747531e-da33-43b9-b726-04675abf1939")
    $newAssignment = New-AzureRmRoleAssignment `
                        -ObjectId $users[0].Id.Guid `
                        -RoleDefinitionName $definitionName `
                        -Scope $scope 

    Remove-AzureRmRoleAssignment $newAssignment

    # Assert
    VerifyRoleAssignmentDeleted $newAssignment
}

<#
.SYNOPSIS
Tests verifies creation and deletion of a RoleAssignments by Scope
#>
function Test-RaByScope
{
    # Setup
    $definitionName = 'Reader'
    $users = Get-AzureRmADUser | Select-Object -First 1 -Wait
    $subscription = Get-AzureRmSubscription
    $resourceGroups = Get-AzureRmResourceGroup | Select-Object -Last 1 -Wait
    $scope = '/subscriptions/'+ $subscription[0].Id +'/resourceGroups/' + $resourceGroups[0].ResourceGroupName
    $assignmentScope = $scope +"/"
    Assert-AreEqual 1 $users.Count "There should be at least one user to run the test."
    
    # Test
    [Microsoft.Azure.Commands.Resources.Models.Authorization.AuthorizationClient]::RoleAssignmentNames.Enqueue("f747531e-da33-43b9-b726-04675abf1939")
    $newAssignment = New-AzureRmRoleAssignment `
                        -ObjectId $users[0].Id.Guid `
                        -RoleDefinitionName $definitionName `
                        -Scope $assignmentScope 
    
    # cleanup 
    DeleteRoleAssignment $newAssignment

    # Assert
    Assert-NotNull $newAssignment
    Assert-AreEqual $definitionName $newAssignment.RoleDefinitionName 
    Assert-AreEqual $scope $newAssignment.Scope 
    Assert-AreEqual $users[0].DisplayName $newAssignment.DisplayName
    
    VerifyRoleAssignmentDeleted $newAssignment
}

<#
.SYNOPSIS
Tests verifies creation and deletion of a RoleAssignments by Resource Group
#>
function Test-RaByResourceGroup
{
    # Setup
    $definitionName = 'Contributor'
    $users = Get-AzureRmADUser | Select-Object -Last 1 -Wait
    $resourceGroups = Get-AzureRmResourceGroup | Select-Object -Last 1 -Wait
    Assert-AreEqual 1 $users.Count "There should be at least one user to run the test."
    Assert-AreEqual 1 $resourceGroups.Count "No resource group found. Unable to run the test."

    # Test
    [Microsoft.Azure.Commands.Resources.Models.Authorization.AuthorizationClient]::RoleAssignmentNames.Enqueue("8748e3e7-2cc7-41a9-81ed-b704b6d328a5")
    $newAssignment = New-AzureRmRoleAssignment `
                        -ObjectId $users[0].Id.Guid `
                        -RoleDefinitionName $definitionName `
                        -ResourceGroupName $resourceGroups[0].ResourceGroupName
    
    # cleanup 
    DeleteRoleAssignment $newAssignment
    
    # Assert
    Assert-NotNull $newAssignment
    Assert-AreEqual $definitionName $newAssignment.RoleDefinitionName 
    Assert-AreEqual $users[0].DisplayName $newAssignment.DisplayName
    
    VerifyRoleAssignmentDeleted $newAssignment
}

<#
.SYNOPSIS
Tests verifies creation and deletion of a RoleAssignments by Resource 
#>
function Test-RaByResource
{
    # Setup
    $definitionName = 'Owner'
    $groups = Get-AzureRmADGroup | Select-Object -Last 1 -Wait
    Assert-AreEqual 1 $groups.Count "There should be at least one group to run the test."
    $resourceGroups = Get-AzureRmResourceGroup | Select-Object -Last 1 -Wait
    Assert-AreEqual 1 $resourceGroups.Count "No resource group found. Unable to run the test."
    $resource = Get-AzureRmResource | Select-Object -Last 1 -Wait
    Assert-NotNull $resource "Cannot find any resource to continue test execution."

    # Test
    [Microsoft.Azure.Commands.Resources.Models.Authorization.AuthorizationClient]::RoleAssignmentNames.Enqueue("db6e0231-1be9-4bcd-bf16-79de537439fe")
    $newAssignment = New-AzureRmRoleAssignment `
                        -ObjectId $groups[0].Id.Guid `
                        -RoleDefinitionName $definitionName `
                        -ResourceGroupName $resource.ResourceGroupName `
                        -ResourceType $resource.ResourceType `
                        -ResourceName $resource.Name
    
    # cleanup 
    DeleteRoleAssignment $newAssignment
    
    # Assert
    Assert-NotNull $newAssignment
    Assert-AreEqual $definitionName $newAssignment.RoleDefinitionName 
    Assert-AreEqual $groups[0].DisplayName $newAssignment.DisplayName
    
    VerifyRoleAssignmentDeleted $newAssignment
}

<#
.SYNOPSIS
Tests validate input parameters 
#>
function Test-RaValidateInputParameters ($cmdName)
{
    # Setup
    $definitionName = 'Owner'
    $groups = Get-AzureRmADGroup | Select-Object -Last 1 -Wait
    Assert-AreEqual 1 $groups.Count "There should be at least one group to run the test."
    $resourceGroups = Get-AzureRmResourceGroup | Select-Object -Last 1 -Wait
    Assert-AreEqual 1 $resourceGroups.Count "No resource group found. Unable to run the test."
    $resource = Get-AzureRmResource | Select-Object -Last 1 -Wait
    Assert-NotNull $resource "Cannot find any resource to continue test execution."
    
    # Test
    # Check if Scope is valid.
    $scope = "/subscriptions/e9ee799d-6ab2-4084-b952-e7c86344bbab/Should be 'ResourceGroups'/any group name"
    $invalidScope = "Scope '/subscriptions/e9ee799d-6ab2-4084-b952-e7c86344bbab/Should be 'ResourceGroups'/any group name' should begin with '/subscriptions/<subid>/resourceGroups'."
    Assert-Throws { invoke-expression ($cmdName + " -Scope `"" + $scope  + "`" -ObjectId " + $groups[0].Id.Guid + " -RoleDefinitionName " + $definitionName) } $invalidScope
    
    $scope = "/subscriptions/e9ee799d-6ab2-4084-b952-e7c86344bbab/ResourceGroups"
    $invalidScope = "Scope '/subscriptions/e9ee799d-6ab2-4084-b952-e7c86344bbab/ResourceGroups' should have even number of parts."
    Assert-Throws { &$cmdName -Scope $scope -ObjectId $groups[0].Id.Guid -RoleDefinitionName $definitionName } $invalidScope
    
    $scope = "/subscriptions/e9ee799d-6ab2-4084-b952-e7c86344bbab/ResourceGroups/"
    $invalidScope = "Scope '/subscriptions/e9ee799d-6ab2-4084-b952-e7c86344bbab/ResourceGroups' should have even number of parts."
    Assert-Throws { &$cmdName -Scope $scope -ObjectId $groups[0].Id.Guid -RoleDefinitionName $definitionName } $invalidScope
    
    $scope = "/subscriptions/e9ee799d-6ab2-4084-b952-e7c86344bbab/ResourceGroups/groupname/Should be 'Providers'/any provider name"
    $invalidScope = "Scope '/subscriptions/e9ee799d-6ab2-4084-b952-e7c86344bbab/ResourceGroups/groupname/Should be 'Providers'/any provider name' should begin with '/subscriptions/<subid>/resourceGroups/<groupname>/providers'."
    Assert-Throws { &$cmdName -Scope $scope -ObjectId $groups[0].Id.Guid -RoleDefinitionName $definitionName } $invalidScope
    
    $scope = "/subscriptions/e9ee799d-6ab2-4084-b952-e7c86344bbab/ResourceGroups/groupname/Providers/providername"
    $invalidScope = "Scope '/subscriptions/e9ee799d-6ab2-4084-b952-e7c86344bbab/ResourceGroups/groupname/Providers/providername' should have at least one pair of resource type and resource name. e.g. '/subscriptions/<subid>/resourceGroups/<groupname>/providers/<providername>/<resourcetype>/<resourcename>'."
    Assert-Throws { &$cmdName -Scope $scope -ObjectId $groups[0].Id.Guid -RoleDefinitionName $definitionName } $invalidScope
    
    # Check if ResourceType is valid
    Assert-AreEqual $resource.ResourceType "Microsoft.Web/sites"
    $subscription = Get-AzureRmSubscription | Select-Object -Last 1 -Wait
    # Below invalid resource type should not return 'Not supported api version'.
    $resource.ResourceType = "Microsoft.KeyVault/"
    $invalidResourceType = "Scope '/subscriptions/"+$subscription.Id+"/resourceGroups/"+$resource.ResourceGroupName+"/providers/Microsoft.KeyVault/"+$resource.ResourceGroupName+"' should have even number of parts."
    Assert-Throws { &$cmdName `
                        -ObjectId $groups[0].Id.Guid `
                        -RoleDefinitionName $definitionName `
                        -ResourceGroupName $resource.ResourceGroupName `
                        -ResourceType $resource.ResourceType `
                        -ResourceName $resource.Name } $invalidResourceType   
}

<#
.SYNOPSIS
Tests verifies creation and deletion of a RoleAssignments for Service principal name 
#>
function Test-RaByServicePrincipal
{
    # Setup
    $definitionName = 'Contributor'
    $servicePrincipals = Get-AzureRmADServicePrincipal | Select-Object -Last 1 -Wait
    $subscription = Get-AzureRmSubscription
    $resourceGroups = Get-AzureRmResourceGroup | Select-Object -Last 1 -Wait
    $scope = '/subscriptions/'+ $subscription[0].Id +'/resourceGroups/' + $resourceGroups[0].ResourceGroupName
    Assert-AreEqual 1 $servicePrincipals.Count "No service principals found. Unable to run the test."

    # Test
    [Microsoft.Azure.Commands.Resources.Models.Authorization.AuthorizationClient]::RoleAssignmentNames.Enqueue("0b018870-59ba-49ca-9405-9ba5dce77311")
    $newAssignment = New-AzureRmRoleAssignment `
                        -ServicePrincipalName $servicePrincipals[0].ServicePrincipalNames[0] `
                        -RoleDefinitionName $definitionName `
                        -Scope $scope 
                        
    
    # cleanup 
    DeleteRoleAssignment $newAssignment
    
    # Assert
    Assert-NotNull $newAssignment
    Assert-AreEqual $definitionName $newAssignment.RoleDefinitionName 
    Assert-AreEqual $scope $newAssignment.Scope 
    Assert-AreEqual $servicePrincipals[0].DisplayName $newAssignment.DisplayName
    
    VerifyRoleAssignmentDeleted $newAssignment
}

<#
.SYNOPSIS
Tests verifies creation and deletion of a RoleAssignments for User Principal Name
#>
function Test-RaByUpn
{
    # Setup
    $definitionName = 'Contributor'
    $users = Get-AzureRmADUser | Select-Object -Last 1 -Wait
    $resourceGroups = Get-AzureRmResourceGroup | Select-Object -Last 1 -Wait
    Assert-AreEqual 1 $users.Count "There should be at least one user to run the test."
    Assert-AreEqual 1 $resourceGroups.Count "No resource group found. Unable to run the test."

    # Test
    [Microsoft.Azure.Commands.Resources.Models.Authorization.AuthorizationClient]::RoleAssignmentNames.Enqueue("f8dac632-b879-42f9-b4ab-df2aab22a149")
    $newAssignment = New-AzureRmRoleAssignment `
                        -SignInName $users[0].UserPrincipalName `
                        -RoleDefinitionName $definitionName `
                        -ResourceGroupName $resourceGroups[0].ResourceGroupName
    
    # cleanup 
    DeleteRoleAssignment $newAssignment
    
    # Assert
    Assert-NotNull $newAssignment
    Assert-AreEqual $definitionName $newAssignment.RoleDefinitionName 
    Assert-AreEqual $users[0].DisplayName $newAssignment.DisplayName

    VerifyRoleAssignmentDeleted $newAssignment
}

<# .SYNOPSIS Tests validate correctness of returned permissions when logged in as the assigned user  #> 
function Test-RaUserPermissions 
{ 
    param([string]$rgName, [string]$action) 
    # Test 
    $rg = Get-AzureRmResourceGroup
    $errorMsg = "User should have access to only 1 RG. Found: {0}" -f $rg.Count
    Assert-AreEqual 1 $rg.Count $errorMsg

    # User should not be able to create another RG as he doesnt have access to the subscription.
    Assert-Throws{ New-AzureRmResourceGroup -Name 'NewGroupFromTest' -Location 'WestUS'}        
}

<#
.SYNOPSIS
Tests verifies creation and deletion of a RoleAssignments by Scope irrespective of the case
#>
function Test-RaDeletionByScope
{
    # Setup
    $definitionName = 'Reader'
    $users = Get-AzureRmADUser | Select-Object -First 1 -Wait
    $subscription = Get-AzureRmSubscription
    $resourceGroups = Get-AzureRmResourceGroup | Select-Object -Last 1 -Wait
    $scope = '/subscriptions/'+ $subscription[0].Id +'/resourceGroups/' + $resourceGroups[0].ResourceGroupName
    Assert-AreEqual 1 $users.Count "There should be at least one user to run the test."
    
    # Test
    [Microsoft.Azure.Commands.Resources.Models.Authorization.AuthorizationClient]::RoleAssignmentNames.Enqueue("f747531e-da33-43b9-b726-04675abf1939")
    $newAssignment = New-AzureRmRoleAssignment `
                        -ObjectId $users[0].Id.Guid `
                        -RoleDefinitionName $definitionName `
                        -Scope $scope 
    $newAssignment.Scope = $scope.toUpper()
    
    # cleanup 
    DeleteRoleAssignment $newAssignment

    # Assert
    Assert-NotNull $newAssignment
    Assert-AreEqual $definitionName $newAssignment.RoleDefinitionName 
    Assert-AreEqual $scope $newAssignment.Scope 
    Assert-AreEqual $users[0].DisplayName $newAssignment.DisplayName
    
    VerifyRoleAssignmentDeleted $newAssignment
}

<#
.SYNOPSIS
Tests verifies creation and deletion of a RoleAssignments by Scope irrespective of the case
#>
function Test-RaDeletionByScopeAtRootScope
{
    # Setup
    $definitionName = 'Reader'
    $users = Get-AzureRmADUser | Select-Object -First 1 -Wait
    $subscription = Get-AzureRmSubscription
    $resourceGroups = Get-AzureRmResourceGroup | Select-Object -Last 1 -Wait
    $scope = '/'
    Assert-AreEqual 1 $users.Count "There should be at least one user to run the test."
    
    # Test
    [Microsoft.Azure.Commands.Resources.Models.Authorization.AuthorizationClient]::RoleAssignmentNames.Enqueue("f747531e-da33-43b9-b726-04675abf1939")
    $newAssignment = New-AzureRmRoleAssignment `
                        -ObjectId $users[0].Id.Guid `
                        -RoleDefinitionName $definitionName `
                        -Scope $scope 
    $newAssignment.Scope = $scope.toUpper()
    
    # cleanup 
    DeleteRoleAssignment $newAssignment

    # Assert
    Assert-NotNull $newAssignment
    Assert-AreEqual $definitionName $newAssignment.RoleDefinitionName 
    Assert-AreEqual $scope $newAssignment.Scope 
    Assert-AreEqual $users[0].DisplayName $newAssignment.DisplayName
    
    VerifyRoleAssignmentDeleted $newAssignment
}

<#
.SYNOPSIS
Tests verifies creation and validation of RoleAssignment properties for not null
#>
function Test-RaPropertiesValidation
{
    # Setup
    $users = Get-AzureRmADUser | Select-Object -First 1 -Wait
    $subscription = Get-AzureRmSubscription
    $scope = '/subscriptions/'+$subscription[0].Id
    $roleDef = Get-AzureRmRoleDefinition -Name "Reader"
    $roleDef.Id = $null
    $roleDef.Name = "Custom Reader Test"
    $roleDef.Actions.Add("Microsoft.ClassicCompute/virtualMachines/restart/action")
    $roleDef.Description = "Read, monitor and restart virtual machines"
    $roleDef.AssignableScopes[0] = "/subscriptions/4004a9fd-d58e-48dc-aeb2-4a4aec58606f"

    [Microsoft.Azure.Commands.Resources.Models.Authorization.AuthorizationClient]::RoleDefinitionNames.Enqueue("032F61D2-ED09-40C9-8657-26A273DA7BAE")
    New-AzureRmRoleDefinition -Role $roleDef
    $rd = Get-AzureRmRoleDefinition -Name "Custom Reader Test"

    # Test
    [Microsoft.Azure.Commands.Resources.Models.Authorization.AuthorizationClient]::RoleAssignmentNames.Enqueue("fa1a4d3b-2cca-406b-8956-6b6b32377641")
    $newAssignment = New-AzureRmRoleAssignment `
                        -ObjectId $users[0].Id.Guid `
                        -RoleDefinitionName $roleDef.Name `
                        -Scope $scope 
    $newAssignment.Scope = $scope.toUpper()
    
    $assignments = Get-AzureRmRoleAssignment
    Assert-NotNull $assignments
    foreach ($assignment in $assignments){
        Assert-NotNull $assignment
        Assert-NotNull $assignment.RoleDefinitionName
        Assert-AreNotEqual $assignment.RoleDefinitionName ""
    }

    # cleanup 
    DeleteRoleAssignment $newAssignment
    Remove-AzureRmRoleDefinition -Id $rd.Id -Force
    
    # Assert
    Assert-NotNull $newAssignment
    Assert-AreEqual $roleDef.Name $newAssignment.RoleDefinitionName 
    Assert-AreEqual $scope $newAssignment.Scope 
    Assert-AreEqual $users[0].DisplayName $newAssignment.DisplayName
    
    VerifyRoleAssignmentDeleted $newAssignment
}

<#
.SYNOPSIS
<<<<<<< HEAD
Tests verifies creation and retrieval of a RoleAssignments using delegation flag
#>
function Test-RaDelegation
=======
Tests verifies get of RoleAssignment by Scope
#>
function Test-RaGetByScope
>>>>>>> 10286101
{
    # Setup
    $definitionName = 'Reader'
    $users = Get-AzureRmADUser | Select-Object -First 1 -Wait
    $subscription = Get-AzureRmSubscription
<<<<<<< HEAD
    $resourceGroups = Get-AzureRmResourceGroup | Select-Object -Last 1 -Wait
    $scope = '/subscriptions/'+ $subscription[0].Id +'/resourceGroups/' + $resourceGroups[0].ResourceGroupName
    $assignmentScope = $scope +"/"
=======
    $resourceGroups = Get-AzureRmResourceGroup | Select-Object -Last 2 -Wait
    $scope1 = '/subscriptions/'+ $subscription[0].Id +'/resourceGroups/' + $resourceGroups[0].ResourceGroupName
    $scope2 = '/subscriptions/'+ $subscription[0].Id +'/resourceGroups/' + $resourceGroups[1].ResourceGroupName
>>>>>>> 10286101
    Assert-AreEqual 1 $users.Count "There should be at least one user to run the test."
    
    # Test
    [Microsoft.Azure.Commands.Resources.Models.Authorization.AuthorizationClient]::RoleAssignmentNames.Enqueue("f747531e-da33-43b9-b726-04675abf1939")
<<<<<<< HEAD
    $newAssignment = New-AzureRmRoleAssignment `
                        -ObjectId $users[0].Id.Guid `
                        -RoleDefinitionName $definitionName `
                        -Scope $assignmentScope `
                        -AllowDelegation
    
    # Assert
    Assert-NotNull $newAssignment
    Assert-AreEqual $definitionName $newAssignment.RoleDefinitionName 
    Assert-AreEqual $scope $newAssignment.Scope 
    Assert-AreEqual $users[0].DisplayName $newAssignment.DisplayName
    Assert-AreEqual $true $newAssignment.CanDelegate
    
    # cleanup 
    DeleteRoleAssignment $newAssignment
    
    VerifyRoleAssignmentDeleted $newAssignment
=======
    $newAssignment1 = New-AzureRmRoleAssignment `
                        -ObjectId $users[0].Id.Guid `
                        -RoleDefinitionName $definitionName `
                        -Scope $scope1 

    [Microsoft.Azure.Commands.Resources.Models.Authorization.AuthorizationClient]::RoleAssignmentNames.Enqueue("fa1a4d3b-2cca-406b-8956-6b6b32377641")
    $newAssignment2 = New-AzureRmRoleAssignment `
                        -ObjectId $users[0].Id.Guid `
                        -RoleDefinitionName $definitionName `
                        -Scope $scope2  

    $ras = Get-AzureRmRoleAssignment -ObjectId $users[0].Id.Guid `
            -RoleDefinitionName $definitionName `
            -Scope $scope1

    foreach ($assignment in $ras){
        Assert-NotNull $assignment
        Assert-NotNull $assignment.Scope
        Assert-AreNotEqual $assignment.Scope $scope2
    }
    # cleanup 
    DeleteRoleAssignment $newAssignment1
    DeleteRoleAssignment $newAssignment2

    # Assert
    Assert-NotNull $newAssignment1
    Assert-AreEqual $definitionName $newAssignment1.RoleDefinitionName 
    Assert-AreEqual $scope1 $newAssignment1.Scope 
    Assert-AreEqual $users[0].DisplayName $newAssignment1.DisplayName
    
    VerifyRoleAssignmentDeleted $newAssignment1
>>>>>>> 10286101
}

<#
.SYNOPSIS
Creates role assignment
#>
function CreateRoleAssignment
{
    param([string]$roleAssignmentId, [string]$userId, [string]$definitionName, [string]$resourceGroupName) 

    [Microsoft.Azure.Commands.Resources.Models.Authorization.AuthorizationClient]::RoleAssignmentNames.Enqueue($roleAssignmentId)
    $newAssignment = New-AzureRmRoleAssignment `
                        -ObjectId $userId `
                        -RoleDefinitionName $definitionName `
                        -ResourceGroupName $resourceGroupName

    return $newAssignment
}

<#
.SYNOPSIS
Delete role assignment
#>
function DeleteRoleAssignment
{
    param([Parameter(Mandatory=$true)] [object] $roleAssignment)
    
    Remove-AzureRmRoleAssignment -ObjectId $roleAssignment.ObjectId.Guid `
                               -Scope $roleAssignment.Scope `
                               -RoleDefinitionName $roleAssignment.RoleDefinitionName
}

<#
.SYNOPSIS
Verifies that role assignment does not exist
#>
function VerifyRoleAssignmentDeleted
{
    param([Parameter(Mandatory=$true)] [object] $roleAssignment)
    
    $deletedRoleAssignment = Get-AzureRmRoleAssignment -ObjectId $roleAssignment.ObjectId.Guid `
                                                     -Scope $roleAssignment.Scope `
                                                     -RoleDefinitionName $roleAssignment.RoleDefinitionName  | where {$_.roleAssignmentId -eq $roleAssignment.roleAssignmentId}
    Assert-Null $deletedRoleAssignment
}<|MERGE_RESOLUTION|>--- conflicted
+++ resolved
@@ -432,52 +432,57 @@
 
 <#
 .SYNOPSIS
-<<<<<<< HEAD
 Tests verifies creation and retrieval of a RoleAssignments using delegation flag
 #>
 function Test-RaDelegation
-=======
-Tests verifies get of RoleAssignment by Scope
-#>
-function Test-RaGetByScope
->>>>>>> 10286101
 {
     # Setup
     $definitionName = 'Reader'
     $users = Get-AzureRmADUser | Select-Object -First 1 -Wait
     $subscription = Get-AzureRmSubscription
-<<<<<<< HEAD
     $resourceGroups = Get-AzureRmResourceGroup | Select-Object -Last 1 -Wait
     $scope = '/subscriptions/'+ $subscription[0].Id +'/resourceGroups/' + $resourceGroups[0].ResourceGroupName
     $assignmentScope = $scope +"/"
-=======
+    Assert-AreEqual 1 $users.Count "There should be at least one user to run the test."
+    
+    # Test
+    [Microsoft.Azure.Commands.Resources.Models.Authorization.AuthorizationClient]::RoleAssignmentNames.Enqueue("f747531e-da33-43b9-b726-04675abf1939")
+    $newAssignment = New-AzureRmRoleAssignment `
+                        -ObjectId $users[0].Id.Guid `
+                        -RoleDefinitionName $definitionName `
+                        -Scope $assignmentScope `
+                        -AllowDelegation
+    
+    # Assert
+    Assert-NotNull $newAssignment
+    Assert-AreEqual $definitionName $newAssignment.RoleDefinitionName 
+    Assert-AreEqual $scope $newAssignment.Scope 
+    Assert-AreEqual $users[0].DisplayName $newAssignment.DisplayName
+    Assert-AreEqual $true $newAssignment.CanDelegate
+    
+    # cleanup 
+    DeleteRoleAssignment $newAssignment
+    
+    VerifyRoleAssignmentDeleted $newAssignment
+}
+
+<#
+.SYNOPSIS
+Tests verifies get of RoleAssignment by Scope
+#>
+function Test-RaGetByScope
+{
+    # Setup
+    $definitionName = 'Reader'
+    $users = Get-AzureRmADUser | Select-Object -First 1 -Wait
+    $subscription = Get-AzureRmSubscription
     $resourceGroups = Get-AzureRmResourceGroup | Select-Object -Last 2 -Wait
     $scope1 = '/subscriptions/'+ $subscription[0].Id +'/resourceGroups/' + $resourceGroups[0].ResourceGroupName
     $scope2 = '/subscriptions/'+ $subscription[0].Id +'/resourceGroups/' + $resourceGroups[1].ResourceGroupName
->>>>>>> 10286101
     Assert-AreEqual 1 $users.Count "There should be at least one user to run the test."
     
     # Test
     [Microsoft.Azure.Commands.Resources.Models.Authorization.AuthorizationClient]::RoleAssignmentNames.Enqueue("f747531e-da33-43b9-b726-04675abf1939")
-<<<<<<< HEAD
-    $newAssignment = New-AzureRmRoleAssignment `
-                        -ObjectId $users[0].Id.Guid `
-                        -RoleDefinitionName $definitionName `
-                        -Scope $assignmentScope `
-                        -AllowDelegation
-    
-    # Assert
-    Assert-NotNull $newAssignment
-    Assert-AreEqual $definitionName $newAssignment.RoleDefinitionName 
-    Assert-AreEqual $scope $newAssignment.Scope 
-    Assert-AreEqual $users[0].DisplayName $newAssignment.DisplayName
-    Assert-AreEqual $true $newAssignment.CanDelegate
-    
-    # cleanup 
-    DeleteRoleAssignment $newAssignment
-    
-    VerifyRoleAssignmentDeleted $newAssignment
-=======
     $newAssignment1 = New-AzureRmRoleAssignment `
                         -ObjectId $users[0].Id.Guid `
                         -RoleDefinitionName $definitionName `
@@ -509,7 +514,6 @@
     Assert-AreEqual $users[0].DisplayName $newAssignment1.DisplayName
     
     VerifyRoleAssignmentDeleted $newAssignment1
->>>>>>> 10286101
 }
 
 <#
