# ----------------------------------------------------------------------------------
#
# Copyright Microsoft Corporation
# Licensed under the Apache License, Version 2.0 (the "License");
# you may not use this file except in compliance with the License.
# You may obtain a copy of the License at
# http://www.apache.org/licenses/LICENSE-2.0
# Unless required by applicable law or agreed to in writing, software
# distributed under the License is distributed on an "AS IS" BASIS,
# WITHOUT WARRANTIES OR CONDITIONS OF ANY KIND, either express or implied.
# See the License for the specific language governing permissions and
# limitations under the License.
# ----------------------------------------------------------------------------------

<#
.SYNOPSIS
Tests retrieval of classic administrators
#>
function Test-RaClassicAdmins
{
    # Setup
    $subscription = Get-AzureRmSubscription

    # Test
    $classic =  Get-AzureRmRoleAssignment -IncludeClassicAdministrators  | Where-Object { $_.Scope -ieq ('/subscriptions/' + $subscription[0].Id) -and $_.RoleDefinitionName.ToLower().Contains('administrator')}   
    
    # Assert
    Assert-NotNull $classic
    Assert-True { $classic.Length -ge 1 }
}

<#
.SYNOPSIS
Tests verifies negative scenarios for RoleAssignments
#>
function Test-RaNegativeScenarios
{
    # Setup
    $subscription = Get-AzureRmSubscription

    # Bad OID returns zero role assignments
    $badOid = 'aaaaaaaa-aaaa-aaaa-aaaa-aaaaaaaaaaaa'
    $badObjectResult = "Cannot find principal using the specified options"
    $assignments = Get-AzureRmRoleAssignment -ObjectId $badOid
    Assert-AreEqual 0 $assignments.Count

    # Bad OID throws if Expand Principal Groups included
    Assert-Throws { Get-AzureRmRoleAssignment -ObjectId $badOid -ExpandPrincipalGroups } $badObjectResult

    # Bad UPN
    $badUpn = 'nonexistent@provider.com'
    Assert-Throws { Get-AzureRmRoleAssignment -UserPrincipalName $badUpn } $badObjectResult
    
    # Bad SPN
    $badSpn = 'bbbbbbbb-bbbb-bbbb-bbbb-bbbbbbbbbbbb'
    Assert-Throws { Get-AzureRmRoleAssignment -ServicePrincipalName $badSpn } $badObjectResult
}

<#
.SYNOPSIS
Tests verifies delete scenario for RoleAssignments by using PSRoleAssignment Object
#>
function Test-RaDeleteByPSRoleAssignment
{
    # Setup
    $definitionName = 'Backup Contributor'
    $users = Get-AzureRmADUser | Select-Object -First 1 -Wait
    $subscription = Get-AzureRmSubscription
    $resourceGroups = Get-AzureRmResourceGroup | Select-Object -Last 1 -Wait
    $scope = '/subscriptions/'+ $subscription[0].Id +'/resourceGroups/' + $resourceGroups[0].ResourceGroupName
    Assert-AreEqual 1 $users.Count "There should be at least one user to run the test."
    
    # Test
    [Microsoft.Azure.Commands.Resources.Models.Authorization.AuthorizationClient]::RoleAssignmentNames.Enqueue("c7acc224-7df3-461a-8640-85d7bd15b5da")
    $newAssignment = New-AzureRmRoleAssignment `
                        -ObjectId $users[0].Id.Guid `
                        -RoleDefinitionName $definitionName `
                        -Scope $scope 

    Remove-AzureRmRoleAssignment $newAssignment

    # Assert
    VerifyRoleAssignmentDeleted $newAssignment
}

<#
.SYNOPSIS
Tests verifies creation and deletion of a RoleAssignments by Scope
#>
function Test-RaByScope
{
    # Setup
    $definitionName = 'Automation Job Operator'
    $users = Get-AzureRmADUser | Select-Object -First 1 -Wait
    $subscription = Get-AzureRmSubscription
    $resourceGroups = Get-AzureRmResourceGroup | Select-Object -Last 1 -Wait
    $scope = '/subscriptions/'+ $subscription[0].Id +'/resourceGroups/' + $resourceGroups[0].ResourceGroupName
    $assignmentScope = $scope +"/"
    Assert-AreEqual 1 $users.Count "There should be at least one user to run the test."
    
    # Test
    [Microsoft.Azure.Commands.Resources.Models.Authorization.AuthorizationClient]::RoleAssignmentNames.Enqueue("54e1188f-65ba-4b58-9bc3-a252adedcc7b")
    $newAssignment = New-AzureRmRoleAssignment `
                        -ObjectId $users[0].Id.Guid `
                        -RoleDefinitionName $definitionName `
                        -Scope $assignmentScope 
    
    # cleanup 
    DeleteRoleAssignment $newAssignment

    # Assert
    Assert-NotNull $newAssignment
    Assert-AreEqual $definitionName $newAssignment.RoleDefinitionName 
    Assert-AreEqual $scope $newAssignment.Scope 
    Assert-AreEqual $users[0].DisplayName $newAssignment.DisplayName
    
    VerifyRoleAssignmentDeleted $newAssignment
}

<#
.SYNOPSIS
Tests verifies creation and deletion of a RoleAssignments by Id
#>
function Test-RaById
{
    # Setup
    $definitionName = 'Reader'
    $users = Get-AzureRmADUser | Select-Object -First 1 -Wait
    $subscription = Get-AzureRmSubscription
    $resourceGroups = Get-AzureRmResourceGroup | Select-Object -First 1 -Wait
    $scope = '/subscriptions/'+ $subscription[0].Id +'/resourceGroups/' + $resourceGroups[0].ResourceGroupName
    $assignmentScope = $scope +"/"
    Assert-AreEqual 1 $users.Count "There should be at least one user to run the test."
    
    # Test
    [Microsoft.Azure.Commands.Resources.Models.Authorization.AuthorizationClient]::RoleAssignmentNames.Enqueue("93cb604e-14dc-426b-834e-bf7bb3826cbc")
    $newAssignment = New-AzureRmRoleAssignment `
                        -ObjectId $users[0].Id.Guid `
                        -RoleDefinitionName $definitionName `
                        -Scope $assignmentScope 
    
    $assignments = Get-AzureRmRoleAssignment -RoleDefinitionId "acdd72a7-3385-48ef-bd42-f606fba81ae7"
    Assert-NotNull $assignments
    Assert-True { $assignments.Length -ge 0 }

    # cleanup 
    DeleteRoleAssignment $newAssignment

    # Assert
    Assert-NotNull $newAssignment
    Assert-AreEqual $definitionName $newAssignment.RoleDefinitionName 
    Assert-AreEqual $scope $newAssignment.Scope 
    Assert-AreEqual $users[0].DisplayName $newAssignment.DisplayName
    
    VerifyRoleAssignmentDeleted $newAssignment
}

<#
.SYNOPSIS
Tests verifies creation and deletion of a RoleAssignments by Resource Group
#>
function Test-RaByResourceGroup
{
    # Setup
    $definitionName = 'Contributor'
    $users = Get-AzureRmADUser | Select-Object -Last 1 -Wait
    $resourceGroups = Get-AzureRmResourceGroup | Select-Object -Last 1 -Wait
    Assert-AreEqual 1 $users.Count "There should be at least one user to run the test."
    Assert-AreEqual 1 $resourceGroups.Count "No resource group found. Unable to run the test."

    # Test
    [Microsoft.Azure.Commands.Resources.Models.Authorization.AuthorizationClient]::RoleAssignmentNames.Enqueue("8748e3e7-2cc7-41a9-81ed-b704b6d328a5")
    $newAssignment = New-AzureRmRoleAssignment `
                        -ObjectId $users[0].Id.Guid `
                        -RoleDefinitionName $definitionName `
                        -ResourceGroupName $resourceGroups[0].ResourceGroupName
    
    # cleanup 
    DeleteRoleAssignment $newAssignment
    
    # Assert
    Assert-NotNull $newAssignment
    Assert-AreEqual $definitionName $newAssignment.RoleDefinitionName 
    Assert-AreEqual $users[0].DisplayName $newAssignment.DisplayName
    
    VerifyRoleAssignmentDeleted $newAssignment
}

<#
.SYNOPSIS
Tests verifies creation and deletion of a RoleAssignments by Resource 
#>
function Test-RaByResource
{
    # Setup
    $definitionName = 'Virtual Machine User Login'
    $groups = Get-AzureRmADGroup | Select-Object -Last 1 -Wait
    Assert-AreEqual 1 $groups.Count "There should be at least one group to run the test."
    $resourceGroups = Get-AzureRmResourceGroup | Select-Object -Last 1 -Wait
    Assert-AreEqual 1 $resourceGroups.Count "No resource group found. Unable to run the test."
    $resource = Get-AzureRmResource | Select-Object -Last 1 -Wait
    Assert-NotNull $resource "Cannot find any resource to continue test execution."

    # Test
    [Microsoft.Azure.Commands.Resources.Models.Authorization.AuthorizationClient]::RoleAssignmentNames.Enqueue("db6e0231-1be9-4bcd-bf16-79de537439fe")
    $newAssignment = New-AzureRmRoleAssignment `
                        -ObjectId $groups[0].Id.Guid `
                        -RoleDefinitionName $definitionName `
                        -ResourceGroupName $resource.ResourceGroupName `
                        -ResourceType $resource.ResourceType `
                        -ResourceName $resource.Name
    
    # cleanup 
    DeleteRoleAssignment $newAssignment
    
    # Assert
    Assert-NotNull $newAssignment
    Assert-AreEqual $definitionName $newAssignment.RoleDefinitionName 
    Assert-AreEqual $groups[0].DisplayName $newAssignment.DisplayName
    
    VerifyRoleAssignmentDeleted $newAssignment
}

<#
.SYNOPSIS
Tests validate input parameters 
#>
function Test-RaValidateInputParameters ($cmdName)
{
    # Setup
    $definitionName = 'Owner'
    $groups = Get-AzureRmADGroup | Select-Object -Last 1 -Wait
    Assert-AreEqual 1 $groups.Count "There should be at least one group to run the test."
    $resourceGroups = Get-AzureRmResourceGroup | Select-Object -Last 1 -Wait
    Assert-AreEqual 1 $resourceGroups.Count "No resource group found. Unable to run the test."
    $resource = Get-AzureRmResource | Select-Object -Last 1 -Wait
    Assert-NotNull $resource "Cannot find any resource to continue test execution."
    
    # Test
    # Check if Scope is valid.
    $scope = "/subscriptions/e9ee799d-6ab2-4084-b952-e7c86344bbab/Should be 'ResourceGroups'/any group name"
    $invalidScope = "Scope '/subscriptions/e9ee799d-6ab2-4084-b952-e7c86344bbab/Should be 'ResourceGroups'/any group name' should begin with '/subscriptions/<subid>/resourceGroups'."
    Assert-Throws { invoke-expression ($cmdName + " -Scope `"" + $scope  + "`" -ObjectId " + $groups[0].Id.Guid + " -RoleDefinitionName " + $definitionName) } $invalidScope
    
    $scope = "/subscriptions/e9ee799d-6ab2-4084-b952-e7c86344bbab/ResourceGroups"
    $invalidScope = "Scope '/subscriptions/e9ee799d-6ab2-4084-b952-e7c86344bbab/ResourceGroups' should have even number of parts."
    Assert-Throws { &$cmdName -Scope $scope -ObjectId $groups[0].Id.Guid -RoleDefinitionName $definitionName } $invalidScope
    
    $scope = "/subscriptions/e9ee799d-6ab2-4084-b952-e7c86344bbab/ResourceGroups/"
    $invalidScope = "Scope '/subscriptions/e9ee799d-6ab2-4084-b952-e7c86344bbab/ResourceGroups' should have even number of parts."
    Assert-Throws { &$cmdName -Scope $scope -ObjectId $groups[0].Id.Guid -RoleDefinitionName $definitionName } $invalidScope
    
    $scope = "/subscriptions/e9ee799d-6ab2-4084-b952-e7c86344bbab/ResourceGroups/groupname/Should be 'Providers'/any provider name"
    $invalidScope = "Scope '/subscriptions/e9ee799d-6ab2-4084-b952-e7c86344bbab/ResourceGroups/groupname/Should be 'Providers'/any provider name' should begin with '/subscriptions/<subid>/resourceGroups/<groupname>/providers'."
    Assert-Throws { &$cmdName -Scope $scope -ObjectId $groups[0].Id.Guid -RoleDefinitionName $definitionName } $invalidScope
    
    $scope = "/subscriptions/e9ee799d-6ab2-4084-b952-e7c86344bbab/ResourceGroups/groupname/Providers/providername"
    $invalidScope = "Scope '/subscriptions/e9ee799d-6ab2-4084-b952-e7c86344bbab/ResourceGroups/groupname/Providers/providername' should have at least one pair of resource type and resource name. e.g. '/subscriptions/<subid>/resourceGroups/<groupname>/providers/<providername>/<resourcetype>/<resourcename>'."
    Assert-Throws { &$cmdName -Scope $scope -ObjectId $groups[0].Id.Guid -RoleDefinitionName $definitionName } $invalidScope
    
    # Check if ResourceType is valid
    Assert-AreEqual $resource.ResourceType "Microsoft.Web/sites"
    $subscription = Get-AzureRmSubscription | Select-Object -Last 1 -Wait
    # Below invalid resource type should not return 'Not supported api version'.
    $resource.ResourceType = "Microsoft.KeyVault/"
    $invalidResourceType = "Scope '/subscriptions/"+$subscription.Id+"/resourceGroups/"+$resource.ResourceGroupName+"/providers/Microsoft.KeyVault/"+$resource.ResourceGroupName+"' should have even number of parts."
    Assert-Throws { &$cmdName `
                        -ObjectId $groups[0].Id.Guid `
                        -RoleDefinitionName $definitionName `
                        -ResourceGroupName $resource.ResourceGroupName `
                        -ResourceType $resource.ResourceType `
                        -ResourceName $resource.Name } $invalidResourceType   
}

<#
.SYNOPSIS
Tests verifies creation and deletion of a RoleAssignments for Service principal name 
#>
function Test-RaByServicePrincipal
{
    # Setup
    $definitionName = 'Web Plan Contributor'
    $servicePrincipals = Get-AzureRmADServicePrincipal | Select-Object -Last 1 -Wait
    $subscription = Get-AzureRmSubscription
    $resourceGroups = Get-AzureRmResourceGroup | Select-Object -Last 1 -Wait
    $scope = '/subscriptions/'+ $subscription[0].Id
    Assert-AreEqual 1 $servicePrincipals.Count "No service principals found. Unable to run the test."

    # Test
<<<<<<< HEAD
    [Microsoft.Azure.Commands.Resources.Models.Authorization.AuthorizationClient]::RoleAssignmentNames.Enqueue("0b018870-59ba-49ca-9405-9ba5dce77311")
    $newAssignment1 = New-AzureRmRoleAssignment `
=======
    [Microsoft.Azure.Commands.Resources.Models.Authorization.AuthorizationClient]::RoleAssignmentNames.Enqueue("0272ecd2-580e-4560-a59e-fd9ed330ee31")
    $newAssignment = New-AzureRmRoleAssignment `
>>>>>>> bb9a6760
                        -ServicePrincipalName $servicePrincipals[0].ServicePrincipalNames[0] `
                        -RoleDefinitionName $definitionName `
                        -Scope $scope 
                            
    # cleanup 
    DeleteRoleAssignment $newAssignment1

    # Test
    [Microsoft.Azure.Commands.Resources.Models.Authorization.AuthorizationClient]::RoleAssignmentNames.Enqueue("0b018870-59ba-49ca-9405-9ba5dce77311")
    $newAssignment2 = New-AzureRmRoleAssignment `
                        -ApplicationId $servicePrincipals[0].ServicePrincipalNames[0] `
                        -RoleDefinitionName $definitionName `
                        -Scope $scope 
    
    $assignments = Get-AzureRmRoleAssignment -ObjectId $newAssignment2.ObjectId
    Assert-NotNull $assignments

    # cleanup 
    DeleteRoleAssignment $newAssignment2

    # Assert
    Assert-NotNull $newAssignment2
    Assert-AreEqual $definitionName $newAssignment2.RoleDefinitionName 
    Assert-AreEqual $scope $newAssignment2.Scope 
    Assert-AreEqual $servicePrincipals[0].DisplayName $newAssignment2.DisplayName

    VerifyRoleAssignmentDeleted $newAssignment1    
    VerifyRoleAssignmentDeleted $newAssignment2
}

<#
.SYNOPSIS
Tests verifies creation and deletion of a RoleAssignments for User Principal Name
#>
function Test-RaByUpn
{
    # Setup
    $definitionName = 'Virtual Machine Contributor'
    $users = Get-AzureRmADUser | Select-Object -Last 1 -Wait
    $resourceGroups = Get-AzureRmResourceGroup | Select-Object -Last 1 -Wait
    Assert-AreEqual 1 $users.Count "There should be at least one user to run the test."
    Assert-AreEqual 1 $resourceGroups.Count "No resource group found. Unable to run the test."

    # Test
    [Microsoft.Azure.Commands.Resources.Models.Authorization.AuthorizationClient]::RoleAssignmentNames.Enqueue("f8dac632-b879-42f9-b4ab-df2aab22a149")
    $newAssignment = New-AzureRmRoleAssignment `
                        -SignInName $users[0].UserPrincipalName `
                        -RoleDefinitionName $definitionName `
                        -ResourceGroupName $resourceGroups[0].ResourceGroupName
    
    # cleanup 
    DeleteRoleAssignment $newAssignment
    
    # Assert
    Assert-NotNull $newAssignment
    Assert-AreEqual $definitionName $newAssignment.RoleDefinitionName 
    Assert-AreEqual $users[0].DisplayName $newAssignment.DisplayName

    VerifyRoleAssignmentDeleted $newAssignment
}

<# .SYNOPSIS Tests validate correctness of returned permissions when logged in as the assigned user  #> 
function Test-RaUserPermissions 
{ 
    param([string]$rgName, [string]$action) 
    # Test 
    $rg = Get-AzureRmResourceGroup
    $errorMsg = "User should have access to only 1 RG. Found: {0}" -f $rg.Count
    Assert-AreEqual 1 $rg.Count $errorMsg

    # User should not be able to create another RG as he doesnt have access to the subscription.
    Assert-Throws{ New-AzureRmResourceGroup -Name 'NewGroupFromTest' -Location 'WestUS'}        
}

<#
.SYNOPSIS
Tests verifies creation and deletion of a RoleAssignments by Scope irrespective of the case
#>
function Test-RaDeletionByScope
{
    # Setup
    $definitionName = 'Backup Operator'
    $users = Get-AzureRmADUser | Select-Object -First 1 -Wait
    $subscription = Get-AzureRmSubscription
    $resourceGroups = Get-AzureRmResourceGroup | Select-Object -Last 1 -Wait
    $scope = '/subscriptions/'+ $subscription[0].Id +'/resourceGroups/' + $resourceGroups[0].ResourceGroupName
    Assert-AreEqual 1 $users.Count "There should be at least one user to run the test."
    
    # Test
    [Microsoft.Azure.Commands.Resources.Models.Authorization.AuthorizationClient]::RoleAssignmentNames.Enqueue("238799bf-1593-45d7-a90d-f3edbceb3bc7")
    $newAssignment = New-AzureRmRoleAssignment `
                        -ObjectId $users[0].Id.Guid `
                        -RoleDefinitionName $definitionName `
                        -Scope $scope 
    $newAssignment.Scope = $scope.toUpper()
    
    # cleanup 
    DeleteRoleAssignment $newAssignment

    # Assert
    Assert-NotNull $newAssignment
    Assert-AreEqual $definitionName $newAssignment.RoleDefinitionName 
    Assert-AreEqual $scope $newAssignment.Scope 
    Assert-AreEqual $users[0].DisplayName $newAssignment.DisplayName
    
    VerifyRoleAssignmentDeleted $newAssignment
}

<#
.SYNOPSIS
Tests verifies creation and deletion of a RoleAssignments by Scope irrespective of the case
#>
function Test-RaDeletionByScopeAtRootScope
{
    # Setup
    $definitionName = 'Billing Reader'
    $users = Get-AzureRmADUser | Select-Object -First 1 -Wait
    $subscription = Get-AzureRmSubscription
    $resourceGroups = Get-AzureRmResourceGroup | Select-Object -Last 1 -Wait
    $scope = '/'
    Assert-AreEqual 1 $users.Count "There should be at least one user to run the test."
    
    # Test
    [Microsoft.Azure.Commands.Resources.Models.Authorization.AuthorizationClient]::RoleAssignmentNames.Enqueue("f3c560f8-afaa-4263-b1d7-e34e0ab49fc7")
    $newAssignment = New-AzureRmRoleAssignment `
                        -ObjectId $users[0].Id.Guid `
                        -RoleDefinitionName $definitionName `
                        -Scope $scope 
    $newAssignment.Scope = $scope.toUpper()
    
    # cleanup 
    DeleteRoleAssignment $newAssignment

    # Assert
    Assert-NotNull $newAssignment
    Assert-AreEqual $definitionName $newAssignment.RoleDefinitionName 
    Assert-AreEqual $scope $newAssignment.Scope 
    Assert-AreEqual $users[0].DisplayName $newAssignment.DisplayName
    
    VerifyRoleAssignmentDeleted $newAssignment
}

<#
.SYNOPSIS
Tests verifies creation and validation of RoleAssignment properties for not null
#>
function Test-RaPropertiesValidation
{
    # Setup
    $users = Get-AzureRmADUser | Select-Object -First 1 -Wait
    $subscription = Get-AzureRmSubscription
    $scope = '/subscriptions/'+$subscription[0].Id
    $roleDef = Get-AzureRmRoleDefinition -Name "User Access Administrator"
    $roleDef.Id = $null
    $roleDef.Name = "Custom Reader Test"
    $roleDef.Actions.Add("Microsoft.ClassicCompute/virtualMachines/restart/action")
    $roleDef.Description = "Read, monitor and restart virtual machines"
    $roleDef.AssignableScopes[0] = "/subscriptions/4004a9fd-d58e-48dc-aeb2-4a4aec58606f"

    [Microsoft.Azure.Commands.Resources.Models.Authorization.AuthorizationClient]::RoleDefinitionNames.Enqueue("032F61D2-ED09-40C9-8657-26A273DA7BAE")
    New-AzureRmRoleDefinition -Role $roleDef
    $rd = Get-AzureRmRoleDefinition -Name "Custom Reader Test"

    # Test
    [Microsoft.Azure.Commands.Resources.Models.Authorization.AuthorizationClient]::RoleAssignmentNames.Enqueue("2fec1202-19ad-4c8b-b461-6031a1b5dce6")
    $newAssignment = New-AzureRmRoleAssignment `
                        -ObjectId $users[0].Id.Guid `
                        -RoleDefinitionName $roleDef.Name `
                        -Scope $scope 
    $newAssignment.Scope = $scope.toUpper()
    
    $assignments = Get-AzureRmRoleAssignment
    Assert-NotNull $assignments
    foreach ($assignment in $assignments){
        Assert-NotNull $assignment
        Assert-NotNull $assignment.RoleDefinitionName
        Assert-AreNotEqual $assignment.RoleDefinitionName ""
    }

    # cleanup 
    DeleteRoleAssignment $newAssignment
    Remove-AzureRmRoleDefinition -Id $rd.Id -Force
    
    # Assert
    Assert-NotNull $newAssignment
    Assert-AreEqual $roleDef.Name $newAssignment.RoleDefinitionName 
    Assert-AreEqual $scope $newAssignment.Scope 
    Assert-AreEqual $users[0].DisplayName $newAssignment.DisplayName
    
    VerifyRoleAssignmentDeleted $newAssignment
}

<#
.SYNOPSIS
Tests verifies creation and retrieval of a RoleAssignments using delegation flag
#>
function Test-RaDelegation
{
    # Setup
    $definitionName = 'Automation Runbook Operator'
    $users = Get-AzureRmADUser | Select-Object -First 1 -Wait
    $subscription = Get-AzureRmSubscription
    $resourceGroups = Get-AzureRmResourceGroup | Select-Object -Last 1 -Wait
    $scope = '/subscriptions/'+ $subscription[0].Id +'/resourceGroups/' + $resourceGroups[0].ResourceGroupName
    $assignmentScope = $scope +"/"
    Assert-AreEqual 1 $users.Count "There should be at least one user to run the test."
    
    # Test
    [Microsoft.Azure.Commands.Resources.Models.Authorization.AuthorizationClient]::RoleAssignmentNames.Enqueue("4dae20f3-6f62-442f-ab84-3b5a6f89e51f")
    $newAssignment = New-AzureRmRoleAssignment `
                        -ObjectId $users[0].Id.Guid `
                        -RoleDefinitionName $definitionName `
                        -Scope $assignmentScope `
                        -AllowDelegation
    
    # Assert
    Assert-NotNull $newAssignment
    Assert-AreEqual $definitionName $newAssignment.RoleDefinitionName 
    Assert-AreEqual $scope $newAssignment.Scope 
    Assert-AreEqual $users[0].DisplayName $newAssignment.DisplayName
    Assert-AreEqual $true $newAssignment.CanDelegate
    
    # cleanup 
    DeleteRoleAssignment $newAssignment
    
    VerifyRoleAssignmentDeleted $newAssignment
}

<#
.SYNOPSIS
Tests verifies get of RoleAssignment by Scope
#>
function Test-RaGetByScope
{
    # Setup
    $definitionName = 'Automation Operator'
    $users = Get-AzureRmADUser | Select-Object -First 1 -Wait
    $subscription = Get-AzureRmSubscription
    $resourceGroups = Get-AzureRmResourceGroup | Select-Object -Last 2 -Wait
    $scope1 = '/subscriptions/'+ $subscription[0].Id +'/resourceGroups/' + $resourceGroups[0].ResourceGroupName
    $scope2 = '/subscriptions/'+ $subscription[0].Id +'/resourceGroups/' + $resourceGroups[1].ResourceGroupName
    Assert-AreEqual 1 $users.Count "There should be at least one user to run the test."
    
    # Test
    [Microsoft.Azure.Commands.Resources.Models.Authorization.AuthorizationClient]::RoleAssignmentNames.Enqueue("08fe91d5-b917-4d76-81d7-581ff5a99cab")
    $newAssignment1 = New-AzureRmRoleAssignment `
                        -ObjectId $users[0].Id.Guid `
                        -RoleDefinitionName $definitionName `
                        -Scope $scope1 

    [Microsoft.Azure.Commands.Resources.Models.Authorization.AuthorizationClient]::RoleAssignmentNames.Enqueue("fa1a4d3b-2cca-406b-8956-6b6b32377641")
    $newAssignment2 = New-AzureRmRoleAssignment `
                        -ObjectId $users[0].Id.Guid `
                        -RoleDefinitionName $definitionName `
                        -Scope $scope2  

    $ras = Get-AzureRmRoleAssignment -ObjectId $users[0].Id.Guid `
            -RoleDefinitionName $definitionName `
            -Scope $scope1

    foreach ($assignment in $ras){
        Assert-NotNull $assignment
        Assert-NotNull $assignment.Scope
        Assert-AreNotEqual $assignment.Scope $scope2
    }
    # cleanup 
    DeleteRoleAssignment $newAssignment1
    DeleteRoleAssignment $newAssignment2

    # Assert
    Assert-NotNull $newAssignment1
    Assert-AreEqual $definitionName $newAssignment1.RoleDefinitionName 
    Assert-AreEqual $scope1 $newAssignment1.Scope 
    Assert-AreEqual $users[0].DisplayName $newAssignment1.DisplayName
    
    VerifyRoleAssignmentDeleted $newAssignment1
}

<#
.SYNOPSIS
Creates role assignment
#>
function CreateRoleAssignment
{
    param([string]$roleAssignmentId, [string]$userId, [string]$definitionName, [string]$resourceGroupName) 

    [Microsoft.Azure.Commands.Resources.Models.Authorization.AuthorizationClient]::RoleAssignmentNames.Enqueue($roleAssignmentId)
    $newAssignment = New-AzureRmRoleAssignment `
                        -ObjectId $userId `
                        -RoleDefinitionName $definitionName `
                        -ResourceGroupName $resourceGroupName

    return $newAssignment
}

<#
.SYNOPSIS
Delete role assignment
#>
function DeleteRoleAssignment
{
    param([Parameter(Mandatory=$true)] [object] $roleAssignment)
    
    Remove-AzureRmRoleAssignment -ObjectId $roleAssignment.ObjectId.Guid `
                               -Scope $roleAssignment.Scope `
                               -RoleDefinitionName $roleAssignment.RoleDefinitionName
}

<#
.SYNOPSIS
Verifies that role assignment does not exist
#>
function VerifyRoleAssignmentDeleted
{
    param([Parameter(Mandatory=$true)] [object] $roleAssignment)
    
    $deletedRoleAssignment = Get-AzureRmRoleAssignment -ObjectId $roleAssignment.ObjectId.Guid `
                                                     -Scope $roleAssignment.Scope `
                                                     -RoleDefinitionName $roleAssignment.RoleDefinitionName  | where {$_.roleAssignmentId -eq $roleAssignment.roleAssignmentId}
    Assert-Null $deletedRoleAssignment
}<|MERGE_RESOLUTION|>--- conflicted
+++ resolved
@@ -287,19 +287,11 @@
     Assert-AreEqual 1 $servicePrincipals.Count "No service principals found. Unable to run the test."
 
     # Test
-<<<<<<< HEAD
-    [Microsoft.Azure.Commands.Resources.Models.Authorization.AuthorizationClient]::RoleAssignmentNames.Enqueue("0b018870-59ba-49ca-9405-9ba5dce77311")
-    $newAssignment1 = New-AzureRmRoleAssignment `
-=======
     [Microsoft.Azure.Commands.Resources.Models.Authorization.AuthorizationClient]::RoleAssignmentNames.Enqueue("0272ecd2-580e-4560-a59e-fd9ed330ee31")
     $newAssignment = New-AzureRmRoleAssignment `
->>>>>>> bb9a6760
                         -ServicePrincipalName $servicePrincipals[0].ServicePrincipalNames[0] `
                         -RoleDefinitionName $definitionName `
                         -Scope $scope 
-                            
-    # cleanup 
-    DeleteRoleAssignment $newAssignment1
 
     # Test
     [Microsoft.Azure.Commands.Resources.Models.Authorization.AuthorizationClient]::RoleAssignmentNames.Enqueue("0b018870-59ba-49ca-9405-9ba5dce77311")
@@ -311,6 +303,9 @@
     $assignments = Get-AzureRmRoleAssignment -ObjectId $newAssignment2.ObjectId
     Assert-NotNull $assignments
 
+    # cleanup 
+    DeleteRoleAssignment $newAssignment1
+    
     # cleanup 
     DeleteRoleAssignment $newAssignment2
 
