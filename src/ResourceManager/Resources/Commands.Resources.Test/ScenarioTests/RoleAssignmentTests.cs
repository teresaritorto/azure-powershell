--- conflicted
+++ resolved
@@ -54,16 +54,7 @@
             ResourcesController.NewInstance.RunPsTest(_logger, "Test-RaDeletedPrincipals");
         }
 
-<<<<<<< HEAD
-#if NETSTANDARD
-        [Fact(Skip = "DisableTestParallelization disabled on .NET Core: Test uses RoleDefinitionNames")]
-        [Trait(Category.RunType, Category.DesktopOnly)]
-#else
         [Fact(Skip = "Test fails during parallelization. Test uses RoleDefinitionNames statically.")]
-#endif
-=======
-        [Fact]
->>>>>>> c9150763
         [Trait(Category.AcceptanceType, Category.CheckIn)]
         public void RaPropertiesValidation() {
             ResourcesController.NewInstance.RunPsTest(_logger, "Test-RaPropertiesValidation");
