{
  "Entries": [
    {
      "RequestUri": "//subscriptions/4004a9fd-d58e-48dc-aeb2-4a4aec58606f/providers/Microsoft.Authorization/roleDefinitions/032f61d2-ed09-40c9-8657-26a273da7bae?api-version=2015-07-01",
      "EncodedRequestUri": "Ly9zdWJzY3JpcHRpb25zLzQwMDRhOWZkLWQ1OGUtNDhkYy1hZWIyLTRhNGFlYzU4NjA2Zi9wcm92aWRlcnMvTWljcm9zb2Z0LkF1dGhvcml6YXRpb24vcm9sZURlZmluaXRpb25zLzAzMmY2MWQyLWVkMDktNDBjOS04NjU3LTI2YTI3M2RhN2JhZT9hcGktdmVyc2lvbj0yMDE1LTA3LTAx",
      "RequestMethod": "PUT",
      "RequestBody": "{\r\n  \"name\": \"032f61d2-ed09-40c9-8657-26a273da7bae\",\r\n  \"properties\": {\r\n    \"roleName\": \"Another tests role\",\r\n    \"description\": \"Test role\",\r\n    \"type\": \"CustomRole\",\r\n    \"permissions\": [\r\n      {\r\n        \"actions\": [\r\n          \"Microsoft.Authorization/*/read\",\r\n          \"Microsoft.Support/*\"\r\n        ],\r\n        \"notActions\": []\r\n      }\r\n    ],\r\n    \"assignableScopes\": [\r\n      \"/subscriptions/4004a9fd-d58e-48dc-aeb2-4a4aec58606f\"\r\n    ]\r\n  }\r\n}",
      "RequestHeaders": {
        "Content-Type": [
          "application/json; charset=utf-8"
        ],
        "Content-Length": [
          "459"
        ],
        "x-ms-client-request-id": [
          "11cc827c-8268-4685-b30f-be8652337a16"
        ],
        "accept-language": [
          "en-US"
        ],
        "User-Agent": [
          "FxVersion/4.7.2101.1",
          "OSName/Windows10Enterprise",
          "OSVersion/6.3.15063",
          "Microsoft.Azure.Management.Authorization.Version2015_07_01.AuthorizationManagementClient/1.0.0.0"
        ]
      },
<<<<<<< HEAD
      "ResponseBody": "{\r\n  \"properties\": {\r\n    \"roleName\": \"Another tests role\",\r\n    \"type\": \"CustomRole\",\r\n    \"description\": \"Test role\",\r\n    \"assignableScopes\": [\r\n      \"/subscriptions/4004a9fd-d58e-48dc-aeb2-4a4aec58606f\"\r\n    ],\r\n    \"permissions\": [\r\n      {\r\n        \"actions\": [\r\n          \"Microsoft.Authorization/*/read\",\r\n          \"Microsoft.Support/*\"\r\n        ],\r\n        \"notActions\": []\r\n      }\r\n    ],\r\n    \"createdOn\": \"2017-07-26T00:06:01.7366033Z\",\r\n    \"updatedOn\": \"2017-07-26T00:06:01.7366033Z\",\r\n    \"createdBy\": \"f8d526a0-54eb-4941-ae69-ebf4a334d0f0\",\r\n    \"updatedBy\": \"f8d526a0-54eb-4941-ae69-ebf4a334d0f0\"\r\n  },\r\n  \"id\": \"/subscriptions/4004a9fd-d58e-48dc-aeb2-4a4aec58606f/providers/Microsoft.Authorization/roleDefinitions/032f61d2-ed09-40c9-8657-26a273da7bae\",\r\n  \"type\": \"Microsoft.Authorization/roleDefinitions\",\r\n  \"name\": \"032f61d2-ed09-40c9-8657-26a273da7bae\"\r\n}",
=======
      "ResponseBody": "{\r\n  \"properties\": {\r\n    \"roleName\": \"Another tests role\",\r\n    \"type\": \"CustomRole\",\r\n    \"description\": \"Test role\",\r\n    \"assignableScopes\": [\r\n      \"/subscriptions/4004a9fd-d58e-48dc-aeb2-4a4aec58606f\"\r\n    ],\r\n    \"permissions\": [\r\n      {\r\n        \"actions\": [\r\n          \"Microsoft.Authorization/*/read\",\r\n          \"Microsoft.Support/*\"\r\n        ],\r\n        \"notActions\": []\r\n      }\r\n    ],\r\n    \"createdOn\": \"2017-08-04T06:50:36.4138214Z\",\r\n    \"updatedOn\": \"2017-08-04T06:50:36.4138214Z\",\r\n    \"createdBy\": \"f8d526a0-54eb-4941-ae69-ebf4a334d0f0\",\r\n    \"updatedBy\": \"f8d526a0-54eb-4941-ae69-ebf4a334d0f0\"\r\n  },\r\n  \"id\": \"/subscriptions/4004a9fd-d58e-48dc-aeb2-4a4aec58606f/providers/Microsoft.Authorization/roleDefinitions/032f61d2-ed09-40c9-8657-26a273da7bae\",\r\n  \"type\": \"Microsoft.Authorization/roleDefinitions\",\r\n  \"name\": \"032f61d2-ed09-40c9-8657-26a273da7bae\"\r\n}",
>>>>>>> 436ae4a2
      "ResponseHeaders": {
        "Content-Length": [
          "699"
        ],
        "Content-Type": [
          "application/json; charset=utf-8"
        ],
        "Expires": [
          "-1"
        ],
        "Pragma": [
          "no-cache"
        ],
        "x-ms-request-id": [
<<<<<<< HEAD
          "7b2bbb69-240f-441d-b0b4-e2cb2110123b"
=======
          "857d97e0-c4a0-4922-b2e3-0c456253603b"
>>>>>>> 436ae4a2
        ],
        "X-Content-Type-Options": [
          "nosniff"
        ],
        "Strict-Transport-Security": [
          "max-age=31536000; includeSubDomains"
        ],
        "x-ms-ratelimit-remaining-subscription-writes": [
          "1199"
        ],
        "x-ms-correlation-request-id": [
<<<<<<< HEAD
          "388a21ee-e265-40b6-a4ab-12bc41bce0b8"
        ],
        "x-ms-routing-request-id": [
          "WESTUS:20170726T000603Z:388a21ee-e265-40b6-a4ab-12bc41bce0b8"
=======
          "68b214da-269f-4efc-9f04-3003f3e49375"
        ],
        "x-ms-routing-request-id": [
          "SOUTHEASTASIA:20170804T065041Z:68b214da-269f-4efc-9f04-3003f3e49375"
>>>>>>> 436ae4a2
        ],
        "Cache-Control": [
          "no-cache"
        ],
        "Date": [
<<<<<<< HEAD
          "Wed, 26 Jul 2017 00:06:02 GMT"
=======
          "Fri, 04 Aug 2017 06:50:41 GMT"
>>>>>>> 436ae4a2
        ],
        "Set-Cookie": [
          "x-ms-gateway-slice=productionb; path=/; secure; HttpOnly"
        ],
        "Server": [
          "Microsoft-IIS/8.5"
        ],
        "X-Powered-By": [
          "ASP.NET"
        ]
      },
      "StatusCode": 201
    },
    {
      "RequestUri": "//subscriptions/4004a9fd-d58e-48dc-aeb2-4a4aec58606f/providers/Microsoft.Authorization/roleDefinitions/032f61d2-ed09-40c9-8657-26a273da7bae?api-version=2015-07-01",
      "EncodedRequestUri": "Ly9zdWJzY3JpcHRpb25zLzQwMDRhOWZkLWQ1OGUtNDhkYy1hZWIyLTRhNGFlYzU4NjA2Zi9wcm92aWRlcnMvTWljcm9zb2Z0LkF1dGhvcml6YXRpb24vcm9sZURlZmluaXRpb25zLzAzMmY2MWQyLWVkMDktNDBjOS04NjU3LTI2YTI3M2RhN2JhZT9hcGktdmVyc2lvbj0yMDE1LTA3LTAx",
      "RequestMethod": "PUT",
      "RequestBody": "{\r\n  \"name\": \"032f61d2-ed09-40c9-8657-26a273da7bae\",\r\n  \"properties\": {\r\n    \"roleName\": \"Another tests role\",\r\n    \"description\": \"Test role\",\r\n    \"type\": \"CustomRole\",\r\n    \"permissions\": [\r\n      {\r\n        \"actions\": [\r\n          \"Microsoft.Authorization/*/read\",\r\n          \"Microsoft.Support/*\",\r\n          \"Microsoft.Authorization/*/read\"\r\n        ],\r\n        \"notActions\": []\r\n      }\r\n    ],\r\n    \"assignableScopes\": [\r\n      \"/subscriptions/4004a9fd-d58e-48dc-aeb2-4a4aec58606f\"\r\n    ]\r\n  }\r\n}",
      "RequestHeaders": {
        "Content-Type": [
          "application/json; charset=utf-8"
        ],
        "Content-Length": [
          "504"
        ],
        "x-ms-client-request-id": [
          "7894b44b-5882-4ded-8190-249c536f73f0"
        ],
        "accept-language": [
          "en-US"
        ],
        "User-Agent": [
          "FxVersion/4.7.2101.1",
          "OSName/Windows10Enterprise",
          "OSVersion/6.3.15063",
          "Microsoft.Azure.Management.Authorization.Version2015_07_01.AuthorizationManagementClient/1.0.0.0"
        ]
      },
<<<<<<< HEAD
      "ResponseBody": "{\r\n  \"properties\": {\r\n    \"roleName\": \"Another tests role\",\r\n    \"type\": \"CustomRole\",\r\n    \"description\": \"Test role\",\r\n    \"assignableScopes\": [\r\n      \"/subscriptions/4004a9fd-d58e-48dc-aeb2-4a4aec58606f\"\r\n    ],\r\n    \"permissions\": [\r\n      {\r\n        \"actions\": [\r\n          \"Microsoft.Authorization/*/read\",\r\n          \"Microsoft.Support/*\",\r\n          \"Microsoft.Authorization/*/read\"\r\n        ],\r\n        \"notActions\": []\r\n      }\r\n    ],\r\n    \"createdOn\": \"2017-07-26T00:06:03.7337753Z\",\r\n    \"updatedOn\": \"2017-07-26T00:06:03.7337753Z\",\r\n    \"createdBy\": null,\r\n    \"updatedBy\": \"f8d526a0-54eb-4941-ae69-ebf4a334d0f0\"\r\n  },\r\n  \"id\": \"/subscriptions/4004a9fd-d58e-48dc-aeb2-4a4aec58606f/providers/Microsoft.Authorization/roleDefinitions/032f61d2-ed09-40c9-8657-26a273da7bae\",\r\n  \"type\": \"Microsoft.Authorization/roleDefinitions\",\r\n  \"name\": \"032f61d2-ed09-40c9-8657-26a273da7bae\"\r\n}",
=======
      "ResponseBody": "{\r\n  \"properties\": {\r\n    \"roleName\": \"Another tests role\",\r\n    \"type\": \"CustomRole\",\r\n    \"description\": \"Test role\",\r\n    \"assignableScopes\": [\r\n      \"/subscriptions/4004a9fd-d58e-48dc-aeb2-4a4aec58606f\"\r\n    ],\r\n    \"permissions\": [\r\n      {\r\n        \"actions\": [\r\n          \"Microsoft.Authorization/*/read\",\r\n          \"Microsoft.Support/*\",\r\n          \"Microsoft.Authorization/*/read\"\r\n        ],\r\n        \"notActions\": []\r\n      }\r\n    ],\r\n    \"createdOn\": \"2017-08-04T06:50:42.4405676Z\",\r\n    \"updatedOn\": \"2017-08-04T06:50:42.4405676Z\",\r\n    \"createdBy\": null,\r\n    \"updatedBy\": \"f8d526a0-54eb-4941-ae69-ebf4a334d0f0\"\r\n  },\r\n  \"id\": \"/subscriptions/4004a9fd-d58e-48dc-aeb2-4a4aec58606f/providers/Microsoft.Authorization/roleDefinitions/032f61d2-ed09-40c9-8657-26a273da7bae\",\r\n  \"type\": \"Microsoft.Authorization/roleDefinitions\",\r\n  \"name\": \"032f61d2-ed09-40c9-8657-26a273da7bae\"\r\n}",
>>>>>>> 436ae4a2
      "ResponseHeaders": {
        "Content-Length": [
          "698"
        ],
        "Content-Type": [
          "application/json; charset=utf-8"
        ],
        "Expires": [
          "-1"
        ],
        "Pragma": [
          "no-cache"
        ],
        "x-ms-request-id": [
<<<<<<< HEAD
          "295546bc-d1a3-4201-9ebb-e771fc1692a6"
=======
          "9ae1c2df-66cc-4d91-bd52-442671047593"
>>>>>>> 436ae4a2
        ],
        "X-Content-Type-Options": [
          "nosniff"
        ],
        "Strict-Transport-Security": [
          "max-age=31536000; includeSubDomains"
        ],
        "x-ms-ratelimit-remaining-subscription-writes": [
          "1198"
        ],
        "x-ms-correlation-request-id": [
<<<<<<< HEAD
          "2a4686f2-5cb1-4d20-998a-097e6c6eba8e"
        ],
        "x-ms-routing-request-id": [
          "WESTUS:20170726T000604Z:2a4686f2-5cb1-4d20-998a-097e6c6eba8e"
=======
          "4f0941a4-5a3c-4539-b2bd-305f2b53d9bd"
        ],
        "x-ms-routing-request-id": [
          "SOUTHEASTASIA:20170804T065045Z:4f0941a4-5a3c-4539-b2bd-305f2b53d9bd"
>>>>>>> 436ae4a2
        ],
        "Cache-Control": [
          "no-cache"
        ],
        "Date": [
<<<<<<< HEAD
          "Wed, 26 Jul 2017 00:06:03 GMT"
=======
          "Fri, 04 Aug 2017 06:50:45 GMT"
>>>>>>> 436ae4a2
        ],
        "Set-Cookie": [
          "x-ms-gateway-slice=productionb; path=/; secure; HttpOnly"
        ],
        "Server": [
          "Microsoft-IIS/8.5"
        ],
        "X-Powered-By": [
          "ASP.NET"
        ]
      },
      "StatusCode": 201
    },
    {
      "RequestUri": "//subscriptions/4004a9fd-d58e-48dc-aeb2-4a4aec58606f/providers/Microsoft.Authorization/roleDefinitions?$filter=roleName%20eq%20'Another%20tests%20role'&api-version=2015-07-01",
      "EncodedRequestUri": "Ly9zdWJzY3JpcHRpb25zLzQwMDRhOWZkLWQ1OGUtNDhkYy1hZWIyLTRhNGFlYzU4NjA2Zi9wcm92aWRlcnMvTWljcm9zb2Z0LkF1dGhvcml6YXRpb24vcm9sZURlZmluaXRpb25zPyRmaWx0ZXI9cm9sZU5hbWUlMjBlcSUyMCdBbm90aGVyJTIwdGVzdHMlMjByb2xlJyZhcGktdmVyc2lvbj0yMDE1LTA3LTAx",
      "RequestMethod": "GET",
      "RequestBody": "",
      "RequestHeaders": {
        "x-ms-client-request-id": [
          "b21a169b-a349-4b4a-badc-7bc76d4db831"
        ],
        "accept-language": [
          "en-US"
        ],
        "User-Agent": [
          "FxVersion/4.7.2101.1",
          "OSName/Windows10Enterprise",
          "OSVersion/6.3.15063",
          "Microsoft.Azure.Management.Authorization.Version2015_07_01.AuthorizationManagementClient/1.0.0.0"
        ]
      },
<<<<<<< HEAD
      "ResponseBody": "{\r\n  \"value\": [\r\n    {\r\n      \"properties\": {\r\n        \"roleName\": \"Another tests role\",\r\n        \"type\": \"CustomRole\",\r\n        \"description\": \"Test role\",\r\n        \"assignableScopes\": [\r\n          \"/subscriptions/4004a9fd-d58e-48dc-aeb2-4a4aec58606f\"\r\n        ],\r\n        \"permissions\": [\r\n          {\r\n            \"actions\": [\r\n              \"Microsoft.Authorization/*/read\",\r\n              \"Microsoft.Support/*\"\r\n            ],\r\n            \"notActions\": []\r\n          }\r\n        ],\r\n        \"createdOn\": \"2017-07-26T00:06:01.7366033Z\",\r\n        \"updatedOn\": \"2017-07-26T00:06:01.7366033Z\",\r\n        \"createdBy\": \"f8d526a0-54eb-4941-ae69-ebf4a334d0f0\",\r\n        \"updatedBy\": \"f8d526a0-54eb-4941-ae69-ebf4a334d0f0\"\r\n      },\r\n      \"id\": \"/subscriptions/4004a9fd-d58e-48dc-aeb2-4a4aec58606f/providers/Microsoft.Authorization/roleDefinitions/032f61d2-ed09-40c9-8657-26a273da7bae\",\r\n      \"type\": \"Microsoft.Authorization/roleDefinitions\",\r\n      \"name\": \"032f61d2-ed09-40c9-8657-26a273da7bae\"\r\n    }\r\n  ]\r\n}",
=======
      "ResponseBody": "{\r\n  \"value\": [\r\n    {\r\n      \"properties\": {\r\n        \"roleName\": \"Another tests role\",\r\n        \"type\": \"CustomRole\",\r\n        \"description\": \"Test role\",\r\n        \"assignableScopes\": [\r\n          \"/subscriptions/4004a9fd-d58e-48dc-aeb2-4a4aec58606f\"\r\n        ],\r\n        \"permissions\": [\r\n          {\r\n            \"actions\": [\r\n              \"Microsoft.Authorization/*/read\",\r\n              \"Microsoft.Support/*\"\r\n            ],\r\n            \"notActions\": []\r\n          }\r\n        ],\r\n        \"createdOn\": \"2017-08-04T06:50:36.4138214Z\",\r\n        \"updatedOn\": \"2017-08-04T06:50:36.4138214Z\",\r\n        \"createdBy\": \"f8d526a0-54eb-4941-ae69-ebf4a334d0f0\",\r\n        \"updatedBy\": \"f8d526a0-54eb-4941-ae69-ebf4a334d0f0\"\r\n      },\r\n      \"id\": \"/subscriptions/4004a9fd-d58e-48dc-aeb2-4a4aec58606f/providers/Microsoft.Authorization/roleDefinitions/032f61d2-ed09-40c9-8657-26a273da7bae\",\r\n      \"type\": \"Microsoft.Authorization/roleDefinitions\",\r\n      \"name\": \"032f61d2-ed09-40c9-8657-26a273da7bae\"\r\n    }\r\n  ]\r\n}",
>>>>>>> 436ae4a2
      "ResponseHeaders": {
        "Content-Length": [
          "711"
        ],
        "Content-Type": [
          "application/json; charset=utf-8"
        ],
        "Expires": [
          "-1"
        ],
        "Pragma": [
          "no-cache"
        ],
        "x-ms-request-id": [
<<<<<<< HEAD
          "69b2c597-f50e-49c5-b508-c6ed5af13b34"
=======
          "3fba4ac3-94fb-45cc-baee-11d8a766ebb5"
>>>>>>> 436ae4a2
        ],
        "X-Content-Type-Options": [
          "nosniff"
        ],
        "Strict-Transport-Security": [
          "max-age=31536000; includeSubDomains"
        ],
        "x-ms-ratelimit-remaining-subscription-reads": [
<<<<<<< HEAD
          "14999"
        ],
        "x-ms-correlation-request-id": [
          "cd2b8ac9-c7bc-44bf-b329-11849cd378b0"
        ],
        "x-ms-routing-request-id": [
          "WESTUS:20170726T000603Z:cd2b8ac9-c7bc-44bf-b329-11849cd378b0"
=======
          "14998"
        ],
        "x-ms-correlation-request-id": [
          "211756c4-317a-4f86-bb6c-df7b4aa0d526"
        ],
        "x-ms-routing-request-id": [
          "SOUTHEASTASIA:20170804T065042Z:211756c4-317a-4f86-bb6c-df7b4aa0d526"
>>>>>>> 436ae4a2
        ],
        "Cache-Control": [
          "no-cache"
        ],
        "Date": [
<<<<<<< HEAD
          "Wed, 26 Jul 2017 00:06:02 GMT"
=======
          "Fri, 04 Aug 2017 06:50:41 GMT"
>>>>>>> 436ae4a2
        ],
        "Set-Cookie": [
          "x-ms-gateway-slice=productionb; path=/; secure; HttpOnly"
        ],
        "Server": [
          "Microsoft-IIS/8.5"
        ],
        "X-Powered-By": [
          "ASP.NET"
        ]
      },
      "StatusCode": 200
    },
    {
      "RequestUri": "//subscriptions/4004a9fd-d58e-48dc-aeb2-4a4aec58606f/providers/Microsoft.Authorization/roleDefinitions?$filter=roleName%20eq%20'Another%20tests%20role'&api-version=2015-07-01",
      "EncodedRequestUri": "Ly9zdWJzY3JpcHRpb25zLzQwMDRhOWZkLWQ1OGUtNDhkYy1hZWIyLTRhNGFlYzU4NjA2Zi9wcm92aWRlcnMvTWljcm9zb2Z0LkF1dGhvcml6YXRpb24vcm9sZURlZmluaXRpb25zPyRmaWx0ZXI9cm9sZU5hbWUlMjBlcSUyMCdBbm90aGVyJTIwdGVzdHMlMjByb2xlJyZhcGktdmVyc2lvbj0yMDE1LTA3LTAx",
      "RequestMethod": "GET",
      "RequestBody": "",
      "RequestHeaders": {
        "x-ms-client-request-id": [
          "992420eb-2925-4562-b2ac-eddcc2735fc4"
        ],
        "accept-language": [
          "en-US"
        ],
        "User-Agent": [
          "FxVersion/4.7.2101.1",
          "OSName/Windows10Enterprise",
          "OSVersion/6.3.15063",
          "Microsoft.Azure.Management.Authorization.Version2015_07_01.AuthorizationManagementClient/1.0.0.0"
        ]
      },
      "ResponseBody": "{\r\n  \"value\": []\r\n}",
      "ResponseHeaders": {
        "Content-Length": [
          "12"
        ],
        "Content-Type": [
          "application/json; charset=utf-8"
        ],
        "Expires": [
          "-1"
        ],
        "Pragma": [
          "no-cache"
        ],
        "x-ms-request-id": [
<<<<<<< HEAD
          "89e70e04-bf68-4ee4-87f8-e28e481d188b"
=======
          "e4912d04-5597-4d09-9d64-50443d0de78d"
>>>>>>> 436ae4a2
        ],
        "X-Content-Type-Options": [
          "nosniff"
        ],
        "Strict-Transport-Security": [
          "max-age=31536000; includeSubDomains"
        ],
        "x-ms-ratelimit-remaining-subscription-reads": [
<<<<<<< HEAD
          "14996"
        ],
        "x-ms-correlation-request-id": [
          "f331051a-4f1c-469f-ada4-cc0e2aca5897"
        ],
        "x-ms-routing-request-id": [
          "WESTUS:20170726T000605Z:f331051a-4f1c-469f-ada4-cc0e2aca5897"
=======
          "14995"
        ],
        "x-ms-correlation-request-id": [
          "44f5756b-4c68-4f23-b406-f6ebc6be8dd4"
        ],
        "x-ms-routing-request-id": [
          "SOUTHEASTASIA:20170804T065048Z:44f5756b-4c68-4f23-b406-f6ebc6be8dd4"
>>>>>>> 436ae4a2
        ],
        "Cache-Control": [
          "no-cache"
        ],
        "Date": [
<<<<<<< HEAD
          "Wed, 26 Jul 2017 00:06:04 GMT"
=======
          "Fri, 04 Aug 2017 06:50:48 GMT"
>>>>>>> 436ae4a2
        ],
        "Set-Cookie": [
          "x-ms-gateway-slice=productionb; path=/; secure; HttpOnly"
        ],
        "Server": [
          "Microsoft-IIS/8.5"
        ],
        "X-Powered-By": [
          "ASP.NET"
        ]
      },
      "StatusCode": 200
    },
    {
      "RequestUri": "//subscriptions/4004a9fd-d58e-48dc-aeb2-4a4aec58606f/providers/Microsoft.Authorization/roleDefinitions/032f61d2-ed09-40c9-8657-26a273da7bae?api-version=2015-07-01",
      "EncodedRequestUri": "Ly9zdWJzY3JpcHRpb25zLzQwMDRhOWZkLWQ1OGUtNDhkYy1hZWIyLTRhNGFlYzU4NjA2Zi9wcm92aWRlcnMvTWljcm9zb2Z0LkF1dGhvcml6YXRpb24vcm9sZURlZmluaXRpb25zLzAzMmY2MWQyLWVkMDktNDBjOS04NjU3LTI2YTI3M2RhN2JhZT9hcGktdmVyc2lvbj0yMDE1LTA3LTAx",
      "RequestMethod": "GET",
      "RequestBody": "",
      "RequestHeaders": {
        "x-ms-client-request-id": [
          "d92a91e2-5e05-48b5-8b4d-e16c7faa1310"
        ],
        "accept-language": [
          "en-US"
        ],
        "User-Agent": [
          "FxVersion/4.7.2101.1",
          "OSName/Windows10Enterprise",
          "OSVersion/6.3.15063",
          "Microsoft.Azure.Management.Authorization.Version2015_07_01.AuthorizationManagementClient/1.0.0.0"
        ]
      },
<<<<<<< HEAD
      "ResponseBody": "{\r\n  \"properties\": {\r\n    \"roleName\": \"Another tests role\",\r\n    \"type\": \"CustomRole\",\r\n    \"description\": \"Test role\",\r\n    \"assignableScopes\": [\r\n      \"/subscriptions/4004a9fd-d58e-48dc-aeb2-4a4aec58606f\"\r\n    ],\r\n    \"permissions\": [\r\n      {\r\n        \"actions\": [\r\n          \"Microsoft.Authorization/*/read\",\r\n          \"Microsoft.Support/*\"\r\n        ],\r\n        \"notActions\": []\r\n      }\r\n    ],\r\n    \"createdOn\": \"2017-07-26T00:06:01.7366033Z\",\r\n    \"updatedOn\": \"2017-07-26T00:06:01.7366033Z\",\r\n    \"createdBy\": \"f8d526a0-54eb-4941-ae69-ebf4a334d0f0\",\r\n    \"updatedBy\": \"f8d526a0-54eb-4941-ae69-ebf4a334d0f0\"\r\n  },\r\n  \"id\": \"/subscriptions/4004a9fd-d58e-48dc-aeb2-4a4aec58606f/providers/Microsoft.Authorization/roleDefinitions/032f61d2-ed09-40c9-8657-26a273da7bae\",\r\n  \"type\": \"Microsoft.Authorization/roleDefinitions\",\r\n  \"name\": \"032f61d2-ed09-40c9-8657-26a273da7bae\"\r\n}",
=======
      "ResponseBody": "{\r\n  \"properties\": {\r\n    \"roleName\": \"Another tests role\",\r\n    \"type\": \"CustomRole\",\r\n    \"description\": \"Test role\",\r\n    \"assignableScopes\": [\r\n      \"/subscriptions/4004a9fd-d58e-48dc-aeb2-4a4aec58606f\"\r\n    ],\r\n    \"permissions\": [\r\n      {\r\n        \"actions\": [\r\n          \"Microsoft.Authorization/*/read\",\r\n          \"Microsoft.Support/*\"\r\n        ],\r\n        \"notActions\": []\r\n      }\r\n    ],\r\n    \"createdOn\": \"2017-08-04T06:50:36.4138214Z\",\r\n    \"updatedOn\": \"2017-08-04T06:50:36.4138214Z\",\r\n    \"createdBy\": \"f8d526a0-54eb-4941-ae69-ebf4a334d0f0\",\r\n    \"updatedBy\": \"f8d526a0-54eb-4941-ae69-ebf4a334d0f0\"\r\n  },\r\n  \"id\": \"/subscriptions/4004a9fd-d58e-48dc-aeb2-4a4aec58606f/providers/Microsoft.Authorization/roleDefinitions/032f61d2-ed09-40c9-8657-26a273da7bae\",\r\n  \"type\": \"Microsoft.Authorization/roleDefinitions\",\r\n  \"name\": \"032f61d2-ed09-40c9-8657-26a273da7bae\"\r\n}",
>>>>>>> 436ae4a2
      "ResponseHeaders": {
        "Content-Length": [
          "699"
        ],
        "Content-Type": [
          "application/json; charset=utf-8"
        ],
        "Expires": [
          "-1"
        ],
        "Pragma": [
          "no-cache"
        ],
        "x-ms-request-id": [
<<<<<<< HEAD
          "ffde4ade-19ed-4cc8-980f-3e769e247b2b"
=======
          "0d2d6b22-4c30-4a1f-a919-dbbbd1dcaf87"
>>>>>>> 436ae4a2
        ],
        "X-Content-Type-Options": [
          "nosniff"
        ],
        "Strict-Transport-Security": [
          "max-age=31536000; includeSubDomains"
        ],
        "x-ms-ratelimit-remaining-subscription-reads": [
<<<<<<< HEAD
          "14998"
        ],
        "x-ms-correlation-request-id": [
          "218fe619-6207-4052-b392-17bb97f49281"
        ],
        "x-ms-routing-request-id": [
          "WESTUS:20170726T000603Z:218fe619-6207-4052-b392-17bb97f49281"
=======
          "14997"
        ],
        "x-ms-correlation-request-id": [
          "5a1f8a5a-1f22-4a8b-8ab0-e9d5dc8d8c41"
        ],
        "x-ms-routing-request-id": [
          "SOUTHEASTASIA:20170804T065042Z:5a1f8a5a-1f22-4a8b-8ab0-e9d5dc8d8c41"
>>>>>>> 436ae4a2
        ],
        "Cache-Control": [
          "no-cache"
        ],
        "Date": [
<<<<<<< HEAD
          "Wed, 26 Jul 2017 00:06:02 GMT"
=======
          "Fri, 04 Aug 2017 06:50:41 GMT"
>>>>>>> 436ae4a2
        ],
        "Set-Cookie": [
          "x-ms-gateway-slice=productionb; path=/; secure; HttpOnly"
        ],
        "Server": [
          "Microsoft-IIS/8.5"
        ],
        "X-Powered-By": [
          "ASP.NET"
        ]
      },
      "StatusCode": 200
    },
    {
      "RequestUri": "//subscriptions/4004a9fd-d58e-48dc-aeb2-4a4aec58606f/providers/Microsoft.Authorization/roleDefinitions/032f61d2-ed09-40c9-8657-26a273da7bae?api-version=2015-07-01",
      "EncodedRequestUri": "Ly9zdWJzY3JpcHRpb25zLzQwMDRhOWZkLWQ1OGUtNDhkYy1hZWIyLTRhNGFlYzU4NjA2Zi9wcm92aWRlcnMvTWljcm9zb2Z0LkF1dGhvcml6YXRpb24vcm9sZURlZmluaXRpb25zLzAzMmY2MWQyLWVkMDktNDBjOS04NjU3LTI2YTI3M2RhN2JhZT9hcGktdmVyc2lvbj0yMDE1LTA3LTAx",
      "RequestMethod": "GET",
      "RequestBody": "",
      "RequestHeaders": {
        "x-ms-client-request-id": [
          "57e53931-e083-4ed8-9c24-f4c1df1dc5c3"
        ],
        "accept-language": [
          "en-US"
        ],
        "User-Agent": [
          "FxVersion/4.7.2101.1",
          "OSName/Windows10Enterprise",
          "OSVersion/6.3.15063",
          "Microsoft.Azure.Management.Authorization.Version2015_07_01.AuthorizationManagementClient/1.0.0.0"
        ]
      },
<<<<<<< HEAD
      "ResponseBody": "{\r\n  \"properties\": {\r\n    \"roleName\": \"Another tests role\",\r\n    \"type\": \"CustomRole\",\r\n    \"description\": \"Test role\",\r\n    \"assignableScopes\": [\r\n      \"/subscriptions/4004a9fd-d58e-48dc-aeb2-4a4aec58606f\"\r\n    ],\r\n    \"permissions\": [\r\n      {\r\n        \"actions\": [\r\n          \"Microsoft.Authorization/*/read\",\r\n          \"Microsoft.Support/*\"\r\n        ],\r\n        \"notActions\": []\r\n      }\r\n    ],\r\n    \"createdOn\": \"2017-07-26T00:06:01.7366033Z\",\r\n    \"updatedOn\": \"2017-07-26T00:06:01.7366033Z\",\r\n    \"createdBy\": \"f8d526a0-54eb-4941-ae69-ebf4a334d0f0\",\r\n    \"updatedBy\": \"f8d526a0-54eb-4941-ae69-ebf4a334d0f0\"\r\n  },\r\n  \"id\": \"/subscriptions/4004a9fd-d58e-48dc-aeb2-4a4aec58606f/providers/Microsoft.Authorization/roleDefinitions/032f61d2-ed09-40c9-8657-26a273da7bae\",\r\n  \"type\": \"Microsoft.Authorization/roleDefinitions\",\r\n  \"name\": \"032f61d2-ed09-40c9-8657-26a273da7bae\"\r\n}",
=======
      "ResponseBody": "{\r\n  \"properties\": {\r\n    \"roleName\": \"Another tests role\",\r\n    \"type\": \"CustomRole\",\r\n    \"description\": \"Test role\",\r\n    \"assignableScopes\": [\r\n      \"/subscriptions/4004a9fd-d58e-48dc-aeb2-4a4aec58606f\"\r\n    ],\r\n    \"permissions\": [\r\n      {\r\n        \"actions\": [\r\n          \"Microsoft.Authorization/*/read\",\r\n          \"Microsoft.Support/*\",\r\n          \"Microsoft.Authorization/*/read\"\r\n        ],\r\n        \"notActions\": []\r\n      }\r\n    ],\r\n    \"createdOn\": \"2017-08-04T06:50:36.4138214Z\",\r\n    \"updatedOn\": \"2017-08-04T06:50:42.4405676Z\",\r\n    \"createdBy\": \"f8d526a0-54eb-4941-ae69-ebf4a334d0f0\",\r\n    \"updatedBy\": \"f8d526a0-54eb-4941-ae69-ebf4a334d0f0\"\r\n  },\r\n  \"id\": \"/subscriptions/4004a9fd-d58e-48dc-aeb2-4a4aec58606f/providers/Microsoft.Authorization/roleDefinitions/032f61d2-ed09-40c9-8657-26a273da7bae\",\r\n  \"type\": \"Microsoft.Authorization/roleDefinitions\",\r\n  \"name\": \"032f61d2-ed09-40c9-8657-26a273da7bae\"\r\n}",
>>>>>>> 436ae4a2
      "ResponseHeaders": {
        "Content-Length": [
          "699"
        ],
        "Content-Type": [
          "application/json; charset=utf-8"
        ],
        "Expires": [
          "-1"
        ],
        "Pragma": [
          "no-cache"
        ],
        "x-ms-request-id": [
<<<<<<< HEAD
          "012ef7f1-45f8-4329-8450-0fc54c431cb2"
=======
          "150c1f5c-4dd2-4a54-856a-7d0a71955f02"
>>>>>>> 436ae4a2
        ],
        "X-Content-Type-Options": [
          "nosniff"
        ],
        "Strict-Transport-Security": [
          "max-age=31536000; includeSubDomains"
        ],
        "x-ms-ratelimit-remaining-subscription-reads": [
<<<<<<< HEAD
          "14997"
        ],
        "x-ms-correlation-request-id": [
          "b12c09eb-2772-4475-be8b-d15b69d28735"
        ],
        "x-ms-routing-request-id": [
          "WESTUS:20170726T000604Z:b12c09eb-2772-4475-be8b-d15b69d28735"
=======
          "14996"
        ],
        "x-ms-correlation-request-id": [
          "779d4287-0eca-4780-90f5-9d6c8dd94ee1"
        ],
        "x-ms-routing-request-id": [
          "SOUTHEASTASIA:20170804T065045Z:779d4287-0eca-4780-90f5-9d6c8dd94ee1"
>>>>>>> 436ae4a2
        ],
        "Cache-Control": [
          "no-cache"
        ],
        "Date": [
<<<<<<< HEAD
          "Wed, 26 Jul 2017 00:06:03 GMT"
=======
          "Fri, 04 Aug 2017 06:50:45 GMT"
>>>>>>> 436ae4a2
        ],
        "Set-Cookie": [
          "x-ms-gateway-slice=productionb; path=/; secure; HttpOnly"
        ],
        "Server": [
          "Microsoft-IIS/8.5"
        ],
        "X-Powered-By": [
          "ASP.NET"
        ]
      },
      "StatusCode": 200
    },
    {
      "RequestUri": "//subscriptions/4004a9fd-d58e-48dc-aeb2-4a4aec58606f/providers/Microsoft.Authorization/roleDefinitions/032f61d2-ed09-40c9-8657-26a273da7bae?api-version=2015-07-01",
      "EncodedRequestUri": "Ly9zdWJzY3JpcHRpb25zLzQwMDRhOWZkLWQ1OGUtNDhkYy1hZWIyLTRhNGFlYzU4NjA2Zi9wcm92aWRlcnMvTWljcm9zb2Z0LkF1dGhvcml6YXRpb24vcm9sZURlZmluaXRpb25zLzAzMmY2MWQyLWVkMDktNDBjOS04NjU3LTI2YTI3M2RhN2JhZT9hcGktdmVyc2lvbj0yMDE1LTA3LTAx",
      "RequestMethod": "DELETE",
      "RequestBody": "",
      "RequestHeaders": {
        "x-ms-client-request-id": [
          "3967b9ac-2968-4bb1-b38a-468690518b3f"
        ],
        "accept-language": [
          "en-US"
        ],
        "User-Agent": [
          "FxVersion/4.7.2101.1",
          "OSName/Windows10Enterprise",
          "OSVersion/6.3.15063",
          "Microsoft.Azure.Management.Authorization.Version2015_07_01.AuthorizationManagementClient/1.0.0.0"
        ]
      },
<<<<<<< HEAD
      "ResponseBody": "{\r\n  \"properties\": {\r\n    \"roleName\": \"Another tests role\",\r\n    \"type\": \"CustomRole\",\r\n    \"description\": \"Test role\",\r\n    \"assignableScopes\": [\r\n      \"/subscriptions/4004a9fd-d58e-48dc-aeb2-4a4aec58606f\"\r\n    ],\r\n    \"permissions\": [\r\n      {\r\n        \"actions\": [\r\n          \"Microsoft.Authorization/*/read\",\r\n          \"Microsoft.Support/*\",\r\n          \"Microsoft.Authorization/*/read\"\r\n        ],\r\n        \"notActions\": []\r\n      }\r\n    ],\r\n    \"createdOn\": \"2017-07-26T00:06:01.7366033Z\",\r\n    \"updatedOn\": \"2017-07-26T00:06:03.7337753Z\",\r\n    \"createdBy\": \"f8d526a0-54eb-4941-ae69-ebf4a334d0f0\",\r\n    \"updatedBy\": \"f8d526a0-54eb-4941-ae69-ebf4a334d0f0\"\r\n  },\r\n  \"id\": \"/subscriptions/4004a9fd-d58e-48dc-aeb2-4a4aec58606f/providers/Microsoft.Authorization/roleDefinitions/032f61d2-ed09-40c9-8657-26a273da7bae\",\r\n  \"type\": \"Microsoft.Authorization/roleDefinitions\",\r\n  \"name\": \"032f61d2-ed09-40c9-8657-26a273da7bae\"\r\n}",
=======
      "ResponseBody": "{\r\n  \"properties\": {\r\n    \"roleName\": \"Another tests role\",\r\n    \"type\": \"CustomRole\",\r\n    \"description\": \"Test role\",\r\n    \"assignableScopes\": [\r\n      \"/subscriptions/4004a9fd-d58e-48dc-aeb2-4a4aec58606f\"\r\n    ],\r\n    \"permissions\": [\r\n      {\r\n        \"actions\": [\r\n          \"Microsoft.Authorization/*/read\",\r\n          \"Microsoft.Support/*\",\r\n          \"Microsoft.Authorization/*/read\"\r\n        ],\r\n        \"notActions\": []\r\n      }\r\n    ],\r\n    \"createdOn\": \"2017-08-04T06:50:36.4138214Z\",\r\n    \"updatedOn\": \"2017-08-04T06:50:42.4405676Z\",\r\n    \"createdBy\": \"f8d526a0-54eb-4941-ae69-ebf4a334d0f0\",\r\n    \"updatedBy\": \"f8d526a0-54eb-4941-ae69-ebf4a334d0f0\"\r\n  },\r\n  \"id\": \"/subscriptions/4004a9fd-d58e-48dc-aeb2-4a4aec58606f/providers/Microsoft.Authorization/roleDefinitions/032f61d2-ed09-40c9-8657-26a273da7bae\",\r\n  \"type\": \"Microsoft.Authorization/roleDefinitions\",\r\n  \"name\": \"032f61d2-ed09-40c9-8657-26a273da7bae\"\r\n}",
>>>>>>> 436ae4a2
      "ResponseHeaders": {
        "Content-Length": [
          "732"
        ],
        "Content-Type": [
          "application/json; charset=utf-8"
        ],
        "Expires": [
          "-1"
        ],
        "Pragma": [
          "no-cache"
        ],
        "x-ms-request-id": [
<<<<<<< HEAD
          "fc2ea53b-ad7f-4086-af9f-63d6d674222c"
=======
          "2d66d2f8-f70b-4d15-bd7c-cc72b2aafa8c"
>>>>>>> 436ae4a2
        ],
        "X-Content-Type-Options": [
          "nosniff"
        ],
        "Strict-Transport-Security": [
          "max-age=31536000; includeSubDomains"
        ],
        "x-ms-ratelimit-remaining-subscription-writes": [
          "1197"
        ],
        "x-ms-correlation-request-id": [
<<<<<<< HEAD
          "c59e0a90-398f-4658-80a0-a68545302063"
        ],
        "x-ms-routing-request-id": [
          "WESTUS:20170726T000604Z:c59e0a90-398f-4658-80a0-a68545302063"
=======
          "21ee6f5c-b757-4f2f-b77e-ae4d9a75aafe"
        ],
        "x-ms-routing-request-id": [
          "SOUTHEASTASIA:20170804T065048Z:21ee6f5c-b757-4f2f-b77e-ae4d9a75aafe"
>>>>>>> 436ae4a2
        ],
        "Cache-Control": [
          "no-cache"
        ],
        "Date": [
<<<<<<< HEAD
          "Wed, 26 Jul 2017 00:06:04 GMT"
=======
          "Fri, 04 Aug 2017 06:50:47 GMT"
>>>>>>> 436ae4a2
        ],
        "Set-Cookie": [
          "x-ms-gateway-slice=productionb; path=/; secure; HttpOnly"
        ],
        "Server": [
          "Microsoft-IIS/8.5"
        ],
        "X-Powered-By": [
          "ASP.NET"
        ]
      },
      "StatusCode": 200
    }
  ],
  "Names": {},
  "Variables": {
    "SubscriptionId": "4004a9fd-d58e-48dc-aeb2-4a4aec58606f",
    "TenantId": "1273adef-00a3-4086-a51a-dbcce1857d36",
    "Domain": "rbacclitest.onmicrosoft.com"
  }
}<|MERGE_RESOLUTION|>--- conflicted
+++ resolved
@@ -25,11 +25,7 @@
           "Microsoft.Azure.Management.Authorization.Version2015_07_01.AuthorizationManagementClient/1.0.0.0"
         ]
       },
-<<<<<<< HEAD
-      "ResponseBody": "{\r\n  \"properties\": {\r\n    \"roleName\": \"Another tests role\",\r\n    \"type\": \"CustomRole\",\r\n    \"description\": \"Test role\",\r\n    \"assignableScopes\": [\r\n      \"/subscriptions/4004a9fd-d58e-48dc-aeb2-4a4aec58606f\"\r\n    ],\r\n    \"permissions\": [\r\n      {\r\n        \"actions\": [\r\n          \"Microsoft.Authorization/*/read\",\r\n          \"Microsoft.Support/*\"\r\n        ],\r\n        \"notActions\": []\r\n      }\r\n    ],\r\n    \"createdOn\": \"2017-07-26T00:06:01.7366033Z\",\r\n    \"updatedOn\": \"2017-07-26T00:06:01.7366033Z\",\r\n    \"createdBy\": \"f8d526a0-54eb-4941-ae69-ebf4a334d0f0\",\r\n    \"updatedBy\": \"f8d526a0-54eb-4941-ae69-ebf4a334d0f0\"\r\n  },\r\n  \"id\": \"/subscriptions/4004a9fd-d58e-48dc-aeb2-4a4aec58606f/providers/Microsoft.Authorization/roleDefinitions/032f61d2-ed09-40c9-8657-26a273da7bae\",\r\n  \"type\": \"Microsoft.Authorization/roleDefinitions\",\r\n  \"name\": \"032f61d2-ed09-40c9-8657-26a273da7bae\"\r\n}",
-=======
       "ResponseBody": "{\r\n  \"properties\": {\r\n    \"roleName\": \"Another tests role\",\r\n    \"type\": \"CustomRole\",\r\n    \"description\": \"Test role\",\r\n    \"assignableScopes\": [\r\n      \"/subscriptions/4004a9fd-d58e-48dc-aeb2-4a4aec58606f\"\r\n    ],\r\n    \"permissions\": [\r\n      {\r\n        \"actions\": [\r\n          \"Microsoft.Authorization/*/read\",\r\n          \"Microsoft.Support/*\"\r\n        ],\r\n        \"notActions\": []\r\n      }\r\n    ],\r\n    \"createdOn\": \"2017-08-04T06:50:36.4138214Z\",\r\n    \"updatedOn\": \"2017-08-04T06:50:36.4138214Z\",\r\n    \"createdBy\": \"f8d526a0-54eb-4941-ae69-ebf4a334d0f0\",\r\n    \"updatedBy\": \"f8d526a0-54eb-4941-ae69-ebf4a334d0f0\"\r\n  },\r\n  \"id\": \"/subscriptions/4004a9fd-d58e-48dc-aeb2-4a4aec58606f/providers/Microsoft.Authorization/roleDefinitions/032f61d2-ed09-40c9-8657-26a273da7bae\",\r\n  \"type\": \"Microsoft.Authorization/roleDefinitions\",\r\n  \"name\": \"032f61d2-ed09-40c9-8657-26a273da7bae\"\r\n}",
->>>>>>> 436ae4a2
       "ResponseHeaders": {
         "Content-Length": [
           "699"
@@ -44,11 +40,7 @@
           "no-cache"
         ],
         "x-ms-request-id": [
-<<<<<<< HEAD
-          "7b2bbb69-240f-441d-b0b4-e2cb2110123b"
-=======
           "857d97e0-c4a0-4922-b2e3-0c456253603b"
->>>>>>> 436ae4a2
         ],
         "X-Content-Type-Options": [
           "nosniff"
@@ -60,27 +52,16 @@
           "1199"
         ],
         "x-ms-correlation-request-id": [
-<<<<<<< HEAD
-          "388a21ee-e265-40b6-a4ab-12bc41bce0b8"
-        ],
-        "x-ms-routing-request-id": [
-          "WESTUS:20170726T000603Z:388a21ee-e265-40b6-a4ab-12bc41bce0b8"
-=======
           "68b214da-269f-4efc-9f04-3003f3e49375"
         ],
         "x-ms-routing-request-id": [
           "SOUTHEASTASIA:20170804T065041Z:68b214da-269f-4efc-9f04-3003f3e49375"
->>>>>>> 436ae4a2
-        ],
-        "Cache-Control": [
-          "no-cache"
-        ],
-        "Date": [
-<<<<<<< HEAD
-          "Wed, 26 Jul 2017 00:06:02 GMT"
-=======
+        ],
+        "Cache-Control": [
+          "no-cache"
+        ],
+        "Date": [
           "Fri, 04 Aug 2017 06:50:41 GMT"
->>>>>>> 436ae4a2
         ],
         "Set-Cookie": [
           "x-ms-gateway-slice=productionb; path=/; secure; HttpOnly"
@@ -119,11 +100,7 @@
           "Microsoft.Azure.Management.Authorization.Version2015_07_01.AuthorizationManagementClient/1.0.0.0"
         ]
       },
-<<<<<<< HEAD
-      "ResponseBody": "{\r\n  \"properties\": {\r\n    \"roleName\": \"Another tests role\",\r\n    \"type\": \"CustomRole\",\r\n    \"description\": \"Test role\",\r\n    \"assignableScopes\": [\r\n      \"/subscriptions/4004a9fd-d58e-48dc-aeb2-4a4aec58606f\"\r\n    ],\r\n    \"permissions\": [\r\n      {\r\n        \"actions\": [\r\n          \"Microsoft.Authorization/*/read\",\r\n          \"Microsoft.Support/*\",\r\n          \"Microsoft.Authorization/*/read\"\r\n        ],\r\n        \"notActions\": []\r\n      }\r\n    ],\r\n    \"createdOn\": \"2017-07-26T00:06:03.7337753Z\",\r\n    \"updatedOn\": \"2017-07-26T00:06:03.7337753Z\",\r\n    \"createdBy\": null,\r\n    \"updatedBy\": \"f8d526a0-54eb-4941-ae69-ebf4a334d0f0\"\r\n  },\r\n  \"id\": \"/subscriptions/4004a9fd-d58e-48dc-aeb2-4a4aec58606f/providers/Microsoft.Authorization/roleDefinitions/032f61d2-ed09-40c9-8657-26a273da7bae\",\r\n  \"type\": \"Microsoft.Authorization/roleDefinitions\",\r\n  \"name\": \"032f61d2-ed09-40c9-8657-26a273da7bae\"\r\n}",
-=======
       "ResponseBody": "{\r\n  \"properties\": {\r\n    \"roleName\": \"Another tests role\",\r\n    \"type\": \"CustomRole\",\r\n    \"description\": \"Test role\",\r\n    \"assignableScopes\": [\r\n      \"/subscriptions/4004a9fd-d58e-48dc-aeb2-4a4aec58606f\"\r\n    ],\r\n    \"permissions\": [\r\n      {\r\n        \"actions\": [\r\n          \"Microsoft.Authorization/*/read\",\r\n          \"Microsoft.Support/*\",\r\n          \"Microsoft.Authorization/*/read\"\r\n        ],\r\n        \"notActions\": []\r\n      }\r\n    ],\r\n    \"createdOn\": \"2017-08-04T06:50:42.4405676Z\",\r\n    \"updatedOn\": \"2017-08-04T06:50:42.4405676Z\",\r\n    \"createdBy\": null,\r\n    \"updatedBy\": \"f8d526a0-54eb-4941-ae69-ebf4a334d0f0\"\r\n  },\r\n  \"id\": \"/subscriptions/4004a9fd-d58e-48dc-aeb2-4a4aec58606f/providers/Microsoft.Authorization/roleDefinitions/032f61d2-ed09-40c9-8657-26a273da7bae\",\r\n  \"type\": \"Microsoft.Authorization/roleDefinitions\",\r\n  \"name\": \"032f61d2-ed09-40c9-8657-26a273da7bae\"\r\n}",
->>>>>>> 436ae4a2
       "ResponseHeaders": {
         "Content-Length": [
           "698"
@@ -138,11 +115,7 @@
           "no-cache"
         ],
         "x-ms-request-id": [
-<<<<<<< HEAD
-          "295546bc-d1a3-4201-9ebb-e771fc1692a6"
-=======
           "9ae1c2df-66cc-4d91-bd52-442671047593"
->>>>>>> 436ae4a2
         ],
         "X-Content-Type-Options": [
           "nosniff"
@@ -154,27 +127,16 @@
           "1198"
         ],
         "x-ms-correlation-request-id": [
-<<<<<<< HEAD
-          "2a4686f2-5cb1-4d20-998a-097e6c6eba8e"
-        ],
-        "x-ms-routing-request-id": [
-          "WESTUS:20170726T000604Z:2a4686f2-5cb1-4d20-998a-097e6c6eba8e"
-=======
           "4f0941a4-5a3c-4539-b2bd-305f2b53d9bd"
         ],
         "x-ms-routing-request-id": [
           "SOUTHEASTASIA:20170804T065045Z:4f0941a4-5a3c-4539-b2bd-305f2b53d9bd"
->>>>>>> 436ae4a2
-        ],
-        "Cache-Control": [
-          "no-cache"
-        ],
-        "Date": [
-<<<<<<< HEAD
-          "Wed, 26 Jul 2017 00:06:03 GMT"
-=======
+        ],
+        "Cache-Control": [
+          "no-cache"
+        ],
+        "Date": [
           "Fri, 04 Aug 2017 06:50:45 GMT"
->>>>>>> 436ae4a2
         ],
         "Set-Cookie": [
           "x-ms-gateway-slice=productionb; path=/; secure; HttpOnly"
@@ -207,11 +169,7 @@
           "Microsoft.Azure.Management.Authorization.Version2015_07_01.AuthorizationManagementClient/1.0.0.0"
         ]
       },
-<<<<<<< HEAD
-      "ResponseBody": "{\r\n  \"value\": [\r\n    {\r\n      \"properties\": {\r\n        \"roleName\": \"Another tests role\",\r\n        \"type\": \"CustomRole\",\r\n        \"description\": \"Test role\",\r\n        \"assignableScopes\": [\r\n          \"/subscriptions/4004a9fd-d58e-48dc-aeb2-4a4aec58606f\"\r\n        ],\r\n        \"permissions\": [\r\n          {\r\n            \"actions\": [\r\n              \"Microsoft.Authorization/*/read\",\r\n              \"Microsoft.Support/*\"\r\n            ],\r\n            \"notActions\": []\r\n          }\r\n        ],\r\n        \"createdOn\": \"2017-07-26T00:06:01.7366033Z\",\r\n        \"updatedOn\": \"2017-07-26T00:06:01.7366033Z\",\r\n        \"createdBy\": \"f8d526a0-54eb-4941-ae69-ebf4a334d0f0\",\r\n        \"updatedBy\": \"f8d526a0-54eb-4941-ae69-ebf4a334d0f0\"\r\n      },\r\n      \"id\": \"/subscriptions/4004a9fd-d58e-48dc-aeb2-4a4aec58606f/providers/Microsoft.Authorization/roleDefinitions/032f61d2-ed09-40c9-8657-26a273da7bae\",\r\n      \"type\": \"Microsoft.Authorization/roleDefinitions\",\r\n      \"name\": \"032f61d2-ed09-40c9-8657-26a273da7bae\"\r\n    }\r\n  ]\r\n}",
-=======
       "ResponseBody": "{\r\n  \"value\": [\r\n    {\r\n      \"properties\": {\r\n        \"roleName\": \"Another tests role\",\r\n        \"type\": \"CustomRole\",\r\n        \"description\": \"Test role\",\r\n        \"assignableScopes\": [\r\n          \"/subscriptions/4004a9fd-d58e-48dc-aeb2-4a4aec58606f\"\r\n        ],\r\n        \"permissions\": [\r\n          {\r\n            \"actions\": [\r\n              \"Microsoft.Authorization/*/read\",\r\n              \"Microsoft.Support/*\"\r\n            ],\r\n            \"notActions\": []\r\n          }\r\n        ],\r\n        \"createdOn\": \"2017-08-04T06:50:36.4138214Z\",\r\n        \"updatedOn\": \"2017-08-04T06:50:36.4138214Z\",\r\n        \"createdBy\": \"f8d526a0-54eb-4941-ae69-ebf4a334d0f0\",\r\n        \"updatedBy\": \"f8d526a0-54eb-4941-ae69-ebf4a334d0f0\"\r\n      },\r\n      \"id\": \"/subscriptions/4004a9fd-d58e-48dc-aeb2-4a4aec58606f/providers/Microsoft.Authorization/roleDefinitions/032f61d2-ed09-40c9-8657-26a273da7bae\",\r\n      \"type\": \"Microsoft.Authorization/roleDefinitions\",\r\n      \"name\": \"032f61d2-ed09-40c9-8657-26a273da7bae\"\r\n    }\r\n  ]\r\n}",
->>>>>>> 436ae4a2
       "ResponseHeaders": {
         "Content-Length": [
           "711"
@@ -226,11 +184,7 @@
           "no-cache"
         ],
         "x-ms-request-id": [
-<<<<<<< HEAD
-          "69b2c597-f50e-49c5-b508-c6ed5af13b34"
-=======
           "3fba4ac3-94fb-45cc-baee-11d8a766ebb5"
->>>>>>> 436ae4a2
         ],
         "X-Content-Type-Options": [
           "nosniff"
@@ -239,15 +193,6 @@
           "max-age=31536000; includeSubDomains"
         ],
         "x-ms-ratelimit-remaining-subscription-reads": [
-<<<<<<< HEAD
-          "14999"
-        ],
-        "x-ms-correlation-request-id": [
-          "cd2b8ac9-c7bc-44bf-b329-11849cd378b0"
-        ],
-        "x-ms-routing-request-id": [
-          "WESTUS:20170726T000603Z:cd2b8ac9-c7bc-44bf-b329-11849cd378b0"
-=======
           "14998"
         ],
         "x-ms-correlation-request-id": [
@@ -255,17 +200,12 @@
         ],
         "x-ms-routing-request-id": [
           "SOUTHEASTASIA:20170804T065042Z:211756c4-317a-4f86-bb6c-df7b4aa0d526"
->>>>>>> 436ae4a2
-        ],
-        "Cache-Control": [
-          "no-cache"
-        ],
-        "Date": [
-<<<<<<< HEAD
-          "Wed, 26 Jul 2017 00:06:02 GMT"
-=======
+        ],
+        "Cache-Control": [
+          "no-cache"
+        ],
+        "Date": [
           "Fri, 04 Aug 2017 06:50:41 GMT"
->>>>>>> 436ae4a2
         ],
         "Set-Cookie": [
           "x-ms-gateway-slice=productionb; path=/; secure; HttpOnly"
@@ -313,11 +253,7 @@
           "no-cache"
         ],
         "x-ms-request-id": [
-<<<<<<< HEAD
-          "89e70e04-bf68-4ee4-87f8-e28e481d188b"
-=======
           "e4912d04-5597-4d09-9d64-50443d0de78d"
->>>>>>> 436ae4a2
         ],
         "X-Content-Type-Options": [
           "nosniff"
@@ -326,15 +262,6 @@
           "max-age=31536000; includeSubDomains"
         ],
         "x-ms-ratelimit-remaining-subscription-reads": [
-<<<<<<< HEAD
-          "14996"
-        ],
-        "x-ms-correlation-request-id": [
-          "f331051a-4f1c-469f-ada4-cc0e2aca5897"
-        ],
-        "x-ms-routing-request-id": [
-          "WESTUS:20170726T000605Z:f331051a-4f1c-469f-ada4-cc0e2aca5897"
-=======
           "14995"
         ],
         "x-ms-correlation-request-id": [
@@ -342,17 +269,12 @@
         ],
         "x-ms-routing-request-id": [
           "SOUTHEASTASIA:20170804T065048Z:44f5756b-4c68-4f23-b406-f6ebc6be8dd4"
->>>>>>> 436ae4a2
-        ],
-        "Cache-Control": [
-          "no-cache"
-        ],
-        "Date": [
-<<<<<<< HEAD
-          "Wed, 26 Jul 2017 00:06:04 GMT"
-=======
+        ],
+        "Cache-Control": [
+          "no-cache"
+        ],
+        "Date": [
           "Fri, 04 Aug 2017 06:50:48 GMT"
->>>>>>> 436ae4a2
         ],
         "Set-Cookie": [
           "x-ms-gateway-slice=productionb; path=/; secure; HttpOnly"
@@ -385,11 +307,7 @@
           "Microsoft.Azure.Management.Authorization.Version2015_07_01.AuthorizationManagementClient/1.0.0.0"
         ]
       },
-<<<<<<< HEAD
-      "ResponseBody": "{\r\n  \"properties\": {\r\n    \"roleName\": \"Another tests role\",\r\n    \"type\": \"CustomRole\",\r\n    \"description\": \"Test role\",\r\n    \"assignableScopes\": [\r\n      \"/subscriptions/4004a9fd-d58e-48dc-aeb2-4a4aec58606f\"\r\n    ],\r\n    \"permissions\": [\r\n      {\r\n        \"actions\": [\r\n          \"Microsoft.Authorization/*/read\",\r\n          \"Microsoft.Support/*\"\r\n        ],\r\n        \"notActions\": []\r\n      }\r\n    ],\r\n    \"createdOn\": \"2017-07-26T00:06:01.7366033Z\",\r\n    \"updatedOn\": \"2017-07-26T00:06:01.7366033Z\",\r\n    \"createdBy\": \"f8d526a0-54eb-4941-ae69-ebf4a334d0f0\",\r\n    \"updatedBy\": \"f8d526a0-54eb-4941-ae69-ebf4a334d0f0\"\r\n  },\r\n  \"id\": \"/subscriptions/4004a9fd-d58e-48dc-aeb2-4a4aec58606f/providers/Microsoft.Authorization/roleDefinitions/032f61d2-ed09-40c9-8657-26a273da7bae\",\r\n  \"type\": \"Microsoft.Authorization/roleDefinitions\",\r\n  \"name\": \"032f61d2-ed09-40c9-8657-26a273da7bae\"\r\n}",
-=======
       "ResponseBody": "{\r\n  \"properties\": {\r\n    \"roleName\": \"Another tests role\",\r\n    \"type\": \"CustomRole\",\r\n    \"description\": \"Test role\",\r\n    \"assignableScopes\": [\r\n      \"/subscriptions/4004a9fd-d58e-48dc-aeb2-4a4aec58606f\"\r\n    ],\r\n    \"permissions\": [\r\n      {\r\n        \"actions\": [\r\n          \"Microsoft.Authorization/*/read\",\r\n          \"Microsoft.Support/*\"\r\n        ],\r\n        \"notActions\": []\r\n      }\r\n    ],\r\n    \"createdOn\": \"2017-08-04T06:50:36.4138214Z\",\r\n    \"updatedOn\": \"2017-08-04T06:50:36.4138214Z\",\r\n    \"createdBy\": \"f8d526a0-54eb-4941-ae69-ebf4a334d0f0\",\r\n    \"updatedBy\": \"f8d526a0-54eb-4941-ae69-ebf4a334d0f0\"\r\n  },\r\n  \"id\": \"/subscriptions/4004a9fd-d58e-48dc-aeb2-4a4aec58606f/providers/Microsoft.Authorization/roleDefinitions/032f61d2-ed09-40c9-8657-26a273da7bae\",\r\n  \"type\": \"Microsoft.Authorization/roleDefinitions\",\r\n  \"name\": \"032f61d2-ed09-40c9-8657-26a273da7bae\"\r\n}",
->>>>>>> 436ae4a2
       "ResponseHeaders": {
         "Content-Length": [
           "699"
@@ -404,11 +322,7 @@
           "no-cache"
         ],
         "x-ms-request-id": [
-<<<<<<< HEAD
-          "ffde4ade-19ed-4cc8-980f-3e769e247b2b"
-=======
           "0d2d6b22-4c30-4a1f-a919-dbbbd1dcaf87"
->>>>>>> 436ae4a2
         ],
         "X-Content-Type-Options": [
           "nosniff"
@@ -417,15 +331,6 @@
           "max-age=31536000; includeSubDomains"
         ],
         "x-ms-ratelimit-remaining-subscription-reads": [
-<<<<<<< HEAD
-          "14998"
-        ],
-        "x-ms-correlation-request-id": [
-          "218fe619-6207-4052-b392-17bb97f49281"
-        ],
-        "x-ms-routing-request-id": [
-          "WESTUS:20170726T000603Z:218fe619-6207-4052-b392-17bb97f49281"
-=======
           "14997"
         ],
         "x-ms-correlation-request-id": [
@@ -433,17 +338,12 @@
         ],
         "x-ms-routing-request-id": [
           "SOUTHEASTASIA:20170804T065042Z:5a1f8a5a-1f22-4a8b-8ab0-e9d5dc8d8c41"
->>>>>>> 436ae4a2
-        ],
-        "Cache-Control": [
-          "no-cache"
-        ],
-        "Date": [
-<<<<<<< HEAD
-          "Wed, 26 Jul 2017 00:06:02 GMT"
-=======
+        ],
+        "Cache-Control": [
+          "no-cache"
+        ],
+        "Date": [
           "Fri, 04 Aug 2017 06:50:41 GMT"
->>>>>>> 436ae4a2
         ],
         "Set-Cookie": [
           "x-ms-gateway-slice=productionb; path=/; secure; HttpOnly"
@@ -476,30 +376,22 @@
           "Microsoft.Azure.Management.Authorization.Version2015_07_01.AuthorizationManagementClient/1.0.0.0"
         ]
       },
-<<<<<<< HEAD
-      "ResponseBody": "{\r\n  \"properties\": {\r\n    \"roleName\": \"Another tests role\",\r\n    \"type\": \"CustomRole\",\r\n    \"description\": \"Test role\",\r\n    \"assignableScopes\": [\r\n      \"/subscriptions/4004a9fd-d58e-48dc-aeb2-4a4aec58606f\"\r\n    ],\r\n    \"permissions\": [\r\n      {\r\n        \"actions\": [\r\n          \"Microsoft.Authorization/*/read\",\r\n          \"Microsoft.Support/*\"\r\n        ],\r\n        \"notActions\": []\r\n      }\r\n    ],\r\n    \"createdOn\": \"2017-07-26T00:06:01.7366033Z\",\r\n    \"updatedOn\": \"2017-07-26T00:06:01.7366033Z\",\r\n    \"createdBy\": \"f8d526a0-54eb-4941-ae69-ebf4a334d0f0\",\r\n    \"updatedBy\": \"f8d526a0-54eb-4941-ae69-ebf4a334d0f0\"\r\n  },\r\n  \"id\": \"/subscriptions/4004a9fd-d58e-48dc-aeb2-4a4aec58606f/providers/Microsoft.Authorization/roleDefinitions/032f61d2-ed09-40c9-8657-26a273da7bae\",\r\n  \"type\": \"Microsoft.Authorization/roleDefinitions\",\r\n  \"name\": \"032f61d2-ed09-40c9-8657-26a273da7bae\"\r\n}",
-=======
       "ResponseBody": "{\r\n  \"properties\": {\r\n    \"roleName\": \"Another tests role\",\r\n    \"type\": \"CustomRole\",\r\n    \"description\": \"Test role\",\r\n    \"assignableScopes\": [\r\n      \"/subscriptions/4004a9fd-d58e-48dc-aeb2-4a4aec58606f\"\r\n    ],\r\n    \"permissions\": [\r\n      {\r\n        \"actions\": [\r\n          \"Microsoft.Authorization/*/read\",\r\n          \"Microsoft.Support/*\",\r\n          \"Microsoft.Authorization/*/read\"\r\n        ],\r\n        \"notActions\": []\r\n      }\r\n    ],\r\n    \"createdOn\": \"2017-08-04T06:50:36.4138214Z\",\r\n    \"updatedOn\": \"2017-08-04T06:50:42.4405676Z\",\r\n    \"createdBy\": \"f8d526a0-54eb-4941-ae69-ebf4a334d0f0\",\r\n    \"updatedBy\": \"f8d526a0-54eb-4941-ae69-ebf4a334d0f0\"\r\n  },\r\n  \"id\": \"/subscriptions/4004a9fd-d58e-48dc-aeb2-4a4aec58606f/providers/Microsoft.Authorization/roleDefinitions/032f61d2-ed09-40c9-8657-26a273da7bae\",\r\n  \"type\": \"Microsoft.Authorization/roleDefinitions\",\r\n  \"name\": \"032f61d2-ed09-40c9-8657-26a273da7bae\"\r\n}",
->>>>>>> 436ae4a2
-      "ResponseHeaders": {
-        "Content-Length": [
-          "699"
-        ],
-        "Content-Type": [
-          "application/json; charset=utf-8"
-        ],
-        "Expires": [
-          "-1"
-        ],
-        "Pragma": [
-          "no-cache"
-        ],
-        "x-ms-request-id": [
-<<<<<<< HEAD
-          "012ef7f1-45f8-4329-8450-0fc54c431cb2"
-=======
+      "ResponseHeaders": {
+        "Content-Length": [
+          "732"
+        ],
+        "Content-Type": [
+          "application/json; charset=utf-8"
+        ],
+        "Expires": [
+          "-1"
+        ],
+        "Pragma": [
+          "no-cache"
+        ],
+        "x-ms-request-id": [
           "150c1f5c-4dd2-4a54-856a-7d0a71955f02"
->>>>>>> 436ae4a2
         ],
         "X-Content-Type-Options": [
           "nosniff"
@@ -508,15 +400,6 @@
           "max-age=31536000; includeSubDomains"
         ],
         "x-ms-ratelimit-remaining-subscription-reads": [
-<<<<<<< HEAD
-          "14997"
-        ],
-        "x-ms-correlation-request-id": [
-          "b12c09eb-2772-4475-be8b-d15b69d28735"
-        ],
-        "x-ms-routing-request-id": [
-          "WESTUS:20170726T000604Z:b12c09eb-2772-4475-be8b-d15b69d28735"
-=======
           "14996"
         ],
         "x-ms-correlation-request-id": [
@@ -524,17 +407,12 @@
         ],
         "x-ms-routing-request-id": [
           "SOUTHEASTASIA:20170804T065045Z:779d4287-0eca-4780-90f5-9d6c8dd94ee1"
->>>>>>> 436ae4a2
-        ],
-        "Cache-Control": [
-          "no-cache"
-        ],
-        "Date": [
-<<<<<<< HEAD
-          "Wed, 26 Jul 2017 00:06:03 GMT"
-=======
+        ],
+        "Cache-Control": [
+          "no-cache"
+        ],
+        "Date": [
           "Fri, 04 Aug 2017 06:50:45 GMT"
->>>>>>> 436ae4a2
         ],
         "Set-Cookie": [
           "x-ms-gateway-slice=productionb; path=/; secure; HttpOnly"
@@ -567,11 +445,7 @@
           "Microsoft.Azure.Management.Authorization.Version2015_07_01.AuthorizationManagementClient/1.0.0.0"
         ]
       },
-<<<<<<< HEAD
-      "ResponseBody": "{\r\n  \"properties\": {\r\n    \"roleName\": \"Another tests role\",\r\n    \"type\": \"CustomRole\",\r\n    \"description\": \"Test role\",\r\n    \"assignableScopes\": [\r\n      \"/subscriptions/4004a9fd-d58e-48dc-aeb2-4a4aec58606f\"\r\n    ],\r\n    \"permissions\": [\r\n      {\r\n        \"actions\": [\r\n          \"Microsoft.Authorization/*/read\",\r\n          \"Microsoft.Support/*\",\r\n          \"Microsoft.Authorization/*/read\"\r\n        ],\r\n        \"notActions\": []\r\n      }\r\n    ],\r\n    \"createdOn\": \"2017-07-26T00:06:01.7366033Z\",\r\n    \"updatedOn\": \"2017-07-26T00:06:03.7337753Z\",\r\n    \"createdBy\": \"f8d526a0-54eb-4941-ae69-ebf4a334d0f0\",\r\n    \"updatedBy\": \"f8d526a0-54eb-4941-ae69-ebf4a334d0f0\"\r\n  },\r\n  \"id\": \"/subscriptions/4004a9fd-d58e-48dc-aeb2-4a4aec58606f/providers/Microsoft.Authorization/roleDefinitions/032f61d2-ed09-40c9-8657-26a273da7bae\",\r\n  \"type\": \"Microsoft.Authorization/roleDefinitions\",\r\n  \"name\": \"032f61d2-ed09-40c9-8657-26a273da7bae\"\r\n}",
-=======
       "ResponseBody": "{\r\n  \"properties\": {\r\n    \"roleName\": \"Another tests role\",\r\n    \"type\": \"CustomRole\",\r\n    \"description\": \"Test role\",\r\n    \"assignableScopes\": [\r\n      \"/subscriptions/4004a9fd-d58e-48dc-aeb2-4a4aec58606f\"\r\n    ],\r\n    \"permissions\": [\r\n      {\r\n        \"actions\": [\r\n          \"Microsoft.Authorization/*/read\",\r\n          \"Microsoft.Support/*\",\r\n          \"Microsoft.Authorization/*/read\"\r\n        ],\r\n        \"notActions\": []\r\n      }\r\n    ],\r\n    \"createdOn\": \"2017-08-04T06:50:36.4138214Z\",\r\n    \"updatedOn\": \"2017-08-04T06:50:42.4405676Z\",\r\n    \"createdBy\": \"f8d526a0-54eb-4941-ae69-ebf4a334d0f0\",\r\n    \"updatedBy\": \"f8d526a0-54eb-4941-ae69-ebf4a334d0f0\"\r\n  },\r\n  \"id\": \"/subscriptions/4004a9fd-d58e-48dc-aeb2-4a4aec58606f/providers/Microsoft.Authorization/roleDefinitions/032f61d2-ed09-40c9-8657-26a273da7bae\",\r\n  \"type\": \"Microsoft.Authorization/roleDefinitions\",\r\n  \"name\": \"032f61d2-ed09-40c9-8657-26a273da7bae\"\r\n}",
->>>>>>> 436ae4a2
       "ResponseHeaders": {
         "Content-Length": [
           "732"
@@ -586,11 +460,7 @@
           "no-cache"
         ],
         "x-ms-request-id": [
-<<<<<<< HEAD
-          "fc2ea53b-ad7f-4086-af9f-63d6d674222c"
-=======
           "2d66d2f8-f70b-4d15-bd7c-cc72b2aafa8c"
->>>>>>> 436ae4a2
         ],
         "X-Content-Type-Options": [
           "nosniff"
@@ -602,27 +472,16 @@
           "1197"
         ],
         "x-ms-correlation-request-id": [
-<<<<<<< HEAD
-          "c59e0a90-398f-4658-80a0-a68545302063"
-        ],
-        "x-ms-routing-request-id": [
-          "WESTUS:20170726T000604Z:c59e0a90-398f-4658-80a0-a68545302063"
-=======
           "21ee6f5c-b757-4f2f-b77e-ae4d9a75aafe"
         ],
         "x-ms-routing-request-id": [
           "SOUTHEASTASIA:20170804T065048Z:21ee6f5c-b757-4f2f-b77e-ae4d9a75aafe"
->>>>>>> 436ae4a2
-        ],
-        "Cache-Control": [
-          "no-cache"
-        ],
-        "Date": [
-<<<<<<< HEAD
-          "Wed, 26 Jul 2017 00:06:04 GMT"
-=======
+        ],
+        "Cache-Control": [
+          "no-cache"
+        ],
+        "Date": [
           "Fri, 04 Aug 2017 06:50:47 GMT"
->>>>>>> 436ae4a2
         ],
         "Set-Cookie": [
           "x-ms-gateway-slice=productionb; path=/; secure; HttpOnly"
