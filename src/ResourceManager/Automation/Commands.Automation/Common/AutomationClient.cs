--- conflicted
+++ resolved
@@ -193,24 +193,12 @@
         #endregion
 
         #region Modules
-<<<<<<< HEAD
         public Module CreateModule(string resourceGroupName, string automationAccountName, Uri contentLink, string moduleName)
         {
-=======
-        public Module CreateModule(string resourceGroupName, string automationAccountName, Uri contentLink, string moduleName,
-            IDictionary tags)
-        {
-            IDictionary<string, string> moduleTags = null;
-            if (tags != null) moduleTags = tags.Cast<DictionaryEntry>().ToDictionary(kvp => kvp.Key.ToString(), kvp => kvp.Value.ToString());
->>>>>>> ebf15206
             var createdModule = this.automationManagementClient.Modules.CreateOrUpdate(resourceGroupName, automationAccountName,
                 new AutomationManagement.Models.ModuleCreateOrUpdateParameters()
                 {
                     Name = moduleName,
-<<<<<<< HEAD
-=======
-                    Tags = moduleTags,
->>>>>>> ebf15206
                     Properties = new AutomationManagement.Models.ModuleCreateOrUpdateProperties()
                     {
                         ContentLink = new AutomationManagement.Models.ContentLink()
@@ -257,36 +245,10 @@
             return modulesModels.Select(c => new Module(resourceGroupName, automationAccountName, c));
         }
 
-<<<<<<< HEAD
         public Module UpdateModule(string resourceGroupName, string automationAccountName, string name, Uri contentLinkUri, string contentLinkVersion)
         {
             var moduleModel = this.automationManagementClient.Modules.Get(resourceGroupName, automationAccountName, name).Module;
             if (contentLinkUri != null)
-=======
-        public Module UpdateModule(string resourceGroupName, string automationAccountName, IDictionary tags, string name, Uri contentLinkUri, string contentLinkVersion)
-        {
-            var moduleModel = this.automationManagementClient.Modules.Get(resourceGroupName, automationAccountName, name).Module;
-            if (tags != null && contentLinkUri != null)
-            {
-                var moduleCreateParameters = new AutomationManagement.Models.ModuleCreateOrUpdateParameters();
-
-                moduleCreateParameters.Name = name;
-                moduleCreateParameters.Tags = tags.Cast<DictionaryEntry>().ToDictionary(kvp => kvp.Key.ToString(), kvp => kvp.Value.ToString());
-
-                moduleCreateParameters.Properties = new ModuleCreateOrUpdateProperties();
-                moduleCreateParameters.Properties.ContentLink = new AutomationManagement.Models.ContentLink();
-                moduleCreateParameters.Properties.ContentLink.Uri = contentLinkUri;
-                moduleCreateParameters.Properties.ContentLink.Version =
-                    (String.IsNullOrWhiteSpace(contentLinkVersion))
-                        ? Guid.NewGuid().ToString()
-                        : contentLinkVersion;
-
-                this.automationManagementClient.Modules.CreateOrUpdate(resourceGroupName, automationAccountName,
-                    moduleCreateParameters);
-
-            }
-            else if (contentLinkUri != null)
->>>>>>> ebf15206
             {
                 var modulePatchParameters = new AutomationManagement.Models.ModulePatchParameters();
 
@@ -303,20 +265,6 @@
 
                 this.automationManagementClient.Modules.Patch(resourceGroupName, automationAccountName, modulePatchParameters);
             }
-<<<<<<< HEAD
-=======
-            else if (tags != null)
-            {
-                var modulePatchParameters = new AutomationManagement.Models.ModulePatchParameters();
-
-                modulePatchParameters.Name = name;
-                modulePatchParameters.Tags = tags.Cast<DictionaryEntry>().ToDictionary(kvp => kvp.Key.ToString(), kvp => kvp.Value.ToString());
-                modulePatchParameters.Properties = new ModulePatchProperties();
-
-                this.automationManagementClient.Modules.Patch(resourceGroupName, automationAccountName, modulePatchParameters);
-            }
->>>>>>> ebf15206
-
             var updatedModule = this.automationManagementClient.Modules.Get(resourceGroupName, automationAccountName, name).Module;
             return new Module(resourceGroupName, automationAccountName, updatedModule);
         }
