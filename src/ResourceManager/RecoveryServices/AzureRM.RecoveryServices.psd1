﻿#  
# Module manifest for module 'Microsoft.Azure.Commands.RecoveryServices'  
#  
# Generated by: Microsoft Corporation
#  
# Generated on: 9/19/2015
#  
  
@{  
  
# Version number of this module.  
<<<<<<< HEAD
ModuleVersion = '1.1.2'
=======
ModuleVersion = '1.1.3'
>>>>>>> 8c9c6943
  
# ID used to uniquely identify this module  
GUID = '4AA53B7E-FCFE-4E22-979C-9A4E6380DE58'  

# Author of this module  
Author = 'Microsoft Corporation'  
  
# Company or vendor of this module  
CompanyName = 'Microsoft Corporation'  
  
# Copyright statement for this module  
Copyright = 'Microsoft Corporation. All rights reserved.'    
  
# Description of the functionality provided by this module  
Description = 'Microsoft Azure PowerShell - RecoveryServices cmdlets for Azure Resource Manager'  
  
# Minimum version of the Windows PowerShell engine required by this module  
PowerShellVersion = '3.0'  
  
# Name of the Windows PowerShell host required by this module  
PowerShellHostName = ''  
  
# Minimum version of the Windows PowerShell host required by this module  
PowerShellHostVersion = ''  
  
# Minimum version of the .NET Framework required by this module  
DotNetFrameworkVersion = '4.0'  
  
# Minimum version of the common language runtime (CLR) required by this module  
CLRVersion='4.0'  
  
# Processor architecture (None, X86, Amd64, IA64) required by this module  
ProcessorArchitecture = 'None'  
  
# Modules that must be imported into the global environment prior to importing this module  
<<<<<<< HEAD
RequiredModules = @( @{ ModuleName = 'AzureRM.Profile'; ModuleVersion = '1.0.10'})
=======
RequiredModules = @( @{ ModuleName = 'AzureRM.Profile'; ModuleVersion = '1.0.11'})
>>>>>>> 8c9c6943
  
# Assemblies that must be loaded prior to importing this module  
RequiredAssemblies = @()  
  
# Script files (.ps1) that are run in the caller's environment prior to importing this module  
ScriptsToProcess = @()  
  
# Type files (.ps1xml) to be loaded when importing this module  
TypesToProcess = @()
  
# Format files (.ps1xml) to be loaded when importing this module  
FormatsToProcess = @()
  
# Modules to import as nested modules of the module specified in ModuleToProcess  
NestedModules = @(  
    '.\Microsoft.Azure.Commands.RecoveryServices.ARM.dll'
)
  
# Functions to export from this module  
FunctionsToExport = '*'  
  
# Cmdlets to export from this module  
CmdletsToExport = '*'  
  
# Variables to export from this module  
VariablesToExport = '*'  
  
# Aliases to export from this module  
AliasesToExport = @()
  
# List of all modules packaged with this module  
ModuleList = @()  
  
# List of all files packaged with this module  
FileList =  @()  
  
# Private data to pass to the module specified in ModuleToProcess  
PrivateData = @{

    PSData = @{

        # Tags applied to this module. These help with module discovery in online galleries.
        # Tags = @()

        # A URL to the license for this module.
        LicenseUri = 'https://raw.githubusercontent.com/Azure/azure-powershell/dev/LICENSE.txt'

        # A URL to the main website for this project.
        ProjectUri = 'https://github.com/Azure/azure-powershell'

        # A URL to an icon representing this module.
        # IconUri = ''

        # ReleaseNotes of this module
        ReleaseNotes = 'https://github.com/Azure/azure-powershell/blob/dev/ChangeLog.md'

    } # End of PSData hashtable

} # End of PrivateData hashtable  

} <|MERGE_RESOLUTION|>--- conflicted
+++ resolved
@@ -9,11 +9,7 @@
 @{  
   
 # Version number of this module.  
-<<<<<<< HEAD
-ModuleVersion = '1.1.2'
-=======
 ModuleVersion = '1.1.3'
->>>>>>> 8c9c6943
   
 # ID used to uniquely identify this module  
 GUID = '4AA53B7E-FCFE-4E22-979C-9A4E6380DE58'  
@@ -49,11 +45,7 @@
 ProcessorArchitecture = 'None'  
   
 # Modules that must be imported into the global environment prior to importing this module  
-<<<<<<< HEAD
-RequiredModules = @( @{ ModuleName = 'AzureRM.Profile'; ModuleVersion = '1.0.10'})
-=======
 RequiredModules = @( @{ ModuleName = 'AzureRM.Profile'; ModuleVersion = '1.0.11'})
->>>>>>> 8c9c6943
   
 # Assemblies that must be loaded prior to importing this module  
 RequiredAssemblies = @()  
