{
  "Entries": [
    {
<<<<<<< HEAD
      "RequestUri": "/subscriptions/45b60d85-fd72-427a-a708-f994d26e593e/resourcegroups/pstestrg8322?api-version=2016-02-01",
      "EncodedRequestUri": "L3N1YnNjcmlwdGlvbnMvNDViNjBkODUtZmQ3Mi00MjdhLWE3MDgtZjk5NGQyNmU1OTNlL3Jlc291cmNlZ3JvdXBzL3BzdGVzdHJnODMyMj9hcGktdmVyc2lvbj0yMDE2LTAyLTAx",
=======
      "RequestUri": "/subscriptions/45b60d85-fd72-427a-a708-f994d26e593e/providers/Microsoft.Storage?api-version=2016-09-01",
      "EncodedRequestUri": "L3N1YnNjcmlwdGlvbnMvNDViNjBkODUtZmQ3Mi00MjdhLWE3MDgtZjk5NGQyNmU1OTNlL3Byb3ZpZGVycy9NaWNyb3NvZnQuU3RvcmFnZT9hcGktdmVyc2lvbj0yMDE2LTA5LTAx",
      "RequestMethod": "GET",
      "RequestBody": "",
      "RequestHeaders": {
        "x-ms-client-request-id": [
          "3ba095a0-3951-46b1-913a-240afd82cf0e"
        ],
        "accept-language": [
          "en-US"
        ],
        "User-Agent": [
          "FxVersion/4.7.3132.0",
          "OSName/Windows10Enterprise",
          "OSVersion/6.3.17134",
          "Microsoft.Azure.Management.Internal.Resources.ResourceManagementClient/1.0.0.0"
        ]
      },
      "ResponseBody": "{\r\n  \"id\": \"/subscriptions/45b60d85-fd72-427a-a708-f994d26e593e/providers/Microsoft.Storage\",\r\n  \"namespace\": \"Microsoft.Storage\",\r\n  \"authorizations\": [\r\n    {\r\n      \"applicationId\": \"a6aa9161-5291-40bb-8c5c-923b567bee3b\",\r\n      \"roleDefinitionId\": \"070ab87f-0efc-4423-b18b-756f3bdb0236\"\r\n    },\r\n    {\r\n      \"applicationId\": \"e406a681-f3d4-42a8-90b6-c2b029497af1\"\r\n    }\r\n  ],\r\n  \"resourceTypes\": [\r\n    {\r\n      \"resourceType\": \"storageAccounts\",\r\n      \"locations\": [\r\n        \"East US\",\r\n        \"East US 2\",\r\n        \"West US\",\r\n        \"West Europe\",\r\n        \"East Asia\",\r\n        \"Southeast Asia\",\r\n        \"Japan East\",\r\n        \"Japan West\",\r\n        \"North Central US\",\r\n        \"South Central US\",\r\n        \"Central US\",\r\n        \"North Europe\",\r\n        \"Brazil South\",\r\n        \"Australia East\",\r\n        \"Australia Southeast\",\r\n        \"South India\",\r\n        \"Central India\",\r\n        \"West India\",\r\n        \"Canada East\",\r\n        \"Canada Central\",\r\n        \"West US 2\",\r\n        \"West Central US\",\r\n        \"UK South\",\r\n        \"UK West\",\r\n        \"Korea Central\",\r\n        \"Korea South\",\r\n        \"France Central\",\r\n        \"East US 2 (Stage)\",\r\n        \"East US 2 EUAP\",\r\n        \"Central US EUAP\"\r\n      ],\r\n      \"apiVersions\": [\r\n        \"2018-07-01\",\r\n        \"2018-03-01-preview\",\r\n        \"2018-02-01\",\r\n        \"2017-10-01\",\r\n        \"2017-06-01\",\r\n        \"2016-12-01\",\r\n        \"2016-05-01\",\r\n        \"2016-01-01\",\r\n        \"2015-06-15\",\r\n        \"2015-05-01-preview\"\r\n      ],\r\n      \"capabilities\": \"CrossResourceGroupResourceMove, CrossSubscriptionResourceMove, SystemAssignedResourceIdentity\"\r\n    },\r\n    {\r\n      \"resourceType\": \"operations\",\r\n      \"locations\": [],\r\n      \"apiVersions\": [\r\n        \"2018-07-01\",\r\n        \"2018-03-01-preview\",\r\n        \"2018-02-01\",\r\n        \"2017-10-01\",\r\n        \"2017-06-01\",\r\n        \"2016-12-01\",\r\n        \"2016-05-01\",\r\n        \"2016-01-01\",\r\n        \"2015-06-15\",\r\n        \"2015-05-01-preview\"\r\n      ]\r\n    },\r\n    {\r\n      \"resourceType\": \"locations/asyncoperations\",\r\n      \"locations\": [\r\n        \"East US\",\r\n        \"East US 2\",\r\n        \"West US\",\r\n        \"West Europe\",\r\n        \"East Asia\",\r\n        \"Southeast Asia\",\r\n        \"Japan East\",\r\n        \"Japan West\",\r\n        \"North Central US\",\r\n        \"South Central US\",\r\n        \"Central US\",\r\n        \"North Europe\",\r\n        \"Brazil South\",\r\n        \"Australia East\",\r\n        \"Australia Southeast\",\r\n        \"South India\",\r\n        \"Central India\",\r\n        \"West India\",\r\n        \"Canada East\",\r\n        \"Canada Central\",\r\n        \"West US 2\",\r\n        \"West Central US\",\r\n        \"UK South\",\r\n        \"UK West\",\r\n        \"Korea Central\",\r\n        \"Korea South\",\r\n        \"France Central\",\r\n        \"East US 2 (Stage)\",\r\n        \"East US 2 EUAP\",\r\n        \"Central US EUAP\"\r\n      ],\r\n      \"apiVersions\": [\r\n        \"2018-07-01\",\r\n        \"2018-03-01-preview\",\r\n        \"2018-02-01\",\r\n        \"2017-10-01\",\r\n        \"2017-06-01\",\r\n        \"2016-12-01\",\r\n        \"2016-05-01\",\r\n        \"2016-01-01\",\r\n        \"2015-06-15\",\r\n        \"2015-05-01-preview\"\r\n      ]\r\n    },\r\n    {\r\n      \"resourceType\": \"storageAccounts/listAccountSas\",\r\n      \"locations\": [\r\n        \"East US\",\r\n        \"East US 2\",\r\n        \"West US\",\r\n        \"West Europe\",\r\n        \"East Asia\",\r\n        \"Southeast Asia\",\r\n        \"Japan East\",\r\n        \"Japan West\",\r\n        \"North Central US\",\r\n        \"South Central US\",\r\n        \"Central US\",\r\n        \"North Europe\",\r\n        \"Brazil South\",\r\n        \"Australia East\",\r\n        \"Australia Southeast\",\r\n        \"South India\",\r\n        \"Central India\",\r\n        \"West India\",\r\n        \"Canada East\",\r\n        \"Canada Central\",\r\n        \"West US 2\",\r\n        \"West Central US\",\r\n        \"UK South\",\r\n        \"UK West\",\r\n        \"Korea Central\",\r\n        \"Korea South\",\r\n        \"France Central\",\r\n        \"East US 2 (Stage)\",\r\n        \"East US 2 EUAP\",\r\n        \"Central US EUAP\"\r\n      ],\r\n      \"apiVersions\": [\r\n        \"2018-07-01\",\r\n        \"2018-03-01-preview\",\r\n        \"2018-02-01\",\r\n        \"2017-10-01\",\r\n        \"2017-06-01\",\r\n        \"2016-12-01\",\r\n        \"2016-05-01\"\r\n      ]\r\n    },\r\n    {\r\n      \"resourceType\": \"storageAccounts/listServiceSas\",\r\n      \"locations\": [\r\n        \"East US\",\r\n        \"East US 2\",\r\n        \"West US\",\r\n        \"West Europe\",\r\n        \"East Asia\",\r\n        \"Southeast Asia\",\r\n        \"Japan East\",\r\n        \"Japan West\",\r\n        \"North Central US\",\r\n        \"South Central US\",\r\n        \"Central US\",\r\n        \"North Europe\",\r\n        \"Brazil South\",\r\n        \"Australia East\",\r\n        \"Australia Southeast\",\r\n        \"South India\",\r\n        \"Central India\",\r\n        \"West India\",\r\n        \"Canada East\",\r\n        \"Canada Central\",\r\n        \"West US 2\",\r\n        \"West Central US\",\r\n        \"UK South\",\r\n        \"UK West\",\r\n        \"Korea Central\",\r\n        \"Korea South\",\r\n        \"France Central\",\r\n        \"East US 2 (Stage)\",\r\n        \"East US 2 EUAP\",\r\n        \"Central US EUAP\"\r\n      ],\r\n      \"apiVersions\": [\r\n        \"2018-07-01\",\r\n        \"2018-03-01-preview\",\r\n        \"2018-02-01\",\r\n        \"2017-10-01\",\r\n        \"2017-06-01\",\r\n        \"2016-12-01\",\r\n        \"2016-05-01\"\r\n      ]\r\n    },\r\n    {\r\n      \"resourceType\": \"storageAccounts/blobServices\",\r\n      \"locations\": [\r\n        \"East US\",\r\n        \"East US 2\",\r\n        \"West US\",\r\n        \"West Europe\",\r\n        \"East Asia\",\r\n        \"Southeast Asia\",\r\n        \"Japan East\",\r\n        \"Japan West\",\r\n        \"North Central US\",\r\n        \"South Central US\",\r\n        \"Central US\",\r\n        \"North Europe\",\r\n        \"Brazil South\",\r\n        \"Australia East\",\r\n        \"Australia Southeast\",\r\n        \"South India\",\r\n        \"Central India\",\r\n        \"West India\",\r\n        \"Canada East\",\r\n        \"Canada Central\",\r\n        \"West US 2\",\r\n        \"West Central US\",\r\n        \"UK South\",\r\n        \"UK West\",\r\n        \"Korea Central\",\r\n        \"Korea South\",\r\n        \"France Central\",\r\n        \"East US 2 (Stage)\",\r\n        \"East US 2 EUAP\",\r\n        \"Central US EUAP\"\r\n      ],\r\n      \"apiVersions\": [\r\n        \"2018-07-01\",\r\n        \"2018-03-01-preview\",\r\n        \"2018-02-01\",\r\n        \"2017-10-01\",\r\n        \"2017-06-01\",\r\n        \"2016-12-01\",\r\n        \"2016-05-01\"\r\n      ]\r\n    },\r\n    {\r\n      \"resourceType\": \"storageAccounts/tableServices\",\r\n      \"locations\": [\r\n        \"East US\",\r\n        \"East US 2\",\r\n        \"West US\",\r\n        \"West Europe\",\r\n        \"East Asia\",\r\n        \"Southeast Asia\",\r\n        \"Japan East\",\r\n        \"Japan West\",\r\n        \"North Central US\",\r\n        \"South Central US\",\r\n        \"Central US\",\r\n        \"North Europe\",\r\n        \"Brazil South\",\r\n        \"Australia East\",\r\n        \"Australia Southeast\",\r\n        \"South India\",\r\n        \"Central India\",\r\n        \"West India\",\r\n        \"Canada East\",\r\n        \"Canada Central\",\r\n        \"West US 2\",\r\n        \"West Central US\",\r\n        \"UK South\",\r\n        \"UK West\",\r\n        \"Korea Central\",\r\n        \"Korea South\",\r\n        \"France Central\",\r\n        \"East US 2 (Stage)\",\r\n        \"East US 2 EUAP\",\r\n        \"Central US EUAP\"\r\n      ],\r\n      \"apiVersions\": [\r\n        \"2018-07-01\",\r\n        \"2018-03-01-preview\",\r\n        \"2018-02-01\",\r\n        \"2017-10-01\",\r\n        \"2017-06-01\",\r\n        \"2016-12-01\",\r\n        \"2016-05-01\"\r\n      ]\r\n    },\r\n    {\r\n      \"resourceType\": \"storageAccounts/queueServices\",\r\n      \"locations\": [\r\n        \"East US\",\r\n        \"East US 2\",\r\n        \"West US\",\r\n        \"West Europe\",\r\n        \"East Asia\",\r\n        \"Southeast Asia\",\r\n        \"Japan East\",\r\n        \"Japan West\",\r\n        \"North Central US\",\r\n        \"South Central US\",\r\n        \"Central US\",\r\n        \"North Europe\",\r\n        \"Brazil South\",\r\n        \"Australia East\",\r\n        \"Australia Southeast\",\r\n        \"South India\",\r\n        \"Central India\",\r\n        \"West India\",\r\n        \"Canada East\",\r\n        \"Canada Central\",\r\n        \"West US 2\",\r\n        \"West Central US\",\r\n        \"UK South\",\r\n        \"UK West\",\r\n        \"Korea Central\",\r\n        \"Korea South\",\r\n        \"France Central\",\r\n        \"East US 2 (Stage)\",\r\n        \"East US 2 EUAP\",\r\n        \"Central US EUAP\"\r\n      ],\r\n      \"apiVersions\": [\r\n        \"2018-07-01\",\r\n        \"2018-03-01-preview\",\r\n        \"2018-02-01\",\r\n        \"2017-10-01\",\r\n        \"2017-06-01\",\r\n        \"2016-12-01\",\r\n        \"2016-05-01\"\r\n      ]\r\n    },\r\n    {\r\n      \"resourceType\": \"storageAccounts/fileServices\",\r\n      \"locations\": [\r\n        \"East US\",\r\n        \"East US 2\",\r\n        \"West US\",\r\n        \"West Europe\",\r\n        \"East Asia\",\r\n        \"Southeast Asia\",\r\n        \"Japan East\",\r\n        \"Japan West\",\r\n        \"North Central US\",\r\n        \"South Central US\",\r\n        \"Central US\",\r\n        \"North Europe\",\r\n        \"Brazil South\",\r\n        \"Australia East\",\r\n        \"Australia Southeast\",\r\n        \"South India\",\r\n        \"Central India\",\r\n        \"West India\",\r\n        \"Canada East\",\r\n        \"Canada Central\",\r\n        \"West US 2\",\r\n        \"West Central US\",\r\n        \"UK South\",\r\n        \"UK West\",\r\n        \"Korea Central\",\r\n        \"Korea South\",\r\n        \"France Central\",\r\n        \"East US 2 (Stage)\",\r\n        \"East US 2 EUAP\",\r\n        \"Central US EUAP\"\r\n      ],\r\n      \"apiVersions\": [\r\n        \"2018-07-01\",\r\n        \"2018-03-01-preview\",\r\n        \"2018-02-01\",\r\n        \"2017-10-01\",\r\n        \"2017-06-01\",\r\n        \"2016-12-01\",\r\n        \"2016-05-01\"\r\n      ]\r\n    },\r\n    {\r\n      \"resourceType\": \"locations\",\r\n      \"locations\": [],\r\n      \"apiVersions\": [\r\n        \"2018-07-01\",\r\n        \"2018-03-01-preview\",\r\n        \"2018-02-01\",\r\n        \"2017-10-01\",\r\n        \"2017-06-01\",\r\n        \"2016-12-01\",\r\n        \"2016-07-01\",\r\n        \"2016-01-01\"\r\n      ]\r\n    },\r\n    {\r\n      \"resourceType\": \"locations/usages\",\r\n      \"locations\": [\r\n        \"East US\",\r\n        \"East US 2\",\r\n        \"West US\",\r\n        \"West Europe\",\r\n        \"East Asia\",\r\n        \"Southeast Asia\",\r\n        \"Japan East\",\r\n        \"Japan West\",\r\n        \"North Central US\",\r\n        \"South Central US\",\r\n        \"Central US\",\r\n        \"North Europe\",\r\n        \"Brazil South\",\r\n        \"Australia East\",\r\n        \"Australia Southeast\",\r\n        \"South India\",\r\n        \"Central India\",\r\n        \"West India\",\r\n        \"Canada East\",\r\n        \"Canada Central\",\r\n        \"West US 2\",\r\n        \"West Central US\",\r\n        \"UK South\",\r\n        \"UK West\",\r\n        \"Korea Central\",\r\n        \"Korea South\",\r\n        \"France Central\",\r\n        \"East US 2 (Stage)\",\r\n        \"East US 2 EUAP\",\r\n        \"Central US EUAP\"\r\n      ],\r\n      \"apiVersions\": [\r\n        \"2018-07-01\",\r\n        \"2018-03-01-preview\",\r\n        \"2018-02-01\",\r\n        \"2017-10-01\",\r\n        \"2017-06-01\",\r\n        \"2016-12-01\"\r\n      ]\r\n    },\r\n    {\r\n      \"resourceType\": \"locations/deleteVirtualNetworkOrSubnets\",\r\n      \"locations\": [\r\n        \"East US\",\r\n        \"East US 2\",\r\n        \"West US\",\r\n        \"West Europe\",\r\n        \"East Asia\",\r\n        \"Southeast Asia\",\r\n        \"Japan East\",\r\n        \"Japan West\",\r\n        \"North Central US\",\r\n        \"South Central US\",\r\n        \"Central US\",\r\n        \"North Europe\",\r\n        \"Brazil South\",\r\n        \"Australia East\",\r\n        \"Australia Southeast\",\r\n        \"South India\",\r\n        \"Central India\",\r\n        \"West India\",\r\n        \"Canada East\",\r\n        \"Canada Central\",\r\n        \"West US 2\",\r\n        \"West Central US\",\r\n        \"UK South\",\r\n        \"UK West\",\r\n        \"Korea Central\",\r\n        \"Korea South\",\r\n        \"France Central\",\r\n        \"East US 2 (Stage)\",\r\n        \"East US 2 EUAP\",\r\n        \"Central US EUAP\"\r\n      ],\r\n      \"apiVersions\": [\r\n        \"2018-07-01\",\r\n        \"2018-03-01-preview\",\r\n        \"2018-02-01\",\r\n        \"2017-10-01\",\r\n        \"2017-06-01\",\r\n        \"2016-12-01\",\r\n        \"2016-07-01\"\r\n      ]\r\n    },\r\n    {\r\n      \"resourceType\": \"usages\",\r\n      \"locations\": [],\r\n      \"apiVersions\": [\r\n        \"2018-07-01\",\r\n        \"2018-03-01-preview\",\r\n        \"2018-02-01\",\r\n        \"2017-10-01\",\r\n        \"2017-06-01\",\r\n        \"2016-12-01\",\r\n        \"2016-05-01\",\r\n        \"2016-01-01\",\r\n        \"2015-06-15\",\r\n        \"2015-05-01-preview\"\r\n      ]\r\n    },\r\n    {\r\n      \"resourceType\": \"checkNameAvailability\",\r\n      \"locations\": [],\r\n      \"apiVersions\": [\r\n        \"2018-07-01\",\r\n        \"2018-03-01-preview\",\r\n        \"2018-02-01\",\r\n        \"2017-10-01\",\r\n        \"2017-06-01\",\r\n        \"2016-12-01\",\r\n        \"2016-05-01\",\r\n        \"2016-01-01\",\r\n        \"2015-06-15\",\r\n        \"2015-05-01-preview\"\r\n      ]\r\n    },\r\n    {\r\n      \"resourceType\": \"storageAccounts/services\",\r\n      \"locations\": [\r\n        \"East US\",\r\n        \"West US\",\r\n        \"East US 2 (Stage)\",\r\n        \"West Europe\",\r\n        \"North Europe\",\r\n        \"East Asia\",\r\n        \"Southeast Asia\",\r\n        \"Japan East\",\r\n        \"Japan West\",\r\n        \"North Central US\",\r\n        \"South Central US\",\r\n        \"East US 2\",\r\n        \"Central US\",\r\n        \"Australia East\",\r\n        \"Australia Southeast\",\r\n        \"Brazil South\",\r\n        \"South India\",\r\n        \"Central India\",\r\n        \"West India\",\r\n        \"Canada East\",\r\n        \"Canada Central\",\r\n        \"West US 2\",\r\n        \"West Central US\",\r\n        \"UK South\",\r\n        \"UK West\",\r\n        \"Korea Central\",\r\n        \"Korea South\",\r\n        \"France Central\",\r\n        \"East US 2 EUAP\",\r\n        \"Central US EUAP\"\r\n      ],\r\n      \"apiVersions\": [\r\n        \"2014-04-01\"\r\n      ]\r\n    },\r\n    {\r\n      \"resourceType\": \"storageAccounts/services/metricDefinitions\",\r\n      \"locations\": [\r\n        \"East US\",\r\n        \"West US\",\r\n        \"East US 2 (Stage)\",\r\n        \"West Europe\",\r\n        \"North Europe\",\r\n        \"East Asia\",\r\n        \"Southeast Asia\",\r\n        \"Japan East\",\r\n        \"Japan West\",\r\n        \"North Central US\",\r\n        \"South Central US\",\r\n        \"East US 2\",\r\n        \"Central US\",\r\n        \"Australia East\",\r\n        \"Australia Southeast\",\r\n        \"Brazil South\",\r\n        \"South India\",\r\n        \"Central India\",\r\n        \"West India\",\r\n        \"Canada East\",\r\n        \"Canada Central\",\r\n        \"West US 2\",\r\n        \"West Central US\",\r\n        \"UK South\",\r\n        \"UK West\",\r\n        \"Korea Central\",\r\n        \"Korea South\",\r\n        \"France Central\",\r\n        \"East US 2 EUAP\",\r\n        \"Central US EUAP\"\r\n      ],\r\n      \"apiVersions\": [\r\n        \"2014-04-01\"\r\n      ]\r\n    }\r\n  ],\r\n  \"registrationState\": \"Registered\"\r\n}",
      "ResponseHeaders": {
        "Content-Length": [
          "8681"
        ],
        "Content-Type": [
          "application/json; charset=utf-8"
        ],
        "Expires": [
          "-1"
        ],
        "Pragma": [
          "no-cache"
        ],
        "x-ms-ratelimit-remaining-subscription-reads": [
          "11998"
        ],
        "x-ms-request-id": [
          "861ce0ed-dbfa-4b17-9e90-098654828746"
        ],
        "x-ms-correlation-request-id": [
          "861ce0ed-dbfa-4b17-9e90-098654828746"
        ],
        "x-ms-routing-request-id": [
          "SOUTHEASTASIA:20180831T042744Z:861ce0ed-dbfa-4b17-9e90-098654828746"
        ],
        "Strict-Transport-Security": [
          "max-age=31536000; includeSubDomains"
        ],
        "X-Content-Type-Options": [
          "nosniff"
        ],
        "Cache-Control": [
          "no-cache"
        ],
        "Date": [
          "Fri, 31 Aug 2018 04:27:44 GMT"
        ]
      },
      "StatusCode": 200
    },
    {
      "RequestUri": "/subscriptions/45b60d85-fd72-427a-a708-f994d26e593e/resourcegroups/pstestrg1876?api-version=2016-09-01",
      "EncodedRequestUri": "L3N1YnNjcmlwdGlvbnMvNDViNjBkODUtZmQ3Mi00MjdhLWE3MDgtZjk5NGQyNmU1OTNlL3Jlc291cmNlZ3JvdXBzL3BzdGVzdHJnMTg3Nj9hcGktdmVyc2lvbj0yMDE2LTA5LTAx",
>>>>>>> 17e28de7
      "RequestMethod": "PUT",
      "RequestBody": "{\r\n  \"location\": \"westus\"\r\n}",
      "RequestHeaders": {
        "Content-Type": [
          "application/json; charset=utf-8"
        ],
        "Content-Length": [
          "28"
        ],
        "x-ms-client-request-id": [
          "4d364dab-bdf6-43eb-a96f-42d356809611"
        ],
        "accept-language": [
          "en-US"
        ],
        "User-Agent": [
          "FxVersion/4.7.3132.0",
          "OSName/Windows10Enterprise",
          "OSVersion/6.3.17134",
          "Microsoft.Azure.Management.Internal.Resources.ResourceManagementClient/1.0.0.0"
        ]
      },
<<<<<<< HEAD
      "ResponseBody": "{\r\n  \"id\": \"/subscriptions/45b60d85-fd72-427a-a708-f994d26e593e/resourceGroups/pstestrg8322\",\r\n  \"name\": \"pstestrg8322\",\r\n  \"location\": \"westus\",\r\n  \"properties\": {\r\n    \"provisioningState\": \"Succeeded\"\r\n  }\r\n}",
=======
      "ResponseBody": "{\r\n  \"id\": \"/subscriptions/45b60d85-fd72-427a-a708-f994d26e593e/resourceGroups/pstestrg1876\",\r\n  \"name\": \"pstestrg1876\",\r\n  \"location\": \"westus\",\r\n  \"properties\": {\r\n    \"provisioningState\": \"Succeeded\"\r\n  }\r\n}",
>>>>>>> 17e28de7
      "ResponseHeaders": {
        "Content-Length": [
          "177"
        ],
        "Content-Type": [
          "application/json; charset=utf-8"
        ],
        "Expires": [
          "-1"
        ],
        "Pragma": [
          "no-cache"
        ],
        "x-ms-ratelimit-remaining-subscription-writes": [
<<<<<<< HEAD
          "1197"
        ],
        "x-ms-request-id": [
          "8e899bf8-5f91-4791-a36c-4fa7ebe53980"
        ],
        "x-ms-correlation-request-id": [
          "8e899bf8-5f91-4791-a36c-4fa7ebe53980"
        ],
        "x-ms-routing-request-id": [
          "SOUTHEASTASIA:20180504T030428Z:8e899bf8-5f91-4791-a36c-4fa7ebe53980"
=======
          "1199"
        ],
        "x-ms-request-id": [
          "1c8cfbb7-28e2-42ad-95cf-be8fd9570075"
        ],
        "x-ms-correlation-request-id": [
          "1c8cfbb7-28e2-42ad-95cf-be8fd9570075"
        ],
        "x-ms-routing-request-id": [
          "SOUTHEASTASIA:20180831T042747Z:1c8cfbb7-28e2-42ad-95cf-be8fd9570075"
>>>>>>> 17e28de7
        ],
        "Strict-Transport-Security": [
          "max-age=31536000; includeSubDomains"
        ],
        "X-Content-Type-Options": [
          "nosniff"
        ],
        "Cache-Control": [
          "no-cache"
        ],
        "Date": [
<<<<<<< HEAD
          "Fri, 04 May 2018 03:04:27 GMT"
=======
          "Fri, 31 Aug 2018 04:27:47 GMT"
>>>>>>> 17e28de7
        ]
      },
      "StatusCode": 201
    },
    {
      "RequestUri": "/subscriptions/45b60d85-fd72-427a-a708-f994d26e593e/providers/Microsoft.Storage/checkNameAvailability?api-version=2018-03-01-preview",
      "EncodedRequestUri": "L3N1YnNjcmlwdGlvbnMvNDViNjBkODUtZmQ3Mi00MjdhLWE3MDgtZjk5NGQyNmU1OTNlL3Byb3ZpZGVycy9NaWNyb3NvZnQuU3RvcmFnZS9jaGVja05hbWVBdmFpbGFiaWxpdHk/YXBpLXZlcnNpb249MjAxOC0wMy0wMS1wcmV2aWV3",
      "RequestMethod": "POST",
<<<<<<< HEAD
      "RequestBody": "{\r\n  \"name\": \"stopstestrg8322\",\r\n  \"type\": \"Microsoft.Storage/storageAccounts\"\r\n}",
=======
      "RequestBody": "{\r\n  \"name\": \"stopstestrg1876\",\r\n  \"type\": \"Microsoft.Storage/storageAccounts\"\r\n}",
>>>>>>> 17e28de7
      "RequestHeaders": {
        "Content-Type": [
          "application/json; charset=utf-8"
        ],
        "Content-Length": [
          "81"
        ],
        "x-ms-client-request-id": [
<<<<<<< HEAD
          "b434898f-c831-49c5-b7e5-8bbfbf6e367f"
=======
          "07f9edfb-02d0-4f2d-baea-def0741a58c5"
>>>>>>> 17e28de7
        ],
        "accept-language": [
          "en-US"
        ],
        "User-Agent": [
<<<<<<< HEAD
          "FxVersion/4.7.2633.0",
          "OSName/Windows10Enterprise",
          "OSVersion/6.3.16299",
          "Microsoft.Azure.Management.Storage.StorageManagementClient/7.2.1.5"
=======
          "FxVersion/4.7.3132.0",
          "OSName/Windows10Enterprise",
          "OSVersion/6.3.17134",
          "Microsoft.Azure.Management.Storage.StorageManagementClient/8.1.0.0"
>>>>>>> 17e28de7
        ]
      },
      "ResponseBody": "{\r\n  \"nameAvailable\": true\r\n}",
      "ResponseHeaders": {
        "Content-Length": [
          "22"
        ],
        "Content-Type": [
          "application/json"
        ],
        "Expires": [
          "-1"
        ],
        "Pragma": [
          "no-cache"
        ],
        "x-ms-request-id": [
<<<<<<< HEAD
          "4133599c-4fe5-4926-a6fc-4aa9b61c07a4"
=======
          "ec341234-3752-4f4b-9719-1056c3263d17"
>>>>>>> 17e28de7
        ],
        "Strict-Transport-Security": [
          "max-age=31536000; includeSubDomains"
        ],
        "x-ms-ratelimit-remaining-subscription-reads": [
<<<<<<< HEAD
          "14845"
        ],
        "x-ms-correlation-request-id": [
          "c43d1b17-7fe9-4ded-8c80-7da92a60cd8d"
        ],
        "x-ms-routing-request-id": [
          "SOUTHEASTASIA:20180504T030430Z:c43d1b17-7fe9-4ded-8c80-7da92a60cd8d"
=======
          "11999"
        ],
        "x-ms-correlation-request-id": [
          "f72ba1e5-461b-409f-bea9-2dad78952b67"
        ],
        "x-ms-routing-request-id": [
          "SOUTHEASTASIA:20180831T042749Z:f72ba1e5-461b-409f-bea9-2dad78952b67"
>>>>>>> 17e28de7
        ],
        "X-Content-Type-Options": [
          "nosniff"
        ],
        "Cache-Control": [
          "no-cache"
        ],
        "Date": [
<<<<<<< HEAD
          "Fri, 04 May 2018 03:04:29 GMT"
=======
          "Fri, 31 Aug 2018 04:27:48 GMT"
>>>>>>> 17e28de7
        ],
        "Server": [
          "Microsoft-Azure-Storage-Resource-Provider/1.0,Microsoft-HTTPAPI/2.0 Microsoft-HTTPAPI/2.0"
        ]
      },
      "StatusCode": 200
    },
    {
<<<<<<< HEAD
      "RequestUri": "/subscriptions/45b60d85-fd72-427a-a708-f994d26e593e/resourceGroups/pstestrg8322/providers/Microsoft.Storage/storageAccounts/stopstestrg8322?api-version=2018-03-01-preview",
      "EncodedRequestUri": "L3N1YnNjcmlwdGlvbnMvNDViNjBkODUtZmQ3Mi00MjdhLWE3MDgtZjk5NGQyNmU1OTNlL3Jlc291cmNlR3JvdXBzL3BzdGVzdHJnODMyMi9wcm92aWRlcnMvTWljcm9zb2Z0LlN0b3JhZ2Uvc3RvcmFnZUFjY291bnRzL3N0b3BzdGVzdHJnODMyMj9hcGktdmVyc2lvbj0yMDE4LTAzLTAxLXByZXZpZXc=",
=======
      "RequestUri": "/subscriptions/45b60d85-fd72-427a-a708-f994d26e593e/resourceGroups/pstestrg1876/providers/Microsoft.Storage/storageAccounts/stopstestrg1876?api-version=2018-03-01-preview",
      "EncodedRequestUri": "L3N1YnNjcmlwdGlvbnMvNDViNjBkODUtZmQ3Mi00MjdhLWE3MDgtZjk5NGQyNmU1OTNlL3Jlc291cmNlR3JvdXBzL3BzdGVzdHJnMTg3Ni9wcm92aWRlcnMvTWljcm9zb2Z0LlN0b3JhZ2Uvc3RvcmFnZUFjY291bnRzL3N0b3BzdGVzdHJnMTg3Nj9hcGktdmVyc2lvbj0yMDE4LTAzLTAxLXByZXZpZXc=",
>>>>>>> 17e28de7
      "RequestMethod": "PUT",
      "RequestBody": "{\r\n  \"sku\": {\r\n    \"name\": \"Standard_GRS\"\r\n  },\r\n  \"kind\": \"Storage\",\r\n  \"location\": \"eastus2(stage)\"\r\n}",
      "RequestHeaders": {
        "Content-Type": [
          "application/json; charset=utf-8"
        ],
        "Content-Length": [
          "104"
        ],
        "x-ms-client-request-id": [
<<<<<<< HEAD
          "a1054d30-9619-4ff5-ba8f-4e5ecc0ce661"
=======
          "34db1cb9-069b-42b0-9428-69159a7de770"
>>>>>>> 17e28de7
        ],
        "accept-language": [
          "en-US"
        ],
        "User-Agent": [
<<<<<<< HEAD
          "FxVersion/4.7.2633.0",
          "OSName/Windows10Enterprise",
          "OSVersion/6.3.16299",
          "Microsoft.Azure.Management.Storage.StorageManagementClient/7.2.1.5"
=======
          "FxVersion/4.7.3132.0",
          "OSName/Windows10Enterprise",
          "OSVersion/6.3.17134",
          "Microsoft.Azure.Management.Storage.StorageManagementClient/8.1.0.0"
>>>>>>> 17e28de7
        ]
      },
      "ResponseBody": "",
      "ResponseHeaders": {
        "Content-Length": [
          "0"
        ],
        "Content-Type": [
          "text/plain; charset=utf-8"
        ],
        "Expires": [
          "-1"
        ],
        "Pragma": [
          "no-cache"
        ],
        "Retry-After": [
          "17"
        ],
        "x-ms-request-id": [
<<<<<<< HEAD
          "31e20d39-45aa-4dad-9ae7-767f7d0b6301"
=======
          "ec3fca24-0845-4227-8aa8-12d414a2906c"
>>>>>>> 17e28de7
        ],
        "Strict-Transport-Security": [
          "max-age=31536000; includeSubDomains"
        ],
        "x-ms-ratelimit-remaining-subscription-writes": [
<<<<<<< HEAD
          "1196"
        ],
        "x-ms-correlation-request-id": [
          "f715e8b1-6683-42aa-9855-8b4c0ed36d19"
        ],
        "x-ms-routing-request-id": [
          "SOUTHEASTASIA:20180504T030432Z:f715e8b1-6683-42aa-9855-8b4c0ed36d19"
=======
          "1199"
        ],
        "x-ms-correlation-request-id": [
          "8088db62-333c-4ecd-874b-f50656226e7b"
        ],
        "x-ms-routing-request-id": [
          "SOUTHEASTASIA:20180831T042752Z:8088db62-333c-4ecd-874b-f50656226e7b"
>>>>>>> 17e28de7
        ],
        "X-Content-Type-Options": [
          "nosniff"
        ],
        "Cache-Control": [
          "no-cache"
        ],
        "Date": [
<<<<<<< HEAD
          "Fri, 04 May 2018 03:04:31 GMT"
        ],
        "Location": [
          "https://management.azure.com/subscriptions/45b60d85-fd72-427a-a708-f994d26e593e/providers/Microsoft.Storage/locations/eastus2(stage)/asyncoperations/31e20d39-45aa-4dad-9ae7-767f7d0b6301?monitor=true&api-version=2018-03-01-preview"
=======
          "Fri, 31 Aug 2018 04:27:51 GMT"
        ],
        "Location": [
          "https://management.azure.com/subscriptions/45b60d85-fd72-427a-a708-f994d26e593e/providers/Microsoft.Storage/locations/westus/asyncoperations/ec3fca24-0845-4227-8aa8-12d414a2906c?monitor=true&api-version=2018-03-01-preview"
>>>>>>> 17e28de7
        ],
        "Server": [
          "Microsoft-Azure-Storage-Resource-Provider/1.0,Microsoft-HTTPAPI/2.0 Microsoft-HTTPAPI/2.0"
        ]
      },
      "StatusCode": 202
    },
    {
<<<<<<< HEAD
      "RequestUri": "/subscriptions/45b60d85-fd72-427a-a708-f994d26e593e/providers/Microsoft.Storage/locations/eastus2(stage)/asyncoperations/31e20d39-45aa-4dad-9ae7-767f7d0b6301?monitor=true&api-version=2018-03-01-preview",
      "EncodedRequestUri": "L3N1YnNjcmlwdGlvbnMvNDViNjBkODUtZmQ3Mi00MjdhLWE3MDgtZjk5NGQyNmU1OTNlL3Byb3ZpZGVycy9NaWNyb3NvZnQuU3RvcmFnZS9sb2NhdGlvbnMvZWFzdHVzMihzdGFnZSkvYXN5bmNvcGVyYXRpb25zLzMxZTIwZDM5LTQ1YWEtNGRhZC05YWU3LTc2N2Y3ZDBiNjMwMT9tb25pdG9yPXRydWUmYXBpLXZlcnNpb249MjAxOC0wMy0wMS1wcmV2aWV3",
=======
      "RequestUri": "/subscriptions/45b60d85-fd72-427a-a708-f994d26e593e/providers/Microsoft.Storage/locations/westus/asyncoperations/ec3fca24-0845-4227-8aa8-12d414a2906c?monitor=true&api-version=2018-03-01-preview",
      "EncodedRequestUri": "L3N1YnNjcmlwdGlvbnMvNDViNjBkODUtZmQ3Mi00MjdhLWE3MDgtZjk5NGQyNmU1OTNlL3Byb3ZpZGVycy9NaWNyb3NvZnQuU3RvcmFnZS9sb2NhdGlvbnMvd2VzdHVzL2FzeW5jb3BlcmF0aW9ucy9lYzNmY2EyNC0wODQ1LTQyMjctOGFhOC0xMmQ0MTRhMjkwNmM/bW9uaXRvcj10cnVlJmFwaS12ZXJzaW9uPTIwMTgtMDMtMDEtcHJldmlldw==",
>>>>>>> 17e28de7
      "RequestMethod": "GET",
      "RequestBody": "",
      "RequestHeaders": {
        "User-Agent": [
<<<<<<< HEAD
          "FxVersion/4.7.2633.0",
          "OSName/Windows10Enterprise",
          "OSVersion/6.3.16299",
          "Microsoft.Azure.Management.Storage.StorageManagementClient/7.2.1.5"
        ]
      },
      "ResponseBody": "{\r\n  \"sku\": {\r\n    \"name\": \"Standard_GRS\",\r\n    \"tier\": \"Standard\"\r\n  },\r\n  \"kind\": \"Storage\",\r\n  \"id\": \"/subscriptions/45b60d85-fd72-427a-a708-f994d26e593e/resourceGroups/pstestrg8322/providers/Microsoft.Storage/storageAccounts/stopstestrg8322\",\r\n  \"name\": \"stopstestrg8322\",\r\n  \"type\": \"Microsoft.Storage/storageAccounts\",\r\n  \"location\": \"eastus2(stage)\",\r\n  \"tags\": {},\r\n  \"properties\": {\r\n    \"networkAcls\": {\r\n      \"bypass\": \"AzureServices\",\r\n      \"virtualNetworkRules\": [],\r\n      \"ipRules\": [],\r\n      \"defaultAction\": \"Allow\"\r\n    },\r\n    \"trustedDirectories\": [\r\n      \"72f988bf-86f1-41af-91ab-2d7cd011db47\"\r\n    ],\r\n    \"supportsHttpsTrafficOnly\": false,\r\n    \"encryption\": {\r\n      \"services\": {\r\n        \"file\": {\r\n          \"enabled\": true,\r\n          \"lastEnabledTime\": \"2018-05-04T03:04:32.5472425Z\"\r\n        },\r\n        \"blob\": {\r\n          \"enabled\": true,\r\n          \"lastEnabledTime\": \"2018-05-04T03:04:32.5472425Z\"\r\n        }\r\n      },\r\n      \"keySource\": \"Microsoft.Storage\"\r\n    },\r\n    \"provisioningState\": \"Succeeded\",\r\n    \"creationTime\": \"2018-05-04T03:04:32.5003532Z\",\r\n    \"primaryEndpoints\": {\r\n      \"blob\": \"https://stopstestrg8322.blob.core.windows.net/\",\r\n      \"queue\": \"https://stopstestrg8322.queue.core.windows.net/\",\r\n      \"table\": \"https://stopstestrg8322.table.core.windows.net/\",\r\n      \"file\": \"https://stopstestrg8322.file.core.windows.net/\"\r\n    },\r\n    \"primaryLocation\": \"eastus2(stage)\",\r\n    \"statusOfPrimary\": \"available\",\r\n    \"secondaryLocation\": \"northcentralus(stage)\",\r\n    \"statusOfSecondary\": \"available\"\r\n  }\r\n}",
=======
          "FxVersion/4.7.3132.0",
          "OSName/Windows10Enterprise",
          "OSVersion/6.3.17134",
          "Microsoft.Azure.Management.Storage.StorageManagementClient/8.1.0.0"
        ]
      },
      "ResponseBody": "{\r\n  \"sku\": {\r\n    \"name\": \"Standard_GRS\",\r\n    \"tier\": \"Standard\"\r\n  },\r\n  \"kind\": \"Storage\",\r\n  \"id\": \"/subscriptions/45b60d85-fd72-427a-a708-f994d26e593e/resourceGroups/pstestrg1876/providers/Microsoft.Storage/storageAccounts/stopstestrg1876\",\r\n  \"name\": \"stopstestrg1876\",\r\n  \"type\": \"Microsoft.Storage/storageAccounts\",\r\n  \"location\": \"westus\",\r\n  \"tags\": {},\r\n  \"properties\": {\r\n    \"networkAcls\": {\r\n      \"bypass\": \"AzureServices\",\r\n      \"virtualNetworkRules\": [],\r\n      \"ipRules\": [],\r\n      \"defaultAction\": \"Allow\"\r\n    },\r\n    \"trustedDirectories\": [\r\n      \"72f988bf-86f1-41af-91ab-2d7cd011db47\"\r\n    ],\r\n    \"supportsHttpsTrafficOnly\": false,\r\n    \"encryption\": {\r\n      \"services\": {\r\n        \"file\": {\r\n          \"enabled\": true,\r\n          \"lastEnabledTime\": \"2018-08-31T04:27:52.1182377Z\"\r\n        },\r\n        \"blob\": {\r\n          \"enabled\": true,\r\n          \"lastEnabledTime\": \"2018-08-31T04:27:52.1182377Z\"\r\n        }\r\n      },\r\n      \"keySource\": \"Microsoft.Storage\"\r\n    },\r\n    \"provisioningState\": \"Succeeded\",\r\n    \"creationTime\": \"2018-08-31T04:27:51.8057747Z\",\r\n    \"primaryEndpoints\": {\r\n      \"blob\": \"https://stopstestrg1876.blob.core.windows.net/\",\r\n      \"queue\": \"https://stopstestrg1876.queue.core.windows.net/\",\r\n      \"table\": \"https://stopstestrg1876.table.core.windows.net/\",\r\n      \"file\": \"https://stopstestrg1876.file.core.windows.net/\"\r\n    },\r\n    \"primaryLocation\": \"westus\",\r\n    \"statusOfPrimary\": \"available\",\r\n    \"secondaryLocation\": \"eastus\",\r\n    \"statusOfSecondary\": \"available\"\r\n  }\r\n}",
>>>>>>> 17e28de7
      "ResponseHeaders": {
        "Content-Length": [
          "1206"
        ],
        "Content-Type": [
          "application/json"
        ],
        "Expires": [
          "-1"
        ],
        "Pragma": [
          "no-cache"
        ],
        "x-ms-request-id": [
<<<<<<< HEAD
          "7b4840f8-45f3-45c2-9bde-06f0dd20973c"
=======
          "af148fe9-8634-4fcd-95b8-5017b2d0e010"
>>>>>>> 17e28de7
        ],
        "Strict-Transport-Security": [
          "max-age=31536000; includeSubDomains"
        ],
        "x-ms-ratelimit-remaining-subscription-reads": [
<<<<<<< HEAD
          "14842"
        ],
        "x-ms-correlation-request-id": [
          "a7032212-9813-4878-9524-bcae23c178bc"
        ],
        "x-ms-routing-request-id": [
          "SOUTHEASTASIA:20180504T030450Z:a7032212-9813-4878-9524-bcae23c178bc"
=======
          "11998"
        ],
        "x-ms-correlation-request-id": [
          "02ee6e09-a14e-4fbe-a132-0b4c15d0d55b"
        ],
        "x-ms-routing-request-id": [
          "SOUTHEASTASIA:20180831T042809Z:02ee6e09-a14e-4fbe-a132-0b4c15d0d55b"
>>>>>>> 17e28de7
        ],
        "X-Content-Type-Options": [
          "nosniff"
        ],
        "Cache-Control": [
          "no-cache"
        ],
        "Date": [
<<<<<<< HEAD
          "Fri, 04 May 2018 03:04:50 GMT"
=======
          "Fri, 31 Aug 2018 04:28:09 GMT"
>>>>>>> 17e28de7
        ],
        "Server": [
          "Microsoft-Azure-Storage-Resource-Provider/1.0,Microsoft-HTTPAPI/2.0 Microsoft-HTTPAPI/2.0"
        ]
      },
      "StatusCode": 200
    },
    {
<<<<<<< HEAD
      "RequestUri": "/subscriptions/45b60d85-fd72-427a-a708-f994d26e593e/resourceGroups/pstestrg8322/providers/Microsoft.Storage/storageAccounts/stopstestrg8322?api-version=2018-03-01-preview",
      "EncodedRequestUri": "L3N1YnNjcmlwdGlvbnMvNDViNjBkODUtZmQ3Mi00MjdhLWE3MDgtZjk5NGQyNmU1OTNlL3Jlc291cmNlR3JvdXBzL3BzdGVzdHJnODMyMi9wcm92aWRlcnMvTWljcm9zb2Z0LlN0b3JhZ2Uvc3RvcmFnZUFjY291bnRzL3N0b3BzdGVzdHJnODMyMj9hcGktdmVyc2lvbj0yMDE4LTAzLTAxLXByZXZpZXc=",
=======
      "RequestUri": "/subscriptions/45b60d85-fd72-427a-a708-f994d26e593e/resourceGroups/pstestrg1876/providers/Microsoft.Storage/storageAccounts/stopstestrg1876?api-version=2018-03-01-preview",
      "EncodedRequestUri": "L3N1YnNjcmlwdGlvbnMvNDViNjBkODUtZmQ3Mi00MjdhLWE3MDgtZjk5NGQyNmU1OTNlL3Jlc291cmNlR3JvdXBzL3BzdGVzdHJnMTg3Ni9wcm92aWRlcnMvTWljcm9zb2Z0LlN0b3JhZ2Uvc3RvcmFnZUFjY291bnRzL3N0b3BzdGVzdHJnMTg3Nj9hcGktdmVyc2lvbj0yMDE4LTAzLTAxLXByZXZpZXc=",
>>>>>>> 17e28de7
      "RequestMethod": "GET",
      "RequestBody": "",
      "RequestHeaders": {
        "x-ms-client-request-id": [
<<<<<<< HEAD
          "a5627327-37d4-430b-981e-5dcbeb674990"
=======
          "4c912a94-05cf-4ae7-8411-8cc2a04197c4"
>>>>>>> 17e28de7
        ],
        "accept-language": [
          "en-US"
        ],
        "User-Agent": [
<<<<<<< HEAD
          "FxVersion/4.7.2633.0",
          "OSName/Windows10Enterprise",
          "OSVersion/6.3.16299",
          "Microsoft.Azure.Management.Storage.StorageManagementClient/7.2.1.5"
        ]
      },
      "ResponseBody": "{\r\n  \"sku\": {\r\n    \"name\": \"Standard_GRS\",\r\n    \"tier\": \"Standard\"\r\n  },\r\n  \"kind\": \"Storage\",\r\n  \"id\": \"/subscriptions/45b60d85-fd72-427a-a708-f994d26e593e/resourceGroups/pstestrg8322/providers/Microsoft.Storage/storageAccounts/stopstestrg8322\",\r\n  \"name\": \"stopstestrg8322\",\r\n  \"type\": \"Microsoft.Storage/storageAccounts\",\r\n  \"location\": \"eastus2(stage)\",\r\n  \"tags\": {},\r\n  \"properties\": {\r\n    \"networkAcls\": {\r\n      \"bypass\": \"AzureServices\",\r\n      \"virtualNetworkRules\": [],\r\n      \"ipRules\": [],\r\n      \"defaultAction\": \"Allow\"\r\n    },\r\n    \"trustedDirectories\": [\r\n      \"72f988bf-86f1-41af-91ab-2d7cd011db47\"\r\n    ],\r\n    \"supportsHttpsTrafficOnly\": false,\r\n    \"encryption\": {\r\n      \"services\": {\r\n        \"file\": {\r\n          \"enabled\": true,\r\n          \"lastEnabledTime\": \"2018-05-04T03:04:32.5472425Z\"\r\n        },\r\n        \"blob\": {\r\n          \"enabled\": true,\r\n          \"lastEnabledTime\": \"2018-05-04T03:04:32.5472425Z\"\r\n        }\r\n      },\r\n      \"keySource\": \"Microsoft.Storage\"\r\n    },\r\n    \"provisioningState\": \"Succeeded\",\r\n    \"creationTime\": \"2018-05-04T03:04:32.5003532Z\",\r\n    \"primaryEndpoints\": {\r\n      \"blob\": \"https://stopstestrg8322.blob.core.windows.net/\",\r\n      \"queue\": \"https://stopstestrg8322.queue.core.windows.net/\",\r\n      \"table\": \"https://stopstestrg8322.table.core.windows.net/\",\r\n      \"file\": \"https://stopstestrg8322.file.core.windows.net/\"\r\n    },\r\n    \"primaryLocation\": \"eastus2(stage)\",\r\n    \"statusOfPrimary\": \"available\",\r\n    \"secondaryLocation\": \"northcentralus(stage)\",\r\n    \"statusOfSecondary\": \"available\"\r\n  }\r\n}",
=======
          "FxVersion/4.7.3132.0",
          "OSName/Windows10Enterprise",
          "OSVersion/6.3.17134",
          "Microsoft.Azure.Management.Storage.StorageManagementClient/8.1.0.0"
        ]
      },
      "ResponseBody": "{\r\n  \"sku\": {\r\n    \"name\": \"Standard_GRS\",\r\n    \"tier\": \"Standard\"\r\n  },\r\n  \"kind\": \"Storage\",\r\n  \"id\": \"/subscriptions/45b60d85-fd72-427a-a708-f994d26e593e/resourceGroups/pstestrg1876/providers/Microsoft.Storage/storageAccounts/stopstestrg1876\",\r\n  \"name\": \"stopstestrg1876\",\r\n  \"type\": \"Microsoft.Storage/storageAccounts\",\r\n  \"location\": \"westus\",\r\n  \"tags\": {},\r\n  \"properties\": {\r\n    \"networkAcls\": {\r\n      \"bypass\": \"AzureServices\",\r\n      \"virtualNetworkRules\": [],\r\n      \"ipRules\": [],\r\n      \"defaultAction\": \"Allow\"\r\n    },\r\n    \"trustedDirectories\": [\r\n      \"72f988bf-86f1-41af-91ab-2d7cd011db47\"\r\n    ],\r\n    \"supportsHttpsTrafficOnly\": false,\r\n    \"encryption\": {\r\n      \"services\": {\r\n        \"file\": {\r\n          \"enabled\": true,\r\n          \"lastEnabledTime\": \"2018-08-31T04:27:52.1182377Z\"\r\n        },\r\n        \"blob\": {\r\n          \"enabled\": true,\r\n          \"lastEnabledTime\": \"2018-08-31T04:27:52.1182377Z\"\r\n        }\r\n      },\r\n      \"keySource\": \"Microsoft.Storage\"\r\n    },\r\n    \"provisioningState\": \"Succeeded\",\r\n    \"creationTime\": \"2018-08-31T04:27:51.8057747Z\",\r\n    \"primaryEndpoints\": {\r\n      \"blob\": \"https://stopstestrg1876.blob.core.windows.net/\",\r\n      \"queue\": \"https://stopstestrg1876.queue.core.windows.net/\",\r\n      \"table\": \"https://stopstestrg1876.table.core.windows.net/\",\r\n      \"file\": \"https://stopstestrg1876.file.core.windows.net/\"\r\n    },\r\n    \"primaryLocation\": \"westus\",\r\n    \"statusOfPrimary\": \"available\",\r\n    \"secondaryLocation\": \"eastus\",\r\n    \"statusOfSecondary\": \"available\"\r\n  }\r\n}",
>>>>>>> 17e28de7
      "ResponseHeaders": {
        "Content-Length": [
          "1206"
        ],
        "Content-Type": [
          "application/json"
        ],
        "Expires": [
          "-1"
        ],
        "Pragma": [
          "no-cache"
        ],
        "x-ms-request-id": [
<<<<<<< HEAD
          "47baac10-3192-44e5-875f-0091911cf211"
=======
          "5a040de7-204f-49cc-81f7-eef8545d161b"
>>>>>>> 17e28de7
        ],
        "Strict-Transport-Security": [
          "max-age=31536000; includeSubDomains"
        ],
        "x-ms-ratelimit-remaining-subscription-reads": [
<<<<<<< HEAD
          "14841"
        ],
        "x-ms-correlation-request-id": [
          "e7d4b32f-cc79-4644-83b1-ac66b7a8886b"
        ],
        "x-ms-routing-request-id": [
          "SOUTHEASTASIA:20180504T030450Z:e7d4b32f-cc79-4644-83b1-ac66b7a8886b"
=======
          "11997"
        ],
        "x-ms-correlation-request-id": [
          "763e3165-4512-4e70-a775-1439c1e1b504"
        ],
        "x-ms-routing-request-id": [
          "SOUTHEASTASIA:20180831T042810Z:763e3165-4512-4e70-a775-1439c1e1b504"
>>>>>>> 17e28de7
        ],
        "X-Content-Type-Options": [
          "nosniff"
        ],
        "Cache-Control": [
          "no-cache"
        ],
        "Date": [
<<<<<<< HEAD
          "Fri, 04 May 2018 03:04:50 GMT"
=======
          "Fri, 31 Aug 2018 04:28:10 GMT"
>>>>>>> 17e28de7
        ],
        "Server": [
          "Microsoft-Azure-Storage-Resource-Provider/1.0,Microsoft-HTTPAPI/2.0 Microsoft-HTTPAPI/2.0"
        ]
      },
      "StatusCode": 200
    },
    {
<<<<<<< HEAD
      "RequestUri": "/subscriptions/45b60d85-fd72-427a-a708-f994d26e593e/resourceGroups/pstestrg8322/providers/Microsoft.Storage/storageAccounts/stopstestrg8322?api-version=2018-03-01-preview",
      "EncodedRequestUri": "L3N1YnNjcmlwdGlvbnMvNDViNjBkODUtZmQ3Mi00MjdhLWE3MDgtZjk5NGQyNmU1OTNlL3Jlc291cmNlR3JvdXBzL3BzdGVzdHJnODMyMi9wcm92aWRlcnMvTWljcm9zb2Z0LlN0b3JhZ2Uvc3RvcmFnZUFjY291bnRzL3N0b3BzdGVzdHJnODMyMj9hcGktdmVyc2lvbj0yMDE4LTAzLTAxLXByZXZpZXc=",
=======
      "RequestUri": "/subscriptions/45b60d85-fd72-427a-a708-f994d26e593e/resourceGroups/pstestrg1876/providers/Microsoft.Storage/storageAccounts/stopstestrg1876?api-version=2018-03-01-preview",
      "EncodedRequestUri": "L3N1YnNjcmlwdGlvbnMvNDViNjBkODUtZmQ3Mi00MjdhLWE3MDgtZjk5NGQyNmU1OTNlL3Jlc291cmNlR3JvdXBzL3BzdGVzdHJnMTg3Ni9wcm92aWRlcnMvTWljcm9zb2Z0LlN0b3JhZ2Uvc3RvcmFnZUFjY291bnRzL3N0b3BzdGVzdHJnMTg3Nj9hcGktdmVyc2lvbj0yMDE4LTAzLTAxLXByZXZpZXc=",
>>>>>>> 17e28de7
      "RequestMethod": "GET",
      "RequestBody": "",
      "RequestHeaders": {
        "x-ms-client-request-id": [
<<<<<<< HEAD
          "d2500845-7006-41c3-841b-858eecd9dd02"
=======
          "5b6e95b2-30d6-4929-80f1-68001075db5a"
>>>>>>> 17e28de7
        ],
        "accept-language": [
          "en-US"
        ],
        "User-Agent": [
<<<<<<< HEAD
          "FxVersion/4.7.2633.0",
          "OSName/Windows10Enterprise",
          "OSVersion/6.3.16299",
          "Microsoft.Azure.Management.Storage.StorageManagementClient/7.2.1.5"
        ]
      },
      "ResponseBody": "{\r\n  \"sku\": {\r\n    \"name\": \"Standard_GRS\",\r\n    \"tier\": \"Standard\"\r\n  },\r\n  \"kind\": \"Storage\",\r\n  \"id\": \"/subscriptions/45b60d85-fd72-427a-a708-f994d26e593e/resourceGroups/pstestrg8322/providers/Microsoft.Storage/storageAccounts/stopstestrg8322\",\r\n  \"name\": \"stopstestrg8322\",\r\n  \"type\": \"Microsoft.Storage/storageAccounts\",\r\n  \"location\": \"eastus2(stage)\",\r\n  \"tags\": {},\r\n  \"properties\": {\r\n    \"networkAcls\": {\r\n      \"bypass\": \"AzureServices\",\r\n      \"virtualNetworkRules\": [],\r\n      \"ipRules\": [],\r\n      \"defaultAction\": \"Allow\"\r\n    },\r\n    \"trustedDirectories\": [\r\n      \"72f988bf-86f1-41af-91ab-2d7cd011db47\"\r\n    ],\r\n    \"supportsHttpsTrafficOnly\": false,\r\n    \"encryption\": {\r\n      \"services\": {\r\n        \"file\": {\r\n          \"enabled\": true,\r\n          \"lastEnabledTime\": \"2018-05-04T03:04:32.5472425Z\"\r\n        },\r\n        \"blob\": {\r\n          \"enabled\": true,\r\n          \"lastEnabledTime\": \"2018-05-04T03:04:32.5472425Z\"\r\n        }\r\n      },\r\n      \"keySource\": \"Microsoft.Storage\"\r\n    },\r\n    \"provisioningState\": \"Succeeded\",\r\n    \"creationTime\": \"2018-05-04T03:04:32.5003532Z\",\r\n    \"primaryEndpoints\": {\r\n      \"blob\": \"https://stopstestrg8322.blob.core.windows.net/\",\r\n      \"queue\": \"https://stopstestrg8322.queue.core.windows.net/\",\r\n      \"table\": \"https://stopstestrg8322.table.core.windows.net/\",\r\n      \"file\": \"https://stopstestrg8322.file.core.windows.net/\"\r\n    },\r\n    \"primaryLocation\": \"eastus2(stage)\",\r\n    \"statusOfPrimary\": \"available\",\r\n    \"secondaryLocation\": \"northcentralus(stage)\",\r\n    \"statusOfSecondary\": \"available\"\r\n  }\r\n}",
=======
          "FxVersion/4.7.3132.0",
          "OSName/Windows10Enterprise",
          "OSVersion/6.3.17134",
          "Microsoft.Azure.Management.Storage.StorageManagementClient/8.1.0.0"
        ]
      },
      "ResponseBody": "{\r\n  \"sku\": {\r\n    \"name\": \"Standard_GRS\",\r\n    \"tier\": \"Standard\"\r\n  },\r\n  \"kind\": \"Storage\",\r\n  \"id\": \"/subscriptions/45b60d85-fd72-427a-a708-f994d26e593e/resourceGroups/pstestrg1876/providers/Microsoft.Storage/storageAccounts/stopstestrg1876\",\r\n  \"name\": \"stopstestrg1876\",\r\n  \"type\": \"Microsoft.Storage/storageAccounts\",\r\n  \"location\": \"westus\",\r\n  \"tags\": {},\r\n  \"properties\": {\r\n    \"networkAcls\": {\r\n      \"bypass\": \"AzureServices\",\r\n      \"virtualNetworkRules\": [],\r\n      \"ipRules\": [],\r\n      \"defaultAction\": \"Allow\"\r\n    },\r\n    \"trustedDirectories\": [\r\n      \"72f988bf-86f1-41af-91ab-2d7cd011db47\"\r\n    ],\r\n    \"supportsHttpsTrafficOnly\": false,\r\n    \"encryption\": {\r\n      \"services\": {\r\n        \"file\": {\r\n          \"enabled\": true,\r\n          \"lastEnabledTime\": \"2018-08-31T04:27:52.1182377Z\"\r\n        },\r\n        \"blob\": {\r\n          \"enabled\": true,\r\n          \"lastEnabledTime\": \"2018-08-31T04:27:52.1182377Z\"\r\n        }\r\n      },\r\n      \"keySource\": \"Microsoft.Storage\"\r\n    },\r\n    \"provisioningState\": \"Succeeded\",\r\n    \"creationTime\": \"2018-08-31T04:27:51.8057747Z\",\r\n    \"primaryEndpoints\": {\r\n      \"blob\": \"https://stopstestrg1876.blob.core.windows.net/\",\r\n      \"queue\": \"https://stopstestrg1876.queue.core.windows.net/\",\r\n      \"table\": \"https://stopstestrg1876.table.core.windows.net/\",\r\n      \"file\": \"https://stopstestrg1876.file.core.windows.net/\"\r\n    },\r\n    \"primaryLocation\": \"westus\",\r\n    \"statusOfPrimary\": \"available\",\r\n    \"secondaryLocation\": \"eastus\",\r\n    \"statusOfSecondary\": \"available\"\r\n  }\r\n}",
>>>>>>> 17e28de7
      "ResponseHeaders": {
        "Content-Length": [
          "1206"
        ],
        "Content-Type": [
          "application/json"
        ],
        "Expires": [
          "-1"
        ],
        "Pragma": [
          "no-cache"
        ],
        "x-ms-request-id": [
<<<<<<< HEAD
          "d240cf92-0980-4c6e-9e88-61814e4057cc"
=======
          "93d3aa35-1880-46dc-8d01-53b79ea658fa"
>>>>>>> 17e28de7
        ],
        "Strict-Transport-Security": [
          "max-age=31536000; includeSubDomains"
        ],
        "x-ms-ratelimit-remaining-subscription-reads": [
<<<<<<< HEAD
          "14840"
        ],
        "x-ms-correlation-request-id": [
          "b1c9043a-1f98-4aaf-87d2-c23acb3c120e"
        ],
        "x-ms-routing-request-id": [
          "SOUTHEASTASIA:20180504T030450Z:b1c9043a-1f98-4aaf-87d2-c23acb3c120e"
=======
          "11996"
        ],
        "x-ms-correlation-request-id": [
          "84f31c7c-e1f2-4fb0-be22-32602e3b1610"
        ],
        "x-ms-routing-request-id": [
          "SOUTHEASTASIA:20180831T042810Z:84f31c7c-e1f2-4fb0-be22-32602e3b1610"
>>>>>>> 17e28de7
        ],
        "X-Content-Type-Options": [
          "nosniff"
        ],
        "Cache-Control": [
          "no-cache"
        ],
        "Date": [
<<<<<<< HEAD
          "Fri, 04 May 2018 03:04:50 GMT"
=======
          "Fri, 31 Aug 2018 04:28:10 GMT"
>>>>>>> 17e28de7
        ],
        "Server": [
          "Microsoft-Azure-Storage-Resource-Provider/1.0,Microsoft-HTTPAPI/2.0 Microsoft-HTTPAPI/2.0"
        ]
      },
      "StatusCode": 200
    },
    {
<<<<<<< HEAD
      "RequestUri": "/subscriptions/45b60d85-fd72-427a-a708-f994d26e593e/resourceGroups/pstestrg8322/providers/Microsoft.Storage/storageAccounts?api-version=2018-03-01-preview",
      "EncodedRequestUri": "L3N1YnNjcmlwdGlvbnMvNDViNjBkODUtZmQ3Mi00MjdhLWE3MDgtZjk5NGQyNmU1OTNlL3Jlc291cmNlR3JvdXBzL3BzdGVzdHJnODMyMi9wcm92aWRlcnMvTWljcm9zb2Z0LlN0b3JhZ2Uvc3RvcmFnZUFjY291bnRzP2FwaS12ZXJzaW9uPTIwMTgtMDMtMDEtcHJldmlldw==",
=======
      "RequestUri": "/subscriptions/45b60d85-fd72-427a-a708-f994d26e593e/resourceGroups/pstestrg1876/providers/Microsoft.Storage/storageAccounts?api-version=2018-03-01-preview",
      "EncodedRequestUri": "L3N1YnNjcmlwdGlvbnMvNDViNjBkODUtZmQ3Mi00MjdhLWE3MDgtZjk5NGQyNmU1OTNlL3Jlc291cmNlR3JvdXBzL3BzdGVzdHJnMTg3Ni9wcm92aWRlcnMvTWljcm9zb2Z0LlN0b3JhZ2Uvc3RvcmFnZUFjY291bnRzP2FwaS12ZXJzaW9uPTIwMTgtMDMtMDEtcHJldmlldw==",
>>>>>>> 17e28de7
      "RequestMethod": "GET",
      "RequestBody": "",
      "RequestHeaders": {
        "x-ms-client-request-id": [
<<<<<<< HEAD
          "85fa5a9b-82f4-48e7-9be4-3feac6941e1f"
=======
          "265abcd7-5f43-4681-a184-7b72bc638372"
>>>>>>> 17e28de7
        ],
        "accept-language": [
          "en-US"
        ],
        "User-Agent": [
<<<<<<< HEAD
          "FxVersion/4.7.2633.0",
          "OSName/Windows10Enterprise",
          "OSVersion/6.3.16299",
          "Microsoft.Azure.Management.Storage.StorageManagementClient/7.2.1.5"
        ]
      },
      "ResponseBody": "{\r\n  \"value\": [\r\n    {\r\n      \"sku\": {\r\n        \"name\": \"Standard_GRS\",\r\n        \"tier\": \"Standard\"\r\n      },\r\n      \"kind\": \"Storage\",\r\n      \"id\": \"/subscriptions/45b60d85-fd72-427a-a708-f994d26e593e/resourceGroups/pstestrg8322/providers/Microsoft.Storage/storageAccounts/stopstestrg8322\",\r\n      \"name\": \"stopstestrg8322\",\r\n      \"type\": \"Microsoft.Storage/storageAccounts\",\r\n      \"location\": \"eastus2(stage)\",\r\n      \"tags\": {},\r\n      \"properties\": {\r\n        \"networkAcls\": {\r\n          \"bypass\": \"AzureServices\",\r\n          \"virtualNetworkRules\": [],\r\n          \"ipRules\": [],\r\n          \"defaultAction\": \"Allow\"\r\n        },\r\n        \"trustedDirectories\": [\r\n          \"72f988bf-86f1-41af-91ab-2d7cd011db47\"\r\n        ],\r\n        \"supportsHttpsTrafficOnly\": false,\r\n        \"encryption\": {\r\n          \"services\": {\r\n            \"file\": {\r\n              \"enabled\": true,\r\n              \"lastEnabledTime\": \"2018-05-04T03:04:32.5472425Z\"\r\n            },\r\n            \"blob\": {\r\n              \"enabled\": true,\r\n              \"lastEnabledTime\": \"2018-05-04T03:04:32.5472425Z\"\r\n            }\r\n          },\r\n          \"keySource\": \"Microsoft.Storage\"\r\n        },\r\n        \"provisioningState\": \"Succeeded\",\r\n        \"creationTime\": \"2018-05-04T03:04:32.5003532Z\",\r\n        \"primaryEndpoints\": {\r\n          \"blob\": \"https://stopstestrg8322.blob.core.windows.net/\",\r\n          \"queue\": \"https://stopstestrg8322.queue.core.windows.net/\",\r\n          \"table\": \"https://stopstestrg8322.table.core.windows.net/\",\r\n          \"file\": \"https://stopstestrg8322.file.core.windows.net/\"\r\n        },\r\n        \"primaryLocation\": \"eastus2(stage)\",\r\n        \"statusOfPrimary\": \"available\",\r\n        \"secondaryLocation\": \"northcentralus(stage)\",\r\n        \"statusOfSecondary\": \"available\"\r\n      }\r\n    }\r\n  ]\r\n}",
=======
          "FxVersion/4.7.3132.0",
          "OSName/Windows10Enterprise",
          "OSVersion/6.3.17134",
          "Microsoft.Azure.Management.Storage.StorageManagementClient/8.1.0.0"
        ]
      },
      "ResponseBody": "{\r\n  \"value\": [\r\n    {\r\n      \"sku\": {\r\n        \"name\": \"Standard_GRS\",\r\n        \"tier\": \"Standard\"\r\n      },\r\n      \"kind\": \"Storage\",\r\n      \"id\": \"/subscriptions/45b60d85-fd72-427a-a708-f994d26e593e/resourceGroups/pstestrg1876/providers/Microsoft.Storage/storageAccounts/stopstestrg1876\",\r\n      \"name\": \"stopstestrg1876\",\r\n      \"type\": \"Microsoft.Storage/storageAccounts\",\r\n      \"location\": \"westus\",\r\n      \"tags\": {},\r\n      \"properties\": {\r\n        \"networkAcls\": {\r\n          \"bypass\": \"AzureServices\",\r\n          \"virtualNetworkRules\": [],\r\n          \"ipRules\": [],\r\n          \"defaultAction\": \"Allow\"\r\n        },\r\n        \"trustedDirectories\": [\r\n          \"72f988bf-86f1-41af-91ab-2d7cd011db47\"\r\n        ],\r\n        \"supportsHttpsTrafficOnly\": false,\r\n        \"encryption\": {\r\n          \"services\": {\r\n            \"file\": {\r\n              \"enabled\": true,\r\n              \"lastEnabledTime\": \"2018-08-31T04:27:52.1182377Z\"\r\n            },\r\n            \"blob\": {\r\n              \"enabled\": true,\r\n              \"lastEnabledTime\": \"2018-08-31T04:27:52.1182377Z\"\r\n            }\r\n          },\r\n          \"keySource\": \"Microsoft.Storage\"\r\n        },\r\n        \"provisioningState\": \"Succeeded\",\r\n        \"creationTime\": \"2018-08-31T04:27:51.8057747Z\",\r\n        \"primaryEndpoints\": {\r\n          \"blob\": \"https://stopstestrg1876.blob.core.windows.net/\",\r\n          \"queue\": \"https://stopstestrg1876.queue.core.windows.net/\",\r\n          \"table\": \"https://stopstestrg1876.table.core.windows.net/\",\r\n          \"file\": \"https://stopstestrg1876.file.core.windows.net/\"\r\n        },\r\n        \"primaryLocation\": \"westus\",\r\n        \"statusOfPrimary\": \"available\",\r\n        \"secondaryLocation\": \"eastus\",\r\n        \"statusOfSecondary\": \"available\"\r\n      }\r\n    }\r\n  ]\r\n}",
>>>>>>> 17e28de7
      "ResponseHeaders": {
        "Content-Length": [
          "1218"
        ],
        "Content-Type": [
          "application/json"
        ],
        "Expires": [
          "-1"
        ],
        "Pragma": [
          "no-cache"
        ],
        "x-ms-request-id": [
<<<<<<< HEAD
          "0114aaac-8a12-473e-a4fb-a82828eac8b6"
=======
          "f7d3d574-9dca-4eac-ac2d-57cb576164d2"
>>>>>>> 17e28de7
        ],
        "Strict-Transport-Security": [
          "max-age=31536000; includeSubDomains"
        ],
        "x-ms-ratelimit-remaining-subscription-reads": [
<<<<<<< HEAD
          "14839"
        ],
        "x-ms-correlation-request-id": [
          "84706be1-baf9-49bb-9674-ab4460618060"
        ],
        "x-ms-routing-request-id": [
          "SOUTHEASTASIA:20180504T030451Z:84706be1-baf9-49bb-9674-ab4460618060"
=======
          "11995"
        ],
        "x-ms-correlation-request-id": [
          "0a0f753e-8920-48bf-9817-c72051794c41"
        ],
        "x-ms-routing-request-id": [
          "SOUTHEASTASIA:20180831T042810Z:0a0f753e-8920-48bf-9817-c72051794c41"
>>>>>>> 17e28de7
        ],
        "X-Content-Type-Options": [
          "nosniff"
        ],
        "Cache-Control": [
          "no-cache"
        ],
        "Date": [
<<<<<<< HEAD
          "Fri, 04 May 2018 03:04:51 GMT"
=======
          "Fri, 31 Aug 2018 04:28:10 GMT"
>>>>>>> 17e28de7
        ],
        "Server": [
          "Microsoft-Azure-Storage-Resource-Provider/1.0,Microsoft-HTTPAPI/2.0 Microsoft-HTTPAPI/2.0"
        ]
      },
      "StatusCode": 200
    },
    {
<<<<<<< HEAD
      "RequestUri": "/subscriptions/45b60d85-fd72-427a-a708-f994d26e593e/resourceGroups/pstestrg8322/providers/Microsoft.Storage/storageAccounts/stopstestrg8322?api-version=2018-03-01-preview",
      "EncodedRequestUri": "L3N1YnNjcmlwdGlvbnMvNDViNjBkODUtZmQ3Mi00MjdhLWE3MDgtZjk5NGQyNmU1OTNlL3Jlc291cmNlR3JvdXBzL3BzdGVzdHJnODMyMi9wcm92aWRlcnMvTWljcm9zb2Z0LlN0b3JhZ2Uvc3RvcmFnZUFjY291bnRzL3N0b3BzdGVzdHJnODMyMj9hcGktdmVyc2lvbj0yMDE4LTAzLTAxLXByZXZpZXc=",
=======
      "RequestUri": "/subscriptions/45b60d85-fd72-427a-a708-f994d26e593e/resourceGroups/pstestrg1876/providers/Microsoft.Storage/storageAccounts/stopstestrg1876?api-version=2018-03-01-preview",
      "EncodedRequestUri": "L3N1YnNjcmlwdGlvbnMvNDViNjBkODUtZmQ3Mi00MjdhLWE3MDgtZjk5NGQyNmU1OTNlL3Jlc291cmNlR3JvdXBzL3BzdGVzdHJnMTg3Ni9wcm92aWRlcnMvTWljcm9zb2Z0LlN0b3JhZ2Uvc3RvcmFnZUFjY291bnRzL3N0b3BzdGVzdHJnMTg3Nj9hcGktdmVyc2lvbj0yMDE4LTAzLTAxLXByZXZpZXc=",
>>>>>>> 17e28de7
      "RequestMethod": "DELETE",
      "RequestBody": "",
      "RequestHeaders": {
        "x-ms-client-request-id": [
<<<<<<< HEAD
          "d79abea2-39d1-4bc8-855f-d52848f602ee"
=======
          "afeeb7fc-4cd3-4674-99ef-41e35139cdcc"
>>>>>>> 17e28de7
        ],
        "accept-language": [
          "en-US"
        ],
        "User-Agent": [
<<<<<<< HEAD
          "FxVersion/4.7.2633.0",
          "OSName/Windows10Enterprise",
          "OSVersion/6.3.16299",
          "Microsoft.Azure.Management.Storage.StorageManagementClient/7.2.1.5"
=======
          "FxVersion/4.7.3132.0",
          "OSName/Windows10Enterprise",
          "OSVersion/6.3.17134",
          "Microsoft.Azure.Management.Storage.StorageManagementClient/8.1.0.0"
>>>>>>> 17e28de7
        ]
      },
      "ResponseBody": "",
      "ResponseHeaders": {
        "Content-Length": [
          "0"
        ],
        "Content-Type": [
          "text/plain; charset=utf-8"
        ],
        "Expires": [
          "-1"
        ],
        "Pragma": [
          "no-cache"
        ],
        "x-ms-request-id": [
<<<<<<< HEAD
          "73ebae44-15b7-4497-80dc-e15132f0f1a3"
=======
          "fbf3faa7-5a25-4ecf-b010-302fcb937b40"
>>>>>>> 17e28de7
        ],
        "Strict-Transport-Security": [
          "max-age=31536000; includeSubDomains"
        ],
<<<<<<< HEAD
        "x-ms-ratelimit-remaining-subscription-writes": [
          "1195"
        ],
        "x-ms-correlation-request-id": [
          "c2aca369-58ab-4217-998a-fc9159312688"
        ],
        "x-ms-routing-request-id": [
          "SOUTHEASTASIA:20180504T030453Z:c2aca369-58ab-4217-998a-fc9159312688"
=======
        "x-ms-ratelimit-remaining-subscription-deletes": [
          "14999"
        ],
        "x-ms-correlation-request-id": [
          "4b7f80b0-933e-4796-b00f-7fc9382cdc32"
        ],
        "x-ms-routing-request-id": [
          "SOUTHEASTASIA:20180831T042812Z:4b7f80b0-933e-4796-b00f-7fc9382cdc32"
>>>>>>> 17e28de7
        ],
        "X-Content-Type-Options": [
          "nosniff"
        ],
        "Cache-Control": [
          "no-cache"
        ],
        "Date": [
<<<<<<< HEAD
          "Fri, 04 May 2018 03:04:53 GMT"
=======
          "Fri, 31 Aug 2018 04:28:12 GMT"
>>>>>>> 17e28de7
        ],
        "Server": [
          "Microsoft-Azure-Storage-Resource-Provider/1.0,Microsoft-HTTPAPI/2.0 Microsoft-HTTPAPI/2.0"
        ]
      },
      "StatusCode": 200
    },
    {
<<<<<<< HEAD
      "RequestUri": "/subscriptions/45b60d85-fd72-427a-a708-f994d26e593e/resourcegroups/pstestrg8322?api-version=2016-02-01",
      "EncodedRequestUri": "L3N1YnNjcmlwdGlvbnMvNDViNjBkODUtZmQ3Mi00MjdhLWE3MDgtZjk5NGQyNmU1OTNlL3Jlc291cmNlZ3JvdXBzL3BzdGVzdHJnODMyMj9hcGktdmVyc2lvbj0yMDE2LTAyLTAx",
=======
      "RequestUri": "/subscriptions/45b60d85-fd72-427a-a708-f994d26e593e/resourcegroups/pstestrg1876?api-version=2016-09-01",
      "EncodedRequestUri": "L3N1YnNjcmlwdGlvbnMvNDViNjBkODUtZmQ3Mi00MjdhLWE3MDgtZjk5NGQyNmU1OTNlL3Jlc291cmNlZ3JvdXBzL3BzdGVzdHJnMTg3Nj9hcGktdmVyc2lvbj0yMDE2LTA5LTAx",
>>>>>>> 17e28de7
      "RequestMethod": "DELETE",
      "RequestBody": "",
      "RequestHeaders": {
        "x-ms-client-request-id": [
          "d48d26a5-2805-47ba-b2e9-a8a808043a71"
        ],
        "accept-language": [
          "en-US"
        ],
        "User-Agent": [
          "FxVersion/4.7.3132.0",
          "OSName/Windows10Enterprise",
          "OSVersion/6.3.17134",
          "Microsoft.Azure.Management.Internal.Resources.ResourceManagementClient/1.0.0.0"
        ]
      },
      "ResponseBody": "",
      "ResponseHeaders": {
        "Content-Length": [
          "0"
        ],
        "Expires": [
          "-1"
        ],
        "Pragma": [
          "no-cache"
        ],
        "Retry-After": [
          "15"
        ],
<<<<<<< HEAD
        "x-ms-ratelimit-remaining-subscription-writes": [
          "1194"
        ],
        "x-ms-request-id": [
          "e7cb1897-e938-4869-8a91-6c3da719ecdd"
        ],
        "x-ms-correlation-request-id": [
          "e7cb1897-e938-4869-8a91-6c3da719ecdd"
        ],
        "x-ms-routing-request-id": [
          "SOUTHEASTASIA:20180504T030456Z:e7cb1897-e938-4869-8a91-6c3da719ecdd"
        ],
        "Strict-Transport-Security": [
          "max-age=31536000; includeSubDomains"
        ],
        "X-Content-Type-Options": [
          "nosniff"
        ],
        "Cache-Control": [
          "no-cache"
        ],
        "Date": [
          "Fri, 04 May 2018 03:04:56 GMT"
        ],
        "Location": [
          "https://management.azure.com/subscriptions/45b60d85-fd72-427a-a708-f994d26e593e/operationresults/eyJqb2JJZCI6IlJFU09VUkNFR1JPVVBERUxFVElPTkpPQi1QU1RFU1RSRzgzMjItV0VTVFVTIiwiam9iTG9jYXRpb24iOiJ3ZXN0dXMifQ?api-version=2016-02-01"
        ]
      },
      "StatusCode": 202
    },
    {
      "RequestUri": "/subscriptions/45b60d85-fd72-427a-a708-f994d26e593e/operationresults/eyJqb2JJZCI6IlJFU09VUkNFR1JPVVBERUxFVElPTkpPQi1QU1RFU1RSRzgzMjItV0VTVFVTIiwiam9iTG9jYXRpb24iOiJ3ZXN0dXMifQ?api-version=2016-02-01",
      "EncodedRequestUri": "L3N1YnNjcmlwdGlvbnMvNDViNjBkODUtZmQ3Mi00MjdhLWE3MDgtZjk5NGQyNmU1OTNlL29wZXJhdGlvbnJlc3VsdHMvZXlKcWIySkpaQ0k2SWxKRlUwOVZVa05GUjFKUFZWQkVSVXhGVkVsUFRrcFBRaTFRVTFSRlUxUlNSemd6TWpJdFYwVlRWRlZUSWl3aWFtOWlURzlqWVhScGIyNGlPaUozWlhOMGRYTWlmUT9hcGktdmVyc2lvbj0yMDE2LTAyLTAx",
      "RequestMethod": "GET",
      "RequestBody": "",
      "RequestHeaders": {
        "x-ms-version": [
          "2016-02-01"
        ],
        "User-Agent": [
          "Microsoft.Azure.Management.Resources.ResourceManagementClient/2.0.0.0"
        ]
      },
      "ResponseBody": "",
      "ResponseHeaders": {
        "Content-Length": [
          "0"
        ],
        "Expires": [
          "-1"
        ],
        "Pragma": [
          "no-cache"
        ],
        "Retry-After": [
          "15"
        ],
        "x-ms-ratelimit-remaining-subscription-reads": [
          "14838"
        ],
        "x-ms-request-id": [
          "4d51fd90-faac-43e4-83db-daf0350a3c1b"
        ],
        "x-ms-correlation-request-id": [
          "4d51fd90-faac-43e4-83db-daf0350a3c1b"
        ],
        "x-ms-routing-request-id": [
          "SOUTHEASTASIA:20180504T030456Z:4d51fd90-faac-43e4-83db-daf0350a3c1b"
=======
        "x-ms-ratelimit-remaining-subscription-deletes": [
          "14998"
        ],
        "x-ms-request-id": [
          "e45a5345-3e83-4c2a-b037-33675906978f"
        ],
        "x-ms-correlation-request-id": [
          "e45a5345-3e83-4c2a-b037-33675906978f"
        ],
        "x-ms-routing-request-id": [
          "SOUTHEASTASIA:20180831T042815Z:e45a5345-3e83-4c2a-b037-33675906978f"
>>>>>>> 17e28de7
        ],
        "Strict-Transport-Security": [
          "max-age=31536000; includeSubDomains"
        ],
        "X-Content-Type-Options": [
          "nosniff"
        ],
        "Cache-Control": [
          "no-cache"
        ],
        "Date": [
<<<<<<< HEAD
          "Fri, 04 May 2018 03:04:56 GMT"
        ],
        "Location": [
          "https://management.azure.com/subscriptions/45b60d85-fd72-427a-a708-f994d26e593e/operationresults/eyJqb2JJZCI6IlJFU09VUkNFR1JPVVBERUxFVElPTkpPQi1QU1RFU1RSRzgzMjItV0VTVFVTIiwiam9iTG9jYXRpb24iOiJ3ZXN0dXMifQ?api-version=2016-02-01"
=======
          "Fri, 31 Aug 2018 04:28:14 GMT"
        ],
        "Location": [
          "https://management.azure.com/subscriptions/45b60d85-fd72-427a-a708-f994d26e593e/operationresults/eyJqb2JJZCI6IlJFU09VUkNFR1JPVVBERUxFVElPTkpPQi1QU1RFU1RSRzE4NzYtV0VTVFVTIiwiam9iTG9jYXRpb24iOiJ3ZXN0dXMifQ?api-version=2016-09-01"
>>>>>>> 17e28de7
        ]
      },
      "StatusCode": 202
    },
    {
<<<<<<< HEAD
      "RequestUri": "/subscriptions/45b60d85-fd72-427a-a708-f994d26e593e/operationresults/eyJqb2JJZCI6IlJFU09VUkNFR1JPVVBERUxFVElPTkpPQi1QU1RFU1RSRzgzMjItV0VTVFVTIiwiam9iTG9jYXRpb24iOiJ3ZXN0dXMifQ?api-version=2016-02-01",
      "EncodedRequestUri": "L3N1YnNjcmlwdGlvbnMvNDViNjBkODUtZmQ3Mi00MjdhLWE3MDgtZjk5NGQyNmU1OTNlL29wZXJhdGlvbnJlc3VsdHMvZXlKcWIySkpaQ0k2SWxKRlUwOVZVa05GUjFKUFZWQkVSVXhGVkVsUFRrcFBRaTFRVTFSRlUxUlNSemd6TWpJdFYwVlRWRlZUSWl3aWFtOWlURzlqWVhScGIyNGlPaUozWlhOMGRYTWlmUT9hcGktdmVyc2lvbj0yMDE2LTAyLTAx",
=======
      "RequestUri": "/subscriptions/45b60d85-fd72-427a-a708-f994d26e593e/operationresults/eyJqb2JJZCI6IlJFU09VUkNFR1JPVVBERUxFVElPTkpPQi1QU1RFU1RSRzE4NzYtV0VTVFVTIiwiam9iTG9jYXRpb24iOiJ3ZXN0dXMifQ?api-version=2016-09-01",
      "EncodedRequestUri": "L3N1YnNjcmlwdGlvbnMvNDViNjBkODUtZmQ3Mi00MjdhLWE3MDgtZjk5NGQyNmU1OTNlL29wZXJhdGlvbnJlc3VsdHMvZXlKcWIySkpaQ0k2SWxKRlUwOVZVa05GUjFKUFZWQkVSVXhGVkVsUFRrcFBRaTFRVTFSRlUxUlNSekU0TnpZdFYwVlRWRlZUSWl3aWFtOWlURzlqWVhScGIyNGlPaUozWlhOMGRYTWlmUT9hcGktdmVyc2lvbj0yMDE2LTA5LTAx",
>>>>>>> 17e28de7
      "RequestMethod": "GET",
      "RequestBody": "",
      "RequestHeaders": {
        "User-Agent": [
          "FxVersion/4.7.3132.0",
          "OSName/Windows10Enterprise",
          "OSVersion/6.3.17134",
          "Microsoft.Azure.Management.Internal.Resources.ResourceManagementClient/1.0.0.0"
        ]
      },
      "ResponseBody": "",
      "ResponseHeaders": {
        "Content-Length": [
          "0"
        ],
        "Expires": [
          "-1"
        ],
        "Pragma": [
          "no-cache"
        ],
        "Retry-After": [
          "15"
        ],
        "x-ms-ratelimit-remaining-subscription-reads": [
<<<<<<< HEAD
          "14844"
        ],
        "x-ms-request-id": [
          "afbe05b2-9863-44a0-be2d-f78a6bdffad3"
        ],
        "x-ms-correlation-request-id": [
          "afbe05b2-9863-44a0-be2d-f78a6bdffad3"
        ],
        "x-ms-routing-request-id": [
          "SOUTHEASTASIA:20180504T030512Z:afbe05b2-9863-44a0-be2d-f78a6bdffad3"
=======
          "11997"
        ],
        "x-ms-request-id": [
          "c490576a-cf68-4f6c-aafd-a4ab82216f58"
        ],
        "x-ms-correlation-request-id": [
          "c490576a-cf68-4f6c-aafd-a4ab82216f58"
        ],
        "x-ms-routing-request-id": [
          "SOUTHEASTASIA:20180831T042830Z:c490576a-cf68-4f6c-aafd-a4ab82216f58"
>>>>>>> 17e28de7
        ],
        "Strict-Transport-Security": [
          "max-age=31536000; includeSubDomains"
        ],
        "X-Content-Type-Options": [
          "nosniff"
        ],
        "Cache-Control": [
          "no-cache"
        ],
        "Date": [
<<<<<<< HEAD
          "Fri, 04 May 2018 03:05:11 GMT"
        ],
        "Location": [
          "https://management.azure.com/subscriptions/45b60d85-fd72-427a-a708-f994d26e593e/operationresults/eyJqb2JJZCI6IlJFU09VUkNFR1JPVVBERUxFVElPTkpPQi1QU1RFU1RSRzgzMjItV0VTVFVTIiwiam9iTG9jYXRpb24iOiJ3ZXN0dXMifQ?api-version=2016-02-01"
=======
          "Fri, 31 Aug 2018 04:28:30 GMT"
        ],
        "Location": [
          "https://management.azure.com/subscriptions/45b60d85-fd72-427a-a708-f994d26e593e/operationresults/eyJqb2JJZCI6IlJFU09VUkNFR1JPVVBERUxFVElPTkpPQi1QU1RFU1RSRzE4NzYtV0VTVFVTIiwiam9iTG9jYXRpb24iOiJ3ZXN0dXMifQ?api-version=2016-09-01"
>>>>>>> 17e28de7
        ]
      },
      "StatusCode": 202
    },
    {
<<<<<<< HEAD
      "RequestUri": "/subscriptions/45b60d85-fd72-427a-a708-f994d26e593e/operationresults/eyJqb2JJZCI6IlJFU09VUkNFR1JPVVBERUxFVElPTkpPQi1QU1RFU1RSRzgzMjItV0VTVFVTIiwiam9iTG9jYXRpb24iOiJ3ZXN0dXMifQ?api-version=2016-02-01",
      "EncodedRequestUri": "L3N1YnNjcmlwdGlvbnMvNDViNjBkODUtZmQ3Mi00MjdhLWE3MDgtZjk5NGQyNmU1OTNlL29wZXJhdGlvbnJlc3VsdHMvZXlKcWIySkpaQ0k2SWxKRlUwOVZVa05GUjFKUFZWQkVSVXhGVkVsUFRrcFBRaTFRVTFSRlUxUlNSemd6TWpJdFYwVlRWRlZUSWl3aWFtOWlURzlqWVhScGIyNGlPaUozWlhOMGRYTWlmUT9hcGktdmVyc2lvbj0yMDE2LTAyLTAx",
=======
      "RequestUri": "/subscriptions/45b60d85-fd72-427a-a708-f994d26e593e/operationresults/eyJqb2JJZCI6IlJFU09VUkNFR1JPVVBERUxFVElPTkpPQi1QU1RFU1RSRzE4NzYtV0VTVFVTIiwiam9iTG9jYXRpb24iOiJ3ZXN0dXMifQ?api-version=2016-09-01",
      "EncodedRequestUri": "L3N1YnNjcmlwdGlvbnMvNDViNjBkODUtZmQ3Mi00MjdhLWE3MDgtZjk5NGQyNmU1OTNlL29wZXJhdGlvbnJlc3VsdHMvZXlKcWIySkpaQ0k2SWxKRlUwOVZVa05GUjFKUFZWQkVSVXhGVkVsUFRrcFBRaTFRVTFSRlUxUlNSekU0TnpZdFYwVlRWRlZUSWl3aWFtOWlURzlqWVhScGIyNGlPaUozWlhOMGRYTWlmUT9hcGktdmVyc2lvbj0yMDE2LTA5LTAx",
>>>>>>> 17e28de7
      "RequestMethod": "GET",
      "RequestBody": "",
      "RequestHeaders": {
        "User-Agent": [
          "FxVersion/4.7.3132.0",
          "OSName/Windows10Enterprise",
          "OSVersion/6.3.17134",
          "Microsoft.Azure.Management.Internal.Resources.ResourceManagementClient/1.0.0.0"
        ]
      },
      "ResponseBody": "",
      "ResponseHeaders": {
        "Content-Length": [
          "0"
        ],
        "Expires": [
          "-1"
        ],
        "Pragma": [
          "no-cache"
        ],
        "Retry-After": [
          "15"
        ],
        "x-ms-ratelimit-remaining-subscription-reads": [
<<<<<<< HEAD
          "14843"
        ],
        "x-ms-request-id": [
          "dad58076-da18-4e57-b1d7-5f62ceba410d"
        ],
        "x-ms-correlation-request-id": [
          "dad58076-da18-4e57-b1d7-5f62ceba410d"
        ],
        "x-ms-routing-request-id": [
          "SOUTHEASTASIA:20180504T030527Z:dad58076-da18-4e57-b1d7-5f62ceba410d"
=======
          "11996"
        ],
        "x-ms-request-id": [
          "2d97b515-7414-45aa-9b6a-d11fdb77429c"
        ],
        "x-ms-correlation-request-id": [
          "2d97b515-7414-45aa-9b6a-d11fdb77429c"
        ],
        "x-ms-routing-request-id": [
          "SOUTHEASTASIA:20180831T042846Z:2d97b515-7414-45aa-9b6a-d11fdb77429c"
>>>>>>> 17e28de7
        ],
        "Strict-Transport-Security": [
          "max-age=31536000; includeSubDomains"
        ],
        "X-Content-Type-Options": [
          "nosniff"
        ],
        "Cache-Control": [
          "no-cache"
        ],
        "Date": [
<<<<<<< HEAD
          "Fri, 04 May 2018 03:05:27 GMT"
        ],
        "Location": [
          "https://management.azure.com/subscriptions/45b60d85-fd72-427a-a708-f994d26e593e/operationresults/eyJqb2JJZCI6IlJFU09VUkNFR1JPVVBERUxFVElPTkpPQi1QU1RFU1RSRzgzMjItV0VTVFVTIiwiam9iTG9jYXRpb24iOiJ3ZXN0dXMifQ?api-version=2016-02-01"
=======
          "Fri, 31 Aug 2018 04:28:45 GMT"
        ],
        "Location": [
          "https://management.azure.com/subscriptions/45b60d85-fd72-427a-a708-f994d26e593e/operationresults/eyJqb2JJZCI6IlJFU09VUkNFR1JPVVBERUxFVElPTkpPQi1QU1RFU1RSRzE4NzYtV0VTVFVTIiwiam9iTG9jYXRpb24iOiJ3ZXN0dXMifQ?api-version=2016-09-01"
>>>>>>> 17e28de7
        ]
      },
      "StatusCode": 202
    },
    {
<<<<<<< HEAD
      "RequestUri": "/subscriptions/45b60d85-fd72-427a-a708-f994d26e593e/operationresults/eyJqb2JJZCI6IlJFU09VUkNFR1JPVVBERUxFVElPTkpPQi1QU1RFU1RSRzgzMjItV0VTVFVTIiwiam9iTG9jYXRpb24iOiJ3ZXN0dXMifQ?api-version=2016-02-01",
      "EncodedRequestUri": "L3N1YnNjcmlwdGlvbnMvNDViNjBkODUtZmQ3Mi00MjdhLWE3MDgtZjk5NGQyNmU1OTNlL29wZXJhdGlvbnJlc3VsdHMvZXlKcWIySkpaQ0k2SWxKRlUwOVZVa05GUjFKUFZWQkVSVXhGVkVsUFRrcFBRaTFRVTFSRlUxUlNSemd6TWpJdFYwVlRWRlZUSWl3aWFtOWlURzlqWVhScGIyNGlPaUozWlhOMGRYTWlmUT9hcGktdmVyc2lvbj0yMDE2LTAyLTAx",
=======
      "RequestUri": "/subscriptions/45b60d85-fd72-427a-a708-f994d26e593e/operationresults/eyJqb2JJZCI6IlJFU09VUkNFR1JPVVBERUxFVElPTkpPQi1QU1RFU1RSRzE4NzYtV0VTVFVTIiwiam9iTG9jYXRpb24iOiJ3ZXN0dXMifQ?api-version=2016-09-01",
      "EncodedRequestUri": "L3N1YnNjcmlwdGlvbnMvNDViNjBkODUtZmQ3Mi00MjdhLWE3MDgtZjk5NGQyNmU1OTNlL29wZXJhdGlvbnJlc3VsdHMvZXlKcWIySkpaQ0k2SWxKRlUwOVZVa05GUjFKUFZWQkVSVXhGVkVsUFRrcFBRaTFRVTFSRlUxUlNSekU0TnpZdFYwVlRWRlZUSWl3aWFtOWlURzlqWVhScGIyNGlPaUozWlhOMGRYTWlmUT9hcGktdmVyc2lvbj0yMDE2LTA5LTAx",
>>>>>>> 17e28de7
      "RequestMethod": "GET",
      "RequestBody": "",
      "RequestHeaders": {
        "User-Agent": [
          "FxVersion/4.7.3132.0",
          "OSName/Windows10Enterprise",
          "OSVersion/6.3.17134",
          "Microsoft.Azure.Management.Internal.Resources.ResourceManagementClient/1.0.0.0"
        ]
      },
      "ResponseBody": "",
      "ResponseHeaders": {
        "Content-Length": [
          "0"
        ],
        "Expires": [
          "-1"
        ],
        "Pragma": [
          "no-cache"
        ],
        "x-ms-ratelimit-remaining-subscription-reads": [
          "11995"
        ],
        "x-ms-request-id": [
          "8c30c242-6a92-44e1-881b-ab09998d6cb5"
        ],
        "x-ms-correlation-request-id": [
          "8c30c242-6a92-44e1-881b-ab09998d6cb5"
        ],
        "x-ms-routing-request-id": [
          "SOUTHEASTASIA:20180831T042901Z:8c30c242-6a92-44e1-881b-ab09998d6cb5"
        ],
        "Strict-Transport-Security": [
          "max-age=31536000; includeSubDomains"
        ],
        "X-Content-Type-Options": [
          "nosniff"
        ],
        "Cache-Control": [
          "no-cache"
        ],
        "Date": [
          "Fri, 31 Aug 2018 04:29:01 GMT"
        ]
      },
      "StatusCode": 200
    },
    {
      "RequestUri": "/subscriptions/45b60d85-fd72-427a-a708-f994d26e593e/operationresults/eyJqb2JJZCI6IlJFU09VUkNFR1JPVVBERUxFVElPTkpPQi1QU1RFU1RSRzE4NzYtV0VTVFVTIiwiam9iTG9jYXRpb24iOiJ3ZXN0dXMifQ?api-version=2016-09-01",
      "EncodedRequestUri": "L3N1YnNjcmlwdGlvbnMvNDViNjBkODUtZmQ3Mi00MjdhLWE3MDgtZjk5NGQyNmU1OTNlL29wZXJhdGlvbnJlc3VsdHMvZXlKcWIySkpaQ0k2SWxKRlUwOVZVa05GUjFKUFZWQkVSVXhGVkVsUFRrcFBRaTFRVTFSRlUxUlNSekU0TnpZdFYwVlRWRlZUSWl3aWFtOWlURzlqWVhScGIyNGlPaUozWlhOMGRYTWlmUT9hcGktdmVyc2lvbj0yMDE2LTA5LTAx",
      "RequestMethod": "GET",
      "RequestBody": "",
      "RequestHeaders": {
        "User-Agent": [
          "FxVersion/4.7.3132.0",
          "OSName/Windows10Enterprise",
          "OSVersion/6.3.17134",
          "Microsoft.Azure.Management.Internal.Resources.ResourceManagementClient/1.0.0.0"
        ]
      },
      "ResponseBody": "",
      "ResponseHeaders": {
        "Content-Length": [
          "0"
        ],
        "Expires": [
          "-1"
        ],
        "Pragma": [
          "no-cache"
        ],
        "Retry-After": [
          "15"
        ],
        "x-ms-ratelimit-remaining-subscription-reads": [
<<<<<<< HEAD
          "14841"
        ],
        "x-ms-request-id": [
          "7fdc84f7-f0d3-45ad-847f-459638e3e3e2"
        ],
        "x-ms-correlation-request-id": [
          "7fdc84f7-f0d3-45ad-847f-459638e3e3e2"
        ],
        "x-ms-routing-request-id": [
          "SOUTHEASTASIA:20180504T030543Z:7fdc84f7-f0d3-45ad-847f-459638e3e3e2"
=======
          "11994"
        ],
        "x-ms-request-id": [
          "d9aba5c5-c623-4774-8af8-a575825369cc"
        ],
        "x-ms-correlation-request-id": [
          "d9aba5c5-c623-4774-8af8-a575825369cc"
        ],
        "x-ms-routing-request-id": [
          "SOUTHEASTASIA:20180831T042902Z:d9aba5c5-c623-4774-8af8-a575825369cc"
>>>>>>> 17e28de7
        ],
        "Strict-Transport-Security": [
          "max-age=31536000; includeSubDomains"
        ],
        "X-Content-Type-Options": [
          "nosniff"
        ],
<<<<<<< HEAD
        "Cache-Control": [
          "no-cache"
        ],
        "Date": [
          "Fri, 04 May 2018 03:05:42 GMT"
        ],
        "Location": [
          "https://management.azure.com/subscriptions/45b60d85-fd72-427a-a708-f994d26e593e/operationresults/eyJqb2JJZCI6IlJFU09VUkNFR1JPVVBERUxFVElPTkpPQi1QU1RFU1RSRzgzMjItV0VTVFVTIiwiam9iTG9jYXRpb24iOiJ3ZXN0dXMifQ?api-version=2016-02-01"
        ]
      },
      "StatusCode": 202
    },
    {
      "RequestUri": "/subscriptions/45b60d85-fd72-427a-a708-f994d26e593e/operationresults/eyJqb2JJZCI6IlJFU09VUkNFR1JPVVBERUxFVElPTkpPQi1QU1RFU1RSRzgzMjItV0VTVFVTIiwiam9iTG9jYXRpb24iOiJ3ZXN0dXMifQ?api-version=2016-02-01",
      "EncodedRequestUri": "L3N1YnNjcmlwdGlvbnMvNDViNjBkODUtZmQ3Mi00MjdhLWE3MDgtZjk5NGQyNmU1OTNlL29wZXJhdGlvbnJlc3VsdHMvZXlKcWIySkpaQ0k2SWxKRlUwOVZVa05GUjFKUFZWQkVSVXhGVkVsUFRrcFBRaTFRVTFSRlUxUlNSemd6TWpJdFYwVlRWRlZUSWl3aWFtOWlURzlqWVhScGIyNGlPaUozWlhOMGRYTWlmUT9hcGktdmVyc2lvbj0yMDE2LTAyLTAx",
      "RequestMethod": "GET",
      "RequestBody": "",
      "RequestHeaders": {
        "x-ms-version": [
          "2016-02-01"
        ],
        "User-Agent": [
          "Microsoft.Azure.Management.Resources.ResourceManagementClient/2.0.0.0"
        ]
      },
      "ResponseBody": "",
      "ResponseHeaders": {
        "Content-Length": [
          "0"
        ],
        "Expires": [
          "-1"
        ],
        "Pragma": [
          "no-cache"
        ],
        "Retry-After": [
          "15"
        ],
        "x-ms-ratelimit-remaining-subscription-reads": [
          "14840"
        ],
        "x-ms-request-id": [
          "03de5e21-9860-4b6a-8788-87dec57927da"
        ],
        "x-ms-correlation-request-id": [
          "03de5e21-9860-4b6a-8788-87dec57927da"
        ],
        "x-ms-routing-request-id": [
          "SOUTHEASTASIA:20180504T030558Z:03de5e21-9860-4b6a-8788-87dec57927da"
        ],
        "Strict-Transport-Security": [
          "max-age=31536000; includeSubDomains"
        ],
        "X-Content-Type-Options": [
          "nosniff"
        ],
        "Cache-Control": [
          "no-cache"
        ],
        "Date": [
          "Fri, 04 May 2018 03:05:58 GMT"
        ],
        "Location": [
          "https://management.azure.com/subscriptions/45b60d85-fd72-427a-a708-f994d26e593e/operationresults/eyJqb2JJZCI6IlJFU09VUkNFR1JPVVBERUxFVElPTkpPQi1QU1RFU1RSRzgzMjItV0VTVFVTIiwiam9iTG9jYXRpb24iOiJ3ZXN0dXMifQ?api-version=2016-02-01"
        ]
      },
      "StatusCode": 202
    },
    {
      "RequestUri": "/subscriptions/45b60d85-fd72-427a-a708-f994d26e593e/operationresults/eyJqb2JJZCI6IlJFU09VUkNFR1JPVVBERUxFVElPTkpPQi1QU1RFU1RSRzgzMjItV0VTVFVTIiwiam9iTG9jYXRpb24iOiJ3ZXN0dXMifQ?api-version=2016-02-01",
      "EncodedRequestUri": "L3N1YnNjcmlwdGlvbnMvNDViNjBkODUtZmQ3Mi00MjdhLWE3MDgtZjk5NGQyNmU1OTNlL29wZXJhdGlvbnJlc3VsdHMvZXlKcWIySkpaQ0k2SWxKRlUwOVZVa05GUjFKUFZWQkVSVXhGVkVsUFRrcFBRaTFRVTFSRlUxUlNSemd6TWpJdFYwVlRWRlZUSWl3aWFtOWlURzlqWVhScGIyNGlPaUozWlhOMGRYTWlmUT9hcGktdmVyc2lvbj0yMDE2LTAyLTAx",
      "RequestMethod": "GET",
      "RequestBody": "",
      "RequestHeaders": {
        "x-ms-version": [
          "2016-02-01"
        ],
        "User-Agent": [
          "Microsoft.Azure.Management.Resources.ResourceManagementClient/2.0.0.0"
        ]
      },
      "ResponseBody": "",
      "ResponseHeaders": {
        "Content-Length": [
          "0"
        ],
        "Expires": [
          "-1"
        ],
        "Pragma": [
          "no-cache"
        ],
        "Retry-After": [
          "15"
        ],
        "x-ms-ratelimit-remaining-subscription-reads": [
          "14838"
        ],
        "x-ms-request-id": [
          "ec3328d2-4db3-4f21-8a8b-e75749869083"
        ],
        "x-ms-correlation-request-id": [
          "ec3328d2-4db3-4f21-8a8b-e75749869083"
        ],
        "x-ms-routing-request-id": [
          "SOUTHEASTASIA:20180504T030614Z:ec3328d2-4db3-4f21-8a8b-e75749869083"
        ],
        "Strict-Transport-Security": [
          "max-age=31536000; includeSubDomains"
        ],
        "X-Content-Type-Options": [
          "nosniff"
        ],
        "Cache-Control": [
          "no-cache"
        ],
        "Date": [
          "Fri, 04 May 2018 03:06:14 GMT"
        ],
        "Location": [
          "https://management.azure.com/subscriptions/45b60d85-fd72-427a-a708-f994d26e593e/operationresults/eyJqb2JJZCI6IlJFU09VUkNFR1JPVVBERUxFVElPTkpPQi1QU1RFU1RSRzgzMjItV0VTVFVTIiwiam9iTG9jYXRpb24iOiJ3ZXN0dXMifQ?api-version=2016-02-01"
        ]
      },
      "StatusCode": 202
    },
    {
      "RequestUri": "/subscriptions/45b60d85-fd72-427a-a708-f994d26e593e/operationresults/eyJqb2JJZCI6IlJFU09VUkNFR1JPVVBERUxFVElPTkpPQi1QU1RFU1RSRzgzMjItV0VTVFVTIiwiam9iTG9jYXRpb24iOiJ3ZXN0dXMifQ?api-version=2016-02-01",
      "EncodedRequestUri": "L3N1YnNjcmlwdGlvbnMvNDViNjBkODUtZmQ3Mi00MjdhLWE3MDgtZjk5NGQyNmU1OTNlL29wZXJhdGlvbnJlc3VsdHMvZXlKcWIySkpaQ0k2SWxKRlUwOVZVa05GUjFKUFZWQkVSVXhGVkVsUFRrcFBRaTFRVTFSRlUxUlNSemd6TWpJdFYwVlRWRlZUSWl3aWFtOWlURzlqWVhScGIyNGlPaUozWlhOMGRYTWlmUT9hcGktdmVyc2lvbj0yMDE2LTAyLTAx",
      "RequestMethod": "GET",
      "RequestBody": "",
      "RequestHeaders": {
        "x-ms-version": [
          "2016-02-01"
        ],
        "User-Agent": [
          "Microsoft.Azure.Management.Resources.ResourceManagementClient/2.0.0.0"
        ]
      },
      "ResponseBody": "",
      "ResponseHeaders": {
        "Content-Length": [
          "0"
        ],
        "Expires": [
          "-1"
        ],
        "Pragma": [
          "no-cache"
        ],
        "Retry-After": [
          "15"
        ],
        "x-ms-ratelimit-remaining-subscription-reads": [
          "14837"
        ],
        "x-ms-request-id": [
          "80633dcc-2dc7-4fa8-9820-780e86394a79"
        ],
        "x-ms-correlation-request-id": [
          "80633dcc-2dc7-4fa8-9820-780e86394a79"
        ],
        "x-ms-routing-request-id": [
          "SOUTHEASTASIA:20180504T030629Z:80633dcc-2dc7-4fa8-9820-780e86394a79"
        ],
        "Strict-Transport-Security": [
          "max-age=31536000; includeSubDomains"
        ],
        "X-Content-Type-Options": [
          "nosniff"
        ],
        "Cache-Control": [
          "no-cache"
        ],
        "Date": [
          "Fri, 04 May 2018 03:06:29 GMT"
        ],
        "Location": [
          "https://management.azure.com/subscriptions/45b60d85-fd72-427a-a708-f994d26e593e/operationresults/eyJqb2JJZCI6IlJFU09VUkNFR1JPVVBERUxFVElPTkpPQi1QU1RFU1RSRzgzMjItV0VTVFVTIiwiam9iTG9jYXRpb24iOiJ3ZXN0dXMifQ?api-version=2016-02-01"
        ]
      },
      "StatusCode": 202
    },
    {
      "RequestUri": "/subscriptions/45b60d85-fd72-427a-a708-f994d26e593e/operationresults/eyJqb2JJZCI6IlJFU09VUkNFR1JPVVBERUxFVElPTkpPQi1QU1RFU1RSRzgzMjItV0VTVFVTIiwiam9iTG9jYXRpb24iOiJ3ZXN0dXMifQ?api-version=2016-02-01",
      "EncodedRequestUri": "L3N1YnNjcmlwdGlvbnMvNDViNjBkODUtZmQ3Mi00MjdhLWE3MDgtZjk5NGQyNmU1OTNlL29wZXJhdGlvbnJlc3VsdHMvZXlKcWIySkpaQ0k2SWxKRlUwOVZVa05GUjFKUFZWQkVSVXhGVkVsUFRrcFBRaTFRVTFSRlUxUlNSemd6TWpJdFYwVlRWRlZUSWl3aWFtOWlURzlqWVhScGIyNGlPaUozWlhOMGRYTWlmUT9hcGktdmVyc2lvbj0yMDE2LTAyLTAx",
      "RequestMethod": "GET",
      "RequestBody": "",
      "RequestHeaders": {
        "x-ms-version": [
          "2016-02-01"
        ],
        "User-Agent": [
          "Microsoft.Azure.Management.Resources.ResourceManagementClient/2.0.0.0"
        ]
      },
      "ResponseBody": "",
      "ResponseHeaders": {
        "Content-Length": [
          "0"
        ],
        "Expires": [
          "-1"
        ],
        "Pragma": [
          "no-cache"
        ],
        "x-ms-ratelimit-remaining-subscription-reads": [
          "14836"
        ],
        "x-ms-request-id": [
          "c38da819-e89a-464d-946a-e4594ffc5385"
        ],
        "x-ms-correlation-request-id": [
          "c38da819-e89a-464d-946a-e4594ffc5385"
        ],
        "x-ms-routing-request-id": [
          "SOUTHEASTASIA:20180504T030645Z:c38da819-e89a-464d-946a-e4594ffc5385"
        ],
        "Strict-Transport-Security": [
          "max-age=31536000; includeSubDomains"
        ],
        "X-Content-Type-Options": [
          "nosniff"
        ],
=======
>>>>>>> 17e28de7
        "Cache-Control": [
          "no-cache"
        ],
        "Date": [
<<<<<<< HEAD
          "Fri, 04 May 2018 03:06:44 GMT"
=======
          "Fri, 31 Aug 2018 04:29:02 GMT"
>>>>>>> 17e28de7
        ]
      },
      "StatusCode": 200
    }
  ],
  "Names": {
    "Test-GetAzureStorageAccount": [
<<<<<<< HEAD
      "pstestrg8322"
=======
      "pstestrg1876"
>>>>>>> 17e28de7
    ]
  },
  "Variables": {
    "SubscriptionId": "45b60d85-fd72-427a-a708-f994d26e593e"
  }
}<|MERGE_RESOLUTION|>--- conflicted
+++ resolved
@@ -1,10 +1,6 @@
 {
   "Entries": [
     {
-<<<<<<< HEAD
-      "RequestUri": "/subscriptions/45b60d85-fd72-427a-a708-f994d26e593e/resourcegroups/pstestrg8322?api-version=2016-02-01",
-      "EncodedRequestUri": "L3N1YnNjcmlwdGlvbnMvNDViNjBkODUtZmQ3Mi00MjdhLWE3MDgtZjk5NGQyNmU1OTNlL3Jlc291cmNlZ3JvdXBzL3BzdGVzdHJnODMyMj9hcGktdmVyc2lvbj0yMDE2LTAyLTAx",
-=======
       "RequestUri": "/subscriptions/45b60d85-fd72-427a-a708-f994d26e593e/providers/Microsoft.Storage?api-version=2016-09-01",
       "EncodedRequestUri": "L3N1YnNjcmlwdGlvbnMvNDViNjBkODUtZmQ3Mi00MjdhLWE3MDgtZjk5NGQyNmU1OTNlL3Byb3ZpZGVycy9NaWNyb3NvZnQuU3RvcmFnZT9hcGktdmVyc2lvbj0yMDE2LTA5LTAx",
       "RequestMethod": "GET",
@@ -67,15 +63,14 @@
     {
       "RequestUri": "/subscriptions/45b60d85-fd72-427a-a708-f994d26e593e/resourcegroups/pstestrg1876?api-version=2016-09-01",
       "EncodedRequestUri": "L3N1YnNjcmlwdGlvbnMvNDViNjBkODUtZmQ3Mi00MjdhLWE3MDgtZjk5NGQyNmU1OTNlL3Jlc291cmNlZ3JvdXBzL3BzdGVzdHJnMTg3Nj9hcGktdmVyc2lvbj0yMDE2LTA5LTAx",
->>>>>>> 17e28de7
       "RequestMethod": "PUT",
-      "RequestBody": "{\r\n  \"location\": \"westus\"\r\n}",
+      "RequestBody": "{\r\n  \"location\": \"West US\"\r\n}",
       "RequestHeaders": {
         "Content-Type": [
           "application/json; charset=utf-8"
         ],
         "Content-Length": [
-          "28"
+          "29"
         ],
         "x-ms-client-request-id": [
           "4d364dab-bdf6-43eb-a96f-42d356809611"
@@ -90,11 +85,7 @@
           "Microsoft.Azure.Management.Internal.Resources.ResourceManagementClient/1.0.0.0"
         ]
       },
-<<<<<<< HEAD
-      "ResponseBody": "{\r\n  \"id\": \"/subscriptions/45b60d85-fd72-427a-a708-f994d26e593e/resourceGroups/pstestrg8322\",\r\n  \"name\": \"pstestrg8322\",\r\n  \"location\": \"westus\",\r\n  \"properties\": {\r\n    \"provisioningState\": \"Succeeded\"\r\n  }\r\n}",
-=======
       "ResponseBody": "{\r\n  \"id\": \"/subscriptions/45b60d85-fd72-427a-a708-f994d26e593e/resourceGroups/pstestrg1876\",\r\n  \"name\": \"pstestrg1876\",\r\n  \"location\": \"westus\",\r\n  \"properties\": {\r\n    \"provisioningState\": \"Succeeded\"\r\n  }\r\n}",
->>>>>>> 17e28de7
       "ResponseHeaders": {
         "Content-Length": [
           "177"
@@ -109,18 +100,6 @@
           "no-cache"
         ],
         "x-ms-ratelimit-remaining-subscription-writes": [
-<<<<<<< HEAD
-          "1197"
-        ],
-        "x-ms-request-id": [
-          "8e899bf8-5f91-4791-a36c-4fa7ebe53980"
-        ],
-        "x-ms-correlation-request-id": [
-          "8e899bf8-5f91-4791-a36c-4fa7ebe53980"
-        ],
-        "x-ms-routing-request-id": [
-          "SOUTHEASTASIA:20180504T030428Z:8e899bf8-5f91-4791-a36c-4fa7ebe53980"
-=======
           "1199"
         ],
         "x-ms-request-id": [
@@ -131,23 +110,18 @@
         ],
         "x-ms-routing-request-id": [
           "SOUTHEASTASIA:20180831T042747Z:1c8cfbb7-28e2-42ad-95cf-be8fd9570075"
->>>>>>> 17e28de7
-        ],
-        "Strict-Transport-Security": [
-          "max-age=31536000; includeSubDomains"
-        ],
-        "X-Content-Type-Options": [
-          "nosniff"
-        ],
-        "Cache-Control": [
-          "no-cache"
-        ],
-        "Date": [
-<<<<<<< HEAD
-          "Fri, 04 May 2018 03:04:27 GMT"
-=======
+        ],
+        "Strict-Transport-Security": [
+          "max-age=31536000; includeSubDomains"
+        ],
+        "X-Content-Type-Options": [
+          "nosniff"
+        ],
+        "Cache-Control": [
+          "no-cache"
+        ],
+        "Date": [
           "Fri, 31 Aug 2018 04:27:47 GMT"
->>>>>>> 17e28de7
         ]
       },
       "StatusCode": 201
@@ -156,11 +130,7 @@
       "RequestUri": "/subscriptions/45b60d85-fd72-427a-a708-f994d26e593e/providers/Microsoft.Storage/checkNameAvailability?api-version=2018-03-01-preview",
       "EncodedRequestUri": "L3N1YnNjcmlwdGlvbnMvNDViNjBkODUtZmQ3Mi00MjdhLWE3MDgtZjk5NGQyNmU1OTNlL3Byb3ZpZGVycy9NaWNyb3NvZnQuU3RvcmFnZS9jaGVja05hbWVBdmFpbGFiaWxpdHk/YXBpLXZlcnNpb249MjAxOC0wMy0wMS1wcmV2aWV3",
       "RequestMethod": "POST",
-<<<<<<< HEAD
-      "RequestBody": "{\r\n  \"name\": \"stopstestrg8322\",\r\n  \"type\": \"Microsoft.Storage/storageAccounts\"\r\n}",
-=======
       "RequestBody": "{\r\n  \"name\": \"stopstestrg1876\",\r\n  \"type\": \"Microsoft.Storage/storageAccounts\"\r\n}",
->>>>>>> 17e28de7
       "RequestHeaders": {
         "Content-Type": [
           "application/json; charset=utf-8"
@@ -169,27 +139,16 @@
           "81"
         ],
         "x-ms-client-request-id": [
-<<<<<<< HEAD
-          "b434898f-c831-49c5-b7e5-8bbfbf6e367f"
-=======
           "07f9edfb-02d0-4f2d-baea-def0741a58c5"
->>>>>>> 17e28de7
         ],
         "accept-language": [
           "en-US"
         ],
         "User-Agent": [
-<<<<<<< HEAD
-          "FxVersion/4.7.2633.0",
-          "OSName/Windows10Enterprise",
-          "OSVersion/6.3.16299",
-          "Microsoft.Azure.Management.Storage.StorageManagementClient/7.2.1.5"
-=======
           "FxVersion/4.7.3132.0",
           "OSName/Windows10Enterprise",
           "OSVersion/6.3.17134",
           "Microsoft.Azure.Management.Storage.StorageManagementClient/8.1.0.0"
->>>>>>> 17e28de7
         ]
       },
       "ResponseBody": "{\r\n  \"nameAvailable\": true\r\n}",
@@ -207,25 +166,12 @@
           "no-cache"
         ],
         "x-ms-request-id": [
-<<<<<<< HEAD
-          "4133599c-4fe5-4926-a6fc-4aa9b61c07a4"
-=======
           "ec341234-3752-4f4b-9719-1056c3263d17"
->>>>>>> 17e28de7
-        ],
-        "Strict-Transport-Security": [
-          "max-age=31536000; includeSubDomains"
-        ],
-        "x-ms-ratelimit-remaining-subscription-reads": [
-<<<<<<< HEAD
-          "14845"
-        ],
-        "x-ms-correlation-request-id": [
-          "c43d1b17-7fe9-4ded-8c80-7da92a60cd8d"
-        ],
-        "x-ms-routing-request-id": [
-          "SOUTHEASTASIA:20180504T030430Z:c43d1b17-7fe9-4ded-8c80-7da92a60cd8d"
-=======
+        ],
+        "Strict-Transport-Security": [
+          "max-age=31536000; includeSubDomains"
+        ],
+        "x-ms-ratelimit-remaining-subscription-reads": [
           "11999"
         ],
         "x-ms-correlation-request-id": [
@@ -233,20 +179,15 @@
         ],
         "x-ms-routing-request-id": [
           "SOUTHEASTASIA:20180831T042749Z:f72ba1e5-461b-409f-bea9-2dad78952b67"
->>>>>>> 17e28de7
-        ],
-        "X-Content-Type-Options": [
-          "nosniff"
-        ],
-        "Cache-Control": [
-          "no-cache"
-        ],
-        "Date": [
-<<<<<<< HEAD
-          "Fri, 04 May 2018 03:04:29 GMT"
-=======
+        ],
+        "X-Content-Type-Options": [
+          "nosniff"
+        ],
+        "Cache-Control": [
+          "no-cache"
+        ],
+        "Date": [
           "Fri, 31 Aug 2018 04:27:48 GMT"
->>>>>>> 17e28de7
         ],
         "Server": [
           "Microsoft-Azure-Storage-Resource-Provider/1.0,Microsoft-HTTPAPI/2.0 Microsoft-HTTPAPI/2.0"
@@ -255,44 +196,28 @@
       "StatusCode": 200
     },
     {
-<<<<<<< HEAD
-      "RequestUri": "/subscriptions/45b60d85-fd72-427a-a708-f994d26e593e/resourceGroups/pstestrg8322/providers/Microsoft.Storage/storageAccounts/stopstestrg8322?api-version=2018-03-01-preview",
-      "EncodedRequestUri": "L3N1YnNjcmlwdGlvbnMvNDViNjBkODUtZmQ3Mi00MjdhLWE3MDgtZjk5NGQyNmU1OTNlL3Jlc291cmNlR3JvdXBzL3BzdGVzdHJnODMyMi9wcm92aWRlcnMvTWljcm9zb2Z0LlN0b3JhZ2Uvc3RvcmFnZUFjY291bnRzL3N0b3BzdGVzdHJnODMyMj9hcGktdmVyc2lvbj0yMDE4LTAzLTAxLXByZXZpZXc=",
-=======
       "RequestUri": "/subscriptions/45b60d85-fd72-427a-a708-f994d26e593e/resourceGroups/pstestrg1876/providers/Microsoft.Storage/storageAccounts/stopstestrg1876?api-version=2018-03-01-preview",
       "EncodedRequestUri": "L3N1YnNjcmlwdGlvbnMvNDViNjBkODUtZmQ3Mi00MjdhLWE3MDgtZjk5NGQyNmU1OTNlL3Jlc291cmNlR3JvdXBzL3BzdGVzdHJnMTg3Ni9wcm92aWRlcnMvTWljcm9zb2Z0LlN0b3JhZ2Uvc3RvcmFnZUFjY291bnRzL3N0b3BzdGVzdHJnMTg3Nj9hcGktdmVyc2lvbj0yMDE4LTAzLTAxLXByZXZpZXc=",
->>>>>>> 17e28de7
       "RequestMethod": "PUT",
-      "RequestBody": "{\r\n  \"sku\": {\r\n    \"name\": \"Standard_GRS\"\r\n  },\r\n  \"kind\": \"Storage\",\r\n  \"location\": \"eastus2(stage)\"\r\n}",
+      "RequestBody": "{\r\n  \"sku\": {\r\n    \"name\": \"Standard_GRS\"\r\n  },\r\n  \"kind\": \"Storage\",\r\n  \"location\": \"West US\"\r\n}",
       "RequestHeaders": {
         "Content-Type": [
           "application/json; charset=utf-8"
         ],
         "Content-Length": [
-          "104"
+          "97"
         ],
         "x-ms-client-request-id": [
-<<<<<<< HEAD
-          "a1054d30-9619-4ff5-ba8f-4e5ecc0ce661"
-=======
           "34db1cb9-069b-42b0-9428-69159a7de770"
->>>>>>> 17e28de7
         ],
         "accept-language": [
           "en-US"
         ],
         "User-Agent": [
-<<<<<<< HEAD
-          "FxVersion/4.7.2633.0",
-          "OSName/Windows10Enterprise",
-          "OSVersion/6.3.16299",
-          "Microsoft.Azure.Management.Storage.StorageManagementClient/7.2.1.5"
-=======
           "FxVersion/4.7.3132.0",
           "OSName/Windows10Enterprise",
           "OSVersion/6.3.17134",
           "Microsoft.Azure.Management.Storage.StorageManagementClient/8.1.0.0"
->>>>>>> 17e28de7
         ]
       },
       "ResponseBody": "",
@@ -313,25 +238,12 @@
           "17"
         ],
         "x-ms-request-id": [
-<<<<<<< HEAD
-          "31e20d39-45aa-4dad-9ae7-767f7d0b6301"
-=======
           "ec3fca24-0845-4227-8aa8-12d414a2906c"
->>>>>>> 17e28de7
         ],
         "Strict-Transport-Security": [
           "max-age=31536000; includeSubDomains"
         ],
         "x-ms-ratelimit-remaining-subscription-writes": [
-<<<<<<< HEAD
-          "1196"
-        ],
-        "x-ms-correlation-request-id": [
-          "f715e8b1-6683-42aa-9855-8b4c0ed36d19"
-        ],
-        "x-ms-routing-request-id": [
-          "SOUTHEASTASIA:20180504T030432Z:f715e8b1-6683-42aa-9855-8b4c0ed36d19"
-=======
           "1199"
         ],
         "x-ms-correlation-request-id": [
@@ -339,26 +251,18 @@
         ],
         "x-ms-routing-request-id": [
           "SOUTHEASTASIA:20180831T042752Z:8088db62-333c-4ecd-874b-f50656226e7b"
->>>>>>> 17e28de7
-        ],
-        "X-Content-Type-Options": [
-          "nosniff"
-        ],
-        "Cache-Control": [
-          "no-cache"
-        ],
-        "Date": [
-<<<<<<< HEAD
-          "Fri, 04 May 2018 03:04:31 GMT"
-        ],
-        "Location": [
-          "https://management.azure.com/subscriptions/45b60d85-fd72-427a-a708-f994d26e593e/providers/Microsoft.Storage/locations/eastus2(stage)/asyncoperations/31e20d39-45aa-4dad-9ae7-767f7d0b6301?monitor=true&api-version=2018-03-01-preview"
-=======
+        ],
+        "X-Content-Type-Options": [
+          "nosniff"
+        ],
+        "Cache-Control": [
+          "no-cache"
+        ],
+        "Date": [
           "Fri, 31 Aug 2018 04:27:51 GMT"
         ],
         "Location": [
           "https://management.azure.com/subscriptions/45b60d85-fd72-427a-a708-f994d26e593e/providers/Microsoft.Storage/locations/westus/asyncoperations/ec3fca24-0845-4227-8aa8-12d414a2906c?monitor=true&api-version=2018-03-01-preview"
->>>>>>> 17e28de7
         ],
         "Server": [
           "Microsoft-Azure-Storage-Resource-Provider/1.0,Microsoft-HTTPAPI/2.0 Microsoft-HTTPAPI/2.0"
@@ -367,26 +271,12 @@
       "StatusCode": 202
     },
     {
-<<<<<<< HEAD
-      "RequestUri": "/subscriptions/45b60d85-fd72-427a-a708-f994d26e593e/providers/Microsoft.Storage/locations/eastus2(stage)/asyncoperations/31e20d39-45aa-4dad-9ae7-767f7d0b6301?monitor=true&api-version=2018-03-01-preview",
-      "EncodedRequestUri": "L3N1YnNjcmlwdGlvbnMvNDViNjBkODUtZmQ3Mi00MjdhLWE3MDgtZjk5NGQyNmU1OTNlL3Byb3ZpZGVycy9NaWNyb3NvZnQuU3RvcmFnZS9sb2NhdGlvbnMvZWFzdHVzMihzdGFnZSkvYXN5bmNvcGVyYXRpb25zLzMxZTIwZDM5LTQ1YWEtNGRhZC05YWU3LTc2N2Y3ZDBiNjMwMT9tb25pdG9yPXRydWUmYXBpLXZlcnNpb249MjAxOC0wMy0wMS1wcmV2aWV3",
-=======
       "RequestUri": "/subscriptions/45b60d85-fd72-427a-a708-f994d26e593e/providers/Microsoft.Storage/locations/westus/asyncoperations/ec3fca24-0845-4227-8aa8-12d414a2906c?monitor=true&api-version=2018-03-01-preview",
       "EncodedRequestUri": "L3N1YnNjcmlwdGlvbnMvNDViNjBkODUtZmQ3Mi00MjdhLWE3MDgtZjk5NGQyNmU1OTNlL3Byb3ZpZGVycy9NaWNyb3NvZnQuU3RvcmFnZS9sb2NhdGlvbnMvd2VzdHVzL2FzeW5jb3BlcmF0aW9ucy9lYzNmY2EyNC0wODQ1LTQyMjctOGFhOC0xMmQ0MTRhMjkwNmM/bW9uaXRvcj10cnVlJmFwaS12ZXJzaW9uPTIwMTgtMDMtMDEtcHJldmlldw==",
->>>>>>> 17e28de7
       "RequestMethod": "GET",
       "RequestBody": "",
       "RequestHeaders": {
         "User-Agent": [
-<<<<<<< HEAD
-          "FxVersion/4.7.2633.0",
-          "OSName/Windows10Enterprise",
-          "OSVersion/6.3.16299",
-          "Microsoft.Azure.Management.Storage.StorageManagementClient/7.2.1.5"
-        ]
-      },
-      "ResponseBody": "{\r\n  \"sku\": {\r\n    \"name\": \"Standard_GRS\",\r\n    \"tier\": \"Standard\"\r\n  },\r\n  \"kind\": \"Storage\",\r\n  \"id\": \"/subscriptions/45b60d85-fd72-427a-a708-f994d26e593e/resourceGroups/pstestrg8322/providers/Microsoft.Storage/storageAccounts/stopstestrg8322\",\r\n  \"name\": \"stopstestrg8322\",\r\n  \"type\": \"Microsoft.Storage/storageAccounts\",\r\n  \"location\": \"eastus2(stage)\",\r\n  \"tags\": {},\r\n  \"properties\": {\r\n    \"networkAcls\": {\r\n      \"bypass\": \"AzureServices\",\r\n      \"virtualNetworkRules\": [],\r\n      \"ipRules\": [],\r\n      \"defaultAction\": \"Allow\"\r\n    },\r\n    \"trustedDirectories\": [\r\n      \"72f988bf-86f1-41af-91ab-2d7cd011db47\"\r\n    ],\r\n    \"supportsHttpsTrafficOnly\": false,\r\n    \"encryption\": {\r\n      \"services\": {\r\n        \"file\": {\r\n          \"enabled\": true,\r\n          \"lastEnabledTime\": \"2018-05-04T03:04:32.5472425Z\"\r\n        },\r\n        \"blob\": {\r\n          \"enabled\": true,\r\n          \"lastEnabledTime\": \"2018-05-04T03:04:32.5472425Z\"\r\n        }\r\n      },\r\n      \"keySource\": \"Microsoft.Storage\"\r\n    },\r\n    \"provisioningState\": \"Succeeded\",\r\n    \"creationTime\": \"2018-05-04T03:04:32.5003532Z\",\r\n    \"primaryEndpoints\": {\r\n      \"blob\": \"https://stopstestrg8322.blob.core.windows.net/\",\r\n      \"queue\": \"https://stopstestrg8322.queue.core.windows.net/\",\r\n      \"table\": \"https://stopstestrg8322.table.core.windows.net/\",\r\n      \"file\": \"https://stopstestrg8322.file.core.windows.net/\"\r\n    },\r\n    \"primaryLocation\": \"eastus2(stage)\",\r\n    \"statusOfPrimary\": \"available\",\r\n    \"secondaryLocation\": \"northcentralus(stage)\",\r\n    \"statusOfSecondary\": \"available\"\r\n  }\r\n}",
-=======
           "FxVersion/4.7.3132.0",
           "OSName/Windows10Enterprise",
           "OSVersion/6.3.17134",
@@ -394,10 +284,9 @@
         ]
       },
       "ResponseBody": "{\r\n  \"sku\": {\r\n    \"name\": \"Standard_GRS\",\r\n    \"tier\": \"Standard\"\r\n  },\r\n  \"kind\": \"Storage\",\r\n  \"id\": \"/subscriptions/45b60d85-fd72-427a-a708-f994d26e593e/resourceGroups/pstestrg1876/providers/Microsoft.Storage/storageAccounts/stopstestrg1876\",\r\n  \"name\": \"stopstestrg1876\",\r\n  \"type\": \"Microsoft.Storage/storageAccounts\",\r\n  \"location\": \"westus\",\r\n  \"tags\": {},\r\n  \"properties\": {\r\n    \"networkAcls\": {\r\n      \"bypass\": \"AzureServices\",\r\n      \"virtualNetworkRules\": [],\r\n      \"ipRules\": [],\r\n      \"defaultAction\": \"Allow\"\r\n    },\r\n    \"trustedDirectories\": [\r\n      \"72f988bf-86f1-41af-91ab-2d7cd011db47\"\r\n    ],\r\n    \"supportsHttpsTrafficOnly\": false,\r\n    \"encryption\": {\r\n      \"services\": {\r\n        \"file\": {\r\n          \"enabled\": true,\r\n          \"lastEnabledTime\": \"2018-08-31T04:27:52.1182377Z\"\r\n        },\r\n        \"blob\": {\r\n          \"enabled\": true,\r\n          \"lastEnabledTime\": \"2018-08-31T04:27:52.1182377Z\"\r\n        }\r\n      },\r\n      \"keySource\": \"Microsoft.Storage\"\r\n    },\r\n    \"provisioningState\": \"Succeeded\",\r\n    \"creationTime\": \"2018-08-31T04:27:51.8057747Z\",\r\n    \"primaryEndpoints\": {\r\n      \"blob\": \"https://stopstestrg1876.blob.core.windows.net/\",\r\n      \"queue\": \"https://stopstestrg1876.queue.core.windows.net/\",\r\n      \"table\": \"https://stopstestrg1876.table.core.windows.net/\",\r\n      \"file\": \"https://stopstestrg1876.file.core.windows.net/\"\r\n    },\r\n    \"primaryLocation\": \"westus\",\r\n    \"statusOfPrimary\": \"available\",\r\n    \"secondaryLocation\": \"eastus\",\r\n    \"statusOfSecondary\": \"available\"\r\n  }\r\n}",
->>>>>>> 17e28de7
-      "ResponseHeaders": {
-        "Content-Length": [
-          "1206"
+      "ResponseHeaders": {
+        "Content-Length": [
+          "1175"
         ],
         "Content-Type": [
           "application/json"
@@ -409,25 +298,12 @@
           "no-cache"
         ],
         "x-ms-request-id": [
-<<<<<<< HEAD
-          "7b4840f8-45f3-45c2-9bde-06f0dd20973c"
-=======
           "af148fe9-8634-4fcd-95b8-5017b2d0e010"
->>>>>>> 17e28de7
-        ],
-        "Strict-Transport-Security": [
-          "max-age=31536000; includeSubDomains"
-        ],
-        "x-ms-ratelimit-remaining-subscription-reads": [
-<<<<<<< HEAD
-          "14842"
-        ],
-        "x-ms-correlation-request-id": [
-          "a7032212-9813-4878-9524-bcae23c178bc"
-        ],
-        "x-ms-routing-request-id": [
-          "SOUTHEASTASIA:20180504T030450Z:a7032212-9813-4878-9524-bcae23c178bc"
-=======
+        ],
+        "Strict-Transport-Security": [
+          "max-age=31536000; includeSubDomains"
+        ],
+        "x-ms-ratelimit-remaining-subscription-reads": [
           "11998"
         ],
         "x-ms-correlation-request-id": [
@@ -435,20 +311,15 @@
         ],
         "x-ms-routing-request-id": [
           "SOUTHEASTASIA:20180831T042809Z:02ee6e09-a14e-4fbe-a132-0b4c15d0d55b"
->>>>>>> 17e28de7
-        ],
-        "X-Content-Type-Options": [
-          "nosniff"
-        ],
-        "Cache-Control": [
-          "no-cache"
-        ],
-        "Date": [
-<<<<<<< HEAD
-          "Fri, 04 May 2018 03:04:50 GMT"
-=======
+        ],
+        "X-Content-Type-Options": [
+          "nosniff"
+        ],
+        "Cache-Control": [
+          "no-cache"
+        ],
+        "Date": [
           "Fri, 31 Aug 2018 04:28:09 GMT"
->>>>>>> 17e28de7
         ],
         "Server": [
           "Microsoft-Azure-Storage-Resource-Provider/1.0,Microsoft-HTTPAPI/2.0 Microsoft-HTTPAPI/2.0"
@@ -457,36 +328,18 @@
       "StatusCode": 200
     },
     {
-<<<<<<< HEAD
-      "RequestUri": "/subscriptions/45b60d85-fd72-427a-a708-f994d26e593e/resourceGroups/pstestrg8322/providers/Microsoft.Storage/storageAccounts/stopstestrg8322?api-version=2018-03-01-preview",
-      "EncodedRequestUri": "L3N1YnNjcmlwdGlvbnMvNDViNjBkODUtZmQ3Mi00MjdhLWE3MDgtZjk5NGQyNmU1OTNlL3Jlc291cmNlR3JvdXBzL3BzdGVzdHJnODMyMi9wcm92aWRlcnMvTWljcm9zb2Z0LlN0b3JhZ2Uvc3RvcmFnZUFjY291bnRzL3N0b3BzdGVzdHJnODMyMj9hcGktdmVyc2lvbj0yMDE4LTAzLTAxLXByZXZpZXc=",
-=======
       "RequestUri": "/subscriptions/45b60d85-fd72-427a-a708-f994d26e593e/resourceGroups/pstestrg1876/providers/Microsoft.Storage/storageAccounts/stopstestrg1876?api-version=2018-03-01-preview",
       "EncodedRequestUri": "L3N1YnNjcmlwdGlvbnMvNDViNjBkODUtZmQ3Mi00MjdhLWE3MDgtZjk5NGQyNmU1OTNlL3Jlc291cmNlR3JvdXBzL3BzdGVzdHJnMTg3Ni9wcm92aWRlcnMvTWljcm9zb2Z0LlN0b3JhZ2Uvc3RvcmFnZUFjY291bnRzL3N0b3BzdGVzdHJnMTg3Nj9hcGktdmVyc2lvbj0yMDE4LTAzLTAxLXByZXZpZXc=",
->>>>>>> 17e28de7
       "RequestMethod": "GET",
       "RequestBody": "",
       "RequestHeaders": {
         "x-ms-client-request-id": [
-<<<<<<< HEAD
-          "a5627327-37d4-430b-981e-5dcbeb674990"
-=======
           "4c912a94-05cf-4ae7-8411-8cc2a04197c4"
->>>>>>> 17e28de7
         ],
         "accept-language": [
           "en-US"
         ],
         "User-Agent": [
-<<<<<<< HEAD
-          "FxVersion/4.7.2633.0",
-          "OSName/Windows10Enterprise",
-          "OSVersion/6.3.16299",
-          "Microsoft.Azure.Management.Storage.StorageManagementClient/7.2.1.5"
-        ]
-      },
-      "ResponseBody": "{\r\n  \"sku\": {\r\n    \"name\": \"Standard_GRS\",\r\n    \"tier\": \"Standard\"\r\n  },\r\n  \"kind\": \"Storage\",\r\n  \"id\": \"/subscriptions/45b60d85-fd72-427a-a708-f994d26e593e/resourceGroups/pstestrg8322/providers/Microsoft.Storage/storageAccounts/stopstestrg8322\",\r\n  \"name\": \"stopstestrg8322\",\r\n  \"type\": \"Microsoft.Storage/storageAccounts\",\r\n  \"location\": \"eastus2(stage)\",\r\n  \"tags\": {},\r\n  \"properties\": {\r\n    \"networkAcls\": {\r\n      \"bypass\": \"AzureServices\",\r\n      \"virtualNetworkRules\": [],\r\n      \"ipRules\": [],\r\n      \"defaultAction\": \"Allow\"\r\n    },\r\n    \"trustedDirectories\": [\r\n      \"72f988bf-86f1-41af-91ab-2d7cd011db47\"\r\n    ],\r\n    \"supportsHttpsTrafficOnly\": false,\r\n    \"encryption\": {\r\n      \"services\": {\r\n        \"file\": {\r\n          \"enabled\": true,\r\n          \"lastEnabledTime\": \"2018-05-04T03:04:32.5472425Z\"\r\n        },\r\n        \"blob\": {\r\n          \"enabled\": true,\r\n          \"lastEnabledTime\": \"2018-05-04T03:04:32.5472425Z\"\r\n        }\r\n      },\r\n      \"keySource\": \"Microsoft.Storage\"\r\n    },\r\n    \"provisioningState\": \"Succeeded\",\r\n    \"creationTime\": \"2018-05-04T03:04:32.5003532Z\",\r\n    \"primaryEndpoints\": {\r\n      \"blob\": \"https://stopstestrg8322.blob.core.windows.net/\",\r\n      \"queue\": \"https://stopstestrg8322.queue.core.windows.net/\",\r\n      \"table\": \"https://stopstestrg8322.table.core.windows.net/\",\r\n      \"file\": \"https://stopstestrg8322.file.core.windows.net/\"\r\n    },\r\n    \"primaryLocation\": \"eastus2(stage)\",\r\n    \"statusOfPrimary\": \"available\",\r\n    \"secondaryLocation\": \"northcentralus(stage)\",\r\n    \"statusOfSecondary\": \"available\"\r\n  }\r\n}",
-=======
           "FxVersion/4.7.3132.0",
           "OSName/Windows10Enterprise",
           "OSVersion/6.3.17134",
@@ -494,10 +347,9 @@
         ]
       },
       "ResponseBody": "{\r\n  \"sku\": {\r\n    \"name\": \"Standard_GRS\",\r\n    \"tier\": \"Standard\"\r\n  },\r\n  \"kind\": \"Storage\",\r\n  \"id\": \"/subscriptions/45b60d85-fd72-427a-a708-f994d26e593e/resourceGroups/pstestrg1876/providers/Microsoft.Storage/storageAccounts/stopstestrg1876\",\r\n  \"name\": \"stopstestrg1876\",\r\n  \"type\": \"Microsoft.Storage/storageAccounts\",\r\n  \"location\": \"westus\",\r\n  \"tags\": {},\r\n  \"properties\": {\r\n    \"networkAcls\": {\r\n      \"bypass\": \"AzureServices\",\r\n      \"virtualNetworkRules\": [],\r\n      \"ipRules\": [],\r\n      \"defaultAction\": \"Allow\"\r\n    },\r\n    \"trustedDirectories\": [\r\n      \"72f988bf-86f1-41af-91ab-2d7cd011db47\"\r\n    ],\r\n    \"supportsHttpsTrafficOnly\": false,\r\n    \"encryption\": {\r\n      \"services\": {\r\n        \"file\": {\r\n          \"enabled\": true,\r\n          \"lastEnabledTime\": \"2018-08-31T04:27:52.1182377Z\"\r\n        },\r\n        \"blob\": {\r\n          \"enabled\": true,\r\n          \"lastEnabledTime\": \"2018-08-31T04:27:52.1182377Z\"\r\n        }\r\n      },\r\n      \"keySource\": \"Microsoft.Storage\"\r\n    },\r\n    \"provisioningState\": \"Succeeded\",\r\n    \"creationTime\": \"2018-08-31T04:27:51.8057747Z\",\r\n    \"primaryEndpoints\": {\r\n      \"blob\": \"https://stopstestrg1876.blob.core.windows.net/\",\r\n      \"queue\": \"https://stopstestrg1876.queue.core.windows.net/\",\r\n      \"table\": \"https://stopstestrg1876.table.core.windows.net/\",\r\n      \"file\": \"https://stopstestrg1876.file.core.windows.net/\"\r\n    },\r\n    \"primaryLocation\": \"westus\",\r\n    \"statusOfPrimary\": \"available\",\r\n    \"secondaryLocation\": \"eastus\",\r\n    \"statusOfSecondary\": \"available\"\r\n  }\r\n}",
->>>>>>> 17e28de7
-      "ResponseHeaders": {
-        "Content-Length": [
-          "1206"
+      "ResponseHeaders": {
+        "Content-Length": [
+          "1175"
         ],
         "Content-Type": [
           "application/json"
@@ -509,25 +361,12 @@
           "no-cache"
         ],
         "x-ms-request-id": [
-<<<<<<< HEAD
-          "47baac10-3192-44e5-875f-0091911cf211"
-=======
           "5a040de7-204f-49cc-81f7-eef8545d161b"
->>>>>>> 17e28de7
-        ],
-        "Strict-Transport-Security": [
-          "max-age=31536000; includeSubDomains"
-        ],
-        "x-ms-ratelimit-remaining-subscription-reads": [
-<<<<<<< HEAD
-          "14841"
-        ],
-        "x-ms-correlation-request-id": [
-          "e7d4b32f-cc79-4644-83b1-ac66b7a8886b"
-        ],
-        "x-ms-routing-request-id": [
-          "SOUTHEASTASIA:20180504T030450Z:e7d4b32f-cc79-4644-83b1-ac66b7a8886b"
-=======
+        ],
+        "Strict-Transport-Security": [
+          "max-age=31536000; includeSubDomains"
+        ],
+        "x-ms-ratelimit-remaining-subscription-reads": [
           "11997"
         ],
         "x-ms-correlation-request-id": [
@@ -535,20 +374,15 @@
         ],
         "x-ms-routing-request-id": [
           "SOUTHEASTASIA:20180831T042810Z:763e3165-4512-4e70-a775-1439c1e1b504"
->>>>>>> 17e28de7
-        ],
-        "X-Content-Type-Options": [
-          "nosniff"
-        ],
-        "Cache-Control": [
-          "no-cache"
-        ],
-        "Date": [
-<<<<<<< HEAD
-          "Fri, 04 May 2018 03:04:50 GMT"
-=======
+        ],
+        "X-Content-Type-Options": [
+          "nosniff"
+        ],
+        "Cache-Control": [
+          "no-cache"
+        ],
+        "Date": [
           "Fri, 31 Aug 2018 04:28:10 GMT"
->>>>>>> 17e28de7
         ],
         "Server": [
           "Microsoft-Azure-Storage-Resource-Provider/1.0,Microsoft-HTTPAPI/2.0 Microsoft-HTTPAPI/2.0"
@@ -557,36 +391,18 @@
       "StatusCode": 200
     },
     {
-<<<<<<< HEAD
-      "RequestUri": "/subscriptions/45b60d85-fd72-427a-a708-f994d26e593e/resourceGroups/pstestrg8322/providers/Microsoft.Storage/storageAccounts/stopstestrg8322?api-version=2018-03-01-preview",
-      "EncodedRequestUri": "L3N1YnNjcmlwdGlvbnMvNDViNjBkODUtZmQ3Mi00MjdhLWE3MDgtZjk5NGQyNmU1OTNlL3Jlc291cmNlR3JvdXBzL3BzdGVzdHJnODMyMi9wcm92aWRlcnMvTWljcm9zb2Z0LlN0b3JhZ2Uvc3RvcmFnZUFjY291bnRzL3N0b3BzdGVzdHJnODMyMj9hcGktdmVyc2lvbj0yMDE4LTAzLTAxLXByZXZpZXc=",
-=======
       "RequestUri": "/subscriptions/45b60d85-fd72-427a-a708-f994d26e593e/resourceGroups/pstestrg1876/providers/Microsoft.Storage/storageAccounts/stopstestrg1876?api-version=2018-03-01-preview",
       "EncodedRequestUri": "L3N1YnNjcmlwdGlvbnMvNDViNjBkODUtZmQ3Mi00MjdhLWE3MDgtZjk5NGQyNmU1OTNlL3Jlc291cmNlR3JvdXBzL3BzdGVzdHJnMTg3Ni9wcm92aWRlcnMvTWljcm9zb2Z0LlN0b3JhZ2Uvc3RvcmFnZUFjY291bnRzL3N0b3BzdGVzdHJnMTg3Nj9hcGktdmVyc2lvbj0yMDE4LTAzLTAxLXByZXZpZXc=",
->>>>>>> 17e28de7
       "RequestMethod": "GET",
       "RequestBody": "",
       "RequestHeaders": {
         "x-ms-client-request-id": [
-<<<<<<< HEAD
-          "d2500845-7006-41c3-841b-858eecd9dd02"
-=======
           "5b6e95b2-30d6-4929-80f1-68001075db5a"
->>>>>>> 17e28de7
         ],
         "accept-language": [
           "en-US"
         ],
         "User-Agent": [
-<<<<<<< HEAD
-          "FxVersion/4.7.2633.0",
-          "OSName/Windows10Enterprise",
-          "OSVersion/6.3.16299",
-          "Microsoft.Azure.Management.Storage.StorageManagementClient/7.2.1.5"
-        ]
-      },
-      "ResponseBody": "{\r\n  \"sku\": {\r\n    \"name\": \"Standard_GRS\",\r\n    \"tier\": \"Standard\"\r\n  },\r\n  \"kind\": \"Storage\",\r\n  \"id\": \"/subscriptions/45b60d85-fd72-427a-a708-f994d26e593e/resourceGroups/pstestrg8322/providers/Microsoft.Storage/storageAccounts/stopstestrg8322\",\r\n  \"name\": \"stopstestrg8322\",\r\n  \"type\": \"Microsoft.Storage/storageAccounts\",\r\n  \"location\": \"eastus2(stage)\",\r\n  \"tags\": {},\r\n  \"properties\": {\r\n    \"networkAcls\": {\r\n      \"bypass\": \"AzureServices\",\r\n      \"virtualNetworkRules\": [],\r\n      \"ipRules\": [],\r\n      \"defaultAction\": \"Allow\"\r\n    },\r\n    \"trustedDirectories\": [\r\n      \"72f988bf-86f1-41af-91ab-2d7cd011db47\"\r\n    ],\r\n    \"supportsHttpsTrafficOnly\": false,\r\n    \"encryption\": {\r\n      \"services\": {\r\n        \"file\": {\r\n          \"enabled\": true,\r\n          \"lastEnabledTime\": \"2018-05-04T03:04:32.5472425Z\"\r\n        },\r\n        \"blob\": {\r\n          \"enabled\": true,\r\n          \"lastEnabledTime\": \"2018-05-04T03:04:32.5472425Z\"\r\n        }\r\n      },\r\n      \"keySource\": \"Microsoft.Storage\"\r\n    },\r\n    \"provisioningState\": \"Succeeded\",\r\n    \"creationTime\": \"2018-05-04T03:04:32.5003532Z\",\r\n    \"primaryEndpoints\": {\r\n      \"blob\": \"https://stopstestrg8322.blob.core.windows.net/\",\r\n      \"queue\": \"https://stopstestrg8322.queue.core.windows.net/\",\r\n      \"table\": \"https://stopstestrg8322.table.core.windows.net/\",\r\n      \"file\": \"https://stopstestrg8322.file.core.windows.net/\"\r\n    },\r\n    \"primaryLocation\": \"eastus2(stage)\",\r\n    \"statusOfPrimary\": \"available\",\r\n    \"secondaryLocation\": \"northcentralus(stage)\",\r\n    \"statusOfSecondary\": \"available\"\r\n  }\r\n}",
-=======
           "FxVersion/4.7.3132.0",
           "OSName/Windows10Enterprise",
           "OSVersion/6.3.17134",
@@ -594,10 +410,9 @@
         ]
       },
       "ResponseBody": "{\r\n  \"sku\": {\r\n    \"name\": \"Standard_GRS\",\r\n    \"tier\": \"Standard\"\r\n  },\r\n  \"kind\": \"Storage\",\r\n  \"id\": \"/subscriptions/45b60d85-fd72-427a-a708-f994d26e593e/resourceGroups/pstestrg1876/providers/Microsoft.Storage/storageAccounts/stopstestrg1876\",\r\n  \"name\": \"stopstestrg1876\",\r\n  \"type\": \"Microsoft.Storage/storageAccounts\",\r\n  \"location\": \"westus\",\r\n  \"tags\": {},\r\n  \"properties\": {\r\n    \"networkAcls\": {\r\n      \"bypass\": \"AzureServices\",\r\n      \"virtualNetworkRules\": [],\r\n      \"ipRules\": [],\r\n      \"defaultAction\": \"Allow\"\r\n    },\r\n    \"trustedDirectories\": [\r\n      \"72f988bf-86f1-41af-91ab-2d7cd011db47\"\r\n    ],\r\n    \"supportsHttpsTrafficOnly\": false,\r\n    \"encryption\": {\r\n      \"services\": {\r\n        \"file\": {\r\n          \"enabled\": true,\r\n          \"lastEnabledTime\": \"2018-08-31T04:27:52.1182377Z\"\r\n        },\r\n        \"blob\": {\r\n          \"enabled\": true,\r\n          \"lastEnabledTime\": \"2018-08-31T04:27:52.1182377Z\"\r\n        }\r\n      },\r\n      \"keySource\": \"Microsoft.Storage\"\r\n    },\r\n    \"provisioningState\": \"Succeeded\",\r\n    \"creationTime\": \"2018-08-31T04:27:51.8057747Z\",\r\n    \"primaryEndpoints\": {\r\n      \"blob\": \"https://stopstestrg1876.blob.core.windows.net/\",\r\n      \"queue\": \"https://stopstestrg1876.queue.core.windows.net/\",\r\n      \"table\": \"https://stopstestrg1876.table.core.windows.net/\",\r\n      \"file\": \"https://stopstestrg1876.file.core.windows.net/\"\r\n    },\r\n    \"primaryLocation\": \"westus\",\r\n    \"statusOfPrimary\": \"available\",\r\n    \"secondaryLocation\": \"eastus\",\r\n    \"statusOfSecondary\": \"available\"\r\n  }\r\n}",
->>>>>>> 17e28de7
-      "ResponseHeaders": {
-        "Content-Length": [
-          "1206"
+      "ResponseHeaders": {
+        "Content-Length": [
+          "1175"
         ],
         "Content-Type": [
           "application/json"
@@ -609,25 +424,12 @@
           "no-cache"
         ],
         "x-ms-request-id": [
-<<<<<<< HEAD
-          "d240cf92-0980-4c6e-9e88-61814e4057cc"
-=======
           "93d3aa35-1880-46dc-8d01-53b79ea658fa"
->>>>>>> 17e28de7
-        ],
-        "Strict-Transport-Security": [
-          "max-age=31536000; includeSubDomains"
-        ],
-        "x-ms-ratelimit-remaining-subscription-reads": [
-<<<<<<< HEAD
-          "14840"
-        ],
-        "x-ms-correlation-request-id": [
-          "b1c9043a-1f98-4aaf-87d2-c23acb3c120e"
-        ],
-        "x-ms-routing-request-id": [
-          "SOUTHEASTASIA:20180504T030450Z:b1c9043a-1f98-4aaf-87d2-c23acb3c120e"
-=======
+        ],
+        "Strict-Transport-Security": [
+          "max-age=31536000; includeSubDomains"
+        ],
+        "x-ms-ratelimit-remaining-subscription-reads": [
           "11996"
         ],
         "x-ms-correlation-request-id": [
@@ -635,20 +437,15 @@
         ],
         "x-ms-routing-request-id": [
           "SOUTHEASTASIA:20180831T042810Z:84f31c7c-e1f2-4fb0-be22-32602e3b1610"
->>>>>>> 17e28de7
-        ],
-        "X-Content-Type-Options": [
-          "nosniff"
-        ],
-        "Cache-Control": [
-          "no-cache"
-        ],
-        "Date": [
-<<<<<<< HEAD
-          "Fri, 04 May 2018 03:04:50 GMT"
-=======
+        ],
+        "X-Content-Type-Options": [
+          "nosniff"
+        ],
+        "Cache-Control": [
+          "no-cache"
+        ],
+        "Date": [
           "Fri, 31 Aug 2018 04:28:10 GMT"
->>>>>>> 17e28de7
         ],
         "Server": [
           "Microsoft-Azure-Storage-Resource-Provider/1.0,Microsoft-HTTPAPI/2.0 Microsoft-HTTPAPI/2.0"
@@ -657,36 +454,18 @@
       "StatusCode": 200
     },
     {
-<<<<<<< HEAD
-      "RequestUri": "/subscriptions/45b60d85-fd72-427a-a708-f994d26e593e/resourceGroups/pstestrg8322/providers/Microsoft.Storage/storageAccounts?api-version=2018-03-01-preview",
-      "EncodedRequestUri": "L3N1YnNjcmlwdGlvbnMvNDViNjBkODUtZmQ3Mi00MjdhLWE3MDgtZjk5NGQyNmU1OTNlL3Jlc291cmNlR3JvdXBzL3BzdGVzdHJnODMyMi9wcm92aWRlcnMvTWljcm9zb2Z0LlN0b3JhZ2Uvc3RvcmFnZUFjY291bnRzP2FwaS12ZXJzaW9uPTIwMTgtMDMtMDEtcHJldmlldw==",
-=======
       "RequestUri": "/subscriptions/45b60d85-fd72-427a-a708-f994d26e593e/resourceGroups/pstestrg1876/providers/Microsoft.Storage/storageAccounts?api-version=2018-03-01-preview",
       "EncodedRequestUri": "L3N1YnNjcmlwdGlvbnMvNDViNjBkODUtZmQ3Mi00MjdhLWE3MDgtZjk5NGQyNmU1OTNlL3Jlc291cmNlR3JvdXBzL3BzdGVzdHJnMTg3Ni9wcm92aWRlcnMvTWljcm9zb2Z0LlN0b3JhZ2Uvc3RvcmFnZUFjY291bnRzP2FwaS12ZXJzaW9uPTIwMTgtMDMtMDEtcHJldmlldw==",
->>>>>>> 17e28de7
       "RequestMethod": "GET",
       "RequestBody": "",
       "RequestHeaders": {
         "x-ms-client-request-id": [
-<<<<<<< HEAD
-          "85fa5a9b-82f4-48e7-9be4-3feac6941e1f"
-=======
           "265abcd7-5f43-4681-a184-7b72bc638372"
->>>>>>> 17e28de7
         ],
         "accept-language": [
           "en-US"
         ],
         "User-Agent": [
-<<<<<<< HEAD
-          "FxVersion/4.7.2633.0",
-          "OSName/Windows10Enterprise",
-          "OSVersion/6.3.16299",
-          "Microsoft.Azure.Management.Storage.StorageManagementClient/7.2.1.5"
-        ]
-      },
-      "ResponseBody": "{\r\n  \"value\": [\r\n    {\r\n      \"sku\": {\r\n        \"name\": \"Standard_GRS\",\r\n        \"tier\": \"Standard\"\r\n      },\r\n      \"kind\": \"Storage\",\r\n      \"id\": \"/subscriptions/45b60d85-fd72-427a-a708-f994d26e593e/resourceGroups/pstestrg8322/providers/Microsoft.Storage/storageAccounts/stopstestrg8322\",\r\n      \"name\": \"stopstestrg8322\",\r\n      \"type\": \"Microsoft.Storage/storageAccounts\",\r\n      \"location\": \"eastus2(stage)\",\r\n      \"tags\": {},\r\n      \"properties\": {\r\n        \"networkAcls\": {\r\n          \"bypass\": \"AzureServices\",\r\n          \"virtualNetworkRules\": [],\r\n          \"ipRules\": [],\r\n          \"defaultAction\": \"Allow\"\r\n        },\r\n        \"trustedDirectories\": [\r\n          \"72f988bf-86f1-41af-91ab-2d7cd011db47\"\r\n        ],\r\n        \"supportsHttpsTrafficOnly\": false,\r\n        \"encryption\": {\r\n          \"services\": {\r\n            \"file\": {\r\n              \"enabled\": true,\r\n              \"lastEnabledTime\": \"2018-05-04T03:04:32.5472425Z\"\r\n            },\r\n            \"blob\": {\r\n              \"enabled\": true,\r\n              \"lastEnabledTime\": \"2018-05-04T03:04:32.5472425Z\"\r\n            }\r\n          },\r\n          \"keySource\": \"Microsoft.Storage\"\r\n        },\r\n        \"provisioningState\": \"Succeeded\",\r\n        \"creationTime\": \"2018-05-04T03:04:32.5003532Z\",\r\n        \"primaryEndpoints\": {\r\n          \"blob\": \"https://stopstestrg8322.blob.core.windows.net/\",\r\n          \"queue\": \"https://stopstestrg8322.queue.core.windows.net/\",\r\n          \"table\": \"https://stopstestrg8322.table.core.windows.net/\",\r\n          \"file\": \"https://stopstestrg8322.file.core.windows.net/\"\r\n        },\r\n        \"primaryLocation\": \"eastus2(stage)\",\r\n        \"statusOfPrimary\": \"available\",\r\n        \"secondaryLocation\": \"northcentralus(stage)\",\r\n        \"statusOfSecondary\": \"available\"\r\n      }\r\n    }\r\n  ]\r\n}",
-=======
           "FxVersion/4.7.3132.0",
           "OSName/Windows10Enterprise",
           "OSVersion/6.3.17134",
@@ -694,10 +473,9 @@
         ]
       },
       "ResponseBody": "{\r\n  \"value\": [\r\n    {\r\n      \"sku\": {\r\n        \"name\": \"Standard_GRS\",\r\n        \"tier\": \"Standard\"\r\n      },\r\n      \"kind\": \"Storage\",\r\n      \"id\": \"/subscriptions/45b60d85-fd72-427a-a708-f994d26e593e/resourceGroups/pstestrg1876/providers/Microsoft.Storage/storageAccounts/stopstestrg1876\",\r\n      \"name\": \"stopstestrg1876\",\r\n      \"type\": \"Microsoft.Storage/storageAccounts\",\r\n      \"location\": \"westus\",\r\n      \"tags\": {},\r\n      \"properties\": {\r\n        \"networkAcls\": {\r\n          \"bypass\": \"AzureServices\",\r\n          \"virtualNetworkRules\": [],\r\n          \"ipRules\": [],\r\n          \"defaultAction\": \"Allow\"\r\n        },\r\n        \"trustedDirectories\": [\r\n          \"72f988bf-86f1-41af-91ab-2d7cd011db47\"\r\n        ],\r\n        \"supportsHttpsTrafficOnly\": false,\r\n        \"encryption\": {\r\n          \"services\": {\r\n            \"file\": {\r\n              \"enabled\": true,\r\n              \"lastEnabledTime\": \"2018-08-31T04:27:52.1182377Z\"\r\n            },\r\n            \"blob\": {\r\n              \"enabled\": true,\r\n              \"lastEnabledTime\": \"2018-08-31T04:27:52.1182377Z\"\r\n            }\r\n          },\r\n          \"keySource\": \"Microsoft.Storage\"\r\n        },\r\n        \"provisioningState\": \"Succeeded\",\r\n        \"creationTime\": \"2018-08-31T04:27:51.8057747Z\",\r\n        \"primaryEndpoints\": {\r\n          \"blob\": \"https://stopstestrg1876.blob.core.windows.net/\",\r\n          \"queue\": \"https://stopstestrg1876.queue.core.windows.net/\",\r\n          \"table\": \"https://stopstestrg1876.table.core.windows.net/\",\r\n          \"file\": \"https://stopstestrg1876.file.core.windows.net/\"\r\n        },\r\n        \"primaryLocation\": \"westus\",\r\n        \"statusOfPrimary\": \"available\",\r\n        \"secondaryLocation\": \"eastus\",\r\n        \"statusOfSecondary\": \"available\"\r\n      }\r\n    }\r\n  ]\r\n}",
->>>>>>> 17e28de7
-      "ResponseHeaders": {
-        "Content-Length": [
-          "1218"
+      "ResponseHeaders": {
+        "Content-Length": [
+          "1187"
         ],
         "Content-Type": [
           "application/json"
@@ -709,25 +487,12 @@
           "no-cache"
         ],
         "x-ms-request-id": [
-<<<<<<< HEAD
-          "0114aaac-8a12-473e-a4fb-a82828eac8b6"
-=======
           "f7d3d574-9dca-4eac-ac2d-57cb576164d2"
->>>>>>> 17e28de7
-        ],
-        "Strict-Transport-Security": [
-          "max-age=31536000; includeSubDomains"
-        ],
-        "x-ms-ratelimit-remaining-subscription-reads": [
-<<<<<<< HEAD
-          "14839"
-        ],
-        "x-ms-correlation-request-id": [
-          "84706be1-baf9-49bb-9674-ab4460618060"
-        ],
-        "x-ms-routing-request-id": [
-          "SOUTHEASTASIA:20180504T030451Z:84706be1-baf9-49bb-9674-ab4460618060"
-=======
+        ],
+        "Strict-Transport-Security": [
+          "max-age=31536000; includeSubDomains"
+        ],
+        "x-ms-ratelimit-remaining-subscription-reads": [
           "11995"
         ],
         "x-ms-correlation-request-id": [
@@ -735,20 +500,15 @@
         ],
         "x-ms-routing-request-id": [
           "SOUTHEASTASIA:20180831T042810Z:0a0f753e-8920-48bf-9817-c72051794c41"
->>>>>>> 17e28de7
-        ],
-        "X-Content-Type-Options": [
-          "nosniff"
-        ],
-        "Cache-Control": [
-          "no-cache"
-        ],
-        "Date": [
-<<<<<<< HEAD
-          "Fri, 04 May 2018 03:04:51 GMT"
-=======
+        ],
+        "X-Content-Type-Options": [
+          "nosniff"
+        ],
+        "Cache-Control": [
+          "no-cache"
+        ],
+        "Date": [
           "Fri, 31 Aug 2018 04:28:10 GMT"
->>>>>>> 17e28de7
         ],
         "Server": [
           "Microsoft-Azure-Storage-Resource-Provider/1.0,Microsoft-HTTPAPI/2.0 Microsoft-HTTPAPI/2.0"
@@ -757,38 +517,22 @@
       "StatusCode": 200
     },
     {
-<<<<<<< HEAD
-      "RequestUri": "/subscriptions/45b60d85-fd72-427a-a708-f994d26e593e/resourceGroups/pstestrg8322/providers/Microsoft.Storage/storageAccounts/stopstestrg8322?api-version=2018-03-01-preview",
-      "EncodedRequestUri": "L3N1YnNjcmlwdGlvbnMvNDViNjBkODUtZmQ3Mi00MjdhLWE3MDgtZjk5NGQyNmU1OTNlL3Jlc291cmNlR3JvdXBzL3BzdGVzdHJnODMyMi9wcm92aWRlcnMvTWljcm9zb2Z0LlN0b3JhZ2Uvc3RvcmFnZUFjY291bnRzL3N0b3BzdGVzdHJnODMyMj9hcGktdmVyc2lvbj0yMDE4LTAzLTAxLXByZXZpZXc=",
-=======
       "RequestUri": "/subscriptions/45b60d85-fd72-427a-a708-f994d26e593e/resourceGroups/pstestrg1876/providers/Microsoft.Storage/storageAccounts/stopstestrg1876?api-version=2018-03-01-preview",
       "EncodedRequestUri": "L3N1YnNjcmlwdGlvbnMvNDViNjBkODUtZmQ3Mi00MjdhLWE3MDgtZjk5NGQyNmU1OTNlL3Jlc291cmNlR3JvdXBzL3BzdGVzdHJnMTg3Ni9wcm92aWRlcnMvTWljcm9zb2Z0LlN0b3JhZ2Uvc3RvcmFnZUFjY291bnRzL3N0b3BzdGVzdHJnMTg3Nj9hcGktdmVyc2lvbj0yMDE4LTAzLTAxLXByZXZpZXc=",
->>>>>>> 17e28de7
       "RequestMethod": "DELETE",
       "RequestBody": "",
       "RequestHeaders": {
         "x-ms-client-request-id": [
-<<<<<<< HEAD
-          "d79abea2-39d1-4bc8-855f-d52848f602ee"
-=======
           "afeeb7fc-4cd3-4674-99ef-41e35139cdcc"
->>>>>>> 17e28de7
         ],
         "accept-language": [
           "en-US"
         ],
         "User-Agent": [
-<<<<<<< HEAD
-          "FxVersion/4.7.2633.0",
-          "OSName/Windows10Enterprise",
-          "OSVersion/6.3.16299",
-          "Microsoft.Azure.Management.Storage.StorageManagementClient/7.2.1.5"
-=======
           "FxVersion/4.7.3132.0",
           "OSName/Windows10Enterprise",
           "OSVersion/6.3.17134",
           "Microsoft.Azure.Management.Storage.StorageManagementClient/8.1.0.0"
->>>>>>> 17e28de7
         ]
       },
       "ResponseBody": "",
@@ -806,25 +550,11 @@
           "no-cache"
         ],
         "x-ms-request-id": [
-<<<<<<< HEAD
-          "73ebae44-15b7-4497-80dc-e15132f0f1a3"
-=======
           "fbf3faa7-5a25-4ecf-b010-302fcb937b40"
->>>>>>> 17e28de7
-        ],
-        "Strict-Transport-Security": [
-          "max-age=31536000; includeSubDomains"
-        ],
-<<<<<<< HEAD
-        "x-ms-ratelimit-remaining-subscription-writes": [
-          "1195"
-        ],
-        "x-ms-correlation-request-id": [
-          "c2aca369-58ab-4217-998a-fc9159312688"
-        ],
-        "x-ms-routing-request-id": [
-          "SOUTHEASTASIA:20180504T030453Z:c2aca369-58ab-4217-998a-fc9159312688"
-=======
+        ],
+        "Strict-Transport-Security": [
+          "max-age=31536000; includeSubDomains"
+        ],
         "x-ms-ratelimit-remaining-subscription-deletes": [
           "14999"
         ],
@@ -833,20 +563,15 @@
         ],
         "x-ms-routing-request-id": [
           "SOUTHEASTASIA:20180831T042812Z:4b7f80b0-933e-4796-b00f-7fc9382cdc32"
->>>>>>> 17e28de7
-        ],
-        "X-Content-Type-Options": [
-          "nosniff"
-        ],
-        "Cache-Control": [
-          "no-cache"
-        ],
-        "Date": [
-<<<<<<< HEAD
-          "Fri, 04 May 2018 03:04:53 GMT"
-=======
+        ],
+        "X-Content-Type-Options": [
+          "nosniff"
+        ],
+        "Cache-Control": [
+          "no-cache"
+        ],
+        "Date": [
           "Fri, 31 Aug 2018 04:28:12 GMT"
->>>>>>> 17e28de7
         ],
         "Server": [
           "Microsoft-Azure-Storage-Resource-Provider/1.0,Microsoft-HTTPAPI/2.0 Microsoft-HTTPAPI/2.0"
@@ -855,13 +580,8 @@
       "StatusCode": 200
     },
     {
-<<<<<<< HEAD
-      "RequestUri": "/subscriptions/45b60d85-fd72-427a-a708-f994d26e593e/resourcegroups/pstestrg8322?api-version=2016-02-01",
-      "EncodedRequestUri": "L3N1YnNjcmlwdGlvbnMvNDViNjBkODUtZmQ3Mi00MjdhLWE3MDgtZjk5NGQyNmU1OTNlL3Jlc291cmNlZ3JvdXBzL3BzdGVzdHJnODMyMj9hcGktdmVyc2lvbj0yMDE2LTAyLTAx",
-=======
       "RequestUri": "/subscriptions/45b60d85-fd72-427a-a708-f994d26e593e/resourcegroups/pstestrg1876?api-version=2016-09-01",
       "EncodedRequestUri": "L3N1YnNjcmlwdGlvbnMvNDViNjBkODUtZmQ3Mi00MjdhLWE3MDgtZjk5NGQyNmU1OTNlL3Jlc291cmNlZ3JvdXBzL3BzdGVzdHJnMTg3Nj9hcGktdmVyc2lvbj0yMDE2LTA5LTAx",
->>>>>>> 17e28de7
       "RequestMethod": "DELETE",
       "RequestBody": "",
       "RequestHeaders": {
@@ -892,76 +612,6 @@
         "Retry-After": [
           "15"
         ],
-<<<<<<< HEAD
-        "x-ms-ratelimit-remaining-subscription-writes": [
-          "1194"
-        ],
-        "x-ms-request-id": [
-          "e7cb1897-e938-4869-8a91-6c3da719ecdd"
-        ],
-        "x-ms-correlation-request-id": [
-          "e7cb1897-e938-4869-8a91-6c3da719ecdd"
-        ],
-        "x-ms-routing-request-id": [
-          "SOUTHEASTASIA:20180504T030456Z:e7cb1897-e938-4869-8a91-6c3da719ecdd"
-        ],
-        "Strict-Transport-Security": [
-          "max-age=31536000; includeSubDomains"
-        ],
-        "X-Content-Type-Options": [
-          "nosniff"
-        ],
-        "Cache-Control": [
-          "no-cache"
-        ],
-        "Date": [
-          "Fri, 04 May 2018 03:04:56 GMT"
-        ],
-        "Location": [
-          "https://management.azure.com/subscriptions/45b60d85-fd72-427a-a708-f994d26e593e/operationresults/eyJqb2JJZCI6IlJFU09VUkNFR1JPVVBERUxFVElPTkpPQi1QU1RFU1RSRzgzMjItV0VTVFVTIiwiam9iTG9jYXRpb24iOiJ3ZXN0dXMifQ?api-version=2016-02-01"
-        ]
-      },
-      "StatusCode": 202
-    },
-    {
-      "RequestUri": "/subscriptions/45b60d85-fd72-427a-a708-f994d26e593e/operationresults/eyJqb2JJZCI6IlJFU09VUkNFR1JPVVBERUxFVElPTkpPQi1QU1RFU1RSRzgzMjItV0VTVFVTIiwiam9iTG9jYXRpb24iOiJ3ZXN0dXMifQ?api-version=2016-02-01",
-      "EncodedRequestUri": "L3N1YnNjcmlwdGlvbnMvNDViNjBkODUtZmQ3Mi00MjdhLWE3MDgtZjk5NGQyNmU1OTNlL29wZXJhdGlvbnJlc3VsdHMvZXlKcWIySkpaQ0k2SWxKRlUwOVZVa05GUjFKUFZWQkVSVXhGVkVsUFRrcFBRaTFRVTFSRlUxUlNSemd6TWpJdFYwVlRWRlZUSWl3aWFtOWlURzlqWVhScGIyNGlPaUozWlhOMGRYTWlmUT9hcGktdmVyc2lvbj0yMDE2LTAyLTAx",
-      "RequestMethod": "GET",
-      "RequestBody": "",
-      "RequestHeaders": {
-        "x-ms-version": [
-          "2016-02-01"
-        ],
-        "User-Agent": [
-          "Microsoft.Azure.Management.Resources.ResourceManagementClient/2.0.0.0"
-        ]
-      },
-      "ResponseBody": "",
-      "ResponseHeaders": {
-        "Content-Length": [
-          "0"
-        ],
-        "Expires": [
-          "-1"
-        ],
-        "Pragma": [
-          "no-cache"
-        ],
-        "Retry-After": [
-          "15"
-        ],
-        "x-ms-ratelimit-remaining-subscription-reads": [
-          "14838"
-        ],
-        "x-ms-request-id": [
-          "4d51fd90-faac-43e4-83db-daf0350a3c1b"
-        ],
-        "x-ms-correlation-request-id": [
-          "4d51fd90-faac-43e4-83db-daf0350a3c1b"
-        ],
-        "x-ms-routing-request-id": [
-          "SOUTHEASTASIA:20180504T030456Z:4d51fd90-faac-43e4-83db-daf0350a3c1b"
-=======
         "x-ms-ratelimit-remaining-subscription-deletes": [
           "14998"
         ],
@@ -973,252 +623,24 @@
         ],
         "x-ms-routing-request-id": [
           "SOUTHEASTASIA:20180831T042815Z:e45a5345-3e83-4c2a-b037-33675906978f"
->>>>>>> 17e28de7
-        ],
-        "Strict-Transport-Security": [
-          "max-age=31536000; includeSubDomains"
-        ],
-        "X-Content-Type-Options": [
-          "nosniff"
-        ],
-        "Cache-Control": [
-          "no-cache"
-        ],
-        "Date": [
-<<<<<<< HEAD
-          "Fri, 04 May 2018 03:04:56 GMT"
-        ],
-        "Location": [
-          "https://management.azure.com/subscriptions/45b60d85-fd72-427a-a708-f994d26e593e/operationresults/eyJqb2JJZCI6IlJFU09VUkNFR1JPVVBERUxFVElPTkpPQi1QU1RFU1RSRzgzMjItV0VTVFVTIiwiam9iTG9jYXRpb24iOiJ3ZXN0dXMifQ?api-version=2016-02-01"
-=======
+        ],
+        "Strict-Transport-Security": [
+          "max-age=31536000; includeSubDomains"
+        ],
+        "X-Content-Type-Options": [
+          "nosniff"
+        ],
+        "Cache-Control": [
+          "no-cache"
+        ],
+        "Date": [
           "Fri, 31 Aug 2018 04:28:14 GMT"
         ],
         "Location": [
           "https://management.azure.com/subscriptions/45b60d85-fd72-427a-a708-f994d26e593e/operationresults/eyJqb2JJZCI6IlJFU09VUkNFR1JPVVBERUxFVElPTkpPQi1QU1RFU1RSRzE4NzYtV0VTVFVTIiwiam9iTG9jYXRpb24iOiJ3ZXN0dXMifQ?api-version=2016-09-01"
->>>>>>> 17e28de7
         ]
       },
       "StatusCode": 202
-    },
-    {
-<<<<<<< HEAD
-      "RequestUri": "/subscriptions/45b60d85-fd72-427a-a708-f994d26e593e/operationresults/eyJqb2JJZCI6IlJFU09VUkNFR1JPVVBERUxFVElPTkpPQi1QU1RFU1RSRzgzMjItV0VTVFVTIiwiam9iTG9jYXRpb24iOiJ3ZXN0dXMifQ?api-version=2016-02-01",
-      "EncodedRequestUri": "L3N1YnNjcmlwdGlvbnMvNDViNjBkODUtZmQ3Mi00MjdhLWE3MDgtZjk5NGQyNmU1OTNlL29wZXJhdGlvbnJlc3VsdHMvZXlKcWIySkpaQ0k2SWxKRlUwOVZVa05GUjFKUFZWQkVSVXhGVkVsUFRrcFBRaTFRVTFSRlUxUlNSemd6TWpJdFYwVlRWRlZUSWl3aWFtOWlURzlqWVhScGIyNGlPaUozWlhOMGRYTWlmUT9hcGktdmVyc2lvbj0yMDE2LTAyLTAx",
-=======
-      "RequestUri": "/subscriptions/45b60d85-fd72-427a-a708-f994d26e593e/operationresults/eyJqb2JJZCI6IlJFU09VUkNFR1JPVVBERUxFVElPTkpPQi1QU1RFU1RSRzE4NzYtV0VTVFVTIiwiam9iTG9jYXRpb24iOiJ3ZXN0dXMifQ?api-version=2016-09-01",
-      "EncodedRequestUri": "L3N1YnNjcmlwdGlvbnMvNDViNjBkODUtZmQ3Mi00MjdhLWE3MDgtZjk5NGQyNmU1OTNlL29wZXJhdGlvbnJlc3VsdHMvZXlKcWIySkpaQ0k2SWxKRlUwOVZVa05GUjFKUFZWQkVSVXhGVkVsUFRrcFBRaTFRVTFSRlUxUlNSekU0TnpZdFYwVlRWRlZUSWl3aWFtOWlURzlqWVhScGIyNGlPaUozWlhOMGRYTWlmUT9hcGktdmVyc2lvbj0yMDE2LTA5LTAx",
->>>>>>> 17e28de7
-      "RequestMethod": "GET",
-      "RequestBody": "",
-      "RequestHeaders": {
-        "User-Agent": [
-          "FxVersion/4.7.3132.0",
-          "OSName/Windows10Enterprise",
-          "OSVersion/6.3.17134",
-          "Microsoft.Azure.Management.Internal.Resources.ResourceManagementClient/1.0.0.0"
-        ]
-      },
-      "ResponseBody": "",
-      "ResponseHeaders": {
-        "Content-Length": [
-          "0"
-        ],
-        "Expires": [
-          "-1"
-        ],
-        "Pragma": [
-          "no-cache"
-        ],
-        "Retry-After": [
-          "15"
-        ],
-        "x-ms-ratelimit-remaining-subscription-reads": [
-<<<<<<< HEAD
-          "14844"
-        ],
-        "x-ms-request-id": [
-          "afbe05b2-9863-44a0-be2d-f78a6bdffad3"
-        ],
-        "x-ms-correlation-request-id": [
-          "afbe05b2-9863-44a0-be2d-f78a6bdffad3"
-        ],
-        "x-ms-routing-request-id": [
-          "SOUTHEASTASIA:20180504T030512Z:afbe05b2-9863-44a0-be2d-f78a6bdffad3"
-=======
-          "11997"
-        ],
-        "x-ms-request-id": [
-          "c490576a-cf68-4f6c-aafd-a4ab82216f58"
-        ],
-        "x-ms-correlation-request-id": [
-          "c490576a-cf68-4f6c-aafd-a4ab82216f58"
-        ],
-        "x-ms-routing-request-id": [
-          "SOUTHEASTASIA:20180831T042830Z:c490576a-cf68-4f6c-aafd-a4ab82216f58"
->>>>>>> 17e28de7
-        ],
-        "Strict-Transport-Security": [
-          "max-age=31536000; includeSubDomains"
-        ],
-        "X-Content-Type-Options": [
-          "nosniff"
-        ],
-        "Cache-Control": [
-          "no-cache"
-        ],
-        "Date": [
-<<<<<<< HEAD
-          "Fri, 04 May 2018 03:05:11 GMT"
-        ],
-        "Location": [
-          "https://management.azure.com/subscriptions/45b60d85-fd72-427a-a708-f994d26e593e/operationresults/eyJqb2JJZCI6IlJFU09VUkNFR1JPVVBERUxFVElPTkpPQi1QU1RFU1RSRzgzMjItV0VTVFVTIiwiam9iTG9jYXRpb24iOiJ3ZXN0dXMifQ?api-version=2016-02-01"
-=======
-          "Fri, 31 Aug 2018 04:28:30 GMT"
-        ],
-        "Location": [
-          "https://management.azure.com/subscriptions/45b60d85-fd72-427a-a708-f994d26e593e/operationresults/eyJqb2JJZCI6IlJFU09VUkNFR1JPVVBERUxFVElPTkpPQi1QU1RFU1RSRzE4NzYtV0VTVFVTIiwiam9iTG9jYXRpb24iOiJ3ZXN0dXMifQ?api-version=2016-09-01"
->>>>>>> 17e28de7
-        ]
-      },
-      "StatusCode": 202
-    },
-    {
-<<<<<<< HEAD
-      "RequestUri": "/subscriptions/45b60d85-fd72-427a-a708-f994d26e593e/operationresults/eyJqb2JJZCI6IlJFU09VUkNFR1JPVVBERUxFVElPTkpPQi1QU1RFU1RSRzgzMjItV0VTVFVTIiwiam9iTG9jYXRpb24iOiJ3ZXN0dXMifQ?api-version=2016-02-01",
-      "EncodedRequestUri": "L3N1YnNjcmlwdGlvbnMvNDViNjBkODUtZmQ3Mi00MjdhLWE3MDgtZjk5NGQyNmU1OTNlL29wZXJhdGlvbnJlc3VsdHMvZXlKcWIySkpaQ0k2SWxKRlUwOVZVa05GUjFKUFZWQkVSVXhGVkVsUFRrcFBRaTFRVTFSRlUxUlNSemd6TWpJdFYwVlRWRlZUSWl3aWFtOWlURzlqWVhScGIyNGlPaUozWlhOMGRYTWlmUT9hcGktdmVyc2lvbj0yMDE2LTAyLTAx",
-=======
-      "RequestUri": "/subscriptions/45b60d85-fd72-427a-a708-f994d26e593e/operationresults/eyJqb2JJZCI6IlJFU09VUkNFR1JPVVBERUxFVElPTkpPQi1QU1RFU1RSRzE4NzYtV0VTVFVTIiwiam9iTG9jYXRpb24iOiJ3ZXN0dXMifQ?api-version=2016-09-01",
-      "EncodedRequestUri": "L3N1YnNjcmlwdGlvbnMvNDViNjBkODUtZmQ3Mi00MjdhLWE3MDgtZjk5NGQyNmU1OTNlL29wZXJhdGlvbnJlc3VsdHMvZXlKcWIySkpaQ0k2SWxKRlUwOVZVa05GUjFKUFZWQkVSVXhGVkVsUFRrcFBRaTFRVTFSRlUxUlNSekU0TnpZdFYwVlRWRlZUSWl3aWFtOWlURzlqWVhScGIyNGlPaUozWlhOMGRYTWlmUT9hcGktdmVyc2lvbj0yMDE2LTA5LTAx",
->>>>>>> 17e28de7
-      "RequestMethod": "GET",
-      "RequestBody": "",
-      "RequestHeaders": {
-        "User-Agent": [
-          "FxVersion/4.7.3132.0",
-          "OSName/Windows10Enterprise",
-          "OSVersion/6.3.17134",
-          "Microsoft.Azure.Management.Internal.Resources.ResourceManagementClient/1.0.0.0"
-        ]
-      },
-      "ResponseBody": "",
-      "ResponseHeaders": {
-        "Content-Length": [
-          "0"
-        ],
-        "Expires": [
-          "-1"
-        ],
-        "Pragma": [
-          "no-cache"
-        ],
-        "Retry-After": [
-          "15"
-        ],
-        "x-ms-ratelimit-remaining-subscription-reads": [
-<<<<<<< HEAD
-          "14843"
-        ],
-        "x-ms-request-id": [
-          "dad58076-da18-4e57-b1d7-5f62ceba410d"
-        ],
-        "x-ms-correlation-request-id": [
-          "dad58076-da18-4e57-b1d7-5f62ceba410d"
-        ],
-        "x-ms-routing-request-id": [
-          "SOUTHEASTASIA:20180504T030527Z:dad58076-da18-4e57-b1d7-5f62ceba410d"
-=======
-          "11996"
-        ],
-        "x-ms-request-id": [
-          "2d97b515-7414-45aa-9b6a-d11fdb77429c"
-        ],
-        "x-ms-correlation-request-id": [
-          "2d97b515-7414-45aa-9b6a-d11fdb77429c"
-        ],
-        "x-ms-routing-request-id": [
-          "SOUTHEASTASIA:20180831T042846Z:2d97b515-7414-45aa-9b6a-d11fdb77429c"
->>>>>>> 17e28de7
-        ],
-        "Strict-Transport-Security": [
-          "max-age=31536000; includeSubDomains"
-        ],
-        "X-Content-Type-Options": [
-          "nosniff"
-        ],
-        "Cache-Control": [
-          "no-cache"
-        ],
-        "Date": [
-<<<<<<< HEAD
-          "Fri, 04 May 2018 03:05:27 GMT"
-        ],
-        "Location": [
-          "https://management.azure.com/subscriptions/45b60d85-fd72-427a-a708-f994d26e593e/operationresults/eyJqb2JJZCI6IlJFU09VUkNFR1JPVVBERUxFVElPTkpPQi1QU1RFU1RSRzgzMjItV0VTVFVTIiwiam9iTG9jYXRpb24iOiJ3ZXN0dXMifQ?api-version=2016-02-01"
-=======
-          "Fri, 31 Aug 2018 04:28:45 GMT"
-        ],
-        "Location": [
-          "https://management.azure.com/subscriptions/45b60d85-fd72-427a-a708-f994d26e593e/operationresults/eyJqb2JJZCI6IlJFU09VUkNFR1JPVVBERUxFVElPTkpPQi1QU1RFU1RSRzE4NzYtV0VTVFVTIiwiam9iTG9jYXRpb24iOiJ3ZXN0dXMifQ?api-version=2016-09-01"
->>>>>>> 17e28de7
-        ]
-      },
-      "StatusCode": 202
-    },
-    {
-<<<<<<< HEAD
-      "RequestUri": "/subscriptions/45b60d85-fd72-427a-a708-f994d26e593e/operationresults/eyJqb2JJZCI6IlJFU09VUkNFR1JPVVBERUxFVElPTkpPQi1QU1RFU1RSRzgzMjItV0VTVFVTIiwiam9iTG9jYXRpb24iOiJ3ZXN0dXMifQ?api-version=2016-02-01",
-      "EncodedRequestUri": "L3N1YnNjcmlwdGlvbnMvNDViNjBkODUtZmQ3Mi00MjdhLWE3MDgtZjk5NGQyNmU1OTNlL29wZXJhdGlvbnJlc3VsdHMvZXlKcWIySkpaQ0k2SWxKRlUwOVZVa05GUjFKUFZWQkVSVXhGVkVsUFRrcFBRaTFRVTFSRlUxUlNSemd6TWpJdFYwVlRWRlZUSWl3aWFtOWlURzlqWVhScGIyNGlPaUozWlhOMGRYTWlmUT9hcGktdmVyc2lvbj0yMDE2LTAyLTAx",
-=======
-      "RequestUri": "/subscriptions/45b60d85-fd72-427a-a708-f994d26e593e/operationresults/eyJqb2JJZCI6IlJFU09VUkNFR1JPVVBERUxFVElPTkpPQi1QU1RFU1RSRzE4NzYtV0VTVFVTIiwiam9iTG9jYXRpb24iOiJ3ZXN0dXMifQ?api-version=2016-09-01",
-      "EncodedRequestUri": "L3N1YnNjcmlwdGlvbnMvNDViNjBkODUtZmQ3Mi00MjdhLWE3MDgtZjk5NGQyNmU1OTNlL29wZXJhdGlvbnJlc3VsdHMvZXlKcWIySkpaQ0k2SWxKRlUwOVZVa05GUjFKUFZWQkVSVXhGVkVsUFRrcFBRaTFRVTFSRlUxUlNSekU0TnpZdFYwVlRWRlZUSWl3aWFtOWlURzlqWVhScGIyNGlPaUozWlhOMGRYTWlmUT9hcGktdmVyc2lvbj0yMDE2LTA5LTAx",
->>>>>>> 17e28de7
-      "RequestMethod": "GET",
-      "RequestBody": "",
-      "RequestHeaders": {
-        "User-Agent": [
-          "FxVersion/4.7.3132.0",
-          "OSName/Windows10Enterprise",
-          "OSVersion/6.3.17134",
-          "Microsoft.Azure.Management.Internal.Resources.ResourceManagementClient/1.0.0.0"
-        ]
-      },
-      "ResponseBody": "",
-      "ResponseHeaders": {
-        "Content-Length": [
-          "0"
-        ],
-        "Expires": [
-          "-1"
-        ],
-        "Pragma": [
-          "no-cache"
-        ],
-        "x-ms-ratelimit-remaining-subscription-reads": [
-          "11995"
-        ],
-        "x-ms-request-id": [
-          "8c30c242-6a92-44e1-881b-ab09998d6cb5"
-        ],
-        "x-ms-correlation-request-id": [
-          "8c30c242-6a92-44e1-881b-ab09998d6cb5"
-        ],
-        "x-ms-routing-request-id": [
-          "SOUTHEASTASIA:20180831T042901Z:8c30c242-6a92-44e1-881b-ab09998d6cb5"
-        ],
-        "Strict-Transport-Security": [
-          "max-age=31536000; includeSubDomains"
-        ],
-        "X-Content-Type-Options": [
-          "nosniff"
-        ],
-        "Cache-Control": [
-          "no-cache"
-        ],
-        "Date": [
-          "Fri, 31 Aug 2018 04:29:01 GMT"
-        ]
-      },
-      "StatusCode": 200
     },
     {
       "RequestUri": "/subscriptions/45b60d85-fd72-427a-a708-f994d26e593e/operationresults/eyJqb2JJZCI6IlJFU09VUkNFR1JPVVBERUxFVElPTkpPQi1QU1RFU1RSRzE4NzYtV0VTVFVTIiwiam9iTG9jYXRpb24iOiJ3ZXN0dXMifQ?api-version=2016-09-01",
@@ -1248,60 +670,46 @@
           "15"
         ],
         "x-ms-ratelimit-remaining-subscription-reads": [
-<<<<<<< HEAD
-          "14841"
-        ],
-        "x-ms-request-id": [
-          "7fdc84f7-f0d3-45ad-847f-459638e3e3e2"
-        ],
-        "x-ms-correlation-request-id": [
-          "7fdc84f7-f0d3-45ad-847f-459638e3e3e2"
-        ],
-        "x-ms-routing-request-id": [
-          "SOUTHEASTASIA:20180504T030543Z:7fdc84f7-f0d3-45ad-847f-459638e3e3e2"
-=======
-          "11994"
-        ],
-        "x-ms-request-id": [
-          "d9aba5c5-c623-4774-8af8-a575825369cc"
-        ],
-        "x-ms-correlation-request-id": [
-          "d9aba5c5-c623-4774-8af8-a575825369cc"
-        ],
-        "x-ms-routing-request-id": [
-          "SOUTHEASTASIA:20180831T042902Z:d9aba5c5-c623-4774-8af8-a575825369cc"
->>>>>>> 17e28de7
-        ],
-        "Strict-Transport-Security": [
-          "max-age=31536000; includeSubDomains"
-        ],
-        "X-Content-Type-Options": [
-          "nosniff"
-        ],
-<<<<<<< HEAD
-        "Cache-Control": [
-          "no-cache"
-        ],
-        "Date": [
-          "Fri, 04 May 2018 03:05:42 GMT"
+          "11997"
+        ],
+        "x-ms-request-id": [
+          "c490576a-cf68-4f6c-aafd-a4ab82216f58"
+        ],
+        "x-ms-correlation-request-id": [
+          "c490576a-cf68-4f6c-aafd-a4ab82216f58"
+        ],
+        "x-ms-routing-request-id": [
+          "SOUTHEASTASIA:20180831T042830Z:c490576a-cf68-4f6c-aafd-a4ab82216f58"
+        ],
+        "Strict-Transport-Security": [
+          "max-age=31536000; includeSubDomains"
+        ],
+        "X-Content-Type-Options": [
+          "nosniff"
+        ],
+        "Cache-Control": [
+          "no-cache"
+        ],
+        "Date": [
+          "Fri, 31 Aug 2018 04:28:30 GMT"
         ],
         "Location": [
-          "https://management.azure.com/subscriptions/45b60d85-fd72-427a-a708-f994d26e593e/operationresults/eyJqb2JJZCI6IlJFU09VUkNFR1JPVVBERUxFVElPTkpPQi1QU1RFU1RSRzgzMjItV0VTVFVTIiwiam9iTG9jYXRpb24iOiJ3ZXN0dXMifQ?api-version=2016-02-01"
+          "https://management.azure.com/subscriptions/45b60d85-fd72-427a-a708-f994d26e593e/operationresults/eyJqb2JJZCI6IlJFU09VUkNFR1JPVVBERUxFVElPTkpPQi1QU1RFU1RSRzE4NzYtV0VTVFVTIiwiam9iTG9jYXRpb24iOiJ3ZXN0dXMifQ?api-version=2016-09-01"
         ]
       },
       "StatusCode": 202
     },
     {
-      "RequestUri": "/subscriptions/45b60d85-fd72-427a-a708-f994d26e593e/operationresults/eyJqb2JJZCI6IlJFU09VUkNFR1JPVVBERUxFVElPTkpPQi1QU1RFU1RSRzgzMjItV0VTVFVTIiwiam9iTG9jYXRpb24iOiJ3ZXN0dXMifQ?api-version=2016-02-01",
-      "EncodedRequestUri": "L3N1YnNjcmlwdGlvbnMvNDViNjBkODUtZmQ3Mi00MjdhLWE3MDgtZjk5NGQyNmU1OTNlL29wZXJhdGlvbnJlc3VsdHMvZXlKcWIySkpaQ0k2SWxKRlUwOVZVa05GUjFKUFZWQkVSVXhGVkVsUFRrcFBRaTFRVTFSRlUxUlNSemd6TWpJdFYwVlRWRlZUSWl3aWFtOWlURzlqWVhScGIyNGlPaUozWlhOMGRYTWlmUT9hcGktdmVyc2lvbj0yMDE2LTAyLTAx",
+      "RequestUri": "/subscriptions/45b60d85-fd72-427a-a708-f994d26e593e/operationresults/eyJqb2JJZCI6IlJFU09VUkNFR1JPVVBERUxFVElPTkpPQi1QU1RFU1RSRzE4NzYtV0VTVFVTIiwiam9iTG9jYXRpb24iOiJ3ZXN0dXMifQ?api-version=2016-09-01",
+      "EncodedRequestUri": "L3N1YnNjcmlwdGlvbnMvNDViNjBkODUtZmQ3Mi00MjdhLWE3MDgtZjk5NGQyNmU1OTNlL29wZXJhdGlvbnJlc3VsdHMvZXlKcWIySkpaQ0k2SWxKRlUwOVZVa05GUjFKUFZWQkVSVXhGVkVsUFRrcFBRaTFRVTFSRlUxUlNSekU0TnpZdFYwVlRWRlZUSWl3aWFtOWlURzlqWVhScGIyNGlPaUozWlhOMGRYTWlmUT9hcGktdmVyc2lvbj0yMDE2LTA5LTAx",
       "RequestMethod": "GET",
       "RequestBody": "",
       "RequestHeaders": {
-        "x-ms-version": [
-          "2016-02-01"
-        ],
-        "User-Agent": [
-          "Microsoft.Azure.Management.Resources.ResourceManagementClient/2.0.0.0"
+        "User-Agent": [
+          "FxVersion/4.7.3132.0",
+          "OSName/Windows10Enterprise",
+          "OSVersion/6.3.17134",
+          "Microsoft.Azure.Management.Internal.Resources.ResourceManagementClient/1.0.0.0"
         ]
       },
       "ResponseBody": "",
@@ -1319,46 +727,46 @@
           "15"
         ],
         "x-ms-ratelimit-remaining-subscription-reads": [
-          "14840"
-        ],
-        "x-ms-request-id": [
-          "03de5e21-9860-4b6a-8788-87dec57927da"
-        ],
-        "x-ms-correlation-request-id": [
-          "03de5e21-9860-4b6a-8788-87dec57927da"
-        ],
-        "x-ms-routing-request-id": [
-          "SOUTHEASTASIA:20180504T030558Z:03de5e21-9860-4b6a-8788-87dec57927da"
-        ],
-        "Strict-Transport-Security": [
-          "max-age=31536000; includeSubDomains"
-        ],
-        "X-Content-Type-Options": [
-          "nosniff"
-        ],
-        "Cache-Control": [
-          "no-cache"
-        ],
-        "Date": [
-          "Fri, 04 May 2018 03:05:58 GMT"
+          "11996"
+        ],
+        "x-ms-request-id": [
+          "2d97b515-7414-45aa-9b6a-d11fdb77429c"
+        ],
+        "x-ms-correlation-request-id": [
+          "2d97b515-7414-45aa-9b6a-d11fdb77429c"
+        ],
+        "x-ms-routing-request-id": [
+          "SOUTHEASTASIA:20180831T042846Z:2d97b515-7414-45aa-9b6a-d11fdb77429c"
+        ],
+        "Strict-Transport-Security": [
+          "max-age=31536000; includeSubDomains"
+        ],
+        "X-Content-Type-Options": [
+          "nosniff"
+        ],
+        "Cache-Control": [
+          "no-cache"
+        ],
+        "Date": [
+          "Fri, 31 Aug 2018 04:28:45 GMT"
         ],
         "Location": [
-          "https://management.azure.com/subscriptions/45b60d85-fd72-427a-a708-f994d26e593e/operationresults/eyJqb2JJZCI6IlJFU09VUkNFR1JPVVBERUxFVElPTkpPQi1QU1RFU1RSRzgzMjItV0VTVFVTIiwiam9iTG9jYXRpb24iOiJ3ZXN0dXMifQ?api-version=2016-02-01"
+          "https://management.azure.com/subscriptions/45b60d85-fd72-427a-a708-f994d26e593e/operationresults/eyJqb2JJZCI6IlJFU09VUkNFR1JPVVBERUxFVElPTkpPQi1QU1RFU1RSRzE4NzYtV0VTVFVTIiwiam9iTG9jYXRpb24iOiJ3ZXN0dXMifQ?api-version=2016-09-01"
         ]
       },
       "StatusCode": 202
     },
     {
-      "RequestUri": "/subscriptions/45b60d85-fd72-427a-a708-f994d26e593e/operationresults/eyJqb2JJZCI6IlJFU09VUkNFR1JPVVBERUxFVElPTkpPQi1QU1RFU1RSRzgzMjItV0VTVFVTIiwiam9iTG9jYXRpb24iOiJ3ZXN0dXMifQ?api-version=2016-02-01",
-      "EncodedRequestUri": "L3N1YnNjcmlwdGlvbnMvNDViNjBkODUtZmQ3Mi00MjdhLWE3MDgtZjk5NGQyNmU1OTNlL29wZXJhdGlvbnJlc3VsdHMvZXlKcWIySkpaQ0k2SWxKRlUwOVZVa05GUjFKUFZWQkVSVXhGVkVsUFRrcFBRaTFRVTFSRlUxUlNSemd6TWpJdFYwVlRWRlZUSWl3aWFtOWlURzlqWVhScGIyNGlPaUozWlhOMGRYTWlmUT9hcGktdmVyc2lvbj0yMDE2LTAyLTAx",
+      "RequestUri": "/subscriptions/45b60d85-fd72-427a-a708-f994d26e593e/operationresults/eyJqb2JJZCI6IlJFU09VUkNFR1JPVVBERUxFVElPTkpPQi1QU1RFU1RSRzE4NzYtV0VTVFVTIiwiam9iTG9jYXRpb24iOiJ3ZXN0dXMifQ?api-version=2016-09-01",
+      "EncodedRequestUri": "L3N1YnNjcmlwdGlvbnMvNDViNjBkODUtZmQ3Mi00MjdhLWE3MDgtZjk5NGQyNmU1OTNlL29wZXJhdGlvbnJlc3VsdHMvZXlKcWIySkpaQ0k2SWxKRlUwOVZVa05GUjFKUFZWQkVSVXhGVkVsUFRrcFBRaTFRVTFSRlUxUlNSekU0TnpZdFYwVlRWRlZUSWl3aWFtOWlURzlqWVhScGIyNGlPaUozWlhOMGRYTWlmUT9hcGktdmVyc2lvbj0yMDE2LTA5LTAx",
       "RequestMethod": "GET",
       "RequestBody": "",
       "RequestHeaders": {
-        "x-ms-version": [
-          "2016-02-01"
-        ],
-        "User-Agent": [
-          "Microsoft.Azure.Management.Resources.ResourceManagementClient/2.0.0.0"
+        "User-Agent": [
+          "FxVersion/4.7.3132.0",
+          "OSName/Windows10Enterprise",
+          "OSVersion/6.3.17134",
+          "Microsoft.Azure.Management.Internal.Resources.ResourceManagementClient/1.0.0.0"
         ]
       },
       "ResponseBody": "",
@@ -1372,50 +780,44 @@
         "Pragma": [
           "no-cache"
         ],
-        "Retry-After": [
-          "15"
-        ],
-        "x-ms-ratelimit-remaining-subscription-reads": [
-          "14838"
-        ],
-        "x-ms-request-id": [
-          "ec3328d2-4db3-4f21-8a8b-e75749869083"
-        ],
-        "x-ms-correlation-request-id": [
-          "ec3328d2-4db3-4f21-8a8b-e75749869083"
-        ],
-        "x-ms-routing-request-id": [
-          "SOUTHEASTASIA:20180504T030614Z:ec3328d2-4db3-4f21-8a8b-e75749869083"
-        ],
-        "Strict-Transport-Security": [
-          "max-age=31536000; includeSubDomains"
-        ],
-        "X-Content-Type-Options": [
-          "nosniff"
-        ],
-        "Cache-Control": [
-          "no-cache"
-        ],
-        "Date": [
-          "Fri, 04 May 2018 03:06:14 GMT"
-        ],
-        "Location": [
-          "https://management.azure.com/subscriptions/45b60d85-fd72-427a-a708-f994d26e593e/operationresults/eyJqb2JJZCI6IlJFU09VUkNFR1JPVVBERUxFVElPTkpPQi1QU1RFU1RSRzgzMjItV0VTVFVTIiwiam9iTG9jYXRpb24iOiJ3ZXN0dXMifQ?api-version=2016-02-01"
-        ]
-      },
-      "StatusCode": 202
-    },
-    {
-      "RequestUri": "/subscriptions/45b60d85-fd72-427a-a708-f994d26e593e/operationresults/eyJqb2JJZCI6IlJFU09VUkNFR1JPVVBERUxFVElPTkpPQi1QU1RFU1RSRzgzMjItV0VTVFVTIiwiam9iTG9jYXRpb24iOiJ3ZXN0dXMifQ?api-version=2016-02-01",
-      "EncodedRequestUri": "L3N1YnNjcmlwdGlvbnMvNDViNjBkODUtZmQ3Mi00MjdhLWE3MDgtZjk5NGQyNmU1OTNlL29wZXJhdGlvbnJlc3VsdHMvZXlKcWIySkpaQ0k2SWxKRlUwOVZVa05GUjFKUFZWQkVSVXhGVkVsUFRrcFBRaTFRVTFSRlUxUlNSemd6TWpJdFYwVlRWRlZUSWl3aWFtOWlURzlqWVhScGIyNGlPaUozWlhOMGRYTWlmUT9hcGktdmVyc2lvbj0yMDE2LTAyLTAx",
+        "x-ms-ratelimit-remaining-subscription-reads": [
+          "11995"
+        ],
+        "x-ms-request-id": [
+          "8c30c242-6a92-44e1-881b-ab09998d6cb5"
+        ],
+        "x-ms-correlation-request-id": [
+          "8c30c242-6a92-44e1-881b-ab09998d6cb5"
+        ],
+        "x-ms-routing-request-id": [
+          "SOUTHEASTASIA:20180831T042901Z:8c30c242-6a92-44e1-881b-ab09998d6cb5"
+        ],
+        "Strict-Transport-Security": [
+          "max-age=31536000; includeSubDomains"
+        ],
+        "X-Content-Type-Options": [
+          "nosniff"
+        ],
+        "Cache-Control": [
+          "no-cache"
+        ],
+        "Date": [
+          "Fri, 31 Aug 2018 04:29:01 GMT"
+        ]
+      },
+      "StatusCode": 200
+    },
+    {
+      "RequestUri": "/subscriptions/45b60d85-fd72-427a-a708-f994d26e593e/operationresults/eyJqb2JJZCI6IlJFU09VUkNFR1JPVVBERUxFVElPTkpPQi1QU1RFU1RSRzE4NzYtV0VTVFVTIiwiam9iTG9jYXRpb24iOiJ3ZXN0dXMifQ?api-version=2016-09-01",
+      "EncodedRequestUri": "L3N1YnNjcmlwdGlvbnMvNDViNjBkODUtZmQ3Mi00MjdhLWE3MDgtZjk5NGQyNmU1OTNlL29wZXJhdGlvbnJlc3VsdHMvZXlKcWIySkpaQ0k2SWxKRlUwOVZVa05GUjFKUFZWQkVSVXhGVkVsUFRrcFBRaTFRVTFSRlUxUlNSekU0TnpZdFYwVlRWRlZUSWl3aWFtOWlURzlqWVhScGIyNGlPaUozWlhOMGRYTWlmUT9hcGktdmVyc2lvbj0yMDE2LTA5LTAx",
       "RequestMethod": "GET",
       "RequestBody": "",
       "RequestHeaders": {
-        "x-ms-version": [
-          "2016-02-01"
-        ],
-        "User-Agent": [
-          "Microsoft.Azure.Management.Resources.ResourceManagementClient/2.0.0.0"
+        "User-Agent": [
+          "FxVersion/4.7.3132.0",
+          "OSName/Windows10Enterprise",
+          "OSVersion/6.3.17134",
+          "Microsoft.Azure.Management.Internal.Resources.ResourceManagementClient/1.0.0.0"
         ]
       },
       "ResponseBody": "",
@@ -1429,92 +831,29 @@
         "Pragma": [
           "no-cache"
         ],
-        "Retry-After": [
-          "15"
-        ],
-        "x-ms-ratelimit-remaining-subscription-reads": [
-          "14837"
-        ],
-        "x-ms-request-id": [
-          "80633dcc-2dc7-4fa8-9820-780e86394a79"
-        ],
-        "x-ms-correlation-request-id": [
-          "80633dcc-2dc7-4fa8-9820-780e86394a79"
-        ],
-        "x-ms-routing-request-id": [
-          "SOUTHEASTASIA:20180504T030629Z:80633dcc-2dc7-4fa8-9820-780e86394a79"
-        ],
-        "Strict-Transport-Security": [
-          "max-age=31536000; includeSubDomains"
-        ],
-        "X-Content-Type-Options": [
-          "nosniff"
-        ],
-        "Cache-Control": [
-          "no-cache"
-        ],
-        "Date": [
-          "Fri, 04 May 2018 03:06:29 GMT"
-        ],
-        "Location": [
-          "https://management.azure.com/subscriptions/45b60d85-fd72-427a-a708-f994d26e593e/operationresults/eyJqb2JJZCI6IlJFU09VUkNFR1JPVVBERUxFVElPTkpPQi1QU1RFU1RSRzgzMjItV0VTVFVTIiwiam9iTG9jYXRpb24iOiJ3ZXN0dXMifQ?api-version=2016-02-01"
-        ]
-      },
-      "StatusCode": 202
-    },
-    {
-      "RequestUri": "/subscriptions/45b60d85-fd72-427a-a708-f994d26e593e/operationresults/eyJqb2JJZCI6IlJFU09VUkNFR1JPVVBERUxFVElPTkpPQi1QU1RFU1RSRzgzMjItV0VTVFVTIiwiam9iTG9jYXRpb24iOiJ3ZXN0dXMifQ?api-version=2016-02-01",
-      "EncodedRequestUri": "L3N1YnNjcmlwdGlvbnMvNDViNjBkODUtZmQ3Mi00MjdhLWE3MDgtZjk5NGQyNmU1OTNlL29wZXJhdGlvbnJlc3VsdHMvZXlKcWIySkpaQ0k2SWxKRlUwOVZVa05GUjFKUFZWQkVSVXhGVkVsUFRrcFBRaTFRVTFSRlUxUlNSemd6TWpJdFYwVlRWRlZUSWl3aWFtOWlURzlqWVhScGIyNGlPaUozWlhOMGRYTWlmUT9hcGktdmVyc2lvbj0yMDE2LTAyLTAx",
-      "RequestMethod": "GET",
-      "RequestBody": "",
-      "RequestHeaders": {
-        "x-ms-version": [
-          "2016-02-01"
-        ],
-        "User-Agent": [
-          "Microsoft.Azure.Management.Resources.ResourceManagementClient/2.0.0.0"
-        ]
-      },
-      "ResponseBody": "",
-      "ResponseHeaders": {
-        "Content-Length": [
-          "0"
-        ],
-        "Expires": [
-          "-1"
-        ],
-        "Pragma": [
-          "no-cache"
-        ],
-        "x-ms-ratelimit-remaining-subscription-reads": [
-          "14836"
-        ],
-        "x-ms-request-id": [
-          "c38da819-e89a-464d-946a-e4594ffc5385"
-        ],
-        "x-ms-correlation-request-id": [
-          "c38da819-e89a-464d-946a-e4594ffc5385"
-        ],
-        "x-ms-routing-request-id": [
-          "SOUTHEASTASIA:20180504T030645Z:c38da819-e89a-464d-946a-e4594ffc5385"
-        ],
-        "Strict-Transport-Security": [
-          "max-age=31536000; includeSubDomains"
-        ],
-        "X-Content-Type-Options": [
-          "nosniff"
-        ],
-=======
->>>>>>> 17e28de7
-        "Cache-Control": [
-          "no-cache"
-        ],
-        "Date": [
-<<<<<<< HEAD
-          "Fri, 04 May 2018 03:06:44 GMT"
-=======
+        "x-ms-ratelimit-remaining-subscription-reads": [
+          "11994"
+        ],
+        "x-ms-request-id": [
+          "d9aba5c5-c623-4774-8af8-a575825369cc"
+        ],
+        "x-ms-correlation-request-id": [
+          "d9aba5c5-c623-4774-8af8-a575825369cc"
+        ],
+        "x-ms-routing-request-id": [
+          "SOUTHEASTASIA:20180831T042902Z:d9aba5c5-c623-4774-8af8-a575825369cc"
+        ],
+        "Strict-Transport-Security": [
+          "max-age=31536000; includeSubDomains"
+        ],
+        "X-Content-Type-Options": [
+          "nosniff"
+        ],
+        "Cache-Control": [
+          "no-cache"
+        ],
+        "Date": [
           "Fri, 31 Aug 2018 04:29:02 GMT"
->>>>>>> 17e28de7
         ]
       },
       "StatusCode": 200
@@ -1522,11 +861,7 @@
   ],
   "Names": {
     "Test-GetAzureStorageAccount": [
-<<<<<<< HEAD
-      "pstestrg8322"
-=======
       "pstestrg1876"
->>>>>>> 17e28de7
     ]
   },
   "Variables": {
