﻿<Project Sdk="Microsoft.NET.Sdk">

  <Import Project="..\..\..\..\tools\Common.Netcore.Dependencies.targets" />

  <PropertyGroup>
    <TargetFramework>netcoreapp2.0</TargetFramework>
    <AssemblyName>Microsoft.Azure.Commands.Management.Storage</AssemblyName>
    <GenerateAssemblyInfo>false</GenerateAssemblyInfo>
    <CopyLocalLockFileAssemblies>true</CopyLocalLockFileAssemblies>
    <AppendTargetFrameworkToOutputPath>false</AppendTargetFrameworkToOutputPath>
  </PropertyGroup>

  <PropertyGroup Condition="'$(Configuration)|$(Platform)'=='Debug|AnyCPU'">
    <OutputPath>..\..\..\Package\Debug\ResourceManager\AzureResourceManager\AzureRM.Storage.Netcore\</OutputPath>
    <DelaySign>false</DelaySign>
    <DefineConstants>TRACE;DEBUG;NETSTANDARD</DefineConstants>
    <TreatWarningsAsErrors>true</TreatWarningsAsErrors>
    <WarningsAsErrors />
  </PropertyGroup>

  <PropertyGroup Condition="'$(Configuration)|$(Platform)'=='Release|AnyCPU'">
    <OutputPath>..\..\..\Package\Release\ResourceManager\AzureResourceManager\AzureRM.Storage.Netcore\</OutputPath>
    <DocumentationFile></DocumentationFile>
    <SignAssembly>true</SignAssembly>
    <DelaySign>true</DelaySign>
    <AssemblyOriginatorKeyFile>MSSharedLibKey.snk</AssemblyOriginatorKeyFile>
    <DefineConstants>TRACE;RELEASE;NETSTANDARD;SIGN</DefineConstants>
    <TreatWarningsAsErrors>true</TreatWarningsAsErrors>
    <WarningsAsErrors />
  </PropertyGroup>

  <ItemGroup>
<<<<<<< HEAD
    <PackageReference Include="Microsoft.Azure.Management.Storage" Version="7.3.0-preview" />
  </ItemGroup>

  <ItemGroup>
    <None Include="..\AzureRM.Storage.Netcore.psd1" Link="AzureRM.Storage.Netcore.psd1">
=======
    <None Include="AzureRM.Storage.Netcore.psd1" Link="AzureRM.Storage.Netcore.psd1">
>>>>>>> bced61c0
      <CopyToOutputDirectory>PreserveNewest</CopyToOutputDirectory>
    </None>
  </ItemGroup>

  <ItemGroup>
    <ProjectReference Include="..\..\..\Common\Commands.Common.Authentication.Abstractions\Common.Authentication.Abstractions.Netcore.csproj" />
    <ProjectReference Include="..\..\..\Common\Commands.Common.Storage\Common.Storage.Netcore.csproj" />
    <ProjectReference Include="..\..\..\Common\Commands.Common\Common.Netcore.csproj" />
    <ProjectReference Include="..\..\Common\Commands.ResourceManager.Common\Common.ResourceManager.Netcore.csproj" />
  </ItemGroup>

  <ItemGroup>
    <None Update="Microsoft.Azure.Commands.Management.Storage.format.ps1xml">
      <CopyToOutputDirectory>PreserveNewest</CopyToOutputDirectory>
    </None>
  </ItemGroup>
   
  <ItemGroup>
    <Content Include="help\**\*" CopyToOutputDirectory="PreserveNewest" />
  </ItemGroup>

  <ItemGroup>
    <Compile Include="..\..\..\Common\Commands.Common.Storage\Adapters\ARM.Storage.6\ARMStorageProvider.cs" Link="Common\ARMStorageProvider.cs" />
    <Compile Include="..\..\..\Common\Commands.Common.Storage\Adapters\ARM.Storage.6\ARMStorageService.cs" Link="Common\ARMStorageService.cs" />
    <Compile Include="..\..\..\Common\Commands.Common.Storage\Adapters\WindowsAzure.Storage.6\AzureContextAdapterExtensions.cs" Link="Common\AzureContextAdapterExtensions.cs" />
    <Compile Include="..\..\..\Common\Commands.Common.Storage\Adapters\WindowsAzure.Storage.6\AzureStorageContext.cs" Link="Common\AzureStorageContext.cs" />
    <Compile Include="..\..\..\Common\Commands.Common.Storage\Adapters\WindowsAzure.Storage.6\LazyAzureStorageContext.cs" Link="Common\LazyAzureStorageContext.cs" />
  </ItemGroup>

</Project><|MERGE_RESOLUTION|>--- conflicted
+++ resolved
@@ -30,15 +30,11 @@
   </PropertyGroup>
 
   <ItemGroup>
-<<<<<<< HEAD
     <PackageReference Include="Microsoft.Azure.Management.Storage" Version="7.3.0-preview" />
   </ItemGroup>
 
   <ItemGroup>
-    <None Include="..\AzureRM.Storage.Netcore.psd1" Link="AzureRM.Storage.Netcore.psd1">
-=======
     <None Include="AzureRM.Storage.Netcore.psd1" Link="AzureRM.Storage.Netcore.psd1">
->>>>>>> bced61c0
       <CopyToOutputDirectory>PreserveNewest</CopyToOutputDirectory>
     </None>
   </ItemGroup>
