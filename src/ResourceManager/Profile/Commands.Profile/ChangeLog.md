--- conflicted
+++ resolved
@@ -18,12 +18,9 @@
         - Additional information about change #1
 -->
 ## Current Release
-<<<<<<< HEAD
 * Added expiration property to tokens returned during Connect-AzureRmAccount
-=======
 
 ## Version 5.4.0
->>>>>>> f34fd78c
 * Updated to the latest version of the Azure ClientRuntime.
 * Add user id to default context name to avoid context clashing
     - https://github.com/Azure/azure-powershell/issues/6489
