﻿// ----------------------------------------------------------------------------------
//
// Copyright Microsoft Corporation
// Licensed under the Apache License, Version 2.0 (the "License");
// you may not use this file except in compliance with the License.
// You may obtain a copy of the License at
// http://www.apache.org/licenses/LICENSE-2.0
// Unless required by applicable law or agreed to in writing, software
// distributed under the License is distributed on an "AS IS" BASIS,
// WITHOUT WARRANTIES OR CONDITIONS OF ANY KIND, either express or implied.
// See the License for the specific language governing permissions and
// limitations under the License.
// ----------------------------------------------------------------------------------

using Microsoft.WindowsAzure.Commands.ScenarioTest;
using Xunit;

namespace Microsoft.Azure.Commands.DataFactories.Test
{
    public class HubTests : DataFactoriesScenarioTestsBase
    {
        public HubTests(Xunit.Abstractions.ITestOutputHelper output)
        {
            Azure.ServiceManagemenet.Common.Models.XunitTracingInterceptor.AddToContext(new Azure.ServiceManagemenet.Common.Models.XunitTracingInterceptor(output));
        }

#if NETSTANDARD
        [Fact(Skip = "Management library needs NetCore republish")]
        [Trait(Category.RunType, Category.DesktopOnly)]
#else
        [Fact]
#endif
        [Trait(Category.AcceptanceType, Category.CheckIn)]
        public void TestHub()
        {
            RunPowerShellTest("Test-Hub");
        }

#if NETSTANDARD
        [Fact(Skip = "Management library needs NetCore republish")]
        [Trait(Category.RunType, Category.DesktopOnly)]
#else
        [Fact]
<<<<<<< HEAD
        [Trait(Category.AcceptanceType, Category.CheckIn)]
=======
#endif
>>>>>>> e4462748
        public void TestHubWithDataFactoryParameter()
        {
            RunPowerShellTest("Test-HubWithDataFactoryParameter");
        }

#if NETSTANDARD
        [Fact(Skip = "Management library needs NetCore republish")]
        [Trait(Category.RunType, Category.DesktopOnly)]
#else
        [Fact]
<<<<<<< HEAD
        [Trait(Category.AcceptanceType, Category.CheckIn)]
=======
#endif
>>>>>>> e4462748
        public void TestHubPiping()
        {
            RunPowerShellTest("Test-HubPiping");
        }
    }
}<|MERGE_RESOLUTION|>--- conflicted
+++ resolved
@@ -41,11 +41,8 @@
         [Trait(Category.RunType, Category.DesktopOnly)]
 #else
         [Fact]
-<<<<<<< HEAD
         [Trait(Category.AcceptanceType, Category.CheckIn)]
-=======
 #endif
->>>>>>> e4462748
         public void TestHubWithDataFactoryParameter()
         {
             RunPowerShellTest("Test-HubWithDataFactoryParameter");
@@ -56,11 +53,8 @@
         [Trait(Category.RunType, Category.DesktopOnly)]
 #else
         [Fact]
-<<<<<<< HEAD
         [Trait(Category.AcceptanceType, Category.CheckIn)]
-=======
 #endif
->>>>>>> e4462748
         public void TestHubPiping()
         {
             RunPowerShellTest("Test-HubPiping");
