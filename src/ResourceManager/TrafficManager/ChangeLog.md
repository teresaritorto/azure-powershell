<!--
    Please leave this section at the top of the change log.

    Changes for the current release should go under the section titled "Current Release", and should adhere to the following format:

    ## Current Release
    * Overview of change #1
        - Additional information about change #1
    * Overview of change #2
        - Additional information about change #2
        - Additional information about change #2
    * Overview of change #3
    * Overview of change #4
        - Additional information about change #4

    ## YYYY.MM.DD - Version X.Y.Z (Previous Release)
    * Overview of change #1
        - Additional information about change #1
-->
## Current Release
<<<<<<< HEAD
* Fixed formatting of OutputType in help files
=======

## Version 4.0.6
>>>>>>> b3048d7a
* Updated the help file for Add-AzureRmTrafficManagerEndpointConfig

## Version 4.0.5
* Update the parameters for `Get-AzureRmTrafficManagerProfile` so that -ResourceGroupName parameter is required when using -Name parameter.

## Version 4.0.4
* Set minimum dependency of module to PowerShell 5.0

## Version 4.0.3
* Updated to the latest version of the Azure ClientRuntime

## Version 4.0.2
* Fix issue with Default Resource Group in CloudShell

## Version 4.0.1
* Added Location Completer to -Location parameters allowing tab completion through valid Locations
* Added ResourceGroup Completer to -ResourceGroup parameters allowing tab completion through resource groups in current subscription

## Version 4.0.0
* Add support for online help
    - Run Get-Help with the -Online parameter to open the online help in your default Internet browser
    
## Version 3.4.1

## Version 3.4.0

## Version 3.3.1

## Version 3.3.0

## Version 3.2.1

## Version 3.2.0

## Version 3.1.0

* New Monitor settings 'MonitorIntervalInSeconds', 'MonitorTimeoutInSeconds', 'MonitorToleratedNumberOfFailures'
* New Monitor protocol 'TCP'

## Version 3.0.1

## Version 3.0.0

## Version 2.8.0
* Support for the Geographic traffic routing method
    - New value 'Geographic' for the TrafficRoutingMethod parameter of New-AzureRmTrafficManagerProfile
    - New parameter 'GeoMapping' for the New-AzureRmTrafficManagerEndpoint and Add-AzureRmTrafficManagerEndpointConfig
    - Fix piping for Get-AzureRmTrafficManagerProfile when it returns a collection of profiles

## Version 2.7.0

## Version 2.6.0

## Version 2.5.0

## Version 2.4.0

## Version 2.3.0<|MERGE_RESOLUTION|>--- conflicted
+++ resolved
@@ -18,12 +18,9 @@
         - Additional information about change #1
 -->
 ## Current Release
-<<<<<<< HEAD
 * Fixed formatting of OutputType in help files
-=======
 
 ## Version 4.0.6
->>>>>>> b3048d7a
 * Updated the help file for Add-AzureRmTrafficManagerEndpointConfig
 
 ## Version 4.0.5
