--- conflicted
+++ resolved
@@ -204,12 +204,9 @@
     <Compile Include="ScenarioTests\DatabaseReplicationTests.cs" />
     <Compile Include="ScenarioTests\DatabaseCrudTests.cs" />
     <Compile Include="ScenarioTests\DataMaskingTests.cs" />
-<<<<<<< HEAD
-=======
     <None Include="ScenarioTests\RecommendedActionTests.ps1">
       <CopyToOutputDirectory>Always</CopyToOutputDirectory>
     </None>
->>>>>>> 85d6defb
     <None Include="ScenarioTests\AdvisorTests.ps1">
       <CopyToOutputDirectory>Always</CopyToOutputDirectory>
     </None>
