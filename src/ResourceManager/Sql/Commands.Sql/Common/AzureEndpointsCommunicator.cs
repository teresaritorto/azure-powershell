--- conflicted
+++ resolved
@@ -81,11 +81,7 @@
         /// <returns>A dictionary with two entries, one for each possible key type with the appropriate key</returns>
         public async Task<Dictionary<StorageKeyKind, string>> GetStorageKeysAsync(string resourceGroupName, string storageAccountName)
         {
-<<<<<<< HEAD
             Management.Storage.StorageManagementClient client = GetCurrentStorageV2Client(Context);
-=======
-            SqlManagementClient client = GetCurrentSqlClient();
->>>>>>> cd57b9da
 
             string url = Context.Environment.GetEndpointAsUri(AzureEnvironment.Endpoint.ResourceManager).ToString();
             if (!url.EndsWith("/"))
@@ -112,7 +108,7 @@
                 string primaryKey = (string)responseDoc["primaryKey"];
                 string secondaryKey = (string)responseDoc["secondaryKey"];
                 if (string.IsNullOrEmpty(primaryKey) || string.IsNullOrEmpty(secondaryKey))
-                    throw new Exception(); // this is caught by the synced wrapper 
+                    throw new Exception(); // this is caught by the synced wrapper
                 result.Add(StorageKeyKind.Primary, primaryKey);
                 result.Add(StorageKeyKind.Secondary, secondaryKey);
                 return result;
@@ -136,7 +132,7 @@
         }
 
         /// <summary>
-        /// Gets the storage keys for the given storage account. 
+        /// Gets the storage keys for the given storage account.
         /// </summary>
         public Dictionary<StorageKeyKind, string> GetStorageKeys(string resourceGroupName, string storageAccountName)
         {
@@ -224,30 +220,10 @@
         private ResourceManagementClient GetCurrentResourcesClient(IAzureContext context)
         {
             if (ResourcesClient == null)
-<<<<<<< HEAD
-=======
+            {
                 ResourcesClient = AzureSession.Instance.ClientFactory.CreateClient<ResourceManagementClient>(Context, AzureEnvironment.Endpoint.ResourceManager);
+            }
             return ResourcesClient;
-        }
-
-        /// <summary>
-        /// Retrieve the SQL Management client for the currently selected subscription, adding the session and request
-        /// id tracing headers for the current cmdlet invocation.
-        /// </summary>
-        /// <returns>The SQL Management client for the currently selected subscription.</returns>
-        private SqlManagementClient GetCurrentSqlClient()
-        {
-            // Get the SQL management client for the current subscription
-            if (SqlClient == null)
->>>>>>> cd57b9da
-            {
-                ResourcesClient = AzureSession.Instance.ClientFactory.CreateClient<ResourceManagementClient>(Context, AzureEnvironment.Endpoint.ResourceManager);
-            }
-<<<<<<< HEAD
-            return ResourcesClient;
-=======
-            return SqlClient;
->>>>>>> cd57b9da
         }
     }
 }