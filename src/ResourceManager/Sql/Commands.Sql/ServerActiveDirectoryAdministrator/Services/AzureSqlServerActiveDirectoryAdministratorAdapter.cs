--- conflicted
+++ resolved
@@ -65,15 +65,12 @@
             {
                 if (_activeDirectoryClient == null)
                 {
-<<<<<<< HEAD
                     _activeDirectoryClient = new MicrosoftAzureCommandsResourcesModelsActiveDirectory.ActiveDirectoryClient(Profile.DefaultContext);
-=======
-                    if (!Profile.Context.Environment.IsEndpointSet(AzureEnvironment.Endpoint.Graph))
+                    if (!Profile.DefaultContext.Environment.IsEndpointSet(AzureEnvironment.Endpoint.Graph))
                     {
                         throw new ArgumentException(string.Format(Resources.InvalidGraphEndpoint));
                     }
-                    _activeDirectoryClient = new MicrosoftAzureCommandsResourcesModelsActiveDirectory.ActiveDirectoryClient(Profile.Context);
->>>>>>> 8da68f17
+                    _activeDirectoryClient = new MicrosoftAzureCommandsResourcesModelsActiveDirectory.ActiveDirectoryClient(Profile.DefaultContext);
                 }
                 return this._activeDirectoryClient;
             }
@@ -271,13 +268,10 @@
         protected Guid GetTenantId()
         {
             var tenantIdStr =
-<<<<<<< HEAD
                 Profile.DefaultContext.Subscription.GetPropertyAsArray(AzureSubscription.Property.Tenants).FirstOrDefault();
             string adTenant = Profile.DefaultContext.Environment.GetEndpoint(AzureEnvironment.Endpoint.AdTenant);
             string graph = Profile.DefaultContext.Environment.GetEndpoint(AzureEnvironment.Endpoint.Graph);
-=======
-                Profile.Context.Subscription.GetPropertyAsArray(AzureSubscription.Property.Tenants).FirstOrDefault();
->>>>>>> 8da68f17
+                Profile.DefaultContext.Subscription.GetPropertyAsArray(AzureSubscription.Property.Tenants).FirstOrDefault();
             var tenantIdGuid = Guid.Empty;
             
             if (string.IsNullOrWhiteSpace(tenantIdStr) || !Guid.TryParse(tenantIdStr, out tenantIdGuid))
