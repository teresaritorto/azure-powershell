---
external help file: Microsoft.Azure.Commands.Sql.dll-Help.xml
Module Name: AzureRM.Sql
online version: 
schema: 2.0.0
---

# New-AzureRmSqlServerVirtualNetworkRule

## SYNOPSIS
Creates an Azure SQL Server Virtual Network Rule. 

## SYNTAX

```
New-AzureRmSqlServerVirtualNetworkRule -VirtualNetworkRuleName <String> -VirtualNetworkSubnetId <String>
<<<<<<< HEAD
 -ServerName <String> [-ResourceGroupName] <String> [-DefaultProfile <IAzureContextContainer>] [-WhatIf]
 [-Confirm] [<CommonParameters>]
=======
 [-IgnoreMissingVnetServiceEndpoint] -ServerName <String> [-ResourceGroupName] <String>
 [-DefaultProfile <IAzureContextContainer>] [-WhatIf] [-Confirm] [<CommonParameters>]
>>>>>>> 2e676d20
```

## DESCRIPTION
Creates an Azure SQL Server Virtual Network Rule. Virtual Network Rules are used to connect the Azure SQL Server to a specific Virtual Network in order to restrict the access on the Azure SQL Server to only be available within the Virtual Network. 

## EXAMPLES

### Example 1
```
PS C:\> $virtualNetworkRule = New-AzureRmSqlServerVirtualNetworkRule -ResourceGroupName rg -ServerName serverName -VirtualNetworkRuleName virtualNetworkRuleName -VirtualNetworkSubnetId virtualNetworkSubnetId
```

Creates an Azure SQL Server virtual network rule

## PARAMETERS

### -DefaultProfile
<<<<<<< HEAD
The credentials, account, tenant, and subscription used for communication with azure
=======
The credentials, account, tenant, and subscription used for communication with azure.
>>>>>>> 2e676d20

```yaml
Type: IAzureContextContainer
Parameter Sets: (All)
Aliases: AzureRmContext, AzureCredential

Required: False
Position: Named
Default value: None
Accept pipeline input: False
Accept wildcard characters: False
```

<<<<<<< HEAD
=======
### -IgnoreMissingVnetServiceEndpoint
Create firewall rule before the virtual network has vnet service endpoint enabled.

```yaml
Type: SwitchParameter
Parameter Sets: (All)
Aliases: 

Required: False
Position: Named
Default value: None
Accept pipeline input: False
Accept wildcard characters: False
```

>>>>>>> 2e676d20
### -ResourceGroupName
The name of the resource group.

```yaml
Type: String
Parameter Sets: (All)
Aliases: 

Required: True
Position: 0
Default value: None
Accept pipeline input: True (ByPropertyName)
Accept wildcard characters: False
```

### -ServerName
The Azure Sql Server name.

```yaml
Type: String
Parameter Sets: (All)
Aliases: 

Required: True
Position: Named
Default value: None
Accept pipeline input: False
Accept wildcard characters: False
```

### -VirtualNetworkRuleName
Azure Sql Server Virtual Network Rule Name.

```yaml
Type: String
Parameter Sets: (All)
Aliases: 

Required: True
Position: Named
Default value: None
Accept pipeline input: False
Accept wildcard characters: False
```

### -VirtualNetworkSubnetId
The Virtual Network Subnet Id that specifies the Microsoft.Network details

```yaml
Type: String
Parameter Sets: (All)
Aliases: 

Required: True
Position: Named
Default value: None
Accept pipeline input: False
Accept wildcard characters: False
```

### -Confirm
Prompts you for confirmation before running the cmdlet.

```yaml
Type: SwitchParameter
Parameter Sets: (All)
Aliases: cf

Required: False
Position: Named
Default value: None
Accept pipeline input: False
Accept wildcard characters: False
```

### -WhatIf
Shows what would happen if the cmdlet runs.
The cmdlet is not run.

```yaml
Type: SwitchParameter
Parameter Sets: (All)
Aliases: wi

Required: False
Position: Named
Default value: None
Accept pipeline input: False
Accept wildcard characters: False
```

### CommonParameters
This cmdlet supports the common parameters: -Debug, -ErrorAction, -ErrorVariable, -InformationAction, -InformationVariable, -OutVariable, -OutBuffer, -PipelineVariable, -Verbose, -WarningAction, and -WarningVariable. For more information, see about_CommonParameters (http://go.microsoft.com/fwlink/?LinkID=113216).

## INPUTS

### System.String

## OUTPUTS

### Microsoft.Azure.Commands.Sql.VirtualNetworkRule.Model.AzureSqlServerVirtualNetworkRuleModel

## NOTES

## RELATED LINKS
<|MERGE_RESOLUTION|>--- conflicted
+++ resolved
@@ -14,13 +14,8 @@
 
 ```
 New-AzureRmSqlServerVirtualNetworkRule -VirtualNetworkRuleName <String> -VirtualNetworkSubnetId <String>
-<<<<<<< HEAD
- -ServerName <String> [-ResourceGroupName] <String> [-DefaultProfile <IAzureContextContainer>] [-WhatIf]
- [-Confirm] [<CommonParameters>]
-=======
  [-IgnoreMissingVnetServiceEndpoint] -ServerName <String> [-ResourceGroupName] <String>
  [-DefaultProfile <IAzureContextContainer>] [-WhatIf] [-Confirm] [<CommonParameters>]
->>>>>>> 2e676d20
 ```
 
 ## DESCRIPTION
@@ -38,11 +33,7 @@
 ## PARAMETERS
 
 ### -DefaultProfile
-<<<<<<< HEAD
 The credentials, account, tenant, and subscription used for communication with azure
-=======
-The credentials, account, tenant, and subscription used for communication with azure.
->>>>>>> 2e676d20
 
 ```yaml
 Type: IAzureContextContainer
@@ -56,8 +47,6 @@
 Accept wildcard characters: False
 ```
 
-<<<<<<< HEAD
-=======
 ### -IgnoreMissingVnetServiceEndpoint
 Create firewall rule before the virtual network has vnet service endpoint enabled.
 
@@ -73,7 +62,6 @@
 Accept wildcard characters: False
 ```
 
->>>>>>> 2e676d20
 ### -ResourceGroupName
 The name of the resource group.
 
