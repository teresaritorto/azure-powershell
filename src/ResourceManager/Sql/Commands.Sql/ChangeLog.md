--- conflicted
+++ resolved
@@ -18,11 +18,9 @@
         - Additional information about change #1
 -->
 ## Current Release
-<<<<<<< HEAD
-* Minor changes for upcoming AzureRM to Az transition
-=======
 * Fixed issue with using Get-AzureRmSqlDatabaseVulnerabilityAssessment with DotNet core
 * Modified documentation of help messages related to SQL Auditing cmdlets.
+* Minor changes for upcoming AzureRM to Az transition
 
 ## Version 4.12.0
 * Added new cmdlets for CRUD operations on Azure Sql Database Managed Instance and Azure Sql Managed Database
@@ -43,7 +41,6 @@
 	- Get-AzureRmSqlDatabaseAuditing.
 
 * Fixed issue with using Update-AzureRmSqlDatabaseVulnerabilityAssessmentSettings with storage account name parameter set
->>>>>>> cf3fc1ea
 
 ## Version 4.11.5
 * Fixed issue where some backup cmdlets would not recognize the current azure subscription
