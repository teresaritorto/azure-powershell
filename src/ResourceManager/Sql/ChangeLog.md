--- conflicted
+++ resolved
@@ -18,11 +18,8 @@
         - Additional information about change #1
 -->
 ## Current Release
-<<<<<<< HEAD
 * Fixed issue with importing aliases
-=======
 * Get-AzureRmSqlServer, New-AzureRmSqlServer, and Remove-AzureRmSqlServer response now includes FullyQualifiedDomainName property.
->>>>>>> 8d458416
 
 ## Version 4.2.0
 * Update the Auditing commands parameters description
