--- conflicted
+++ resolved
@@ -20,11 +20,8 @@
 -->
 ## Current Release
 
-<<<<<<< HEAD
-=======
 ## Version 0.0.3
 
->>>>>>> fc290446
 ## Version 0.0.2
 * Add SkuCapacity parameter to Set-AzureRmServiceBusNamespace
     - User will be able to update the SkuCapacity(Messaging units in case of a premium namespace) of the SeriveBus NameSpace
