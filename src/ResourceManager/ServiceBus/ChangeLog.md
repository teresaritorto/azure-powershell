--- conflicted
+++ resolved
@@ -19,12 +19,9 @@
         - Additional information about change #1
 -->
 ## Current Release
-<<<<<<< HEAD
 
 ## Version 0.6.4
-=======
 * Added 'properties' in CorrelationFilter of Rules to support customproperties
->>>>>>> f563a665
 * updated New-AzureRmServiceBusGeoDRConfiguration help and fixed Rules cmdlet output
 * Fixed auto-forward properties in New-AzureRmServiceBusQueue and New-AzureRmServiceBusSubscription cmdlet
 * Updated to the latest version of the Azure ClientRuntime
