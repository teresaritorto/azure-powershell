<Project Sdk="Microsoft.NET.Sdk">

  <Import Project="..\..\..\..\tools\Common.Netcore.Dependencies.targets" />

  <PropertyGroup>
    <TargetFramework>netcoreapp2.0</TargetFramework>
    <AssemblyName>Microsoft.Azure.Commands.ApiManagement.ServiceManagement</AssemblyName>
    <RootNamespace>Microsoft.Azure.Commands.ApiManagement.ServiceManagement</RootNamespace>
    <GenerateAssemblyInfo>false</GenerateAssemblyInfo>
    <AllowUnsafeBlocks>true</AllowUnsafeBlocks>
    <CopyLocalLockFileAssemblies>true</CopyLocalLockFileAssemblies>
    <AppendTargetFrameworkToOutputPath>false</AppendTargetFrameworkToOutputPath>
  </PropertyGroup>

  <PropertyGroup Condition="'$(Configuration)|$(Platform)'=='Debug|AnyCPU'">
    <OutputPath>..\..\..\Package\Debug\ResourceManager\AzureResourceManager\AzureRM.ApiManagement.Netcore\</OutputPath>
    <DelaySign>false</DelaySign>
    <DefineConstants>TRACE;DEBUG;NETSTANDARD</DefineConstants>
  </PropertyGroup>

  <PropertyGroup Condition="'$(Configuration)|$(Platform)'=='Release|AnyCPU'">
    <OutputPath>..\..\..\Package\Release\ResourceManager\AzureResourceManager\AzureRM.ApiManagement.Netcore\</OutputPath>
    <DocumentationFile />
    <SignAssembly>true</SignAssembly>
    <DelaySign>true</DelaySign>
    <AssemblyOriginatorKeyFile>MSSharedLibKey.snk</AssemblyOriginatorKeyFile>
    <DefineConstants>TRACE;RELEASE;NETSTANDARD;SIGN</DefineConstants>
  </PropertyGroup>

  <ItemGroup>
    <PackageReference Include="AutoMapper" Version="6.2.2" />
<<<<<<< HEAD
    <PackageReference Include="Microsoft.Azure.Management.ApiManagement" Version="3.4.1" />
=======
    <PackageReference Include="Microsoft.Azure.Management.ApiManagement" Version="4.0.2-preview" />
>>>>>>> fc5e1fbd
  </ItemGroup>

  <ItemGroup>
    <None Include="..\AzureRM.ApiManagement.Netcore.psd1" Link="AzureRM.ApiManagement.Netcore.psd1">
      <CopyToOutputDirectory>PreserveNewest</CopyToOutputDirectory>
    </None>
  </ItemGroup>

  <ItemGroup>
    <ProjectReference Include="..\..\..\Common\Commands.Common.Authentication.Abstractions\Common.Authentication.Abstractions.Netcore.csproj" />
    <ProjectReference Include="..\..\..\Common\Commands.Common\Common.Netcore.csproj" />
    <ProjectReference Include="..\..\..\Common\Commands.Common.Storage\Common.Storage.Netcore.csproj" />
    <ProjectReference Include="..\..\Common\Commands.ResourceManager.Common\Common.ResourceManager.Netcore.csproj" />
  </ItemGroup>

  <ItemGroup>
    <Compile Update="Properties\Resources.Designer.cs">
      <DesignTime>true</DesignTime>
      <AutoGen>true</AutoGen>
      <DependentUpon>Resources.resx</DependentUpon>
    </Compile>
  </ItemGroup>

  <ItemGroup>
    <EmbeddedResource Update="Properties\Resources.resx">
      <Generator>ResXFileCodeGenerator</Generator>
      <LastGenOutput>Resources.Designer.cs</LastGenOutput>
    </EmbeddedResource>
  </ItemGroup>

  <ItemGroup>
    <Content Include="help\**\*" CopyToOutputDirectory="PreserveNewest" />
  </ItemGroup>

</Project><|MERGE_RESOLUTION|>--- conflicted
+++ resolved
@@ -29,11 +29,7 @@
 
   <ItemGroup>
     <PackageReference Include="AutoMapper" Version="6.2.2" />
-<<<<<<< HEAD
-    <PackageReference Include="Microsoft.Azure.Management.ApiManagement" Version="3.4.1" />
-=======
     <PackageReference Include="Microsoft.Azure.Management.ApiManagement" Version="4.0.2-preview" />
->>>>>>> fc5e1fbd
   </ItemGroup>
 
   <ItemGroup>
