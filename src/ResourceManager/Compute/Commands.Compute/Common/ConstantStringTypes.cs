--- conflicted
+++ resolved
@@ -117,14 +117,11 @@
 
         //AzureDiskEncryption
         public const string AzureDiskEncryptionExtension = "AzureRmVMDiskEncryptionExtension";
-<<<<<<< HEAD
         public const string AzureDiskEncryptionStatus = "AzureRmVMDiskEncryptionStatus";
-=======
-        public const string AzureDiskEncryptionStatus = "AzureRmVmDiskEncryptionStatus";
 
         //AzureVMBackup
         public const string AzureVMBackup = "AzureRmVMBackup";
         public const string AzureVMBackupExtension = "AzureRmVMBackupExtension";
->>>>>>> 7ac47dc9
+
     }
 }