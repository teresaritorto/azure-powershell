--- conflicted
+++ resolved
@@ -221,15 +221,8 @@
 
             var client = new Client(DefaultProfile.DefaultContext);
 
-<<<<<<< HEAD
-            var current = virtualMachineScaleSet
-                .GetStateAsync(client, new CancellationToken())
-                .GetAwaiter()
-                .GetResult();
-=======
             // get current Azure state
             var current = await virtualMachineScaleSet.GetStateAsync(client, new CancellationToken());
->>>>>>> f5ed252b
 
             if (Location == null)
             {
@@ -248,11 +241,7 @@
                    target,
                    new CancellationToken(),
                    new ShouldProcess(asyncCmdlet),
-<<<<<<< HEAD
                     asyncCmdlet.ReportTaskProgress);
-=======
-                   new ProgressReport(asyncCmdlet));
->>>>>>> f5ed252b
 
             var result = newState.Get(virtualMachineScaleSet);
             if(result == null)
