
<!--
    Please leave this section at the top of the change log.

    Changes for the current release should go under the section titled "Current Release", and should adhere to the following format:

    ## Current Release
    * Overview of change #1
        - Additional information about change #1
    * Overview of change #2
        - Additional information about change #2
        - Additional information about change #2
    * Overview of change #3
    * Overview of change #4
        - Additional information about change #4

    ## YYYY.MM.DD - Version X.Y.Z (Previous Release)
    * Overview of change #1
        - Additional information about change #1
-->
## Current Release
<<<<<<< HEAD
* Shared Gallery cmdlets
=======
* Fix Get-AzureRmVM -ResourceGroupName <rg> to return more than 50 results if needed
>>>>>>> 393f987e

## Version 5.6.0
* Move dependencies on Keyvault and Storage to the common dependencies
* Add support for more virutal machine sizes to AEM cmdlets
* Add PublicIPPrefix parameter to New-AzureRmVmssIpConfig
* Add ResourceId parameter to Invoke-AzureRmVMRunCommand cmdelt
* Add Invoke-AzureRmVmssVMRunCommand cmdlet
* Update the Compute client library to version 22.0.0

## Version 5.5.2
* Fixed the issue that target is missing in error output.
* Fixed issue with storage account type for VM with managed disk
* Fixed issue with default resource groups not being set.
* Fix AEM Extension cmdlets for other environments, for example Azure China
* Updated common runtime assemblies

## Version 5.5.1
* Fixed the issue that target is missing in error output.
* Fixed issue with storage account type for VM with managed disk
* Fixed issue with default resource groups not being set.
* Fix AEM Extension cmdlets for other environments, for example Azure China

## Version 5.5.0
* Updated to the latest version of the Azure ClientRuntime.
* Add EvictionPolicy parameter to New-AzureRmVmssConfig
* Use default location in the DiskFileParameterSet of New-AzureRmVm if no Location is specified.
* Fix parameter description in Save-AzureRmVMImage
* Fix Get-AzureRmVMDiskEncryptionStatus cmdlet for certain singlepass related scenarios

## Version 5.4.0
* Fix issue with creating a vm using `DiskFileParameterSet` in `New-AzureRmVm` failing because of `PremiumLRS` storage account type renaming.
* Fix Invoke-AzureRmVMRunCommand cmdlet
* Update Get-AzureRmAvailabilitySet to enable list all availability sets in a subscription.  (ResouceGroupName parameter is now optional.)
* Update SimpleParameterSet of `New-AzureRmVm` to enable Accelerated Network on qualifying vms.
* Update New-AzureRmVmss simple parameter set to fail creating the vmss when a user specified LB already exists.
* Update example for New-AzureRmDisk
* Add example for `New-AzureRmVM`
* Updated all help files to include full parameter types and correct input/output types.
* Update description for Set-AzureRmVMOSDisk
* Update Example 1 for Set-AzureRmVMBginfoExtension to correct spelling and prefix. 

## Version 5.3.0
* Add -Tag parameter to Update/New-AzureRmAvailabilitySet
* Add example for `Add-AzureRmVmssExtension`
* Add examples for `Remove-AzureRmVmssExtension`
* Update help for `Set-AzureRmVMAccessExtension`
* Update SimpleParameterSet for New-AzureRmVmss to set SinglePlacementGroup to false by default and add switch parameter `SinglePlacementGroup` that enables the user to create the VMSS in a single placement group.
* Fixed Disable-AzureRmVmDiskEncryption to work for VMs encrypted without AAD parameters

## Version 5.2.0
* IP Tag feature for VMSS
    - `New-AzureRmVmssIpTagConfig` cmdlet is added
    - IpTag parameter is added to New-AzureRmVmssIpConfig
* Auto OS Rollback feature for VMSS
    - DisableAutoRollback parameters are added to New-AzureRmVmssConfig and Update-AzureRmVmss
* OS Upgrade History feature for Vmss
    - OSUpgradeHistory switch parameter is added to Get-AzureRmVmss
* Fixed formatting of OutputType in help files

## Version 5.1.1
* ResourceId tab completer applied to the cmdelts top level resource id parameters if any.
* `Get-AzureRmVmDiskEncryptionStatus` fixes an issue observed for VMs with no data disks
* Update Compute client library version to fix following cmdlets
    - Grant-AzureRmDiskAccess
    - Grant-AzureRmSnapshotAccess
    - Save-AzureRmVMImage
* Fixed following cmdlets to show `operation ID` and `operation status` correctly:
    - Start-AzureRmVM
    - Stop-AzureRmVM
    - Restart-AzureRmVM
    - Set-AzureRmVM
    - Remove-AzuerRmVM
    - Set-AzureRmVmss
    - Start-AzureRmVmssRollingOSUpgrade
    - Stop-AzureRmVmssRollingUpgrade
    - Start-AzureRmVmss
    - Restart-AzureRmVmss
    - Stop-AzureRmVmss
    - Remove-AzureRmVmss
    - ConvertTo-AzureRmVMManagedDisk
    - Revoke-AzureRmSnapshotAccess
    - Remove-AzureRmSnapshot
    - Revoke-AzureRmDiskAccess
    - Remove-AzureRmDisk
    - Remove-AzureRmContainerService
    - Remove-AzureRmAvailabilitySet


## Version 5.1.0
* VMSS VM Update feature
    - Added `Update-AzureRmVmssVM` and `New-AzureRmVMDataDisk` cmdlets
    - Add VirtualMachineScaleSetVM parameter to `Add-AzureRmVMDataDisk` cmdlet to support adding a data disk to Vmss VM.

## Version 5.0.0
* `New-AzureRmVm` and `New-AzureRmVmss` support verbose output of parameters
* `New-AzureRmVm` and `New-AzureRmVmss` (simple parameter set) support assigning user defined and(or) system defined identities to the VM(s).
* VMSS Redeploy and PerformMaintenance feature
    -  Add new switch parameter -Redeploy and -PerformMaintenance to `Set-AzureRmVmss` and `Set-AzureRmVmssVM`
* Add DisableVMAgent switch parameter to `Set-AzureRmVMOperatingSystem` cmdlet
* `New-AzureRmVm` and `New-AzureRmVmss` (simple parameter set) support a `Win10` image.
* `Repair-AzureRmVmssServiceFabricUpdateDomain` cmdlet is added.
* Set minimum dependency of module to PowerShell 5.0
* Introduce multiple breaking changes
    - Please refer to the migration guide for more details
* `Set-AzureRmVmDiskEncryptionExtension` makes AAD parameters optional

## Version 4.6.0
* `Get-AzureRmVmssDiskEncryptionStatus` supports encryption status at data disk level
* `Get-AzureRmVmssVmDiskEncryptionStatus` supports encryption status at data disk level
* Update for Zone Resilient
* `New-AzureRmVm` and `New-AzureRmVmss` (simple parameter set) support availability zones.
* Updated to the latest version of the Azure ClientRuntime

## Version 4.5.0
* `New-AzureRmVM` and `New-AzureRmVMSS` support data disks.
* `New-AzureRmVM` and `New-AzureRmVMSS` support custom image by name or by id.
* Log analytic feature
    - Added `Export-AzureRmLogAnalyticRequestRateByInterval` cmdlet
    - Added `Export-AzureRmLogAnalyticThrottledRequests` cmdlet
* Fix issue with Default Resource Group in CloudShell

## Version 4.4.0
* `New-AzureRmVMSS` prints connection strings in verbose mode.
* `New-AzureRmVmss` supports public IP address, load balancing rules, inbound NAT rules.
* WriteAccelerator feature
    - Added WriteAccelerator switch parameter to the following cmdlets:
          Set-AzureRmVMOSDisk
          Set-AzureRmVMDataDisk
          Add-AzureRmVMDataDisk
          Add-AzureRmVmssDataDisk
    - Added OsDiskWriteAccelerator switch parameter to the following cmdlet:
          Set-AzureRmVmssStorageProfile.
    - Added OsDiskWriteAccelerator Boolean parameter to the following cmdlets:
          Update-AzureRmVM
          Update-AzureRmVmss

## Version 4.3.2
* Fix ErrorAction issue for some of Get cmdlets.

## Version 4.3.1
* `New-AzureRmVm` and `New-AzureRmVmss` get information about an image from Azure.

## Version 4.3.0
* Added `FullyQualifiedDomainName` to `PSVirtualMachinScaleSet`.
* Added `AvailabilitySetName` parameter to the simplified parameterset of `New-AzureRmVm`.
* Corrected usage of `Login-AzureRmAccount` to use `Connect-AzureRmAccount`
* User assigned identity support for VM and VM scale set
- IdentityType and IdentityId parameters are added to New-AzureRmVMConfig, New-AzureRmVmssConfig, Update-AzureRmVM and Update-AzureRmVmss
* Added EnableIPForwarding parameter to Add-AzureRmVmssNetworkInterfaceConfig
* Added Priority parameter to New-AzureRmVmssConfig

## Version 4.2.0
* Added simplified parameter set to New-AzureRmVmss, which creates a Virtual Machine Scale Set and all required resources using smart defaults
* Added Location Completer to -Location parameters allowing tab completion through valid Locations
* Added ResourceGroup Completer to -ResourceGroup parameters allowing tab completion through resource groups in current subscription
* Obsoleted -Tags in favor of -Tag for New-AzureRmVm and Update-AzureRmVm
* Fixed Get-AzureRmComputeResourceSku cmdlet when Zone is included in restriction.
* Updated Diagnostics Agent configuration schema for Azure Monitor sink support.
* Fixed a non-existing resource group creation problem for New-AzureRmVM

## Version 4.1.1
* Get-AzureRmComputeResourceSku shows zone information.
* Update Disable-AzureRmVmssDiskEncryption to fix issue https://github.com/Azure/azure-powershell/issues/5038
* Added -AsJob support for long-running Compute cmdlets. Allows selected cmdlets to run in the background and return a job to track and control progress.
    - Affected cmdlets include: New-, Update-, Set-, Remove-, Start-, Restart-, Stop- cmdlets for Virtual Machines and Virtual Machine Scale Sets
* Added simplified parameter set to New-AzureRmVM, which creates a Virtual Machine and all required resources using smart defaults

## Version 4.0.1
* Fixed assembly loading issue that caused some cmdlets to fail when executing

## Version 4.0.0
* Azure Disk Encryption Extension Commands
    - New Parameter for 'Set-AzureRmVmDiskEncryptionExtension': '-EncryptFormatAll' encrypt formats data disks
    - New Parameters for 'Set-AzureRmVmDiskEncryptionExtension': '-ExtensionPublisherName' and '-ExtensionType' allow switching to other versions of the extension
    - New Parameters for 'Disable-AzureRmVmDiskEncryption': '-ExtensionPublisherName' and '-ExtensionType' allow switching to other versions of the extension
    - New Parameters for 'Get-AzureRmVmDiskEncryptionStatus': '-ExtensionPublisherName' and '-ExtensionType' allow switching to other versions of the extension
* Set-AzureRmVMAEMExtension: Add support for Dv3 and Ev3 series
* Add support for online help
    - Run Get-Help with the -Online parameter to open the online help in your default Internet browser

## Version 3.4.1

## Version 3.4.0
* Run Command feature:
    - New cmdlet: 'Invoke-AzureRmVMRunCommand' invokes a run command on a VM
    - New cmdlet: 'Get-AzureRmVMRunCommandDocument' shows available run command documents
* Add 'StorageAccountType' parameter to Set-AzureRmDataDisk
* Availability Zone support for virtual machine, VM scale set, and disk
    - New paramter: 'Zone' is added to New-AzureRmVM, New-AzureRmVMConfig, New-AzureRmVmssConfig, New-AzureRmDiskConfig
* VM scale set rolling upgrade feature:
    - New cmdlet: 'Start-AzureRmVmssRollingOSUpgrade' invokes OS rolling upgrade of VM scale set
    - New cmdlet: 'Set-AzureRmVmssRollingUpgradePolicy' sets upgrade policy for VM scale set rolling upgrade.
    - New cmdlet: 'Stop-AzureRmVmssRollingUpgrade' cancels rolling upgrade of VM scale set
    - New cmdlet: 'Get-AzureRmVmssRollingUpgrade' shows the status of VM scale set rolling upgrade.
* AssignIdentity switch parameter is introduced for system assigned identity.
    - New parameter: 'AssignIdentity' is added to New-AzureRmVMConfig, New-AzureRmVmssConfig and Update-AzureRmVM
* Vmss disk encryption feature:
    - New cmdlet: 'Set-AzureRmVmssDiskEncryptionExtension' enables disk encryption on VM scale set
    - New cmdlet: 'Disable-AzureRmVmssDiskEncryption' disables disk encryption on VM scale set
    - New cmdlet: 'Get-AzureRmVmssDiskEncryptionStatus' shows the disk encryption status of a VM scale set
    - New cmdelt: 'Get-AzureRmVmssVMDiskEncryptionStatus' shows the disk encryption status of VMs in a VM scale set

## Version 3.3.1
*
## Version 3.3.0
* Set-AzureRmVMAEMExtension: Add support for new Premium Disk sizes
* Set-AzureRmVMAEMExtension: Add support for M series
* Add ForceUpdateTag parameter to Add-AzureRmVmssExtension
* Add Primary parameter to New-AzureRmVmssIpConfig
* Add EnableAcceleratedNetworking parameter to Add-AzureRmVmssNetworkInterfaceConfig
* Add InstanceId to Set-AzureRmVmss
* Expose MaintenanceRedeployStatus to Get-AzureRmVM -Status output
* Expose Restriction and Capability to the table format of Get-AzureRmComputeResourceSku

## Version 3.2.1
- Fix issue with VM DIsk and VM Disk snapshot create and update cmdlets, (link)[https://github.com/azure/azure-powershell/issues/4309]
  - New-AzureRmDisk
  - New-AzureRmSnapshot
  - Update-AzureRmDisk
  - Update-AzureRmSnapshot

## Version 3.2.0
* Storage account type support for Image disk:
    - 'StorageAccountType' parameter is added to Set-AzureRmImageOsDisk and Add-AzureRmImageDataDisk
* PrivateIP and PublicIP feature in Vmss Ip Configuration:
    - 'PrivateIPAddressVersion', 'PublicIPAddressConfigurationName', 'PublicIPAddressConfigurationIdleTimeoutInMinutes', 'DnsSetting' names are added to New-AzureRmVmssIpConfig
    - 'PrivateIPAddressVersion' parameter for specifying IPv4 or IPv6 is added to New-AzureRmVmssIpConfig
* Performance Maintenance feature:
    - 'PerformMaintenance' switch parameter is added to Restart-AzureRmVM.
    - Get-AzureRmVM -Status shows the information of performance maintenance of the given VM
* Virtual Machine Identity feature:
    - 'IdentityType' parameter is added to New-AzureRmVMConfig and UpdateAzureRmVM
    - Get-AzureRmVM shows the information of the identity of the given VM
* Vmss Identity feature:
    - 'IdentityType' parameter is added to to New-AzureRmVmssConfig
    - Get-AzureRmVmss shows the information of the identity of the given Vmss
* Vmss Boot Diagnostics feature:
    - New cmdlet for setting boot diagnostics of Vmss object: Set-AzureRmVmssBootDiagnostics
    - 'BootDiagnostic' parameter is added to New-AzureRmVmssConfig
* Vmss LicenseType feature:
    - 'LicenseType' parameter is added to New-AzureRmVmssConfig
* RecoveryPolicyMode support:
    - 'RecoveryPolicyMode' paramter is added to New-AzureRmVmssConfig
* Compute Resource Sku feature:
    - New cmdlet 'Get-AzureRmComputeResourceSku' list all compute resource skus

## Version 3.1.0
* Fix Test-AzureRmVMAEMExtension for virtual machines with multiple managed disks
* Updated Set-AzureRmVMAEMExtension: Add caching information for Premium managed disks
* Add-AzureRmVhd: The size limit on vhd is increased to 4TB.
* Stop-AzureRmVM: Clarify documentation for STayProvisioned parameter
* New-AzureRmDiskUpdateConfig
  * Deprecated parameters CreateOption, StorageAccountId, ImageReference, SourceUri, SourceResourceId
* Set-AzureRmDiskUpdateImageReference: Deprecated cmdlet
* New-AzureRmSnapshotUpdateConfig
  * Deprecated parameters CreateOption, StorageAccountId, ImageReference, SourceUri, SourceResourceId
* Set-AzureRmSnapshotUpdateImageReference: Deprecated Cmdlet

## Version 3.0.1

## Version 3.0.0
* Updated Set-AzureRmVMAEMExtension and Test-AzureRmVMAEMExtension cmdlets to support Premium managed disks
* Backup encryption settings for IaaS VMs and restore on failure
* ChefServiceInterval option is renamed to ChefDaemonInterval now. Old one will continue to work however.
* Remove duplicated DataDiskNames and NetworkInterfaceIDs properties from PS VM object.
  - Make DataDiskNames and NetworkInterfaceIDs parameters optional in Remove-AzureRmVMDataDisk and Remove-AzureRmVMNetworkInterface, respectively.
* Fix the piping issue of Get cmdlets when the Get cmdlets return a list object.
* Cmdlets that conflicted with RDFE cmdlets have been renamed. See issue https://github.com/Azure/azure-powershell/issues/2917 for more details
    - `New-AzureVMSqlServerAutoBackupConfig` has been renamed to `New-AzureRmVMSqlServerAutoBackupConfig`
    - `New-AzureVMSqlServerAutoPatchingConfig` has been renamed to `New-AzureRmVMSqlServerAutoPatchingConfig`
    - `New-AzureVMSqlServerKeyVaultCredentialConfig` has been renamed to `New-AzureRmVMSqlServerKeyVaultCredentialConfig`

## Version 2.9.0
* Fix bug in Get-* cmdlets, to allow retrieving multiple pages of data (more than 120 items)

## Version 2.8.0
* Updated Set-AzureRmVMAEMExtension and Test-AzureRmVMAEMExtension cmdlets to support managed disks

## Version 2.7.0
* Updated Set-AzureRmVMDscExtension cmdlet WmfVersion parameter to support "5.1"
* Updated Set-AzureRmVMChefExtension cmdlet to add following new options :
  - Daemon: Configures the chef-client service for unattended execution. e.g. -Daemon 'none' or e.g. -Daemon 'service'."
  - Secret: The encryption key used to encrypt and decrypt the data bag item values.
  - SecretFile: The path to the file that contains the encryption key used to encrypt and decrypt the data bag item values.
* Fix for Get-AzureRmVM: Get-AzureRmVM did not display anything when the output includes availability set property.
* New cmdlets:
    - Update-AzureRmAvailabilitySet: can update an unmanaged availability set to a managed availability set.
    - Add-AzureRmVmssDataDisk, Remove-AzureRmVmssDataDisk
* New parameter, SkipVmBackup, for cmdlet Set-AzureRmVMDiskEncryptionExtension to allow user to skip backup creation for Linux VMs

## Version 2.6.0
* New cmdlets for Managed disk
    - Disk cmdlets: New-AzureRmDisk, Update-AzureRmDisk, Get-AzureRmDisk, Remove-AzureRmDisk,
                    Grant-AzureRmDiskAccess, Revoke-AzureRmDiskAccess,
                    New-AzureRmDiskConfig, Set-AzureRmDiskDiskEncryptionKey, Set-AzureRmDiskImageReference, Set-AzureRmDiskKeyEncryptionKey,
                    New-AzureRmDiskUpdateConfig, Set-AzureRmDiskUpdateDiskEncryptionKey, Set-AzureRmDiskUpdateImageReference, Set-AzureRmDiskUpdateKeyEncryptionKey
    - Snapshot cmdlets: New-AzureRmSnapshot, Update-AzureRmSnapshot, Get-AzureRmSnapshot, Remove-AzureRmSnapshot,
                        Grant-AzureRmSnapshotAccess, Revoke-AzureRmSnapshotAccess,
                        New-AzureRmSnapshotConfig, Set-AzureRmSnapshotDiskEncryptionKey, Set-AzureRmSnapshotImageReference, Set-AzureRmSnapshotKeyEncryptionKey,
                        New-AzureRmSnapshotUpdateConfig, Set-AzureRmSnapshotUpdateDiskEncryptionKey, Set-AzureRmSnapshotUpdateImageReference, Set-AzureRmSnapshotUpdateKeyEncryptionKey
    - Image cmdlets: New-AzureRmImage, Get-AzureRmImage, Remove-AzureRmImage,
                     New-AzureRmImageConfig, Set-AzureRmImageOsDisk, Add-AzureRmImageDataDisk, Remove-AzureRmImageDataDisk
    - VM cmdlet: ConvertTo-AzureRmVMManagedDisk

## Version 2.5.0
* Fix Get-AzureRmVM with -Status issue: Get-AzureRmVM throws an exception when Get-AzureRmVM lists multiple VMs and some of the VMs are deleted during Get-AzureRmVM is performed.
* New parameters in New-AzureRmVMSqlServerAutoBackupConfig cmdlet to support Auto Backup for SQL Server 2016 VMs.
    - BackupSystemDbs : Specifies if system databases should be added to Sql Server Managed Backup.
    - BackupScheduleType : Specifies the type of managed backup schedule, manual or automated. If it's manual, schedule settings need to be specified.
    - FullBackupFrequency : Specifies the frequency of Full Backup, daily or weekly.
    - FullBackupStartHour : Specifies the hour of the day when the Sql Server Full Backup should start.
    - FullBackupWindowInHours : Specifies the window (in hours) when Sql Server Full Backup should occur.
    - LogBackupFrequencyInMinutes : Specifies the frequency of Sql Server Log Backup.
* New-AzureVMSqlServer* cmdlets are renamed to New-AzureRmVMSqlServer* now. Old ones will continue to work however.

## Version 2.4.0
* Add Remove-AzureRmVMSecret cmdlet.
* Based on user feedback (https://github.com/Azure/azure-powershell/issues/1384), we've added a DisplayHint property to VM object to enable Compact and Expand display modes. This is similar to `Get -Date - DisplayHint Date` cmdlet. By default, the return of `Get-AzureRmVm -ResourceGroupName <rg-name> -Name <vm-name>` will be compact. You can expand the output using `-DisplayHint Expand` parameter.
* UPCOMING BREAKING CHANGE Notification: We've added a warning about removing ` DataDiskNames` and ` NetworkInterfaceIDs` properties from the returned VM object from `Get-AzureRmVm -ResourceGroupName <rg-name> -Name <vm-name` cmdlet. Please update your scripts to access these properties in the following way:
    - `$vm.StorageProfile.DataDisks`
    - `$vm.NetworkProfile.NetworkInterfaces`
* Updated Set-AzureRmVMChefExtension cmdlet to add following new options :
    - JsonAttribute : A JSON string to be added to the first run of chef-client. e.g. -JsonAttribute '{"container_service": {"chef-init-test": {"command": "C:\\opscode\\chef\\bin"}}}'
    - ChefServiceInterval : Specifies the frequency (in minutes) at which the chef-service runs. If in case you don't want the chef-service to be installed on the Azure VM then set value as 0 in this field. e.g. -ChefServiceInterval 45

## Version 2.3.0
* Update formats for list of VMs, VMScaleSets and ContainerService
    - The default format of Get-AzureRmVM, Get-AzureRmVmss and Get-AzureRmContainerService is not table format when these cmdlets call List Operation
* Fix overprovision issue for VMScaleSet
    - Because of the bug in Compute client library (and Swagger spec) regarding overprovision property of VMScaleSet, this property did not show up correctly.
* Better piping scenario for VMScaleSets and ContainerService cmdlets
    - VMScaleSet and ContainerService now have "ResourceGroupName" property, so when piping Get command to Delete/Update command, -ResourceGroupName is not required.
* Separate paremater sets for Set-AzureRmVM with Generalized and Redeploy parameter
* Reduce time taken by Get-AzureRmVMDiskEncryptionStatus cmdlet from two minutes to under five seconds
* Allow Set-AzureRmVMDiskEncryptionStatus to be used with VHDs residing in multiple resource groups<|MERGE_RESOLUTION|>--- conflicted
+++ resolved
@@ -19,11 +19,8 @@
         - Additional information about change #1
 -->
 ## Current Release
-<<<<<<< HEAD
+* Fix Get-AzureRmVM -ResourceGroupName <rg> to return more than 50 results if needed
 * Shared Gallery cmdlets
-=======
-* Fix Get-AzureRmVM -ResourceGroupName <rg> to return more than 50 results if needed
->>>>>>> 393f987e
 
 ## Version 5.6.0
 * Move dependencies on Keyvault and Storage to the common dependencies
