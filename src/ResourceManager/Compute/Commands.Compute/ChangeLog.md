<!--
    Please leave this section at the top of the change log.

    Changes for the current release should go under the section titled "Current Release", and should adhere to the following format:

    ## Current Release
    * Overview of change #1
        - Additional information about change #1
    * Overview of change #2
        - Additional information about change #2
        - Additional information about change #2
    * Overview of change #3
    * Overview of change #4
        - Additional information about change #4

    ## YYYY.MM.DD - Version X.Y.Z (Previous Release)
    * Overview of change #1
        - Additional information about change #1
-->
## Current Release
<<<<<<< HEAD
* Add example for `New-AzureRmVM`
=======
* Updated help files to include full parameter types.
>>>>>>> 4317dcfb

## Version 5.3.0
* Add -Tag parameter to Update/New-AzureRmAvailabilitySet
* Add example for `Add-AzureRmVmssExtension`
* Add examples for `Remove-AzureRmVmssExtension`
* Update help for `Set-AzureRmVMAccessExtension`
* Update SimpleParameterSet for New-AzureRmVmss to set SinglePlacementGroup to false by default and add switch parameter `SinglePlacementGroup` that enables the user to create the VMSS in a single placement group.

## Version 5.2.0
* IP Tag feature for VMSS
    - `New-AzureRmVmssIpTagConfig` cmdlet is added
    - IpTag parameter is added to New-AzureRmVmssIpConfig
* Auto OS Rollback feature for VMSS
    - DisableAutoRollback parameters are added to New-AzureRmVmssConfig and Update-AzureRmVmss
* OS Upgrade History feature for Vmss
    - OSUpgradeHistory switch parameter is added to Get-AzureRmVmss
* Fixed formatting of OutputType in help files

## Version 5.1.1
* ResourceId tab completer applied to the cmdelts top level resource id parameters if any.
* `Get-AzureRmVmDiskEncryptionStatus` fixes an issue observed for VMs with no data disks
* Update Compute client library version to fix following cmdlets
    - Grant-AzureRmDiskAccess
    - Grant-AzureRmSnapshotAccess
    - Save-AzureRmVMImage
* Fixed following cmdlets to show `operation ID` and `operation status` correctly:
    - Start-AzureRmVM
    - Stop-AzureRmVM
    - Restart-AzureRmVM
    - Set-AzureRmVM
    - Remove-AzuerRmVM
    - Set-AzureRmVmss
    - Start-AzureRmVmssRollingOSUpgrade
    - Stop-AzureRmVmssRollingUpgrade
    - Start-AzureRmVmss
    - Restart-AzureRmVmss
    - Stop-AzureRmVmss
    - Remove-AzureRmVmss
    - ConvertTo-AzureRmVMManagedDisk
    - Revoke-AzureRmSnapshotAccess
    - Remove-AzureRmSnapshot
    - Revoke-AzureRmDiskAccess
    - Remove-AzureRmDisk
    - Remove-AzureRmContainerService
    - Remove-AzureRmAvailabilitySet


## Version 5.1.0
* VMSS VM Update feature
    - Added `Update-AzureRmVmssVM` and `New-AzureRmVMDataDisk` cmdlets
    - Add VirtualMachineScaleSetVM parameter to `Add-AzureRmVMDataDisk` cmdlet to support adding a data disk to Vmss VM.

## Version 5.0.0
* `New-AzureRmVm` and `New-AzureRmVmss` support verbose output of parameters
* `New-AzureRmVm` and `New-AzureRmVmss` (simple parameter set) support assigning user defined and(or) system defined identities to the VM(s).
* VMSS Redeploy and PerformMaintenance feature
    -  Add new switch parameter -Redeploy and -PerformMaintenance to `Set-AzureRmVmss` and `Set-AzureRmVmssVM`
* Add DisableVMAgent switch parameter to `Set-AzureRmVMOperatingSystem` cmdlet
* `New-AzureRmVm` and `New-AzureRmVmss` (simple parameter set) support a `Win10` image.
* `Repair-AzureRmVmssServiceFabricUpdateDomain` cmdlet is added.
* Set minimum dependency of module to PowerShell 5.0
* Introduce multiple breaking changes
    - Please refer to the migration guide for more details
* `Set-AzureRmVmDiskEncryptionExtension` makes AAD parameters optional

## Version 4.6.0
* `Get-AzureRmVmssDiskEncryptionStatus` supports encryption status at data disk level
* `Get-AzureRmVmssVmDiskEncryptionStatus` supports encryption status at data disk level
* Update for Zone Resilient
* `New-AzureRmVm` and `New-AzureRmVmss` (simple parameter set) support availability zones.
* Updated to the latest version of the Azure ClientRuntime

## Version 4.5.0
* `New-AzureRmVM` and `New-AzureRmVMSS` support data disks.
* `New-AzureRmVM` and `New-AzureRmVMSS` support custom image by name or by id.
* Log analytic feature
    - Added `Export-AzureRmLogAnalyticRequestRateByInterval` cmdlet
    - Added `Export-AzureRmLogAnalyticThrottledRequests` cmdlet
* Fix issue with Default Resource Group in CloudShell

## Version 4.4.0
* `New-AzureRmVMSS` prints connection strings in verbose mode.
* `New-AzureRmVmss` supports public IP address, load balancing rules, inbound NAT rules.
* WriteAccelerator feature
    - Added WriteAccelerator switch parameter to the following cmdlets:
          Set-AzureRmVMOSDisk
          Set-AzureRmVMDataDisk
          Add-AzureRmVMDataDisk
          Add-AzureRmVmssDataDisk
    - Added OsDiskWriteAccelerator switch parameter to the following cmdlet:
          Set-AzureRmVmssStorageProfile.
    - Added OsDiskWriteAccelerator Boolean parameter to the following cmdlets:
          Update-AzureRmVM
          Update-AzureRmVmss

## Version 4.3.2
* Fix ErrorAction issue for some of Get cmdlets.

## Version 4.3.1
* `New-AzureRmVm` and `New-AzureRmVmss` get information about an image from Azure.

## Version 4.3.0
* Added `FullyQualifiedDomainName` to `PSVirtualMachinScaleSet`.
* Added `AvailabilitySetName` parameter to the simplified parameterset of `New-AzureRmVm`.
* Corrected usage of `Login-AzureRmAccount` to use `Connect-AzureRmAccount`
* User assigned identity support for VM and VM scale set
- IdentityType and IdentityId parameters are added to New-AzureRmVMConfig, New-AzureRmVmssConfig, Update-AzureRmVM and Update-AzureRmVmss
* Added EnableIPForwarding parameter to Add-AzureRmVmssNetworkInterfaceConfig
* Added Priority parameter to New-AzureRmVmssConfig

## Version 4.2.0
* Added simplified parameter set to New-AzureRmVmss, which creates a Virtual Machine Scale Set and all required resources using smart defaults
* Added Location Completer to -Location parameters allowing tab completion through valid Locations
* Added ResourceGroup Completer to -ResourceGroup parameters allowing tab completion through resource groups in current subscription
* Obsoleted -Tags in favor of -Tag for New-AzureRmVm and Update-AzureRmVm
* Fixed Get-AzureRmComputeResourceSku cmdlet when Zone is included in restriction.
* Updated Diagnostics Agent configuration schema for Azure Monitor sink support.
* Fixed a non-existing resource group creation problem for New-AzureRmVM

## Version 4.1.1
* Get-AzureRmComputeResourceSku shows zone information.
* Update Disable-AzureRmVmssDiskEncryption to fix issue https://github.com/Azure/azure-powershell/issues/5038
* Added -AsJob support for long-running Compute cmdlets. Allows selected cmdlets to run in the background and return a job to track and control progress.
    - Affected cmdlets include: New-, Update-, Set-, Remove-, Start-, Restart-, Stop- cmdlets for Virtual Machines and Virtual Machine Scale Sets
* Added simplified parameter set to New-AzureRmVM, which creates a Virtual Machine and all required resources using smart defaults

## Version 4.0.1
* Fixed assembly loading issue that caused some cmdlets to fail when executing

## Version 4.0.0
* Azure Disk Encryption Extension Commands
    - New Parameter for 'Set-AzureRmVmDiskEncryptionExtension': '-EncryptFormatAll' encrypt formats data disks
    - New Parameters for 'Set-AzureRmVmDiskEncryptionExtension': '-ExtensionPublisherName' and '-ExtensionType' allow switching to other versions of the extension
    - New Parameters for 'Disable-AzureRmVmDiskEncryption': '-ExtensionPublisherName' and '-ExtensionType' allow switching to other versions of the extension
    - New Parameters for 'Get-AzureRmVmDiskEncryptionStatus': '-ExtensionPublisherName' and '-ExtensionType' allow switching to other versions of the extension
* Set-AzureRmVMAEMExtension: Add support for Dv3 and Ev3 series
* Add support for online help
    - Run Get-Help with the -Online parameter to open the online help in your default Internet browser

## Version 3.4.1

## Version 3.4.0
* Run Command feature:
    - New cmdlet: 'Invoke-AzureRmVMRunCommand' invokes a run command on a VM
    - New cmdlet: 'Get-AzureRmVMRunCommandDocument' shows available run command documents
* Add 'StorageAccountType' parameter to Set-AzureRmDataDisk
* Availability Zone support for virtual machine, VM scale set, and disk
    - New paramter: 'Zone' is added to New-AzureRmVM, New-AzureRmVMConfig, New-AzureRmVmssConfig, New-AzureRmDiskConfig
* VM scale set rolling upgrade feature:
    - New cmdlet: 'Start-AzureRmVmssRollingOSUpgrade' invokes OS rolling upgrade of VM scale set
    - New cmdlet: 'Set-AzureRmVmssRollingUpgradePolicy' sets upgrade policy for VM scale set rolling upgrade.
    - New cmdlet: 'Stop-AzureRmVmssRollingUpgrade' cancels rolling upgrade of VM scale set
    - New cmdlet: 'Get-AzureRmVmssRollingUpgrade' shows the status of VM scale set rolling upgrade.
* AssignIdentity switch parameter is introduced for system assigned identity.
    - New parameter: 'AssignIdentity' is added to New-AzureRmVMConfig, New-AzureRmVmssConfig and Update-AzureRmVM
* Vmss disk encryption feature:
    - New cmdlet: 'Set-AzureRmVmssDiskEncryptionExtension' enables disk encryption on VM scale set
    - New cmdlet: 'Disable-AzureRmVmssDiskEncryption' disables disk encryption on VM scale set
    - New cmdlet: 'Get-AzureRmVmssDiskEncryptionStatus' shows the disk encryption status of a VM scale set
    - New cmdelt: 'Get-AzureRmVmssVMDiskEncryptionStatus' shows the disk encryption status of VMs in a VM scale set

## Version 3.3.1
*
## Version 3.3.0
* Set-AzureRmVMAEMExtension: Add support for new Premium Disk sizes
* Set-AzureRmVMAEMExtension: Add support for M series
* Add ForceUpdateTag parameter to Add-AzureRmVmssExtension
* Add Primary parameter to New-AzureRmVmssIpConfig
* Add EnableAcceleratedNetworking parameter to Add-AzureRmVmssNetworkInterfaceConfig
* Add InstanceId to Set-AzureRmVmss
* Expose MaintenanceRedeployStatus to Get-AzureRmVM -Status output
* Expose Restriction and Capability to the table format of Get-AzureRmComputeResourceSku

## Version 3.2.1
- Fix issue with VM DIsk and VM Disk snapshot create and update cmdlets, (link)[https://github.com/azure/azure-powershell/issues/4309]
  - New-AzureRmDisk
  - New-AzureRmSnapshot
  - Update-AzureRmDisk
  - Update-AzureRmSnapshot

## Version 3.2.0
* Storage account type support for Image disk:
    - 'StorageAccountType' parameter is added to Set-AzureRmImageOsDisk and Add-AzureRmImageDataDisk
* PrivateIP and PublicIP feature in Vmss Ip Configuration:
    - 'PrivateIPAddressVersion', 'PublicIPAddressConfigurationName', 'PublicIPAddressConfigurationIdleTimeoutInMinutes', 'DnsSetting' names are added to New-AzureRmVmssIpConfig
    - 'PrivateIPAddressVersion' parameter for specifying IPv4 or IPv6 is added to New-AzureRmVmssIpConfig
* Performance Maintenance feature:
    - 'PerformMaintenance' switch parameter is added to Restart-AzureRmVM.
    - Get-AzureRmVM -Status shows the information of performance maintenance of the given VM
* Virtual Machine Identity feature:
    - 'IdentityType' parameter is added to New-AzureRmVMConfig and UpdateAzureRmVM
    - Get-AzureRmVM shows the information of the identity of the given VM
* Vmss Identity feature:
    - 'IdentityType' parameter is added to to New-AzureRmVmssConfig
    - Get-AzureRmVmss shows the information of the identity of the given Vmss
* Vmss Boot Diagnostics feature:
    - New cmdlet for setting boot diagnostics of Vmss object: Set-AzureRmVmssBootDiagnostics
    - 'BootDiagnostic' parameter is added to New-AzureRmVmssConfig
* Vmss LicenseType feature:
    - 'LicenseType' parameter is added to New-AzureRmVmssConfig
* RecoveryPolicyMode support:
    - 'RecoveryPolicyMode' paramter is added to New-AzureRmVmssConfig
* Compute Resource Sku feature:
    - New cmdlet 'Get-AzureRmComputeResourceSku' list all compute resource skus

## Version 3.1.0
* Fix Test-AzureRmVMAEMExtension for virtual machines with multiple managed disks
* Updated Set-AzureRmVMAEMExtension: Add caching information for Premium managed disks
* Add-AzureRmVhd: The size limit on vhd is increased to 4TB.
* Stop-AzureRmVM: Clarify documentation for STayProvisioned parameter
* New-AzureRmDiskUpdateConfig
  * Deprecated parameters CreateOption, StorageAccountId, ImageReference, SourceUri, SourceResourceId
* Set-AzureRmDiskUpdateImageReference: Deprecated cmdlet
* New-AzureRmSnapshotUpdateConfig
  * Deprecated parameters CreateOption, StorageAccountId, ImageReference, SourceUri, SourceResourceId
* Set-AzureRmSnapshotUpdateImageReference: Deprecated Cmdlet

## Version 3.0.1

## Version 3.0.0
* Updated Set-AzureRmVMAEMExtension and Test-AzureRmVMAEMExtension cmdlets to support Premium managed disks
* Backup encryption settings for IaaS VMs and restore on failure
* ChefServiceInterval option is renamed to ChefDaemonInterval now. Old one will continue to work however.
* Remove duplicated DataDiskNames and NetworkInterfaceIDs properties from PS VM object.
  - Make DataDiskNames and NetworkInterfaceIDs parameters optional in Remove-AzureRmVMDataDisk and Remove-AzureRmVMNetworkInterface, respectively.
* Fix the piping issue of Get cmdlets when the Get cmdlets return a list object.
* Cmdlets that conflicted with RDFE cmdlets have been renamed. See issue https://github.com/Azure/azure-powershell/issues/2917 for more details
    - `New-AzureVMSqlServerAutoBackupConfig` has been renamed to `New-AzureRmVMSqlServerAutoBackupConfig`
    - `New-AzureVMSqlServerAutoPatchingConfig` has been renamed to `New-AzureRmVMSqlServerAutoPatchingConfig`
    - `New-AzureVMSqlServerKeyVaultCredentialConfig` has been renamed to `New-AzureRmVMSqlServerKeyVaultCredentialConfig`

## Version 2.9.0
* Fix bug in Get-* cmdlets, to allow retrieving multiple pages of data (more than 120 items)

## Version 2.8.0
* Updated Set-AzureRmVMAEMExtension and Test-AzureRmVMAEMExtension cmdlets to support managed disks

## Version 2.7.0
* Updated Set-AzureRmVMDscExtension cmdlet WmfVersion parameter to support "5.1"
* Updated Set-AzureRmVMChefExtension cmdlet to add following new options :
  - Daemon: Configures the chef-client service for unattended execution. e.g. -Daemon 'none' or e.g. -Daemon 'service'."
  - Secret: The encryption key used to encrypt and decrypt the data bag item values.
  - SecretFile: The path to the file that contains the encryption key used to encrypt and decrypt the data bag item values.
* Fix for Get-AzureRmVM: Get-AzureRmVM did not display anything when the output includes availability set property.
* New cmdlets:
    - Update-AzureRmAvailabilitySet: can update an unmanaged availability set to a managed availability set.
    - Add-AzureRmVmssDataDisk, Remove-AzureRmVmssDataDisk
* New parameter, SkipVmBackup, for cmdlet Set-AzureRmVMDiskEncryptionExtension to allow user to skip backup creation for Linux VMs

## Version 2.6.0
* New cmdlets for Managed disk
    - Disk cmdlets: New-AzureRmDisk, Update-AzureRmDisk, Get-AzureRmDisk, Remove-AzureRmDisk,
                    Grant-AzureRmDiskAccess, Revoke-AzureRmDiskAccess,
                    New-AzureRmDiskConfig, Set-AzureRmDiskDiskEncryptionKey, Set-AzureRmDiskImageReference, Set-AzureRmDiskKeyEncryptionKey,
                    New-AzureRmDiskUpdateConfig, Set-AzureRmDiskUpdateDiskEncryptionKey, Set-AzureRmDiskUpdateImageReference, Set-AzureRmDiskUpdateKeyEncryptionKey
    - Snapshot cmdlets: New-AzureRmSnapshot, Update-AzureRmSnapshot, Get-AzureRmSnapshot, Remove-AzureRmSnapshot,
                        Grant-AzureRmSnapshotAccess, Revoke-AzureRmSnapshotAccess,
                        New-AzureRmSnapshotConfig, Set-AzureRmSnapshotDiskEncryptionKey, Set-AzureRmSnapshotImageReference, Set-AzureRmSnapshotKeyEncryptionKey,
                        New-AzureRmSnapshotUpdateConfig, Set-AzureRmSnapshotUpdateDiskEncryptionKey, Set-AzureRmSnapshotUpdateImageReference, Set-AzureRmSnapshotUpdateKeyEncryptionKey
    - Image cmdlets: New-AzureRmImage, Get-AzureRmImage, Remove-AzureRmImage,
                     New-AzureRmImageConfig, Set-AzureRmImageOsDisk, Add-AzureRmImageDataDisk, Remove-AzureRmImageDataDisk
    - VM cmdlet: ConvertTo-AzureRmVMManagedDisk

## Version 2.5.0
* Fix Get-AzureRmVM with -Status issue: Get-AzureRmVM throws an exception when Get-AzureRmVM lists multiple VMs and some of the VMs are deleted during Get-AzureRmVM is performed.
* New parameters in New-AzureRmVMSqlServerAutoBackupConfig cmdlet to support Auto Backup for SQL Server 2016 VMs.
    - BackupSystemDbs : Specifies if system databases should be added to Sql Server Managed Backup.
    - BackupScheduleType : Specifies the type of managed backup schedule, manual or automated. If it's manual, schedule settings need to be specified.
    - FullBackupFrequency : Specifies the frequency of Full Backup, daily or weekly.
    - FullBackupStartHour : Specifies the hour of the day when the Sql Server Full Backup should start.
    - FullBackupWindowInHours : Specifies the window (in hours) when Sql Server Full Backup should occur.
    - LogBackupFrequencyInMinutes : Specifies the frequency of Sql Server Log Backup.
* New-AzureVMSqlServer* cmdlets are renamed to New-AzureRmVMSqlServer* now. Old ones will continue to work however.

## Version 2.4.0
* Add Remove-AzureRmVMSecret cmdlet.
* Based on user feedback (https://github.com/Azure/azure-powershell/issues/1384), we've added a DisplayHint property to VM object to enable Compact and Expand display modes. This is similar to `Get -Date - DisplayHint Date` cmdlet. By default, the return of `Get-AzureRmVm -ResourceGroupName <rg-name> -Name <vm-name>` will be compact. You can expand the output using `-DisplayHint Expand` parameter.
* UPCOMING BREAKING CHANGE Notification: We've added a warning about removing ` DataDiskNames` and ` NetworkInterfaceIDs` properties from the returned VM object from `Get-AzureRmVm -ResourceGroupName <rg-name> -Name <vm-name` cmdlet. Please update your scripts to access these properties in the following way:
    - `$vm.StorageProfile.DataDisks`
    - `$vm.NetworkProfile.NetworkInterfaces`
* Updated Set-AzureRmVMChefExtension cmdlet to add following new options :
    - JsonAttribute : A JSON string to be added to the first run of chef-client. e.g. -JsonAttribute '{"container_service": {"chef-init-test": {"command": "C:\\opscode\\chef\\bin"}}}'
    - ChefServiceInterval : Specifies the frequency (in minutes) at which the chef-service runs. If in case you don't want the chef-service to be installed on the Azure VM then set value as 0 in this field. e.g. -ChefServiceInterval 45

## Version 2.3.0
* Update formats for list of VMs, VMScaleSets and ContainerService
    - The default format of Get-AzureRmVM, Get-AzureRmVmss and Get-AzureRmContainerService is not table format when these cmdlets call List Operation
* Fix overprovision issue for VMScaleSet
    - Because of the bug in Compute client library (and Swagger spec) regarding overprovision property of VMScaleSet, this property did not show up correctly.
* Better piping scenario for VMScaleSets and ContainerService cmdlets
    - VMScaleSet and ContainerService now have "ResourceGroupName" property, so when piping Get command to Delete/Update command, -ResourceGroupName is not required.
* Separate paremater sets for Set-AzureRmVM with Generalized and Redeploy parameter
* Reduce time taken by Get-AzureRmVMDiskEncryptionStatus cmdlet from two minutes to under five seconds
* Allow Set-AzureRmVMDiskEncryptionStatus to be used with VHDs residing in multiple resource groups<|MERGE_RESOLUTION|>--- conflicted
+++ resolved
@@ -18,11 +18,8 @@
         - Additional information about change #1
 -->
 ## Current Release
-<<<<<<< HEAD
 * Add example for `New-AzureRmVM`
-=======
 * Updated help files to include full parameter types.
->>>>>>> 4317dcfb
 
 ## Version 5.3.0
 * Add -Tag parameter to Update/New-AzureRmAvailabilitySet
