--- conflicted
+++ resolved
@@ -18,16 +18,13 @@
         - Additional information about change #1
 -->
 ## Current Release
-<<<<<<< HEAD
 * Move dependencies on Keyvault and Storage to the common dependencies.
-=======
 * Add example for `New-AzureRmVM`
 * Updated help files to include full parameter types.
 
 ## Version 5.3.0
 * Add -Tag parameter to Update/New-AzureRmAvailabilitySet
 * Add example for `Add-AzureRmVmssExtension`
->>>>>>> ff7c0b9a
 * Add examples for `Remove-AzureRmVmssExtension`
 * Update help for `Set-AzureRmVMAccessExtension`
 * Update SimpleParameterSet for New-AzureRmVmss to set SinglePlacementGroup to false by default and add switch parameter `SinglePlacementGroup` that enables the user to create the VMSS in a single placement group.
