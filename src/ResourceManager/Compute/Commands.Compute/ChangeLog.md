
<!--
    Please leave this section at the top of the change log.

    Changes for the current release should go under the section titled "Current Release", and should adhere to the following format:

    ## Current Release
    * Overview of change #1
        - Additional information about change #1
    * Overview of change #2
        - Additional information about change #2
        - Additional information about change #2
    * Overview of change #3
    * Overview of change #4
        - Additional information about change #4

    ## YYYY.MM.DD - Version X.Y.Z (Previous Release)
    * Overview of change #1
        - Additional information about change #1
-->
## Current Release
<<<<<<< HEAD
* Add DiffDiskSetting parameter to Set-AzureRmVmOSDisk and Set-AzureRmVmssStorageProfile cmdlets
* Fix Get-AzureRmVM -ResourceGroupName <rg> to return more than 50 results if needed
* Add Location parameter to Get-AzureRmVM
* Shared Gallery cmdlets
=======
* Fix Get-AzureRmVM -ResourceGroupName <rg> to return more than 50 results if needed
>>>>>>> 0201051e
* Added an example of the `SimpleParameterSet` to New-AzureRmVmss cmdlet help.
* Fixed a typo in the Azure Disk Encryption progress message

## Version 5.6.0
* Move dependencies on Keyvault and Storage to the common dependencies
* Add support for more virutal machine sizes to AEM cmdlets
* Add PublicIPPrefix parameter to New-AzureRmVmssIpConfig
* Add ResourceId parameter to Invoke-AzureRmVMRunCommand cmdelt
* Add Invoke-AzureRmVmssVMRunCommand cmdlet
* Update the Compute client library to version 22.0.0

## Version 5.5.2
* Fixed the issue that target is missing in error output.
* Fixed issue with storage account type for VM with managed disk
* Fixed issue with default resource groups not being set.
* Fix AEM Extension cmdlets for other environments, for example Azure China
* Updated common runtime assemblies

## Version 5.5.1
* Fixed the issue that target is missing in error output.
* Fixed issue with storage account type for VM with managed disk
* Fixed issue with default resource groups not being set.
* Fix AEM Extension cmdlets for other environments, for example Azure China

## Version 5.5.0
* Updated to the latest version of the Azure ClientRuntime.
* Add EvictionPolicy parameter to New-AzureRmVmssConfig
* Use default location in the DiskFileParameterSet of New-AzureRmVm if no Location is specified.
* Fix parameter description in Save-AzureRmVMImage
* Fix Get-AzureRmVMDiskEncryptionStatus cmdlet for certain singlepass related scenarios

## Version 5.4.0
* Fix issue with creating a vm using `DiskFileParameterSet` in `New-AzureRmVm` failing because of `PremiumLRS` storage account type renaming.
* Fix Invoke-AzureRmVMRunCommand cmdlet
* Update Get-AzureRmAvailabilitySet to enable list all availability sets in a subscription.  (ResouceGroupName parameter is now optional.)
* Update SimpleParameterSet of `New-AzureRmVm` to enable Accelerated Network on qualifying vms.
* Update New-AzureRmVmss simple parameter set to fail creating the vmss when a user specified LB already exists.
* Update example for New-AzureRmDisk
* Add example for `New-AzureRmVM`
* Updated all help files to include full parameter types and correct input/output types.
* Update description for Set-AzureRmVMOSDisk
* Update Example 1 for Set-AzureRmVMBginfoExtension to correct spelling and prefix. 

## Version 5.3.0
* Add -Tag parameter to Update/New-AzureRmAvailabilitySet
* Add example for `Add-AzureRmVmssExtension`
* Add examples for `Remove-AzureRmVmssExtension`
* Update help for `Set-AzureRmVMAccessExtension`
* Update SimpleParameterSet for New-AzureRmVmss to set SinglePlacementGroup to false by default and add switch parameter `SinglePlacementGroup` that enables the user to create the VMSS in a single placement group.
* Fixed Disable-AzureRmVmDiskEncryption to work for VMs encrypted without AAD parameters

## Version 5.2.0
* IP Tag feature for VMSS
    - `New-AzureRmVmssIpTagConfig` cmdlet is added
    - IpTag parameter is added to New-AzureRmVmssIpConfig
* Auto OS Rollback feature for VMSS
    - DisableAutoRollback parameters are added to New-AzureRmVmssConfig and Update-AzureRmVmss
* OS Upgrade History feature for Vmss
    - OSUpgradeHistory switch parameter is added to Get-AzureRmVmss
* Fixed formatting of OutputType in help files

## Version 5.1.1
* ResourceId tab completer applied to the cmdelts top level resource id parameters if any.
* `Get-AzureRmVmDiskEncryptionStatus` fixes an issue observed for VMs with no data disks
* Update Compute client library version to fix following cmdlets
    - Grant-AzureRmDiskAccess
    - Grant-AzureRmSnapshotAccess
    - Save-AzureRmVMImage
* Fixed following cmdlets to show `operation ID` and `operation status` correctly:
    - Start-AzureRmVM
    - Stop-AzureRmVM
    - Restart-AzureRmVM
    - Set-AzureRmVM
    - Remove-AzuerRmVM
    - Set-AzureRmVmss
    - Start-AzureRmVmssRollingOSUpgrade
    - Stop-AzureRmVmssRollingUpgrade
    - Start-AzureRmVmss
    - Restart-AzureRmVmss
    - Stop-AzureRmVmss
    - Remove-AzureRmVmss
    - ConvertTo-AzureRmVMManagedDisk
    - Revoke-AzureRmSnapshotAccess
    - Remove-AzureRmSnapshot
    - Revoke-AzureRmDiskAccess
    - Remove-AzureRmDisk
    - Remove-AzureRmContainerService
    - Remove-AzureRmAvailabilitySet


## Version 5.1.0
* VMSS VM Update feature
    - Added `Update-AzureRmVmssVM` and `New-AzureRmVMDataDisk` cmdlets
    - Add VirtualMachineScaleSetVM parameter to `Add-AzureRmVMDataDisk` cmdlet to support adding a data disk to Vmss VM.

## Version 5.0.0
* `New-AzureRmVm` and `New-AzureRmVmss` support verbose output of parameters
* `New-AzureRmVm` and `New-AzureRmVmss` (simple parameter set) support assigning user defined and(or) system defined identities to the VM(s).
* VMSS Redeploy and PerformMaintenance feature
    -  Add new switch parameter -Redeploy and -PerformMaintenance to `Set-AzureRmVmss` and `Set-AzureRmVmssVM`
* Add DisableVMAgent switch parameter to `Set-AzureRmVMOperatingSystem` cmdlet
* `New-AzureRmVm` and `New-AzureRmVmss` (simple parameter set) support a `Win10` image.
* `Repair-AzureRmVmssServiceFabricUpdateDomain` cmdlet is added.
* Set minimum dependency of module to PowerShell 5.0
* Introduce multiple breaking changes
    - Please refer to the migration guide for more details
* `Set-AzureRmVmDiskEncryptionExtension` makes AAD parameters optional

## Version 4.6.0
* `Get-AzureRmVmssDiskEncryptionStatus` supports encryption status at data disk level
* `Get-AzureRmVmssVmDiskEncryptionStatus` supports encryption status at data disk level
* Update for Zone Resilient
* `New-AzureRmVm` and `New-AzureRmVmss` (simple parameter set) support availability zones.
* Updated to the latest version of the Azure ClientRuntime

## Version 4.5.0
* `New-AzureRmVM` and `New-AzureRmVMSS` support data disks.
* `New-AzureRmVM` and `New-AzureRmVMSS` support custom image by name or by id.
* Log analytic feature
    - Added `Export-AzureRmLogAnalyticRequestRateByInterval` cmdlet
    - Added `Export-AzureRmLogAnalyticThrottledRequests` cmdlet
* Fix issue with Default Resource Group in CloudShell

## Version 4.4.0
* `New-AzureRmVMSS` prints connection strings in verbose mode.
* `New-AzureRmVmss` supports public IP address, load balancing rules, inbound NAT rules.
* WriteAccelerator feature
    - Added WriteAccelerator switch parameter to the following cmdlets:
          Set-AzureRmVMOSDisk
          Set-AzureRmVMDataDisk
          Add-AzureRmVMDataDisk
          Add-AzureRmVmssDataDisk
    - Added OsDiskWriteAccelerator switch parameter to the following cmdlet:
          Set-AzureRmVmssStorageProfile.
    - Added OsDiskWriteAccelerator Boolean parameter to the following cmdlets:
          Update-AzureRmVM
          Update-AzureRmVmss

## Version 4.3.2
* Fix ErrorAction issue for some of Get cmdlets.

## Version 4.3.1
* `New-AzureRmVm` and `New-AzureRmVmss` get information about an image from Azure.

## Version 4.3.0
* Added `FullyQualifiedDomainName` to `PSVirtualMachinScaleSet`.
* Added `AvailabilitySetName` parameter to the simplified parameterset of `New-AzureRmVm`.
* Corrected usage of `Login-AzureRmAccount` to use `Connect-AzureRmAccount`
* User assigned identity support for VM and VM scale set
- IdentityType and IdentityId parameters are added to New-AzureRmVMConfig, New-AzureRmVmssConfig, Update-AzureRmVM and Update-AzureRmVmss
* Added EnableIPForwarding parameter to Add-AzureRmVmssNetworkInterfaceConfig
* Added Priority parameter to New-AzureRmVmssConfig

## Version 4.2.0
* Added simplified parameter set to New-AzureRmVmss, which creates a Virtual Machine Scale Set and all required resources using smart defaults
* Added Location Completer to -Location parameters allowing tab completion through valid Locations
* Added ResourceGroup Completer to -ResourceGroup parameters allowing tab completion through resource groups in current subscription
* Obsoleted -Tags in favor of -Tag for New-AzureRmVm and Update-AzureRmVm
* Fixed Get-AzureRmComputeResourceSku cmdlet when Zone is included in restriction.
* Updated Diagnostics Agent configuration schema for Azure Monitor sink support.
* Fixed a non-existing resource group creation problem for New-AzureRmVM

## Version 4.1.1
* Get-AzureRmComputeResourceSku shows zone information.
* Update Disable-AzureRmVmssDiskEncryption to fix issue https://github.com/Azure/azure-powershell/issues/5038
* Added -AsJob support for long-running Compute cmdlets. Allows selected cmdlets to run in the background and return a job to track and control progress.
    - Affected cmdlets include: New-, Update-, Set-, Remove-, Start-, Restart-, Stop- cmdlets for Virtual Machines and Virtual Machine Scale Sets
* Added simplified parameter set to New-AzureRmVM, which creates a Virtual Machine and all required resources using smart defaults

## Version 4.0.1
* Fixed assembly loading issue that caused some cmdlets to fail when executing

## Version 4.0.0
* Azure Disk Encryption Extension Commands
    - New Parameter for 'Set-AzureRmVmDiskEncryptionExtension': '-EncryptFormatAll' encrypt formats data disks
    - New Parameters for 'Set-AzureRmVmDiskEncryptionExtension': '-ExtensionPublisherName' and '-ExtensionType' allow switching to other versions of the extension
    - New Parameters for 'Disable-AzureRmVmDiskEncryption': '-ExtensionPublisherName' and '-ExtensionType' allow switching to other versions of the extension
    - New Parameters for 'Get-AzureRmVmDiskEncryptionStatus': '-ExtensionPublisherName' and '-ExtensionType' allow switching to other versions of the extension
* Set-AzureRmVMAEMExtension: Add support for Dv3 and Ev3 series
* Add support for online help
    - Run Get-Help with the -Online parameter to open the online help in your default Internet browser

## Version 3.4.1

## Version 3.4.0
* Run Command feature:
    - New cmdlet: 'Invoke-AzureRmVMRunCommand' invokes a run command on a VM
    - New cmdlet: 'Get-AzureRmVMRunCommandDocument' shows available run command documents
* Add 'StorageAccountType' parameter to Set-AzureRmDataDisk
* Availability Zone support for virtual machine, VM scale set, and disk
    - New paramter: 'Zone' is added to New-AzureRmVM, New-AzureRmVMConfig, New-AzureRmVmssConfig, New-AzureRmDiskConfig
* VM scale set rolling upgrade feature:
    - New cmdlet: 'Start-AzureRmVmssRollingOSUpgrade' invokes OS rolling upgrade of VM scale set
    - New cmdlet: 'Set-AzureRmVmssRollingUpgradePolicy' sets upgrade policy for VM scale set rolling upgrade.
    - New cmdlet: 'Stop-AzureRmVmssRollingUpgrade' cancels rolling upgrade of VM scale set
    - New cmdlet: 'Get-AzureRmVmssRollingUpgrade' shows the status of VM scale set rolling upgrade.
* AssignIdentity switch parameter is introduced for system assigned identity.
    - New parameter: 'AssignIdentity' is added to New-AzureRmVMConfig, New-AzureRmVmssConfig and Update-AzureRmVM
* Vmss disk encryption feature:
    - New cmdlet: 'Set-AzureRmVmssDiskEncryptionExtension' enables disk encryption on VM scale set
    - New cmdlet: 'Disable-AzureRmVmssDiskEncryption' disables disk encryption on VM scale set
    - New cmdlet: 'Get-AzureRmVmssDiskEncryptionStatus' shows the disk encryption status of a VM scale set
    - New cmdelt: 'Get-AzureRmVmssVMDiskEncryptionStatus' shows the disk encryption status of VMs in a VM scale set

## Version 3.3.1
*
## Version 3.3.0
* Set-AzureRmVMAEMExtension: Add support for new Premium Disk sizes
* Set-AzureRmVMAEMExtension: Add support for M series
* Add ForceUpdateTag parameter to Add-AzureRmVmssExtension
* Add Primary parameter to New-AzureRmVmssIpConfig
* Add EnableAcceleratedNetworking parameter to Add-AzureRmVmssNetworkInterfaceConfig
* Add InstanceId to Set-AzureRmVmss
* Expose MaintenanceRedeployStatus to Get-AzureRmVM -Status output
* Expose Restriction and Capability to the table format of Get-AzureRmComputeResourceSku

## Version 3.2.1
- Fix issue with VM DIsk and VM Disk snapshot create and update cmdlets, (link)[https://github.com/azure/azure-powershell/issues/4309]
  - New-AzureRmDisk
  - New-AzureRmSnapshot
  - Update-AzureRmDisk
  - Update-AzureRmSnapshot

## Version 3.2.0
* Storage account type support for Image disk:
    - 'StorageAccountType' parameter is added to Set-AzureRmImageOsDisk and Add-AzureRmImageDataDisk
* PrivateIP and PublicIP feature in Vmss Ip Configuration:
    - 'PrivateIPAddressVersion', 'PublicIPAddressConfigurationName', 'PublicIPAddressConfigurationIdleTimeoutInMinutes', 'DnsSetting' names are added to New-AzureRmVmssIpConfig
    - 'PrivateIPAddressVersion' parameter for specifying IPv4 or IPv6 is added to New-AzureRmVmssIpConfig
* Performance Maintenance feature:
    - 'PerformMaintenance' switch parameter is added to Restart-AzureRmVM.
    - Get-AzureRmVM -Status shows the information of performance maintenance of the given VM
* Virtual Machine Identity feature:
    - 'IdentityType' parameter is added to New-AzureRmVMConfig and UpdateAzureRmVM
    - Get-AzureRmVM shows the information of the identity of the given VM
* Vmss Identity feature:
    - 'IdentityType' parameter is added to to New-AzureRmVmssConfig
    - Get-AzureRmVmss shows the information of the identity of the given Vmss
* Vmss Boot Diagnostics feature:
    - New cmdlet for setting boot diagnostics of Vmss object: Set-AzureRmVmssBootDiagnostics
    - 'BootDiagnostic' parameter is added to New-AzureRmVmssConfig
* Vmss LicenseType feature:
    - 'LicenseType' parameter is added to New-AzureRmVmssConfig
* RecoveryPolicyMode support:
    - 'RecoveryPolicyMode' paramter is added to New-AzureRmVmssConfig
* Compute Resource Sku feature:
    - New cmdlet 'Get-AzureRmComputeResourceSku' list all compute resource skus

## Version 3.1.0
* Fix Test-AzureRmVMAEMExtension for virtual machines with multiple managed disks
* Updated Set-AzureRmVMAEMExtension: Add caching information for Premium managed disks
* Add-AzureRmVhd: The size limit on vhd is increased to 4TB.
* Stop-AzureRmVM: Clarify documentation for STayProvisioned parameter
* New-AzureRmDiskUpdateConfig
  * Deprecated parameters CreateOption, StorageAccountId, ImageReference, SourceUri, SourceResourceId
* Set-AzureRmDiskUpdateImageReference: Deprecated cmdlet
* New-AzureRmSnapshotUpdateConfig
  * Deprecated parameters CreateOption, StorageAccountId, ImageReference, SourceUri, SourceResourceId
* Set-AzureRmSnapshotUpdateImageReference: Deprecated Cmdlet

## Version 3.0.1

## Version 3.0.0
* Updated Set-AzureRmVMAEMExtension and Test-AzureRmVMAEMExtension cmdlets to support Premium managed disks
* Backup encryption settings for IaaS VMs and restore on failure
* ChefServiceInterval option is renamed to ChefDaemonInterval now. Old one will continue to work however.
* Remove duplicated DataDiskNames and NetworkInterfaceIDs properties from PS VM object.
  - Make DataDiskNames and NetworkInterfaceIDs parameters optional in Remove-AzureRmVMDataDisk and Remove-AzureRmVMNetworkInterface, respectively.
* Fix the piping issue of Get cmdlets when the Get cmdlets return a list object.
* Cmdlets that conflicted with RDFE cmdlets have been renamed. See issue https://github.com/Azure/azure-powershell/issues/2917 for more details
    - `New-AzureVMSqlServerAutoBackupConfig` has been renamed to `New-AzureRmVMSqlServerAutoBackupConfig`
    - `New-AzureVMSqlServerAutoPatchingConfig` has been renamed to `New-AzureRmVMSqlServerAutoPatchingConfig`
    - `New-AzureVMSqlServerKeyVaultCredentialConfig` has been renamed to `New-AzureRmVMSqlServerKeyVaultCredentialConfig`

## Version 2.9.0
* Fix bug in Get-* cmdlets, to allow retrieving multiple pages of data (more than 120 items)

## Version 2.8.0
* Updated Set-AzureRmVMAEMExtension and Test-AzureRmVMAEMExtension cmdlets to support managed disks

## Version 2.7.0
* Updated Set-AzureRmVMDscExtension cmdlet WmfVersion parameter to support "5.1"
* Updated Set-AzureRmVMChefExtension cmdlet to add following new options :
  - Daemon: Configures the chef-client service for unattended execution. e.g. -Daemon 'none' or e.g. -Daemon 'service'."
  - Secret: The encryption key used to encrypt and decrypt the data bag item values.
  - SecretFile: The path to the file that contains the encryption key used to encrypt and decrypt the data bag item values.
* Fix for Get-AzureRmVM: Get-AzureRmVM did not display anything when the output includes availability set property.
* New cmdlets:
    - Update-AzureRmAvailabilitySet: can update an unmanaged availability set to a managed availability set.
    - Add-AzureRmVmssDataDisk, Remove-AzureRmVmssDataDisk
* New parameter, SkipVmBackup, for cmdlet Set-AzureRmVMDiskEncryptionExtension to allow user to skip backup creation for Linux VMs

## Version 2.6.0
* New cmdlets for Managed disk
    - Disk cmdlets: New-AzureRmDisk, Update-AzureRmDisk, Get-AzureRmDisk, Remove-AzureRmDisk,
                    Grant-AzureRmDiskAccess, Revoke-AzureRmDiskAccess,
                    New-AzureRmDiskConfig, Set-AzureRmDiskDiskEncryptionKey, Set-AzureRmDiskImageReference, Set-AzureRmDiskKeyEncryptionKey,
                    New-AzureRmDiskUpdateConfig, Set-AzureRmDiskUpdateDiskEncryptionKey, Set-AzureRmDiskUpdateImageReference, Set-AzureRmDiskUpdateKeyEncryptionKey
    - Snapshot cmdlets: New-AzureRmSnapshot, Update-AzureRmSnapshot, Get-AzureRmSnapshot, Remove-AzureRmSnapshot,
                        Grant-AzureRmSnapshotAccess, Revoke-AzureRmSnapshotAccess,
                        New-AzureRmSnapshotConfig, Set-AzureRmSnapshotDiskEncryptionKey, Set-AzureRmSnapshotImageReference, Set-AzureRmSnapshotKeyEncryptionKey,
                        New-AzureRmSnapshotUpdateConfig, Set-AzureRmSnapshotUpdateDiskEncryptionKey, Set-AzureRmSnapshotUpdateImageReference, Set-AzureRmSnapshotUpdateKeyEncryptionKey
    - Image cmdlets: New-AzureRmImage, Get-AzureRmImage, Remove-AzureRmImage,
                     New-AzureRmImageConfig, Set-AzureRmImageOsDisk, Add-AzureRmImageDataDisk, Remove-AzureRmImageDataDisk
    - VM cmdlet: ConvertTo-AzureRmVMManagedDisk

## Version 2.5.0
* Fix Get-AzureRmVM with -Status issue: Get-AzureRmVM throws an exception when Get-AzureRmVM lists multiple VMs and some of the VMs are deleted during Get-AzureRmVM is performed.
* New parameters in New-AzureRmVMSqlServerAutoBackupConfig cmdlet to support Auto Backup for SQL Server 2016 VMs.
    - BackupSystemDbs : Specifies if system databases should be added to Sql Server Managed Backup.
    - BackupScheduleType : Specifies the type of managed backup schedule, manual or automated. If it's manual, schedule settings need to be specified.
    - FullBackupFrequency : Specifies the frequency of Full Backup, daily or weekly.
    - FullBackupStartHour : Specifies the hour of the day when the Sql Server Full Backup should start.
    - FullBackupWindowInHours : Specifies the window (in hours) when Sql Server Full Backup should occur.
    - LogBackupFrequencyInMinutes : Specifies the frequency of Sql Server Log Backup.
* New-AzureVMSqlServer* cmdlets are renamed to New-AzureRmVMSqlServer* now. Old ones will continue to work however.

## Version 2.4.0
* Add Remove-AzureRmVMSecret cmdlet.
* Based on user feedback (https://github.com/Azure/azure-powershell/issues/1384), we've added a DisplayHint property to VM object to enable Compact and Expand display modes. This is similar to `Get -Date - DisplayHint Date` cmdlet. By default, the return of `Get-AzureRmVm -ResourceGroupName <rg-name> -Name <vm-name>` will be compact. You can expand the output using `-DisplayHint Expand` parameter.
* UPCOMING BREAKING CHANGE Notification: We've added a warning about removing ` DataDiskNames` and ` NetworkInterfaceIDs` properties from the returned VM object from `Get-AzureRmVm -ResourceGroupName <rg-name> -Name <vm-name` cmdlet. Please update your scripts to access these properties in the following way:
    - `$vm.StorageProfile.DataDisks`
    - `$vm.NetworkProfile.NetworkInterfaces`
* Updated Set-AzureRmVMChefExtension cmdlet to add following new options :
    - JsonAttribute : A JSON string to be added to the first run of chef-client. e.g. -JsonAttribute '{"container_service": {"chef-init-test": {"command": "C:\\opscode\\chef\\bin"}}}'
    - ChefServiceInterval : Specifies the frequency (in minutes) at which the chef-service runs. If in case you don't want the chef-service to be installed on the Azure VM then set value as 0 in this field. e.g. -ChefServiceInterval 45

## Version 2.3.0
* Update formats for list of VMs, VMScaleSets and ContainerService
    - The default format of Get-AzureRmVM, Get-AzureRmVmss and Get-AzureRmContainerService is not table format when these cmdlets call List Operation
* Fix overprovision issue for VMScaleSet
    - Because of the bug in Compute client library (and Swagger spec) regarding overprovision property of VMScaleSet, this property did not show up correctly.
* Better piping scenario for VMScaleSets and ContainerService cmdlets
    - VMScaleSet and ContainerService now have "ResourceGroupName" property, so when piping Get command to Delete/Update command, -ResourceGroupName is not required.
* Separate paremater sets for Set-AzureRmVM with Generalized and Redeploy parameter
* Reduce time taken by Get-AzureRmVMDiskEncryptionStatus cmdlet from two minutes to under five seconds
* Allow Set-AzureRmVMDiskEncryptionStatus to be used with VHDs residing in multiple resource groups<|MERGE_RESOLUTION|>--- conflicted
+++ resolved
@@ -19,16 +19,14 @@
         - Additional information about change #1
 -->
 ## Current Release
-<<<<<<< HEAD
 * Add DiffDiskSetting parameter to Set-AzureRmVmOSDisk and Set-AzureRmVmssStorageProfile cmdlets
 * Fix Get-AzureRmVM -ResourceGroupName <rg> to return more than 50 results if needed
 * Add Location parameter to Get-AzureRmVM
 * Shared Gallery cmdlets
-=======
-* Fix Get-AzureRmVM -ResourceGroupName <rg> to return more than 50 results if needed
->>>>>>> 0201051e
 * Added an example of the `SimpleParameterSet` to New-AzureRmVmss cmdlet help.
 * Fixed a typo in the Azure Disk Encryption progress message
+
+
 
 ## Version 5.6.0
 * Move dependencies on Keyvault and Storage to the common dependencies
