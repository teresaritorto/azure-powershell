# ----------------------------------------------------------------------------------
#
# Copyright Microsoft Corporation
# Licensed under the Apache License, Version 2.0 (the "License");
# you may not use this file except in compliance with the License.
# You may obtain a copy of the License at
# http://www.apache.org/licenses/LICENSE-2.0
# Unless required by applicable law or agreed to in writing, software
# distributed under the License is distributed on an "AS IS" BASIS,
# WITHOUT WARRANTIES OR CONDITIONS OF ANY KIND, either express or implied.
# See the License for the specific language governing permissions and
# limitations under the License.
# ----------------------------------------------------------------------------------

# Warning: This code was generated by a tool.
# 
# Changes to this file may cause incorrect behavior and will be lost if the
# code is regenerated.


function get_vm_config_object
{
    param ([string] $rgname, [string] $vmsize)
    
    $st = Write-Verbose "Creating VM Config Object - Start";

    $vmname = 'vm' + $rgname;
    $p = New-AzureVMConfig -VMName $vmname -VMSize $vmsize;

    $st = Write-Verbose "Creating VM Config Object - End";

    return $p;
}


function get_created_storage_account_name
{
    param ([string] $loc, [string] $rgname)

    $st = Write-Verbose "Creating and getting storage account for '${loc}' and '${rgname}' - Start";

    $stoname = 'sto' + $rgname;
    $stotype = 'Standard_GRS';

    $st = Write-Verbose "Creating and getting storage account for '${loc}' and '${rgname}' - '${stotype}' & '${stoname}'";

    $st = New-AzureStorageAccount -ResourceGroupName $rgname -Name $stoname -Location $loc -Type $stotype;
    $st = Get-AzureStorageAccount -ResourceGroupName $rgname -Name $stoname;
    
    $st = Write-Verbose "Creating and getting storage account for '${loc}' and '${rgname}' - End";

    return $stoname;
}


function create_and_setup_nic_ids
{
    param ([string] $loc, [string] $rgname, $vmconfig)

    $st = Write-Verbose "Creating and getting NICs for '${loc}' and '${rgname}' - Start";

    $subnet = New-AzureVirtualNetworkSubnetConfig -Name ('subnet' + $rgname) -AddressPrefix "10.0.0.0/24";
    $vnet = New-AzureVirtualNetwork -Force -Name ('vnet' + $rgname) -ResourceGroupName $rgname -Location $loc -AddressPrefix "10.0.0.0/16" -DnsServer "10.1.1.1" -Subnet $subnet;
    $vnet = Get-AzureVirtualNetwork -Name ('vnet' + $rgname) -ResourceGroupName $rgname;
    $subnetId = $vnet.Subnets[0].Id;
    $nic_ids = @($null) * 1;
    $nic0 = New-AzureNetworkInterface -Force -Name ('nic0' + $rgname) -ResourceGroupName $rgname -Location $loc -SubnetId $subnetId;
    $nic_ids[0] = $nic0.Id;
<<<<<<< HEAD
    $vmconfig = Add-AzureVMNetworkInterface -VM $vmconfig -Id $nic0.Id;
=======
    $vmconfig = Add-AzureVMNetworkInterface -VM $vmconfig -Id $nic0.Id -Primary;
>>>>>>> 14c6c747
    $st = Write-Verbose "Creating and getting NICs for '${loc}' and '${rgname}' - End";

    return $nic_ids;
}

function create_and_setup_vm_config_object
{
    param ([string] $loc, [string] $rgname, [string] $vmsize)

    $st = Write-Verbose "Creating and setting up the VM config object for '${loc}', '${rgname}' and '${vmsize}' - Start";

    $vmconfig = get_vm_config_object $rgname $vmsize

    $user = "Foo12";
    $password = "BaR#123" + $rgname;
    $securePassword = ConvertTo-SecureString $password -AsPlainText -Force;
    $cred = New-Object System.Management.Automation.PSCredential ($user, $securePassword);
    $computerName = "cn" + $rgname;
    $vmconfig = Set-AzureVMOperatingSystem -VM $vmconfig -Windows -ComputerName $computerName -Credential $cred;

    $st = Write-Verbose "Creating and setting up the VM config object for '${loc}', '${rgname}' and '${vmsize}' - End";

    return $vmconfig;
}


function setup_image_and_disks
{
    param ([string] $loc, [string] $rgname, [string] $stoname, $vmconfig)

    $st = Write-Verbose "Setting up image and disks of VM config object jfor '${loc}', '${rgname}' and '${stoname}' - Start";

    $osDiskName = 'osDisk';
    $osDiskVhdUri = "https://$stoname.blob.core.windows.net/test/os.vhd";
    $osDiskCaching = 'ReadWrite';

    $vmconfig = Set-AzureVMOSDisk -VM $vmconfig -Name $osDiskName -VhdUri $osDiskVhdUri -Caching $osDiskCaching -CreateOption FromImage;

<<<<<<< HEAD
    # Image Reference;
    $vmconfig.StorageProfile.SourceImage = $null;
=======
    # Image Reference
>>>>>>> 14c6c747
    $imgRef = Get-DefaultCRPImage -loc $loc;
    $vmconfig = ($imgRef | Set-AzureVMSourceImage -VM $vmconfig);

    # Do not add any data disks
    $vmconfig.StorageProfile.DataDisks = $null;

    $st = Write-Verbose "Setting up image and disks of VM config object jfor '${loc}', '${rgname}' and '${stoname}' - End";

    return $vmconfig;
}


<<<<<<< HEAD
function ps_vm_dynamic_test_func_2_pstestrg4940
{
    # Setup
    $rgname = 'pstestrg4940';

    try
    {
        $loc = 'West Europe';
        $vmsize = 'Standard_A3';

        $st = Write-Verbose "Running Test ps_vm_dynamic_test_func_2_pstestrg4940 - Start ${rgname}, ${loc} & ${vmsize}";

        $st = Write-Verbose 'Running Test ps_vm_dynamic_test_func_2_pstestrg4940 - Creating Resource Group';
=======
function ps_vm_dynamic_test_func_2_pstestrg2115
{
    # Setup
    $rgname = 'pstestrg2115';

    try
    {
        $loc = 'East Asia';
        $vmsize = 'Standard_A3';

        $st = Write-Verbose "Running Test ps_vm_dynamic_test_func_2_pstestrg2115 - Start ${rgname}, ${loc} & ${vmsize}";

        $st = Write-Verbose 'Running Test ps_vm_dynamic_test_func_2_pstestrg2115 - Creating Resource Group';
>>>>>>> 14c6c747
        $st = New-AzureResourceGroup -Location $loc -Name $rgname -Force;

        $vmconfig = create_and_setup_vm_config_object $loc $rgname $vmsize;

        # Setup Storage Account
        $stoname = get_created_storage_account_name $loc $rgname;

        # Setup Network Interface IDs
        $nicids = create_and_setup_nic_ids $loc $rgname $vmconfig;

        # Setup Image and Disks
        $st = setup_image_and_disks $loc $rgname $stoname $vmconfig;

        # Virtual Machine
<<<<<<< HEAD
        $st = Write-Verbose 'Running Test ps_vm_dynamic_test_func_2_pstestrg4940 - Creating VM';
=======
        $st = Write-Verbose 'Running Test ps_vm_dynamic_test_func_2_pstestrg2115 - Creating VM';
>>>>>>> 14c6c747

        $vmname = 'vm' + $rgname;
        $st = New-AzureVM -ResourceGroupName $rgname -Location $loc -Name $vmname -VM $vmconfig;

        # Get VM
<<<<<<< HEAD
        $st = Write-Verbose 'Running Test ps_vm_dynamic_test_func_2_pstestrg4940 - Getting VM';
        $vm1 = Get-AzureVM -Name $vmname -ResourceGroupName $rgname;

        # Remove
        $st = Write-Verbose 'Running Test ps_vm_dynamic_test_func_2_pstestrg4940 - Removing VM';
        $st = Remove-AzureVM -Name $vmname -ResourceGroupName $rgname -Force;

        $st = Write-Verbose 'Running Test ps_vm_dynamic_test_func_2_pstestrg4940 - End';
=======
        $st = Write-Verbose 'Running Test ps_vm_dynamic_test_func_2_pstestrg2115 - Getting VM';
        $vm1 = Get-AzureVM -Name $vmname -ResourceGroupName $rgname;

        # Remove
        $st = Write-Verbose 'Running Test ps_vm_dynamic_test_func_2_pstestrg2115 - Removing VM';
        $st = Remove-AzureVM -Name $vmname -ResourceGroupName $rgname -Force;

        $st = Write-Verbose 'Running Test ps_vm_dynamic_test_func_2_pstestrg2115 - End';
>>>>>>> 14c6c747
    }
    finally
    {
        # Cleanup
        Clean-ResourceGroup $rgname
    }
}
<|MERGE_RESOLUTION|>--- conflicted
+++ resolved
@@ -66,11 +66,7 @@
     $nic_ids = @($null) * 1;
     $nic0 = New-AzureNetworkInterface -Force -Name ('nic0' + $rgname) -ResourceGroupName $rgname -Location $loc -SubnetId $subnetId;
     $nic_ids[0] = $nic0.Id;
-<<<<<<< HEAD
-    $vmconfig = Add-AzureVMNetworkInterface -VM $vmconfig -Id $nic0.Id;
-=======
     $vmconfig = Add-AzureVMNetworkInterface -VM $vmconfig -Id $nic0.Id -Primary;
->>>>>>> 14c6c747
     $st = Write-Verbose "Creating and getting NICs for '${loc}' and '${rgname}' - End";
 
     return $nic_ids;
@@ -109,12 +105,7 @@
 
     $vmconfig = Set-AzureVMOSDisk -VM $vmconfig -Name $osDiskName -VhdUri $osDiskVhdUri -Caching $osDiskCaching -CreateOption FromImage;
 
-<<<<<<< HEAD
-    # Image Reference;
-    $vmconfig.StorageProfile.SourceImage = $null;
-=======
     # Image Reference
->>>>>>> 14c6c747
     $imgRef = Get-DefaultCRPImage -loc $loc;
     $vmconfig = ($imgRef | Set-AzureVMSourceImage -VM $vmconfig);
 
@@ -127,21 +118,6 @@
 }
 
 
-<<<<<<< HEAD
-function ps_vm_dynamic_test_func_2_pstestrg4940
-{
-    # Setup
-    $rgname = 'pstestrg4940';
-
-    try
-    {
-        $loc = 'West Europe';
-        $vmsize = 'Standard_A3';
-
-        $st = Write-Verbose "Running Test ps_vm_dynamic_test_func_2_pstestrg4940 - Start ${rgname}, ${loc} & ${vmsize}";
-
-        $st = Write-Verbose 'Running Test ps_vm_dynamic_test_func_2_pstestrg4940 - Creating Resource Group';
-=======
 function ps_vm_dynamic_test_func_2_pstestrg2115
 {
     # Setup
@@ -155,7 +131,6 @@
         $st = Write-Verbose "Running Test ps_vm_dynamic_test_func_2_pstestrg2115 - Start ${rgname}, ${loc} & ${vmsize}";
 
         $st = Write-Verbose 'Running Test ps_vm_dynamic_test_func_2_pstestrg2115 - Creating Resource Group';
->>>>>>> 14c6c747
         $st = New-AzureResourceGroup -Location $loc -Name $rgname -Force;
 
         $vmconfig = create_and_setup_vm_config_object $loc $rgname $vmsize;
@@ -170,26 +145,12 @@
         $st = setup_image_and_disks $loc $rgname $stoname $vmconfig;
 
         # Virtual Machine
-<<<<<<< HEAD
-        $st = Write-Verbose 'Running Test ps_vm_dynamic_test_func_2_pstestrg4940 - Creating VM';
-=======
         $st = Write-Verbose 'Running Test ps_vm_dynamic_test_func_2_pstestrg2115 - Creating VM';
->>>>>>> 14c6c747
 
         $vmname = 'vm' + $rgname;
         $st = New-AzureVM -ResourceGroupName $rgname -Location $loc -Name $vmname -VM $vmconfig;
 
         # Get VM
-<<<<<<< HEAD
-        $st = Write-Verbose 'Running Test ps_vm_dynamic_test_func_2_pstestrg4940 - Getting VM';
-        $vm1 = Get-AzureVM -Name $vmname -ResourceGroupName $rgname;
-
-        # Remove
-        $st = Write-Verbose 'Running Test ps_vm_dynamic_test_func_2_pstestrg4940 - Removing VM';
-        $st = Remove-AzureVM -Name $vmname -ResourceGroupName $rgname -Force;
-
-        $st = Write-Verbose 'Running Test ps_vm_dynamic_test_func_2_pstestrg4940 - End';
-=======
         $st = Write-Verbose 'Running Test ps_vm_dynamic_test_func_2_pstestrg2115 - Getting VM';
         $vm1 = Get-AzureVM -Name $vmname -ResourceGroupName $rgname;
 
@@ -198,7 +159,6 @@
         $st = Remove-AzureVM -Name $vmname -ResourceGroupName $rgname -Force;
 
         $st = Write-Verbose 'Running Test ps_vm_dynamic_test_func_2_pstestrg2115 - End';
->>>>>>> 14c6c747
     }
     finally
     {
