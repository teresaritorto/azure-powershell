--- conflicted
+++ resolved
@@ -1,8 +1,8 @@
 {
   "Entries": [
     {
-      "RequestUri": "/subscriptions/a0d901ba-9956-4f7d-830c-2d7974c36666/resourcegroups/pstestrg5311?api-version=2014-04-01-preview",
-      "EncodedRequestUri": "L3N1YnNjcmlwdGlvbnMvYTBkOTAxYmEtOTk1Ni00ZjdkLTgzMGMtMmQ3OTc0YzM2NjY2L3Jlc291cmNlZ3JvdXBzL3BzdGVzdHJnNTMxMT9hcGktdmVyc2lvbj0yMDE0LTA0LTAxLXByZXZpZXc=",
+      "RequestUri": "/subscriptions/a0d901ba-9956-4f7d-830c-2d7974c36666/resourcegroups/pstestrg7941?api-version=2014-04-01-preview",
+      "EncodedRequestUri": "L3N1YnNjcmlwdGlvbnMvYTBkOTAxYmEtOTk1Ni00ZjdkLTgzMGMtMmQ3OTc0YzM2NjY2L3Jlc291cmNlZ3JvdXBzL3BzdGVzdHJnNzk0MT9hcGktdmVyc2lvbj0yMDE0LTA0LTAxLXByZXZpZXc=",
       "RequestMethod": "HEAD",
       "RequestBody": "",
       "RequestHeaders": {
@@ -28,32 +28,32 @@
           "gateway"
         ],
         "x-ms-ratelimit-remaining-subscription-reads": [
-          "31981"
-        ],
-        "x-ms-request-id": [
-          "0691f757-4505-450f-97f1-e0ccd0a33a7d"
-        ],
-        "x-ms-correlation-request-id": [
-          "0691f757-4505-450f-97f1-e0ccd0a33a7d"
-        ],
-        "x-ms-routing-request-id": [
-          "JAPANEAST:20150415T090422Z:0691f757-4505-450f-97f1-e0ccd0a33a7d"
-        ],
-        "Strict-Transport-Security": [
-          "max-age=31536000; includeSubDomains"
-        ],
-        "Cache-Control": [
-          "no-cache"
-        ],
-        "Date": [
-          "Wed, 15 Apr 2015 09:04:21 GMT"
+          "31999"
+        ],
+        "x-ms-request-id": [
+          "b8285764-7eee-41c6-81a6-77243ab79f59"
+        ],
+        "x-ms-correlation-request-id": [
+          "b8285764-7eee-41c6-81a6-77243ab79f59"
+        ],
+        "x-ms-routing-request-id": [
+          "JAPANEAST:20150421T022537Z:b8285764-7eee-41c6-81a6-77243ab79f59"
+        ],
+        "Strict-Transport-Security": [
+          "max-age=31536000; includeSubDomains"
+        ],
+        "Cache-Control": [
+          "no-cache"
+        ],
+        "Date": [
+          "Tue, 21 Apr 2015 02:25:37 GMT"
         ]
       },
       "StatusCode": 404
     },
     {
-      "RequestUri": "/subscriptions/a0d901ba-9956-4f7d-830c-2d7974c36666/resourcegroups/pstestrg5311?api-version=2014-04-01-preview",
-      "EncodedRequestUri": "L3N1YnNjcmlwdGlvbnMvYTBkOTAxYmEtOTk1Ni00ZjdkLTgzMGMtMmQ3OTc0YzM2NjY2L3Jlc291cmNlZ3JvdXBzL3BzdGVzdHJnNTMxMT9hcGktdmVyc2lvbj0yMDE0LTA0LTAxLXByZXZpZXc=",
+      "RequestUri": "/subscriptions/a0d901ba-9956-4f7d-830c-2d7974c36666/resourcegroups/pstestrg7941?api-version=2014-04-01-preview",
+      "EncodedRequestUri": "L3N1YnNjcmlwdGlvbnMvYTBkOTAxYmEtOTk1Ni00ZjdkLTgzMGMtMmQ3OTc0YzM2NjY2L3Jlc291cmNlZ3JvdXBzL3BzdGVzdHJnNzk0MT9hcGktdmVyc2lvbj0yMDE0LTA0LTAxLXByZXZpZXc=",
       "RequestMethod": "HEAD",
       "RequestBody": "",
       "RequestHeaders": {
@@ -73,32 +73,32 @@
           "no-cache"
         ],
         "x-ms-ratelimit-remaining-subscription-reads": [
-          "31986"
-        ],
-        "x-ms-request-id": [
-          "ff6b6a6f-14c1-42b6-b48d-e2b2934e0fa3"
-        ],
-        "x-ms-correlation-request-id": [
-          "ff6b6a6f-14c1-42b6-b48d-e2b2934e0fa3"
-        ],
-        "x-ms-routing-request-id": [
-          "JAPANEAST:20150415T090506Z:ff6b6a6f-14c1-42b6-b48d-e2b2934e0fa3"
-        ],
-        "Strict-Transport-Security": [
-          "max-age=31536000; includeSubDomains"
-        ],
-        "Cache-Control": [
-          "no-cache"
-        ],
-        "Date": [
-          "Wed, 15 Apr 2015 09:05:06 GMT"
+          "31997"
+        ],
+        "x-ms-request-id": [
+          "04b529d7-12d4-478e-b4b1-1efe16eeab81"
+        ],
+        "x-ms-correlation-request-id": [
+          "04b529d7-12d4-478e-b4b1-1efe16eeab81"
+        ],
+        "x-ms-routing-request-id": [
+          "JAPANEAST:20150421T022633Z:04b529d7-12d4-478e-b4b1-1efe16eeab81"
+        ],
+        "Strict-Transport-Security": [
+          "max-age=31536000; includeSubDomains"
+        ],
+        "Cache-Control": [
+          "no-cache"
+        ],
+        "Date": [
+          "Tue, 21 Apr 2015 02:26:33 GMT"
         ]
       },
       "StatusCode": 204
     },
     {
-      "RequestUri": "/subscriptions/a0d901ba-9956-4f7d-830c-2d7974c36666/resourcegroups/pstestrg5311?api-version=2014-04-01-preview",
-      "EncodedRequestUri": "L3N1YnNjcmlwdGlvbnMvYTBkOTAxYmEtOTk1Ni00ZjdkLTgzMGMtMmQ3OTc0YzM2NjY2L3Jlc291cmNlZ3JvdXBzL3BzdGVzdHJnNTMxMT9hcGktdmVyc2lvbj0yMDE0LTA0LTAxLXByZXZpZXc=",
+      "RequestUri": "/subscriptions/a0d901ba-9956-4f7d-830c-2d7974c36666/resourcegroups/pstestrg7941?api-version=2014-04-01-preview",
+      "EncodedRequestUri": "L3N1YnNjcmlwdGlvbnMvYTBkOTAxYmEtOTk1Ni00ZjdkLTgzMGMtMmQ3OTc0YzM2NjY2L3Jlc291cmNlZ3JvdXBzL3BzdGVzdHJnNzk0MT9hcGktdmVyc2lvbj0yMDE0LTA0LTAxLXByZXZpZXc=",
       "RequestMethod": "PUT",
       "RequestBody": "{\r\n  \"location\": \"West US\"\r\n}",
       "RequestHeaders": {
@@ -112,7 +112,7 @@
           "Microsoft.Azure.Management.Resources.ResourceManagementClient/2.0.0.0"
         ]
       },
-      "ResponseBody": "{\r\n  \"id\": \"/subscriptions/a0d901ba-9956-4f7d-830c-2d7974c36666/resourceGroups/pstestrg5311\",\r\n  \"name\": \"pstestrg5311\",\r\n  \"location\": \"westus\",\r\n  \"properties\": {\r\n    \"provisioningState\": \"Succeeded\"\r\n  }\r\n}",
+      "ResponseBody": "{\r\n  \"id\": \"/subscriptions/a0d901ba-9956-4f7d-830c-2d7974c36666/resourceGroups/pstestrg7941\",\r\n  \"name\": \"pstestrg7941\",\r\n  \"location\": \"westus\",\r\n  \"properties\": {\r\n    \"provisioningState\": \"Succeeded\"\r\n  }\r\n}",
       "ResponseHeaders": {
         "Content-Length": [
           "177"
@@ -127,32 +127,32 @@
           "no-cache"
         ],
         "x-ms-ratelimit-remaining-subscription-writes": [
-          "1187"
-        ],
-        "x-ms-request-id": [
-          "53d9b197-5140-4317-9b20-5cc1b22e17d8"
-        ],
-        "x-ms-correlation-request-id": [
-          "53d9b197-5140-4317-9b20-5cc1b22e17d8"
-        ],
-        "x-ms-routing-request-id": [
-          "JAPANEAST:20150415T090424Z:53d9b197-5140-4317-9b20-5cc1b22e17d8"
-        ],
-        "Strict-Transport-Security": [
-          "max-age=31536000; includeSubDomains"
-        ],
-        "Cache-Control": [
-          "no-cache"
-        ],
-        "Date": [
-          "Wed, 15 Apr 2015 09:04:23 GMT"
+          "1199"
+        ],
+        "x-ms-request-id": [
+          "8eb82308-96b5-4850-9698-8aaf6f0f57bd"
+        ],
+        "x-ms-correlation-request-id": [
+          "8eb82308-96b5-4850-9698-8aaf6f0f57bd"
+        ],
+        "x-ms-routing-request-id": [
+          "JAPANEAST:20150421T022538Z:8eb82308-96b5-4850-9698-8aaf6f0f57bd"
+        ],
+        "Strict-Transport-Security": [
+          "max-age=31536000; includeSubDomains"
+        ],
+        "Cache-Control": [
+          "no-cache"
+        ],
+        "Date": [
+          "Tue, 21 Apr 2015 02:25:38 GMT"
         ]
       },
       "StatusCode": 201
     },
     {
-      "RequestUri": "/subscriptions/a0d901ba-9956-4f7d-830c-2d7974c36666/resourceGroups/pstestrg5311/resources?api-version=2014-04-01-preview",
-      "EncodedRequestUri": "L3N1YnNjcmlwdGlvbnMvYTBkOTAxYmEtOTk1Ni00ZjdkLTgzMGMtMmQ3OTc0YzM2NjY2L3Jlc291cmNlR3JvdXBzL3BzdGVzdHJnNTMxMS9yZXNvdXJjZXM/YXBpLXZlcnNpb249MjAxNC0wNC0wMS1wcmV2aWV3",
+      "RequestUri": "/subscriptions/a0d901ba-9956-4f7d-830c-2d7974c36666/resourceGroups/pstestrg7941/resources?api-version=2014-04-01-preview",
+      "EncodedRequestUri": "L3N1YnNjcmlwdGlvbnMvYTBkOTAxYmEtOTk1Ni00ZjdkLTgzMGMtMmQ3OTc0YzM2NjY2L3Jlc291cmNlR3JvdXBzL3BzdGVzdHJnNzk0MS9yZXNvdXJjZXM/YXBpLXZlcnNpb249MjAxNC0wNC0wMS1wcmV2aWV3",
       "RequestMethod": "GET",
       "RequestBody": "",
       "RequestHeaders": {
@@ -175,32 +175,32 @@
           "no-cache"
         ],
         "x-ms-ratelimit-remaining-subscription-reads": [
-          "31980"
-        ],
-        "x-ms-request-id": [
-          "0c0d741e-149c-4d8e-85ee-03d9eae6c860"
-        ],
-        "x-ms-correlation-request-id": [
-          "0c0d741e-149c-4d8e-85ee-03d9eae6c860"
-        ],
-        "x-ms-routing-request-id": [
-          "JAPANEAST:20150415T090424Z:0c0d741e-149c-4d8e-85ee-03d9eae6c860"
-        ],
-        "Strict-Transport-Security": [
-          "max-age=31536000; includeSubDomains"
-        ],
-        "Cache-Control": [
-          "no-cache"
-        ],
-        "Date": [
-          "Wed, 15 Apr 2015 09:04:23 GMT"
+          "31998"
+        ],
+        "x-ms-request-id": [
+          "fa466f5a-e708-4e14-b2a6-c896d497ba7b"
+        ],
+        "x-ms-correlation-request-id": [
+          "fa466f5a-e708-4e14-b2a6-c896d497ba7b"
+        ],
+        "x-ms-routing-request-id": [
+          "JAPANEAST:20150421T022539Z:fa466f5a-e708-4e14-b2a6-c896d497ba7b"
+        ],
+        "Strict-Transport-Security": [
+          "max-age=31536000; includeSubDomains"
+        ],
+        "Cache-Control": [
+          "no-cache"
+        ],
+        "Date": [
+          "Tue, 21 Apr 2015 02:25:38 GMT"
         ]
       },
       "StatusCode": 200
     },
     {
-      "RequestUri": "/subscriptions/a0d901ba-9956-4f7d-830c-2d7974c36666/resourcegroups/pstestrg5311/providers/Microsoft.Authorization/permissions?api-version=2014-07-01-preview",
-      "EncodedRequestUri": "L3N1YnNjcmlwdGlvbnMvYTBkOTAxYmEtOTk1Ni00ZjdkLTgzMGMtMmQ3OTc0YzM2NjY2L3Jlc291cmNlZ3JvdXBzL3BzdGVzdHJnNTMxMS9wcm92aWRlcnMvTWljcm9zb2Z0LkF1dGhvcml6YXRpb24vcGVybWlzc2lvbnM/YXBpLXZlcnNpb249MjAxNC0wNy0wMS1wcmV2aWV3",
+      "RequestUri": "/subscriptions/a0d901ba-9956-4f7d-830c-2d7974c36666/resourcegroups/pstestrg7941/providers/Microsoft.Authorization/permissions?api-version=2014-07-01-preview",
+      "EncodedRequestUri": "L3N1YnNjcmlwdGlvbnMvYTBkOTAxYmEtOTk1Ni00ZjdkLTgzMGMtMmQ3OTc0YzM2NjY2L3Jlc291cmNlZ3JvdXBzL3BzdGVzdHJnNzk0MS9wcm92aWRlcnMvTWljcm9zb2Z0LkF1dGhvcml6YXRpb24vcGVybWlzc2lvbnM/YXBpLXZlcnNpb249MjAxNC0wNy0wMS1wcmV2aWV3",
       "RequestMethod": "GET",
       "RequestBody": "",
       "RequestHeaders": {
@@ -226,37 +226,32 @@
           "Accept-Encoding"
         ],
         "x-ms-request-id": [
-          "japaneast:1f7146da-5f5d-4e0f-afc9-de8649e77e62"
-        ],
-        "x-ms-ratelimit-remaining-subscription-reads": [
-          "31976"
-        ],
-        "x-ms-correlation-request-id": [
-          "cb8ad858-c4be-4ab5-9e33-8e4cb2294645"
-        ],
-        "x-ms-routing-request-id": [
-          "JAPANEAST:20150415T090425Z:cb8ad858-c4be-4ab5-9e33-8e4cb2294645"
-        ],
-        "Strict-Transport-Security": [
-          "max-age=31536000; includeSubDomains"
-        ],
-        "Cache-Control": [
-          "no-cache"
-        ],
-        "Date": [
-          "Wed, 15 Apr 2015 09:04:25 GMT"
+          "japaneast:ffa83e5c-61f6-412c-a740-d6f9502ee797"
+        ],
+        "x-ms-ratelimit-remaining-subscription-reads": [
+          "31999"
+        ],
+        "x-ms-correlation-request-id": [
+          "321ca90a-baa5-4a13-b4dd-5314cd8c46db"
+        ],
+        "x-ms-routing-request-id": [
+          "JAPANEAST:20150421T022540Z:321ca90a-baa5-4a13-b4dd-5314cd8c46db"
+        ],
+        "Strict-Transport-Security": [
+          "max-age=31536000; includeSubDomains"
+        ],
+        "Cache-Control": [
+          "no-cache"
+        ],
+        "Date": [
+          "Tue, 21 Apr 2015 02:25:40 GMT"
         ]
       },
       "StatusCode": 200
     },
     {
-<<<<<<< HEAD
-      "RequestUri": "/subscriptions/a0d901ba-9956-4f7d-830c-2d7974c36666/resourceGroups/pstestrg5311/providers/Microsoft.Storage/storageAccounts/stopstestrg5311?api-version=2014-12-01-preview",
-      "EncodedRequestUri": "L3N1YnNjcmlwdGlvbnMvYTBkOTAxYmEtOTk1Ni00ZjdkLTgzMGMtMmQ3OTc0YzM2NjY2L3Jlc291cmNlR3JvdXBzL3BzdGVzdHJnNTMxMS9wcm92aWRlcnMvTWljcm9zb2Z0LlN0b3JhZ2Uvc3RvcmFnZUFjY291bnRzL3N0b3BzdGVzdHJnNTMxMT9hcGktdmVyc2lvbj0yMDE0LTEyLTAxLXByZXZpZXc=",
-=======
-      "RequestUri": "/subscriptions/a0d901ba-9956-4f7d-830c-2d7974c36666/resourceGroups/pstestrg866/providers/Microsoft.Storage/storageAccounts/stopstestrg866?api-version=2015-05-01-preview",
-      "EncodedRequestUri": "L3N1YnNjcmlwdGlvbnMvYTBkOTAxYmEtOTk1Ni00ZjdkLTgzMGMtMmQ3OTc0YzM2NjY2L3Jlc291cmNlR3JvdXBzL3BzdGVzdHJnODY2L3Byb3ZpZGVycy9NaWNyb3NvZnQuU3RvcmFnZS9zdG9yYWdlQWNjb3VudHMvc3RvcHN0ZXN0cmc4NjY/YXBpLXZlcnNpb249MjAxNS0wNS0wMS1wcmV2aWV3",
->>>>>>> e04b01d2
+      "RequestUri": "/subscriptions/a0d901ba-9956-4f7d-830c-2d7974c36666/resourceGroups/pstestrg7941/providers/Microsoft.Storage/storageAccounts/stopstestrg7941?api-version=2015-05-01-preview",
+      "EncodedRequestUri": "L3N1YnNjcmlwdGlvbnMvYTBkOTAxYmEtOTk1Ni00ZjdkLTgzMGMtMmQ3OTc0YzM2NjY2L3Jlc291cmNlR3JvdXBzL3BzdGVzdHJnNzk0MS9wcm92aWRlcnMvTWljcm9zb2Z0LlN0b3JhZ2Uvc3RvcmFnZUFjY291bnRzL3N0b3BzdGVzdHJnNzk0MT9hcGktdmVyc2lvbj0yMDE1LTA1LTAxLXByZXZpZXc=",
       "RequestMethod": "PUT",
       "RequestBody": "{\r\n  \"location\": \"West US\",\r\n  \"properties\": {\r\n    \"accountType\": \"Standard_GRS\"\r\n  }\r\n}",
       "RequestHeaders": {
@@ -267,7 +262,7 @@
           "89"
         ],
         "x-ms-client-request-id": [
-          "f5505484-08c3-43ae-b5c9-51b2f25445bc"
+          "b21210d7-1a19-479e-93b0-3629345bedf8"
         ],
         "User-Agent": [
           "Microsoft.Azure.Management.Storage.StorageManagementClient/2.0.0.0"
@@ -291,53 +286,44 @@
           "25"
         ],
         "x-ms-request-id": [
-          "c2e945e6-38ba-453e-add5-fed04661fb61"
+          "a7f7b841-aeb8-46ed-a52e-cad2bbadf5fc"
         ],
         "Cache-Control": [
           "no-cache"
         ],
         "Location": [
-<<<<<<< HEAD
-          "https://management.azure.com/subscriptions/a0d901ba-9956-4f7d-830c-2d7974c36666/providers/Microsoft.Storage/operations/c2e945e6-38ba-453e-add5-fed04661fb61?monitor=true&api-version=2014-12-01-preview"
-=======
-          "https://management.azure.com/subscriptions/a0d901ba-9956-4f7d-830c-2d7974c36666/providers/Microsoft.Storage/operations/4fdd640d-acc8-4517-9432-0a1fe894ac43?monitor=true&api-version=2015-05-01-preview"
->>>>>>> e04b01d2
+          "https://management.azure.com/subscriptions/a0d901ba-9956-4f7d-830c-2d7974c36666/providers/Microsoft.Storage/operations/a7f7b841-aeb8-46ed-a52e-cad2bbadf5fc?monitor=true&api-version=2015-05-01-preview"
         ],
         "Server": [
           "Microsoft-HTTPAPI/2.0",
           "Microsoft-HTTPAPI/2.0"
         ],
         "x-ms-ratelimit-remaining-subscription-writes": [
-          "1184"
-        ],
-        "x-ms-correlation-request-id": [
-          "6cda9ca0-2768-4f9f-97b5-45b0d9ff2918"
-        ],
-        "x-ms-routing-request-id": [
-          "JAPANEAST:20150415T090431Z:6cda9ca0-2768-4f9f-97b5-45b0d9ff2918"
-        ],
-        "Strict-Transport-Security": [
-          "max-age=31536000; includeSubDomains"
-        ],
-        "Date": [
-          "Wed, 15 Apr 2015 09:04:31 GMT"
+          "1199"
+        ],
+        "x-ms-correlation-request-id": [
+          "b75ea22d-72d7-4ee5-8718-77407ad41d9f"
+        ],
+        "x-ms-routing-request-id": [
+          "JAPANEAST:20150421T022548Z:b75ea22d-72d7-4ee5-8718-77407ad41d9f"
+        ],
+        "Strict-Transport-Security": [
+          "max-age=31536000; includeSubDomains"
+        ],
+        "Date": [
+          "Tue, 21 Apr 2015 02:25:48 GMT"
         ]
       },
       "StatusCode": 202
     },
     {
-<<<<<<< HEAD
-      "RequestUri": "/subscriptions/a0d901ba-9956-4f7d-830c-2d7974c36666/providers/Microsoft.Storage/operations/c2e945e6-38ba-453e-add5-fed04661fb61?monitor=true&api-version=2014-12-01-preview",
-      "EncodedRequestUri": "L3N1YnNjcmlwdGlvbnMvYTBkOTAxYmEtOTk1Ni00ZjdkLTgzMGMtMmQ3OTc0YzM2NjY2L3Byb3ZpZGVycy9NaWNyb3NvZnQuU3RvcmFnZS9vcGVyYXRpb25zL2MyZTk0NWU2LTM4YmEtNDUzZS1hZGQ1LWZlZDA0NjYxZmI2MT9tb25pdG9yPXRydWUmYXBpLXZlcnNpb249MjAxNC0xMi0wMS1wcmV2aWV3",
-=======
-      "RequestUri": "/subscriptions/a0d901ba-9956-4f7d-830c-2d7974c36666/providers/Microsoft.Storage/operations/4fdd640d-acc8-4517-9432-0a1fe894ac43?monitor=true&api-version=2015-05-01-preview",
-      "EncodedRequestUri": "L3N1YnNjcmlwdGlvbnMvYTBkOTAxYmEtOTk1Ni00ZjdkLTgzMGMtMmQ3OTc0YzM2NjY2L3Byb3ZpZGVycy9NaWNyb3NvZnQuU3RvcmFnZS9vcGVyYXRpb25zLzRmZGQ2NDBkLWFjYzgtNDUxNy05NDMyLTBhMWZlODk0YWM0Mz9tb25pdG9yPXRydWUmYXBpLXZlcnNpb249MjAxNS0wNS0wMS1wcmV2aWV3",
->>>>>>> e04b01d2
+      "RequestUri": "/subscriptions/a0d901ba-9956-4f7d-830c-2d7974c36666/providers/Microsoft.Storage/operations/a7f7b841-aeb8-46ed-a52e-cad2bbadf5fc?monitor=true&api-version=2015-05-01-preview",
+      "EncodedRequestUri": "L3N1YnNjcmlwdGlvbnMvYTBkOTAxYmEtOTk1Ni00ZjdkLTgzMGMtMmQ3OTc0YzM2NjY2L3Byb3ZpZGVycy9NaWNyb3NvZnQuU3RvcmFnZS9vcGVyYXRpb25zL2E3ZjdiODQxLWFlYjgtNDZlZC1hNTJlLWNhZDJiYmFkZjVmYz9tb25pdG9yPXRydWUmYXBpLXZlcnNpb249MjAxNS0wNS0wMS1wcmV2aWV3",
       "RequestMethod": "GET",
       "RequestBody": "",
       "RequestHeaders": {
         "x-ms-client-request-id": [
-          "39a966d1-03ff-4c6d-8c28-4fd95d6e2893"
+          "7dbab0f8-7af6-4175-880a-d3172e29b06e"
         ],
         "User-Agent": [
           "Microsoft.Azure.Management.Storage.StorageManagementClient/2.0.0.0"
@@ -361,53 +347,44 @@
           "25"
         ],
         "x-ms-request-id": [
-          "3833efc0-7961-4cfb-8251-4f6ca89dff1f"
+          "96e4b14d-f7d3-41ff-ad31-3b032a8a66e9"
         ],
         "Cache-Control": [
           "no-cache"
         ],
         "Location": [
-<<<<<<< HEAD
-          "https://management.azure.com/subscriptions/a0d901ba-9956-4f7d-830c-2d7974c36666/providers/Microsoft.Storage/operations/c2e945e6-38ba-453e-add5-fed04661fb61?monitor=true&api-version=2014-12-01-preview"
-=======
-          "https://management.azure.com/subscriptions/a0d901ba-9956-4f7d-830c-2d7974c36666/providers/Microsoft.Storage/operations/4fdd640d-acc8-4517-9432-0a1fe894ac43?monitor=true&api-version=2015-05-01-preview"
->>>>>>> e04b01d2
+          "https://management.azure.com/subscriptions/a0d901ba-9956-4f7d-830c-2d7974c36666/providers/Microsoft.Storage/operations/a7f7b841-aeb8-46ed-a52e-cad2bbadf5fc?monitor=true&api-version=2015-05-01-preview"
         ],
         "Server": [
           "Microsoft-HTTPAPI/2.0",
           "Microsoft-HTTPAPI/2.0"
         ],
         "x-ms-ratelimit-remaining-subscription-reads": [
-          "31979"
-        ],
-        "x-ms-correlation-request-id": [
-          "5179f1b8-eb83-4329-ad88-ef39cbd7d797"
-        ],
-        "x-ms-routing-request-id": [
-          "JAPANEAST:20150415T090432Z:5179f1b8-eb83-4329-ad88-ef39cbd7d797"
-        ],
-        "Strict-Transport-Security": [
-          "max-age=31536000; includeSubDomains"
-        ],
-        "Date": [
-          "Wed, 15 Apr 2015 09:04:32 GMT"
+          "31999"
+        ],
+        "x-ms-correlation-request-id": [
+          "56d5ba5b-1ea8-46e4-9ffa-ceb08be01279"
+        ],
+        "x-ms-routing-request-id": [
+          "JAPANEAST:20150421T022549Z:56d5ba5b-1ea8-46e4-9ffa-ceb08be01279"
+        ],
+        "Strict-Transport-Security": [
+          "max-age=31536000; includeSubDomains"
+        ],
+        "Date": [
+          "Tue, 21 Apr 2015 02:25:49 GMT"
         ]
       },
       "StatusCode": 202
     },
     {
-<<<<<<< HEAD
-      "RequestUri": "/subscriptions/a0d901ba-9956-4f7d-830c-2d7974c36666/providers/Microsoft.Storage/operations/c2e945e6-38ba-453e-add5-fed04661fb61?monitor=true&api-version=2014-12-01-preview",
-      "EncodedRequestUri": "L3N1YnNjcmlwdGlvbnMvYTBkOTAxYmEtOTk1Ni00ZjdkLTgzMGMtMmQ3OTc0YzM2NjY2L3Byb3ZpZGVycy9NaWNyb3NvZnQuU3RvcmFnZS9vcGVyYXRpb25zL2MyZTk0NWU2LTM4YmEtNDUzZS1hZGQ1LWZlZDA0NjYxZmI2MT9tb25pdG9yPXRydWUmYXBpLXZlcnNpb249MjAxNC0xMi0wMS1wcmV2aWV3",
-=======
-      "RequestUri": "/subscriptions/a0d901ba-9956-4f7d-830c-2d7974c36666/providers/Microsoft.Storage/operations/4fdd640d-acc8-4517-9432-0a1fe894ac43?monitor=true&api-version=2015-05-01-preview",
-      "EncodedRequestUri": "L3N1YnNjcmlwdGlvbnMvYTBkOTAxYmEtOTk1Ni00ZjdkLTgzMGMtMmQ3OTc0YzM2NjY2L3Byb3ZpZGVycy9NaWNyb3NvZnQuU3RvcmFnZS9vcGVyYXRpb25zLzRmZGQ2NDBkLWFjYzgtNDUxNy05NDMyLTBhMWZlODk0YWM0Mz9tb25pdG9yPXRydWUmYXBpLXZlcnNpb249MjAxNS0wNS0wMS1wcmV2aWV3",
->>>>>>> e04b01d2
+      "RequestUri": "/subscriptions/a0d901ba-9956-4f7d-830c-2d7974c36666/providers/Microsoft.Storage/operations/a7f7b841-aeb8-46ed-a52e-cad2bbadf5fc?monitor=true&api-version=2015-05-01-preview",
+      "EncodedRequestUri": "L3N1YnNjcmlwdGlvbnMvYTBkOTAxYmEtOTk1Ni00ZjdkLTgzMGMtMmQ3OTc0YzM2NjY2L3Byb3ZpZGVycy9NaWNyb3NvZnQuU3RvcmFnZS9vcGVyYXRpb25zL2E3ZjdiODQxLWFlYjgtNDZlZC1hNTJlLWNhZDJiYmFkZjVmYz9tb25pdG9yPXRydWUmYXBpLXZlcnNpb249MjAxNS0wNS0wMS1wcmV2aWV3",
       "RequestMethod": "GET",
       "RequestBody": "",
       "RequestHeaders": {
         "x-ms-client-request-id": [
-          "01d43c18-1e5f-48e0-91c2-f8d64290df8b"
+          "fb679f53-614f-48df-93fe-264d134e4472"
         ],
         "User-Agent": [
           "Microsoft.Azure.Management.Storage.StorageManagementClient/2.0.0.0"
@@ -428,7 +405,7 @@
           "no-cache"
         ],
         "x-ms-request-id": [
-          "6eeaf4ac-9388-4fbe-84fa-4356ee2a752a"
+          "4f205581-2777-4020-bb1a-60a7c235a07e"
         ],
         "Cache-Control": [
           "no-cache"
@@ -438,37 +415,37 @@
           "Microsoft-HTTPAPI/2.0"
         ],
         "x-ms-ratelimit-remaining-subscription-reads": [
-          "31978"
-        ],
-        "x-ms-correlation-request-id": [
-          "4896bbcd-7fe1-4153-877e-5b258fae916b"
-        ],
-        "x-ms-routing-request-id": [
-          "JAPANEAST:20150415T090457Z:4896bbcd-7fe1-4153-877e-5b258fae916b"
-        ],
-        "Strict-Transport-Security": [
-          "max-age=31536000; includeSubDomains"
-        ],
-        "Date": [
-          "Wed, 15 Apr 2015 09:04:57 GMT"
+          "31998"
+        ],
+        "x-ms-correlation-request-id": [
+          "778a1b96-b73f-4a0e-a1c7-cd2479cefb71"
+        ],
+        "x-ms-routing-request-id": [
+          "JAPANEAST:20150421T022614Z:778a1b96-b73f-4a0e-a1c7-cd2479cefb71"
+        ],
+        "Strict-Transport-Security": [
+          "max-age=31536000; includeSubDomains"
+        ],
+        "Date": [
+          "Tue, 21 Apr 2015 02:26:14 GMT"
         ]
       },
       "StatusCode": 200
     },
     {
-      "RequestUri": "/subscriptions/a0d901ba-9956-4f7d-830c-2d7974c36666/resourceGroups/pstestrg5311/providers/Microsoft.Storage/storageAccounts/stopstestrg5311?api-version=2014-12-01-preview",
-      "EncodedRequestUri": "L3N1YnNjcmlwdGlvbnMvYTBkOTAxYmEtOTk1Ni00ZjdkLTgzMGMtMmQ3OTc0YzM2NjY2L3Jlc291cmNlR3JvdXBzL3BzdGVzdHJnNTMxMS9wcm92aWRlcnMvTWljcm9zb2Z0LlN0b3JhZ2Uvc3RvcmFnZUFjY291bnRzL3N0b3BzdGVzdHJnNTMxMT9hcGktdmVyc2lvbj0yMDE0LTEyLTAxLXByZXZpZXc=",
+      "RequestUri": "/subscriptions/a0d901ba-9956-4f7d-830c-2d7974c36666/resourceGroups/pstestrg7941/providers/Microsoft.Storage/storageAccounts/stopstestrg7941?api-version=2015-05-01-preview",
+      "EncodedRequestUri": "L3N1YnNjcmlwdGlvbnMvYTBkOTAxYmEtOTk1Ni00ZjdkLTgzMGMtMmQ3OTc0YzM2NjY2L3Jlc291cmNlR3JvdXBzL3BzdGVzdHJnNzk0MS9wcm92aWRlcnMvTWljcm9zb2Z0LlN0b3JhZ2Uvc3RvcmFnZUFjY291bnRzL3N0b3BzdGVzdHJnNzk0MT9hcGktdmVyc2lvbj0yMDE1LTA1LTAxLXByZXZpZXc=",
       "RequestMethod": "GET",
       "RequestBody": "",
       "RequestHeaders": {
         "x-ms-client-request-id": [
-          "c23c5947-ca18-4d36-9684-2be60431a965"
+          "3c0dd14c-31b8-4294-83ed-371a365bc6df"
         ],
         "User-Agent": [
           "Microsoft.Azure.Management.Storage.StorageManagementClient/2.0.0.0"
         ]
       },
-      "ResponseBody": "{\r\n  \"id\": \"/subscriptions/a0d901ba-9956-4f7d-830c-2d7974c36666/resourceGroups/pstestrg5311/providers/Microsoft.Storage/storageAccounts/stopstestrg5311\",\r\n  \"name\": \"stopstestrg5311\",\r\n  \"location\": \"West US\",\r\n  \"type\": \"Microsoft.Storage/storageAccounts\",\r\n  \"properties\": {\r\n    \"provisioningState\": \"Succeeded\",\r\n    \"accountType\": \"Standard_GRS\",\r\n    \"primaryEndpoints\": {\r\n      \"blob\": \"https://stopstestrg5311.blob.core.windows.net/\",\r\n      \"queue\": \"https://stopstestrg5311.queue.core.windows.net/\",\r\n      \"table\": \"https://stopstestrg5311.table.core.windows.net/\"\r\n    },\r\n    \"primaryLocation\": \"West US\",\r\n    \"statusOfPrimary\": \"Available\",\r\n    \"secondaryLocation\": \"East US\",\r\n    \"statusOfSecondary\": \"Available\",\r\n    \"creationTime\": \"2015-04-15T09:04:29.8628338Z\"\r\n  }\r\n}",
+      "ResponseBody": "{\r\n  \"id\": \"/subscriptions/a0d901ba-9956-4f7d-830c-2d7974c36666/resourceGroups/pstestrg7941/providers/Microsoft.Storage/storageAccounts/stopstestrg7941\",\r\n  \"name\": \"stopstestrg7941\",\r\n  \"location\": \"West US\",\r\n  \"type\": \"Microsoft.Storage/storageAccounts\",\r\n  \"properties\": {\r\n    \"provisioningState\": \"Succeeded\",\r\n    \"accountType\": \"Standard_GRS\",\r\n    \"primaryEndpoints\": {\r\n      \"blob\": \"https://stopstestrg7941.blob.core.windows.net/\",\r\n      \"queue\": \"https://stopstestrg7941.queue.core.windows.net/\",\r\n      \"table\": \"https://stopstestrg7941.table.core.windows.net/\"\r\n    },\r\n    \"primaryLocation\": \"West US\",\r\n    \"statusOfPrimary\": \"Available\",\r\n    \"secondaryLocation\": \"East US\",\r\n    \"statusOfSecondary\": \"Available\",\r\n    \"creationTime\": \"2015-04-21T02:25:46.5287076Z\"\r\n  }\r\n}",
       "ResponseHeaders": {
         "Content-Length": [
           "672"
@@ -483,7 +460,7 @@
           "no-cache"
         ],
         "x-ms-request-id": [
-          "f28b6775-510b-4598-b4fe-b466ebd5af73"
+          "2a0fe8ca-19a2-4c56-836f-cd4c9185f5ca"
         ],
         "Cache-Control": [
           "no-cache"
@@ -493,37 +470,37 @@
           "Microsoft-HTTPAPI/2.0"
         ],
         "x-ms-ratelimit-remaining-subscription-reads": [
-          "31977"
-        ],
-        "x-ms-correlation-request-id": [
-          "ec3f025b-de61-402e-9150-ccd242b9caca"
-        ],
-        "x-ms-routing-request-id": [
-          "JAPANEAST:20150415T090458Z:ec3f025b-de61-402e-9150-ccd242b9caca"
-        ],
-        "Strict-Transport-Security": [
-          "max-age=31536000; includeSubDomains"
-        ],
-        "Date": [
-          "Wed, 15 Apr 2015 09:04:57 GMT"
+          "31997"
+        ],
+        "x-ms-correlation-request-id": [
+          "20c52450-fd14-4283-94fc-1d7d44a0b258"
+        ],
+        "x-ms-routing-request-id": [
+          "JAPANEAST:20150421T022614Z:20c52450-fd14-4283-94fc-1d7d44a0b258"
+        ],
+        "Strict-Transport-Security": [
+          "max-age=31536000; includeSubDomains"
+        ],
+        "Date": [
+          "Tue, 21 Apr 2015 02:26:14 GMT"
         ]
       },
       "StatusCode": 200
     },
     {
-      "RequestUri": "/subscriptions/a0d901ba-9956-4f7d-830c-2d7974c36666/resourceGroups/pstestrg5311/providers/Microsoft.Storage/storageAccounts/stopstestrg5311?api-version=2014-12-01-preview",
-      "EncodedRequestUri": "L3N1YnNjcmlwdGlvbnMvYTBkOTAxYmEtOTk1Ni00ZjdkLTgzMGMtMmQ3OTc0YzM2NjY2L3Jlc291cmNlR3JvdXBzL3BzdGVzdHJnNTMxMS9wcm92aWRlcnMvTWljcm9zb2Z0LlN0b3JhZ2Uvc3RvcmFnZUFjY291bnRzL3N0b3BzdGVzdHJnNTMxMT9hcGktdmVyc2lvbj0yMDE0LTEyLTAxLXByZXZpZXc=",
+      "RequestUri": "/subscriptions/a0d901ba-9956-4f7d-830c-2d7974c36666/resourceGroups/pstestrg7941/providers/Microsoft.Storage/storageAccounts/stopstestrg7941?api-version=2015-05-01-preview",
+      "EncodedRequestUri": "L3N1YnNjcmlwdGlvbnMvYTBkOTAxYmEtOTk1Ni00ZjdkLTgzMGMtMmQ3OTc0YzM2NjY2L3Jlc291cmNlR3JvdXBzL3BzdGVzdHJnNzk0MS9wcm92aWRlcnMvTWljcm9zb2Z0LlN0b3JhZ2Uvc3RvcmFnZUFjY291bnRzL3N0b3BzdGVzdHJnNzk0MT9hcGktdmVyc2lvbj0yMDE1LTA1LTAxLXByZXZpZXc=",
       "RequestMethod": "GET",
       "RequestBody": "",
       "RequestHeaders": {
         "x-ms-client-request-id": [
-          "c0e751ee-de47-4233-8533-bed645b31bce"
+          "06c182b3-4629-4f25-8c5a-d4f73cb050ff"
         ],
         "User-Agent": [
           "Microsoft.Azure.Management.Storage.StorageManagementClient/2.0.0.0"
         ]
       },
-      "ResponseBody": "{\r\n  \"id\": \"/subscriptions/a0d901ba-9956-4f7d-830c-2d7974c36666/resourceGroups/pstestrg5311/providers/Microsoft.Storage/storageAccounts/stopstestrg5311\",\r\n  \"name\": \"stopstestrg5311\",\r\n  \"location\": \"West US\",\r\n  \"type\": \"Microsoft.Storage/storageAccounts\",\r\n  \"properties\": {\r\n    \"provisioningState\": \"Succeeded\",\r\n    \"accountType\": \"Standard_GRS\",\r\n    \"primaryEndpoints\": {\r\n      \"blob\": \"https://stopstestrg5311.blob.core.windows.net/\",\r\n      \"queue\": \"https://stopstestrg5311.queue.core.windows.net/\",\r\n      \"table\": \"https://stopstestrg5311.table.core.windows.net/\"\r\n    },\r\n    \"primaryLocation\": \"West US\",\r\n    \"statusOfPrimary\": \"Available\",\r\n    \"secondaryLocation\": \"East US\",\r\n    \"statusOfSecondary\": \"Available\",\r\n    \"creationTime\": \"2015-04-15T09:04:29.8628338Z\"\r\n  }\r\n}",
+      "ResponseBody": "{\r\n  \"id\": \"/subscriptions/a0d901ba-9956-4f7d-830c-2d7974c36666/resourceGroups/pstestrg7941/providers/Microsoft.Storage/storageAccounts/stopstestrg7941\",\r\n  \"name\": \"stopstestrg7941\",\r\n  \"location\": \"West US\",\r\n  \"type\": \"Microsoft.Storage/storageAccounts\",\r\n  \"properties\": {\r\n    \"provisioningState\": \"Succeeded\",\r\n    \"accountType\": \"Standard_GRS\",\r\n    \"primaryEndpoints\": {\r\n      \"blob\": \"https://stopstestrg7941.blob.core.windows.net/\",\r\n      \"queue\": \"https://stopstestrg7941.queue.core.windows.net/\",\r\n      \"table\": \"https://stopstestrg7941.table.core.windows.net/\"\r\n    },\r\n    \"primaryLocation\": \"West US\",\r\n    \"statusOfPrimary\": \"Available\",\r\n    \"secondaryLocation\": \"East US\",\r\n    \"statusOfSecondary\": \"Available\",\r\n    \"creationTime\": \"2015-04-21T02:25:46.5287076Z\"\r\n  }\r\n}",
       "ResponseHeaders": {
         "Content-Length": [
           "672"
@@ -538,7 +515,7 @@
           "no-cache"
         ],
         "x-ms-request-id": [
-          "8be096ec-685e-4532-8e9d-5666c26112f8"
+          "75349377-4703-424e-ae33-26a6bbe11418"
         ],
         "Cache-Control": [
           "no-cache"
@@ -548,37 +525,37 @@
           "Microsoft-HTTPAPI/2.0"
         ],
         "x-ms-ratelimit-remaining-subscription-reads": [
-          "31976"
-        ],
-        "x-ms-correlation-request-id": [
-          "098aac95-4a9b-4cfc-8b6c-5aa2676a92a0"
-        ],
-        "x-ms-routing-request-id": [
-          "JAPANEAST:20150415T090458Z:098aac95-4a9b-4cfc-8b6c-5aa2676a92a0"
-        ],
-        "Strict-Transport-Security": [
-          "max-age=31536000; includeSubDomains"
-        ],
-        "Date": [
-          "Wed, 15 Apr 2015 09:04:57 GMT"
+          "31996"
+        ],
+        "x-ms-correlation-request-id": [
+          "a521ecf3-0d63-43c3-a47a-90616ca154c6"
+        ],
+        "x-ms-routing-request-id": [
+          "JAPANEAST:20150421T022615Z:a521ecf3-0d63-43c3-a47a-90616ca154c6"
+        ],
+        "Strict-Transport-Security": [
+          "max-age=31536000; includeSubDomains"
+        ],
+        "Date": [
+          "Tue, 21 Apr 2015 02:26:14 GMT"
         ]
       },
       "StatusCode": 200
     },
     {
-      "RequestUri": "/subscriptions/a0d901ba-9956-4f7d-830c-2d7974c36666/resourceGroups/pstestrg5311/providers/Microsoft.Storage/storageAccounts/stopstestrg5311?api-version=2014-12-01-preview",
-      "EncodedRequestUri": "L3N1YnNjcmlwdGlvbnMvYTBkOTAxYmEtOTk1Ni00ZjdkLTgzMGMtMmQ3OTc0YzM2NjY2L3Jlc291cmNlR3JvdXBzL3BzdGVzdHJnNTMxMS9wcm92aWRlcnMvTWljcm9zb2Z0LlN0b3JhZ2Uvc3RvcmFnZUFjY291bnRzL3N0b3BzdGVzdHJnNTMxMT9hcGktdmVyc2lvbj0yMDE0LTEyLTAxLXByZXZpZXc=",
+      "RequestUri": "/subscriptions/a0d901ba-9956-4f7d-830c-2d7974c36666/resourceGroups/pstestrg7941/providers/Microsoft.Storage/storageAccounts/stopstestrg7941?api-version=2015-05-01-preview",
+      "EncodedRequestUri": "L3N1YnNjcmlwdGlvbnMvYTBkOTAxYmEtOTk1Ni00ZjdkLTgzMGMtMmQ3OTc0YzM2NjY2L3Jlc291cmNlR3JvdXBzL3BzdGVzdHJnNzk0MS9wcm92aWRlcnMvTWljcm9zb2Z0LlN0b3JhZ2Uvc3RvcmFnZUFjY291bnRzL3N0b3BzdGVzdHJnNzk0MT9hcGktdmVyc2lvbj0yMDE1LTA1LTAxLXByZXZpZXc=",
       "RequestMethod": "GET",
       "RequestBody": "",
       "RequestHeaders": {
         "x-ms-client-request-id": [
-          "45002063-a083-4213-9a04-b578315930ab"
+          "56066ab5-3b8e-4edb-838d-a5f1a3fdf7a4"
         ],
         "User-Agent": [
           "Microsoft.Azure.Management.Storage.StorageManagementClient/2.0.0.0"
         ]
       },
-      "ResponseBody": "{\r\n  \"id\": \"/subscriptions/a0d901ba-9956-4f7d-830c-2d7974c36666/resourceGroups/pstestrg5311/providers/Microsoft.Storage/storageAccounts/stopstestrg5311\",\r\n  \"name\": \"stopstestrg5311\",\r\n  \"location\": \"West US\",\r\n  \"type\": \"Microsoft.Storage/storageAccounts\",\r\n  \"properties\": {\r\n    \"provisioningState\": \"Succeeded\",\r\n    \"accountType\": \"Standard_LRS\",\r\n    \"primaryEndpoints\": {\r\n      \"blob\": \"https://stopstestrg5311.blob.core.windows.net/\",\r\n      \"queue\": \"https://stopstestrg5311.queue.core.windows.net/\",\r\n      \"table\": \"https://stopstestrg5311.table.core.windows.net/\"\r\n    },\r\n    \"primaryLocation\": \"West US\",\r\n    \"statusOfPrimary\": \"Available\",\r\n    \"secondaryLocation\": \"\",\r\n    \"creationTime\": \"2015-04-15T09:04:29.8628338Z\"\r\n  }\r\n}",
+      "ResponseBody": "{\r\n  \"id\": \"/subscriptions/a0d901ba-9956-4f7d-830c-2d7974c36666/resourceGroups/pstestrg7941/providers/Microsoft.Storage/storageAccounts/stopstestrg7941\",\r\n  \"name\": \"stopstestrg7941\",\r\n  \"location\": \"West US\",\r\n  \"type\": \"Microsoft.Storage/storageAccounts\",\r\n  \"properties\": {\r\n    \"provisioningState\": \"Succeeded\",\r\n    \"accountType\": \"Standard_LRS\",\r\n    \"primaryEndpoints\": {\r\n      \"blob\": \"https://stopstestrg7941.blob.core.windows.net/\",\r\n      \"queue\": \"https://stopstestrg7941.queue.core.windows.net/\",\r\n      \"table\": \"https://stopstestrg7941.table.core.windows.net/\"\r\n    },\r\n    \"primaryLocation\": \"West US\",\r\n    \"statusOfPrimary\": \"Available\",\r\n    \"secondaryLocation\": \"\",\r\n    \"creationTime\": \"2015-04-21T02:25:46.5287076Z\"\r\n  }\r\n}",
       "ResponseHeaders": {
         "Content-Length": [
           "633"
@@ -593,7 +570,7 @@
           "no-cache"
         ],
         "x-ms-request-id": [
-          "5d48ba6f-f178-459c-b2bb-58a8711f0c06"
+          "88033759-b981-42e7-9f15-050b6b354530"
         ],
         "Cache-Control": [
           "no-cache"
@@ -603,42 +580,37 @@
           "Microsoft-HTTPAPI/2.0"
         ],
         "x-ms-ratelimit-remaining-subscription-reads": [
-          "31980"
-        ],
-        "x-ms-correlation-request-id": [
-          "ce4bc305-f52a-4312-bb50-92c58a89359b"
-        ],
-        "x-ms-routing-request-id": [
-          "JAPANEAST:20150415T090501Z:ce4bc305-f52a-4312-bb50-92c58a89359b"
-        ],
-        "Strict-Transport-Security": [
-          "max-age=31536000; includeSubDomains"
-        ],
-        "Date": [
-          "Wed, 15 Apr 2015 09:05:00 GMT"
+          "31994"
+        ],
+        "x-ms-correlation-request-id": [
+          "fd34b7f7-d286-45da-b460-4c60952e0c6c"
+        ],
+        "x-ms-routing-request-id": [
+          "JAPANEAST:20150421T022629Z:fd34b7f7-d286-45da-b460-4c60952e0c6c"
+        ],
+        "Strict-Transport-Security": [
+          "max-age=31536000; includeSubDomains"
+        ],
+        "Date": [
+          "Tue, 21 Apr 2015 02:26:29 GMT"
         ]
       },
       "StatusCode": 200
     },
     {
-<<<<<<< HEAD
-      "RequestUri": "/subscriptions/a0d901ba-9956-4f7d-830c-2d7974c36666/resourceGroups/pstestrg5311/providers/Microsoft.Storage/storageAccounts/stopstestrg5311?api-version=2014-12-01-preview",
-      "EncodedRequestUri": "L3N1YnNjcmlwdGlvbnMvYTBkOTAxYmEtOTk1Ni00ZjdkLTgzMGMtMmQ3OTc0YzM2NjY2L3Jlc291cmNlR3JvdXBzL3BzdGVzdHJnNTMxMS9wcm92aWRlcnMvTWljcm9zb2Z0LlN0b3JhZ2Uvc3RvcmFnZUFjY291bnRzL3N0b3BzdGVzdHJnNTMxMT9hcGktdmVyc2lvbj0yMDE0LTEyLTAxLXByZXZpZXc=",
-=======
-      "RequestUri": "/subscriptions/a0d901ba-9956-4f7d-830c-2d7974c36666/resourceGroups/pstestrg866/providers/Microsoft.Storage/storageAccounts/stopstestrg866?api-version=2015-05-01-preview",
-      "EncodedRequestUri": "L3N1YnNjcmlwdGlvbnMvYTBkOTAxYmEtOTk1Ni00ZjdkLTgzMGMtMmQ3OTc0YzM2NjY2L3Jlc291cmNlR3JvdXBzL3BzdGVzdHJnODY2L3Byb3ZpZGVycy9NaWNyb3NvZnQuU3RvcmFnZS9zdG9yYWdlQWNjb3VudHMvc3RvcHN0ZXN0cmc4NjY/YXBpLXZlcnNpb249MjAxNS0wNS0wMS1wcmV2aWV3",
->>>>>>> e04b01d2
+      "RequestUri": "/subscriptions/a0d901ba-9956-4f7d-830c-2d7974c36666/resourceGroups/pstestrg7941/providers/Microsoft.Storage/storageAccounts/stopstestrg7941?api-version=2015-05-01-preview",
+      "EncodedRequestUri": "L3N1YnNjcmlwdGlvbnMvYTBkOTAxYmEtOTk1Ni00ZjdkLTgzMGMtMmQ3OTc0YzM2NjY2L3Jlc291cmNlR3JvdXBzL3BzdGVzdHJnNzk0MS9wcm92aWRlcnMvTWljcm9zb2Z0LlN0b3JhZ2Uvc3RvcmFnZUFjY291bnRzL3N0b3BzdGVzdHJnNzk0MT9hcGktdmVyc2lvbj0yMDE1LTA1LTAxLXByZXZpZXc=",
       "RequestMethod": "GET",
       "RequestBody": "",
       "RequestHeaders": {
         "x-ms-client-request-id": [
-          "eacf7a73-f79b-49d8-8783-67a5c8b53043"
+          "4e34f064-70b4-42ef-aa0d-67043dd1b330"
         ],
         "User-Agent": [
           "Microsoft.Azure.Management.Storage.StorageManagementClient/2.0.0.0"
         ]
       },
-      "ResponseBody": "{\r\n  \"id\": \"/subscriptions/a0d901ba-9956-4f7d-830c-2d7974c36666/resourceGroups/pstestrg5311/providers/Microsoft.Storage/storageAccounts/stopstestrg5311\",\r\n  \"name\": \"stopstestrg5311\",\r\n  \"location\": \"West US\",\r\n  \"type\": \"Microsoft.Storage/storageAccounts\",\r\n  \"properties\": {\r\n    \"provisioningState\": \"Succeeded\",\r\n    \"accountType\": \"Standard_RAGRS\",\r\n    \"primaryEndpoints\": {\r\n      \"blob\": \"https://stopstestrg5311.blob.core.windows.net/\",\r\n      \"queue\": \"https://stopstestrg5311.queue.core.windows.net/\",\r\n      \"table\": \"https://stopstestrg5311.table.core.windows.net/\"\r\n    },\r\n    \"secondaryEndpoints\": {\r\n      \"blob\": \"https://stopstestrg5311-secondary.blob.core.windows.net/\",\r\n      \"queue\": \"https://stopstestrg5311-secondary.queue.core.windows.net/\",\r\n      \"table\": \"https://stopstestrg5311-secondary.table.core.windows.net/\"\r\n    },\r\n    \"primaryLocation\": \"West US\",\r\n    \"statusOfPrimary\": \"Available\",\r\n    \"secondaryLocation\": \"East US\",\r\n    \"statusOfSecondary\": \"Available\",\r\n    \"creationTime\": \"2015-04-15T09:04:29.8628338Z\"\r\n  }\r\n}",
+      "ResponseBody": "{\r\n  \"id\": \"/subscriptions/a0d901ba-9956-4f7d-830c-2d7974c36666/resourceGroups/pstestrg7941/providers/Microsoft.Storage/storageAccounts/stopstestrg7941\",\r\n  \"name\": \"stopstestrg7941\",\r\n  \"location\": \"West US\",\r\n  \"type\": \"Microsoft.Storage/storageAccounts\",\r\n  \"properties\": {\r\n    \"provisioningState\": \"Succeeded\",\r\n    \"accountType\": \"Standard_RAGRS\",\r\n    \"primaryEndpoints\": {\r\n      \"blob\": \"https://stopstestrg7941.blob.core.windows.net/\",\r\n      \"queue\": \"https://stopstestrg7941.queue.core.windows.net/\",\r\n      \"table\": \"https://stopstestrg7941.table.core.windows.net/\"\r\n    },\r\n    \"secondaryEndpoints\": {\r\n      \"blob\": \"https://stopstestrg7941-secondary.blob.core.windows.net/\",\r\n      \"queue\": \"https://stopstestrg7941-secondary.queue.core.windows.net/\",\r\n      \"table\": \"https://stopstestrg7941-secondary.table.core.windows.net/\"\r\n    },\r\n    \"primaryLocation\": \"West US\",\r\n    \"statusOfPrimary\": \"Available\",\r\n    \"secondaryLocation\": \"East US\",\r\n    \"statusOfSecondary\": \"Available\",\r\n    \"creationTime\": \"2015-04-21T02:25:46.5287076Z\"\r\n  }\r\n}",
       "ResponseHeaders": {
         "Content-Length": [
           "899"
@@ -653,7 +625,7 @@
           "no-cache"
         ],
         "x-ms-request-id": [
-          "9f17f305-1c59-46d2-baf7-603153c493db"
+          "b44d4045-8189-4a98-9ebd-d30b7f67f9b1"
         ],
         "Cache-Control": [
           "no-cache"
@@ -663,42 +635,37 @@
           "Microsoft-HTTPAPI/2.0"
         ],
         "x-ms-ratelimit-remaining-subscription-reads": [
-          "31979"
-        ],
-        "x-ms-correlation-request-id": [
-          "5956c9a2-cca5-4e30-8971-3513701d8d7e"
-        ],
-        "x-ms-routing-request-id": [
-          "JAPANEAST:20150415T090502Z:5956c9a2-cca5-4e30-8971-3513701d8d7e"
-        ],
-        "Strict-Transport-Security": [
-          "max-age=31536000; includeSubDomains"
-        ],
-        "Date": [
-          "Wed, 15 Apr 2015 09:05:01 GMT"
+          "31993"
+        ],
+        "x-ms-correlation-request-id": [
+          "085da147-7583-4b89-8285-302a6fe60388"
+        ],
+        "x-ms-routing-request-id": [
+          "JAPANEAST:20150421T022630Z:085da147-7583-4b89-8285-302a6fe60388"
+        ],
+        "Strict-Transport-Security": [
+          "max-age=31536000; includeSubDomains"
+        ],
+        "Date": [
+          "Tue, 21 Apr 2015 02:26:30 GMT"
         ]
       },
       "StatusCode": 200
     },
     {
-<<<<<<< HEAD
-      "RequestUri": "/subscriptions/a0d901ba-9956-4f7d-830c-2d7974c36666/resourceGroups/pstestrg5311/providers/Microsoft.Storage/storageAccounts/stopstestrg5311?api-version=2014-12-01-preview",
-      "EncodedRequestUri": "L3N1YnNjcmlwdGlvbnMvYTBkOTAxYmEtOTk1Ni00ZjdkLTgzMGMtMmQ3OTc0YzM2NjY2L3Jlc291cmNlR3JvdXBzL3BzdGVzdHJnNTMxMS9wcm92aWRlcnMvTWljcm9zb2Z0LlN0b3JhZ2Uvc3RvcmFnZUFjY291bnRzL3N0b3BzdGVzdHJnNTMxMT9hcGktdmVyc2lvbj0yMDE0LTEyLTAxLXByZXZpZXc=",
-=======
-      "RequestUri": "/subscriptions/a0d901ba-9956-4f7d-830c-2d7974c36666/resourceGroups/pstestrg866/providers/Microsoft.Storage/storageAccounts/stopstestrg866?api-version=2015-05-01-preview",
-      "EncodedRequestUri": "L3N1YnNjcmlwdGlvbnMvYTBkOTAxYmEtOTk1Ni00ZjdkLTgzMGMtMmQ3OTc0YzM2NjY2L3Jlc291cmNlR3JvdXBzL3BzdGVzdHJnODY2L3Byb3ZpZGVycy9NaWNyb3NvZnQuU3RvcmFnZS9zdG9yYWdlQWNjb3VudHMvc3RvcHN0ZXN0cmc4NjY/YXBpLXZlcnNpb249MjAxNS0wNS0wMS1wcmV2aWV3",
->>>>>>> e04b01d2
+      "RequestUri": "/subscriptions/a0d901ba-9956-4f7d-830c-2d7974c36666/resourceGroups/pstestrg7941/providers/Microsoft.Storage/storageAccounts/stopstestrg7941?api-version=2015-05-01-preview",
+      "EncodedRequestUri": "L3N1YnNjcmlwdGlvbnMvYTBkOTAxYmEtOTk1Ni00ZjdkLTgzMGMtMmQ3OTc0YzM2NjY2L3Jlc291cmNlR3JvdXBzL3BzdGVzdHJnNzk0MS9wcm92aWRlcnMvTWljcm9zb2Z0LlN0b3JhZ2Uvc3RvcmFnZUFjY291bnRzL3N0b3BzdGVzdHJnNzk0MT9hcGktdmVyc2lvbj0yMDE1LTA1LTAxLXByZXZpZXc=",
       "RequestMethod": "GET",
       "RequestBody": "",
       "RequestHeaders": {
         "x-ms-client-request-id": [
-          "02dbfab3-55c7-4d3e-99e0-cad293c1dda8"
+          "d412bbe6-1863-4c51-8ecb-2287ac165660"
         ],
         "User-Agent": [
           "Microsoft.Azure.Management.Storage.StorageManagementClient/2.0.0.0"
         ]
       },
-      "ResponseBody": "{\r\n  \"id\": \"/subscriptions/a0d901ba-9956-4f7d-830c-2d7974c36666/resourceGroups/pstestrg5311/providers/Microsoft.Storage/storageAccounts/stopstestrg5311\",\r\n  \"name\": \"stopstestrg5311\",\r\n  \"location\": \"West US\",\r\n  \"type\": \"Microsoft.Storage/storageAccounts\",\r\n  \"properties\": {\r\n    \"provisioningState\": \"Succeeded\",\r\n    \"accountType\": \"Standard_RAGRS\",\r\n    \"primaryEndpoints\": {\r\n      \"blob\": \"https://stopstestrg5311.blob.core.windows.net/\",\r\n      \"queue\": \"https://stopstestrg5311.queue.core.windows.net/\",\r\n      \"table\": \"https://stopstestrg5311.table.core.windows.net/\"\r\n    },\r\n    \"secondaryEndpoints\": {\r\n      \"blob\": \"https://stopstestrg5311-secondary.blob.core.windows.net/\",\r\n      \"queue\": \"https://stopstestrg5311-secondary.queue.core.windows.net/\",\r\n      \"table\": \"https://stopstestrg5311-secondary.table.core.windows.net/\"\r\n    },\r\n    \"primaryLocation\": \"West US\",\r\n    \"statusOfPrimary\": \"Available\",\r\n    \"secondaryLocation\": \"East US\",\r\n    \"statusOfSecondary\": \"Available\",\r\n    \"creationTime\": \"2015-04-15T09:04:29.8628338Z\"\r\n  }\r\n}",
+      "ResponseBody": "{\r\n  \"id\": \"/subscriptions/a0d901ba-9956-4f7d-830c-2d7974c36666/resourceGroups/pstestrg7941/providers/Microsoft.Storage/storageAccounts/stopstestrg7941\",\r\n  \"name\": \"stopstestrg7941\",\r\n  \"location\": \"West US\",\r\n  \"type\": \"Microsoft.Storage/storageAccounts\",\r\n  \"properties\": {\r\n    \"provisioningState\": \"Succeeded\",\r\n    \"accountType\": \"Standard_RAGRS\",\r\n    \"primaryEndpoints\": {\r\n      \"blob\": \"https://stopstestrg7941.blob.core.windows.net/\",\r\n      \"queue\": \"https://stopstestrg7941.queue.core.windows.net/\",\r\n      \"table\": \"https://stopstestrg7941.table.core.windows.net/\"\r\n    },\r\n    \"secondaryEndpoints\": {\r\n      \"blob\": \"https://stopstestrg7941-secondary.blob.core.windows.net/\",\r\n      \"queue\": \"https://stopstestrg7941-secondary.queue.core.windows.net/\",\r\n      \"table\": \"https://stopstestrg7941-secondary.table.core.windows.net/\"\r\n    },\r\n    \"primaryLocation\": \"West US\",\r\n    \"statusOfPrimary\": \"Available\",\r\n    \"secondaryLocation\": \"East US\",\r\n    \"statusOfSecondary\": \"Available\",\r\n    \"creationTime\": \"2015-04-21T02:25:46.5287076Z\"\r\n  }\r\n}",
       "ResponseHeaders": {
         "Content-Length": [
           "899"
@@ -713,7 +680,7 @@
           "no-cache"
         ],
         "x-ms-request-id": [
-          "e3c64f47-b3ab-4631-bd10-9884112aed09"
+          "9d8fcac5-5252-4574-9d8c-a25a9e9a7607"
         ],
         "Cache-Control": [
           "no-cache"
@@ -723,42 +690,37 @@
           "Microsoft-HTTPAPI/2.0"
         ],
         "x-ms-ratelimit-remaining-subscription-reads": [
-          "31978"
-        ],
-        "x-ms-correlation-request-id": [
-          "4e098e62-6dd5-438d-b37e-614a5ab412ca"
-        ],
-        "x-ms-routing-request-id": [
-          "JAPANEAST:20150415T090503Z:4e098e62-6dd5-438d-b37e-614a5ab412ca"
-        ],
-        "Strict-Transport-Security": [
-          "max-age=31536000; includeSubDomains"
-        ],
-        "Date": [
-          "Wed, 15 Apr 2015 09:05:03 GMT"
+          "31992"
+        ],
+        "x-ms-correlation-request-id": [
+          "6c130898-dced-4b18-9d8d-6398a1026e42"
+        ],
+        "x-ms-routing-request-id": [
+          "JAPANEAST:20150421T022631Z:6c130898-dced-4b18-9d8d-6398a1026e42"
+        ],
+        "Strict-Transport-Security": [
+          "max-age=31536000; includeSubDomains"
+        ],
+        "Date": [
+          "Tue, 21 Apr 2015 02:26:30 GMT"
         ]
       },
       "StatusCode": 200
     },
     {
-<<<<<<< HEAD
-      "RequestUri": "/subscriptions/a0d901ba-9956-4f7d-830c-2d7974c36666/resourceGroups/pstestrg5311/providers/Microsoft.Storage/storageAccounts?api-version=2014-12-01-preview",
-      "EncodedRequestUri": "L3N1YnNjcmlwdGlvbnMvYTBkOTAxYmEtOTk1Ni00ZjdkLTgzMGMtMmQ3OTc0YzM2NjY2L3Jlc291cmNlR3JvdXBzL3BzdGVzdHJnNTMxMS9wcm92aWRlcnMvTWljcm9zb2Z0LlN0b3JhZ2Uvc3RvcmFnZUFjY291bnRzP2FwaS12ZXJzaW9uPTIwMTQtMTItMDEtcHJldmlldw==",
-=======
-      "RequestUri": "/subscriptions/a0d901ba-9956-4f7d-830c-2d7974c36666/resourceGroups/pstestrg866/providers/Microsoft.Storage/storageAccounts?api-version=2015-05-01-preview",
-      "EncodedRequestUri": "L3N1YnNjcmlwdGlvbnMvYTBkOTAxYmEtOTk1Ni00ZjdkLTgzMGMtMmQ3OTc0YzM2NjY2L3Jlc291cmNlR3JvdXBzL3BzdGVzdHJnODY2L3Byb3ZpZGVycy9NaWNyb3NvZnQuU3RvcmFnZS9zdG9yYWdlQWNjb3VudHM/YXBpLXZlcnNpb249MjAxNS0wNS0wMS1wcmV2aWV3",
->>>>>>> e04b01d2
+      "RequestUri": "/subscriptions/a0d901ba-9956-4f7d-830c-2d7974c36666/resourceGroups/pstestrg7941/providers/Microsoft.Storage/storageAccounts?api-version=2015-05-01-preview",
+      "EncodedRequestUri": "L3N1YnNjcmlwdGlvbnMvYTBkOTAxYmEtOTk1Ni00ZjdkLTgzMGMtMmQ3OTc0YzM2NjY2L3Jlc291cmNlR3JvdXBzL3BzdGVzdHJnNzk0MS9wcm92aWRlcnMvTWljcm9zb2Z0LlN0b3JhZ2Uvc3RvcmFnZUFjY291bnRzP2FwaS12ZXJzaW9uPTIwMTUtMDUtMDEtcHJldmlldw==",
       "RequestMethod": "GET",
       "RequestBody": "",
       "RequestHeaders": {
         "x-ms-client-request-id": [
-          "cf4ac097-cb92-4144-91dc-51e3e41dd95a"
+          "2976f4b4-e87b-4d2b-94a7-9f47be136b0b"
         ],
         "User-Agent": [
           "Microsoft.Azure.Management.Storage.StorageManagementClient/2.0.0.0"
         ]
       },
-      "ResponseBody": "{\r\n  \"value\": [\r\n    {\r\n      \"id\": \"/subscriptions/a0d901ba-9956-4f7d-830c-2d7974c36666/resourceGroups/pstestrg5311/providers/Microsoft.Storage/storageAccounts/stopstestrg5311\",\r\n      \"name\": \"stopstestrg5311\",\r\n      \"location\": \"West US\",\r\n      \"type\": \"Microsoft.Storage/storageAccounts\",\r\n      \"properties\": {\r\n        \"provisioningState\": \"Succeeded\",\r\n        \"accountType\": \"Standard_GRS\",\r\n        \"primaryEndpoints\": {\r\n          \"blob\": \"https://stopstestrg5311.blob.core.windows.net/\",\r\n          \"queue\": \"https://stopstestrg5311.queue.core.windows.net/\",\r\n          \"table\": \"https://stopstestrg5311.table.core.windows.net/\"\r\n        },\r\n        \"primaryLocation\": \"West US\",\r\n        \"statusOfPrimary\": \"Available\",\r\n        \"secondaryLocation\": \"East US\",\r\n        \"statusOfSecondary\": \"Available\",\r\n        \"creationTime\": \"2015-04-15T09:04:29.8628338Z\"\r\n      }\r\n    }\r\n  ],\r\n  \"nextLink\": \"\"\r\n}",
+      "ResponseBody": "{\r\n  \"value\": [\r\n    {\r\n      \"id\": \"/subscriptions/a0d901ba-9956-4f7d-830c-2d7974c36666/resourceGroups/pstestrg7941/providers/Microsoft.Storage/storageAccounts/stopstestrg7941\",\r\n      \"name\": \"stopstestrg7941\",\r\n      \"location\": \"West US\",\r\n      \"type\": \"Microsoft.Storage/storageAccounts\",\r\n      \"properties\": {\r\n        \"provisioningState\": \"Succeeded\",\r\n        \"accountType\": \"Standard_GRS\",\r\n        \"primaryEndpoints\": {\r\n          \"blob\": \"https://stopstestrg7941.blob.core.windows.net/\",\r\n          \"queue\": \"https://stopstestrg7941.queue.core.windows.net/\",\r\n          \"table\": \"https://stopstestrg7941.table.core.windows.net/\"\r\n        },\r\n        \"primaryLocation\": \"West US\",\r\n        \"statusOfPrimary\": \"Available\",\r\n        \"secondaryLocation\": \"East US\",\r\n        \"statusOfSecondary\": \"Available\",\r\n        \"creationTime\": \"2015-04-21T02:25:46.5287076Z\"\r\n      }\r\n    }\r\n  ],\r\n  \"nextLink\": \"\"\r\n}",
       "ResponseHeaders": {
         "Content-Length": [
           "698"
@@ -773,7 +735,7 @@
           "no-cache"
         ],
         "x-ms-request-id": [
-          "1ca6c9cc-8cf1-434b-8185-da084c6ac7d6"
+          "cf3ce23a-0e00-4f6a-9e62-c0a9d8745aba"
         ],
         "Cache-Control": [
           "no-cache"
@@ -783,31 +745,26 @@
           "Microsoft-HTTPAPI/2.0"
         ],
         "x-ms-ratelimit-remaining-subscription-reads": [
-          "31975"
-        ],
-        "x-ms-correlation-request-id": [
-          "a13d4b7b-9fb7-48a7-aa17-50aed0d5037b"
-        ],
-        "x-ms-routing-request-id": [
-          "JAPANEAST:20150415T090458Z:a13d4b7b-9fb7-48a7-aa17-50aed0d5037b"
-        ],
-        "Strict-Transport-Security": [
-          "max-age=31536000; includeSubDomains"
-        ],
-        "Date": [
-          "Wed, 15 Apr 2015 09:04:58 GMT"
+          "31995"
+        ],
+        "x-ms-correlation-request-id": [
+          "6dfbd894-fb24-4071-b8ea-70bec3afd507"
+        ],
+        "x-ms-routing-request-id": [
+          "JAPANEAST:20150421T022615Z:6dfbd894-fb24-4071-b8ea-70bec3afd507"
+        ],
+        "Strict-Transport-Security": [
+          "max-age=31536000; includeSubDomains"
+        ],
+        "Date": [
+          "Tue, 21 Apr 2015 02:26:14 GMT"
         ]
       },
       "StatusCode": 200
     },
     {
-<<<<<<< HEAD
-      "RequestUri": "/subscriptions/a0d901ba-9956-4f7d-830c-2d7974c36666/resourceGroups/pstestrg5311/providers/Microsoft.Storage/storageAccounts/stopstestrg5311?api-version=2014-12-01-preview",
-      "EncodedRequestUri": "L3N1YnNjcmlwdGlvbnMvYTBkOTAxYmEtOTk1Ni00ZjdkLTgzMGMtMmQ3OTc0YzM2NjY2L3Jlc291cmNlR3JvdXBzL3BzdGVzdHJnNTMxMS9wcm92aWRlcnMvTWljcm9zb2Z0LlN0b3JhZ2Uvc3RvcmFnZUFjY291bnRzL3N0b3BzdGVzdHJnNTMxMT9hcGktdmVyc2lvbj0yMDE0LTEyLTAxLXByZXZpZXc=",
-=======
-      "RequestUri": "/subscriptions/a0d901ba-9956-4f7d-830c-2d7974c36666/resourceGroups/pstestrg866/providers/Microsoft.Storage/storageAccounts/stopstestrg866?api-version=2015-05-01-preview",
-      "EncodedRequestUri": "L3N1YnNjcmlwdGlvbnMvYTBkOTAxYmEtOTk1Ni00ZjdkLTgzMGMtMmQ3OTc0YzM2NjY2L3Jlc291cmNlR3JvdXBzL3BzdGVzdHJnODY2L3Byb3ZpZGVycy9NaWNyb3NvZnQuU3RvcmFnZS9zdG9yYWdlQWNjb3VudHMvc3RvcHN0ZXN0cmc4NjY/YXBpLXZlcnNpb249MjAxNS0wNS0wMS1wcmV2aWV3",
->>>>>>> e04b01d2
+      "RequestUri": "/subscriptions/a0d901ba-9956-4f7d-830c-2d7974c36666/resourceGroups/pstestrg7941/providers/Microsoft.Storage/storageAccounts/stopstestrg7941?api-version=2015-05-01-preview",
+      "EncodedRequestUri": "L3N1YnNjcmlwdGlvbnMvYTBkOTAxYmEtOTk1Ni00ZjdkLTgzMGMtMmQ3OTc0YzM2NjY2L3Jlc291cmNlR3JvdXBzL3BzdGVzdHJnNzk0MS9wcm92aWRlcnMvTWljcm9zb2Z0LlN0b3JhZ2Uvc3RvcmFnZUFjY291bnRzL3N0b3BzdGVzdHJnNzk0MT9hcGktdmVyc2lvbj0yMDE1LTA1LTAxLXByZXZpZXc=",
       "RequestMethod": "PATCH",
       "RequestBody": "{\r\n  \"properties\": {\r\n    \"accountType\": \"Standard_LRS\"\r\n  }\r\n}",
       "RequestHeaders": {
@@ -818,12 +775,69 @@
           "63"
         ],
         "x-ms-client-request-id": [
-          "c6fd6950-ca39-4f5a-a14e-33395e57314d"
+          "dabf6eed-04b1-4d52-9caf-01911bf5f94b"
         ],
         "User-Agent": [
           "Microsoft.Azure.Management.Storage.StorageManagementClient/2.0.0.0"
         ]
       },
+      "ResponseBody": "{\r\n  \"error\": {\r\n    \"code\": \"ResourceNotFound\",\r\n    \"message\": \"Resource not found.\"\r\n  }\r\n}",
+      "ResponseHeaders": {
+        "Content-Length": [
+          "69"
+        ],
+        "Content-Type": [
+          "application/json; charset=utf-8"
+        ],
+        "Expires": [
+          "-1"
+        ],
+        "Pragma": [
+          "no-cache"
+        ],
+        "x-ms-failure-cause": [
+          "gateway"
+        ],
+        "x-ms-request-id": [
+          "70e2f816-6949-4b0d-80f7-5490189f1a5c"
+        ],
+        "x-ms-correlation-request-id": [
+          "70e2f816-6949-4b0d-80f7-5490189f1a5c"
+        ],
+        "x-ms-routing-request-id": [
+          "JAPANEAST:20150421T022615Z:70e2f816-6949-4b0d-80f7-5490189f1a5c"
+        ],
+        "Strict-Transport-Security": [
+          "max-age=31536000; includeSubDomains"
+        ],
+        "Cache-Control": [
+          "no-cache"
+        ],
+        "Date": [
+          "Tue, 21 Apr 2015 02:26:15 GMT"
+        ]
+      },
+      "StatusCode": 404
+    },
+    {
+      "RequestUri": "/subscriptions/a0d901ba-9956-4f7d-830c-2d7974c36666/resourceGroups/pstestrg7941/providers/Microsoft.Storage/storageAccounts/stopstestrg7941?api-version=2015-05-01-preview",
+      "EncodedRequestUri": "L3N1YnNjcmlwdGlvbnMvYTBkOTAxYmEtOTk1Ni00ZjdkLTgzMGMtMmQ3OTc0YzM2NjY2L3Jlc291cmNlR3JvdXBzL3BzdGVzdHJnNzk0MS9wcm92aWRlcnMvTWljcm9zb2Z0LlN0b3JhZ2Uvc3RvcmFnZUFjY291bnRzL3N0b3BzdGVzdHJnNzk0MT9hcGktdmVyc2lvbj0yMDE1LTA1LTAxLXByZXZpZXc=",
+      "RequestMethod": "PATCH",
+      "RequestBody": "{\r\n  \"properties\": {\r\n    \"accountType\": \"Standard_LRS\"\r\n  }\r\n}",
+      "RequestHeaders": {
+        "Content-Type": [
+          "application/json"
+        ],
+        "Content-Length": [
+          "63"
+        ],
+        "x-ms-client-request-id": [
+          "07fa48ea-f178-4b9c-a56c-5ed9fe66dcae"
+        ],
+        "User-Agent": [
+          "Microsoft.Azure.Management.Storage.StorageManagementClient/2.0.0.0"
+        ]
+      },
       "ResponseBody": "{\r\n  \"properties\": {\r\n    \"accountType\": \"Standard_LRS\"\r\n  }\r\n}",
       "ResponseHeaders": {
         "Content-Length": [
@@ -839,7 +853,7 @@
           "no-cache"
         ],
         "x-ms-request-id": [
-          "49f80c06-0350-4fdd-8663-330c8e79d072"
+          "207a4d4c-933f-4ff7-8489-1da1e8f975d9"
         ],
         "Cache-Control": [
           "no-cache"
@@ -849,31 +863,26 @@
           "Microsoft-HTTPAPI/2.0"
         ],
         "x-ms-ratelimit-remaining-subscription-writes": [
-          "1183"
-        ],
-        "x-ms-correlation-request-id": [
-          "6c4892c4-1e8e-40fb-a8bd-96f1c0de0339"
-        ],
-        "x-ms-routing-request-id": [
-          "JAPANEAST:20150415T090500Z:6c4892c4-1e8e-40fb-a8bd-96f1c0de0339"
-        ],
-        "Strict-Transport-Security": [
-          "max-age=31536000; includeSubDomains"
-        ],
-        "Date": [
-          "Wed, 15 Apr 2015 09:04:59 GMT"
+          "1197"
+        ],
+        "x-ms-correlation-request-id": [
+          "02ae6b27-120a-40bb-a75e-40e24c6904e2"
+        ],
+        "x-ms-routing-request-id": [
+          "JAPANEAST:20150421T022627Z:02ae6b27-120a-40bb-a75e-40e24c6904e2"
+        ],
+        "Strict-Transport-Security": [
+          "max-age=31536000; includeSubDomains"
+        ],
+        "Date": [
+          "Tue, 21 Apr 2015 02:26:26 GMT"
         ]
       },
       "StatusCode": 200
     },
     {
-<<<<<<< HEAD
-      "RequestUri": "/subscriptions/a0d901ba-9956-4f7d-830c-2d7974c36666/resourceGroups/pstestrg5311/providers/Microsoft.Storage/storageAccounts/stopstestrg5311?api-version=2014-12-01-preview",
-      "EncodedRequestUri": "L3N1YnNjcmlwdGlvbnMvYTBkOTAxYmEtOTk1Ni00ZjdkLTgzMGMtMmQ3OTc0YzM2NjY2L3Jlc291cmNlR3JvdXBzL3BzdGVzdHJnNTMxMS9wcm92aWRlcnMvTWljcm9zb2Z0LlN0b3JhZ2Uvc3RvcmFnZUFjY291bnRzL3N0b3BzdGVzdHJnNTMxMT9hcGktdmVyc2lvbj0yMDE0LTEyLTAxLXByZXZpZXc=",
-=======
-      "RequestUri": "/subscriptions/a0d901ba-9956-4f7d-830c-2d7974c36666/resourceGroups/pstestrg866/providers/Microsoft.Storage/storageAccounts/stopstestrg866?api-version=2015-05-01-preview",
-      "EncodedRequestUri": "L3N1YnNjcmlwdGlvbnMvYTBkOTAxYmEtOTk1Ni00ZjdkLTgzMGMtMmQ3OTc0YzM2NjY2L3Jlc291cmNlR3JvdXBzL3BzdGVzdHJnODY2L3Byb3ZpZGVycy9NaWNyb3NvZnQuU3RvcmFnZS9zdG9yYWdlQWNjb3VudHMvc3RvcHN0ZXN0cmc4NjY/YXBpLXZlcnNpb249MjAxNS0wNS0wMS1wcmV2aWV3",
->>>>>>> e04b01d2
+      "RequestUri": "/subscriptions/a0d901ba-9956-4f7d-830c-2d7974c36666/resourceGroups/pstestrg7941/providers/Microsoft.Storage/storageAccounts/stopstestrg7941?api-version=2015-05-01-preview",
+      "EncodedRequestUri": "L3N1YnNjcmlwdGlvbnMvYTBkOTAxYmEtOTk1Ni00ZjdkLTgzMGMtMmQ3OTc0YzM2NjY2L3Jlc291cmNlR3JvdXBzL3BzdGVzdHJnNzk0MS9wcm92aWRlcnMvTWljcm9zb2Z0LlN0b3JhZ2Uvc3RvcmFnZUFjY291bnRzL3N0b3BzdGVzdHJnNzk0MT9hcGktdmVyc2lvbj0yMDE1LTA1LTAxLXByZXZpZXc=",
       "RequestMethod": "PATCH",
       "RequestBody": "{\r\n  \"properties\": {\r\n    \"accountType\": \"Standard_RAGRS\"\r\n  }\r\n}",
       "RequestHeaders": {
@@ -884,7 +893,7 @@
           "65"
         ],
         "x-ms-client-request-id": [
-          "d3a0e2f0-fa82-46e0-ae41-d66bdce3968e"
+          "fd564372-9960-412b-8bca-d3f81750d3ac"
         ],
         "User-Agent": [
           "Microsoft.Azure.Management.Storage.StorageManagementClient/2.0.0.0"
@@ -905,7 +914,7 @@
           "no-cache"
         ],
         "x-ms-request-id": [
-          "6bd3c5ca-5496-4121-989e-e2a5e57c2f0b"
+          "4b989e9c-9841-48da-88ca-27bd6913fbdb"
         ],
         "Cache-Control": [
           "no-cache"
@@ -915,36 +924,31 @@
           "Microsoft-HTTPAPI/2.0"
         ],
         "x-ms-ratelimit-remaining-subscription-writes": [
-          "1188"
-        ],
-        "x-ms-correlation-request-id": [
-          "8e3c5577-9c0e-4fa3-a0dd-dc14eb5213f8"
-        ],
-        "x-ms-routing-request-id": [
-          "JAPANEAST:20150415T090502Z:8e3c5577-9c0e-4fa3-a0dd-dc14eb5213f8"
-        ],
-        "Strict-Transport-Security": [
-          "max-age=31536000; includeSubDomains"
-        ],
-        "Date": [
-          "Wed, 15 Apr 2015 09:05:01 GMT"
+          "1196"
+        ],
+        "x-ms-correlation-request-id": [
+          "52769d4a-6e72-4e3a-bce7-70dd838e9fc7"
+        ],
+        "x-ms-routing-request-id": [
+          "JAPANEAST:20150421T022630Z:52769d4a-6e72-4e3a-bce7-70dd838e9fc7"
+        ],
+        "Strict-Transport-Security": [
+          "max-age=31536000; includeSubDomains"
+        ],
+        "Date": [
+          "Tue, 21 Apr 2015 02:26:30 GMT"
         ]
       },
       "StatusCode": 200
     },
     {
-<<<<<<< HEAD
-      "RequestUri": "/subscriptions/a0d901ba-9956-4f7d-830c-2d7974c36666/resourceGroups/pstestrg5311/providers/Microsoft.Storage/storageAccounts/stopstestrg5311?api-version=2014-12-01-preview",
-      "EncodedRequestUri": "L3N1YnNjcmlwdGlvbnMvYTBkOTAxYmEtOTk1Ni00ZjdkLTgzMGMtMmQ3OTc0YzM2NjY2L3Jlc291cmNlR3JvdXBzL3BzdGVzdHJnNTMxMS9wcm92aWRlcnMvTWljcm9zb2Z0LlN0b3JhZ2Uvc3RvcmFnZUFjY291bnRzL3N0b3BzdGVzdHJnNTMxMT9hcGktdmVyc2lvbj0yMDE0LTEyLTAxLXByZXZpZXc=",
-=======
-      "RequestUri": "/subscriptions/a0d901ba-9956-4f7d-830c-2d7974c36666/resourceGroups/pstestrg866/providers/Microsoft.Storage/storageAccounts/stopstestrg866?api-version=2015-05-01-preview",
-      "EncodedRequestUri": "L3N1YnNjcmlwdGlvbnMvYTBkOTAxYmEtOTk1Ni00ZjdkLTgzMGMtMmQ3OTc0YzM2NjY2L3Jlc291cmNlR3JvdXBzL3BzdGVzdHJnODY2L3Byb3ZpZGVycy9NaWNyb3NvZnQuU3RvcmFnZS9zdG9yYWdlQWNjb3VudHMvc3RvcHN0ZXN0cmc4NjY/YXBpLXZlcnNpb249MjAxNS0wNS0wMS1wcmV2aWV3",
->>>>>>> e04b01d2
+      "RequestUri": "/subscriptions/a0d901ba-9956-4f7d-830c-2d7974c36666/resourceGroups/pstestrg7941/providers/Microsoft.Storage/storageAccounts/stopstestrg7941?api-version=2015-05-01-preview",
+      "EncodedRequestUri": "L3N1YnNjcmlwdGlvbnMvYTBkOTAxYmEtOTk1Ni00ZjdkLTgzMGMtMmQ3OTc0YzM2NjY2L3Jlc291cmNlR3JvdXBzL3BzdGVzdHJnNzk0MS9wcm92aWRlcnMvTWljcm9zb2Z0LlN0b3JhZ2Uvc3RvcmFnZUFjY291bnRzL3N0b3BzdGVzdHJnNzk0MT9hcGktdmVyc2lvbj0yMDE1LTA1LTAxLXByZXZpZXc=",
       "RequestMethod": "DELETE",
       "RequestBody": "",
       "RequestHeaders": {
         "x-ms-client-request-id": [
-          "608961c1-9c7b-4e46-beaf-58cc8305059e"
+          "b67e692d-6053-48db-b11f-76e5ae75e245"
         ],
         "User-Agent": [
           "Microsoft.Azure.Management.Storage.StorageManagementClient/2.0.0.0"
@@ -962,7 +966,7 @@
           "no-cache"
         ],
         "x-ms-request-id": [
-          "ff402bf2-906e-4d64-bc08-409e157febf5"
+          "beec8d33-d073-4ef0-8997-e52d26b5cd3e"
         ],
         "Cache-Control": [
           "no-cache"
@@ -972,26 +976,26 @@
           "Microsoft-HTTPAPI/2.0"
         ],
         "x-ms-ratelimit-remaining-subscription-writes": [
-          "1187"
-        ],
-        "x-ms-correlation-request-id": [
-          "6ed1d98e-0428-48b2-a37c-a24387eb818e"
-        ],
-        "x-ms-routing-request-id": [
-          "JAPANEAST:20150415T090505Z:6ed1d98e-0428-48b2-a37c-a24387eb818e"
-        ],
-        "Strict-Transport-Security": [
-          "max-age=31536000; includeSubDomains"
-        ],
-        "Date": [
-          "Wed, 15 Apr 2015 09:05:05 GMT"
+          "1195"
+        ],
+        "x-ms-correlation-request-id": [
+          "5f818c13-6637-4dbf-9785-d9f05a6fadf3"
+        ],
+        "x-ms-routing-request-id": [
+          "JAPANEAST:20150421T022633Z:5f818c13-6637-4dbf-9785-d9f05a6fadf3"
+        ],
+        "Strict-Transport-Security": [
+          "max-age=31536000; includeSubDomains"
+        ],
+        "Date": [
+          "Tue, 21 Apr 2015 02:26:33 GMT"
         ]
       },
       "StatusCode": 200
     },
     {
-      "RequestUri": "/subscriptions/a0d901ba-9956-4f7d-830c-2d7974c36666/resourcegroups/pstestrg5311?api-version=2014-04-01-preview",
-      "EncodedRequestUri": "L3N1YnNjcmlwdGlvbnMvYTBkOTAxYmEtOTk1Ni00ZjdkLTgzMGMtMmQ3OTc0YzM2NjY2L3Jlc291cmNlZ3JvdXBzL3BzdGVzdHJnNTMxMT9hcGktdmVyc2lvbj0yMDE0LTA0LTAxLXByZXZpZXc=",
+      "RequestUri": "/subscriptions/a0d901ba-9956-4f7d-830c-2d7974c36666/resourcegroups/pstestrg7941?api-version=2014-04-01-preview",
+      "EncodedRequestUri": "L3N1YnNjcmlwdGlvbnMvYTBkOTAxYmEtOTk1Ni00ZjdkLTgzMGMtMmQ3OTc0YzM2NjY2L3Jlc291cmNlZ3JvdXBzL3BzdGVzdHJnNzk0MT9hcGktdmVyc2lvbj0yMDE0LTA0LTAxLXByZXZpZXc=",
       "RequestMethod": "DELETE",
       "RequestBody": "",
       "RequestHeaders": {
@@ -1014,35 +1018,35 @@
           "15"
         ],
         "x-ms-ratelimit-remaining-subscription-writes": [
-          "1190"
-        ],
-        "x-ms-request-id": [
-          "36a469e8-afa2-4f71-957e-0796d71bc8b3"
-        ],
-        "x-ms-correlation-request-id": [
-          "36a469e8-afa2-4f71-957e-0796d71bc8b3"
-        ],
-        "x-ms-routing-request-id": [
-          "JAPANEAST:20150415T090507Z:36a469e8-afa2-4f71-957e-0796d71bc8b3"
-        ],
-        "Strict-Transport-Security": [
-          "max-age=31536000; includeSubDomains"
-        ],
-        "Cache-Control": [
-          "no-cache"
-        ],
-        "Date": [
-          "Wed, 15 Apr 2015 09:05:07 GMT"
+          "1198"
+        ],
+        "x-ms-request-id": [
+          "54572bf8-1e28-4821-84e7-4ad9c7a33f49"
+        ],
+        "x-ms-correlation-request-id": [
+          "54572bf8-1e28-4821-84e7-4ad9c7a33f49"
+        ],
+        "x-ms-routing-request-id": [
+          "JAPANEAST:20150421T022636Z:54572bf8-1e28-4821-84e7-4ad9c7a33f49"
+        ],
+        "Strict-Transport-Security": [
+          "max-age=31536000; includeSubDomains"
+        ],
+        "Cache-Control": [
+          "no-cache"
+        ],
+        "Date": [
+          "Tue, 21 Apr 2015 02:26:36 GMT"
         ],
         "Location": [
-          "https://management.azure.com/subscriptions/a0d901ba-9956-4f7d-830c-2d7974c36666/operationresults/eyJqb2JJZCI6IlJFU09VUkNFR1JPVVBERUxFVElPTkpPQi1QU1RFU1RSRzUzMTEtV0VTVFVTIiwiam9iTG9jYXRpb24iOiJ3ZXN0dXMifQ?api-version=2014-04-01-preview"
+          "https://management.azure.com/subscriptions/a0d901ba-9956-4f7d-830c-2d7974c36666/operationresults/eyJqb2JJZCI6IlJFU09VUkNFR1JPVVBERUxFVElPTkpPQi1QU1RFU1RSRzc5NDEtV0VTVFVTIiwiam9iTG9jYXRpb24iOiJ3ZXN0dXMifQ?api-version=2014-04-01-preview"
         ]
       },
       "StatusCode": 202
     },
     {
-      "RequestUri": "/subscriptions/a0d901ba-9956-4f7d-830c-2d7974c36666/operationresults/eyJqb2JJZCI6IlJFU09VUkNFR1JPVVBERUxFVElPTkpPQi1QU1RFU1RSRzUzMTEtV0VTVFVTIiwiam9iTG9jYXRpb24iOiJ3ZXN0dXMifQ?api-version=2014-04-01-preview",
-      "EncodedRequestUri": "L3N1YnNjcmlwdGlvbnMvYTBkOTAxYmEtOTk1Ni00ZjdkLTgzMGMtMmQ3OTc0YzM2NjY2L29wZXJhdGlvbnJlc3VsdHMvZXlKcWIySkpaQ0k2SWxKRlUwOVZVa05GUjFKUFZWQkVSVXhGVkVsUFRrcFBRaTFRVTFSRlUxUlNSelV6TVRFdFYwVlRWRlZUSWl3aWFtOWlURzlqWVhScGIyNGlPaUozWlhOMGRYTWlmUT9hcGktdmVyc2lvbj0yMDE0LTA0LTAxLXByZXZpZXc=",
+      "RequestUri": "/subscriptions/a0d901ba-9956-4f7d-830c-2d7974c36666/operationresults/eyJqb2JJZCI6IlJFU09VUkNFR1JPVVBERUxFVElPTkpPQi1QU1RFU1RSRzc5NDEtV0VTVFVTIiwiam9iTG9jYXRpb24iOiJ3ZXN0dXMifQ?api-version=2014-04-01-preview",
+      "EncodedRequestUri": "L3N1YnNjcmlwdGlvbnMvYTBkOTAxYmEtOTk1Ni00ZjdkLTgzMGMtMmQ3OTc0YzM2NjY2L29wZXJhdGlvbnJlc3VsdHMvZXlKcWIySkpaQ0k2SWxKRlUwOVZVa05GUjFKUFZWQkVSVXhGVkVsUFRrcFBRaTFRVTFSRlUxUlNSemM1TkRFdFYwVlRWRlZUSWl3aWFtOWlURzlqWVhScGIyNGlPaUozWlhOMGRYTWlmUT9hcGktdmVyc2lvbj0yMDE0LTA0LTAxLXByZXZpZXc=",
       "RequestMethod": "GET",
       "RequestBody": "",
       "RequestHeaders": {
@@ -1068,35 +1072,35 @@
           "15"
         ],
         "x-ms-ratelimit-remaining-subscription-reads": [
-          "31985"
-        ],
-        "x-ms-request-id": [
-          "da0e7483-73ee-4ca8-9b89-d3a2984e1b45"
-        ],
-        "x-ms-correlation-request-id": [
-          "da0e7483-73ee-4ca8-9b89-d3a2984e1b45"
-        ],
-        "x-ms-routing-request-id": [
-          "JAPANEAST:20150415T090507Z:da0e7483-73ee-4ca8-9b89-d3a2984e1b45"
-        ],
-        "Strict-Transport-Security": [
-          "max-age=31536000; includeSubDomains"
-        ],
-        "Cache-Control": [
-          "no-cache"
-        ],
-        "Date": [
-          "Wed, 15 Apr 2015 09:05:07 GMT"
+          "31996"
+        ],
+        "x-ms-request-id": [
+          "8f87b3ea-d1c2-49d4-bd81-e68c4cd4caab"
+        ],
+        "x-ms-correlation-request-id": [
+          "8f87b3ea-d1c2-49d4-bd81-e68c4cd4caab"
+        ],
+        "x-ms-routing-request-id": [
+          "JAPANEAST:20150421T022636Z:8f87b3ea-d1c2-49d4-bd81-e68c4cd4caab"
+        ],
+        "Strict-Transport-Security": [
+          "max-age=31536000; includeSubDomains"
+        ],
+        "Cache-Control": [
+          "no-cache"
+        ],
+        "Date": [
+          "Tue, 21 Apr 2015 02:26:36 GMT"
         ],
         "Location": [
-          "https://management.azure.com/subscriptions/a0d901ba-9956-4f7d-830c-2d7974c36666/operationresults/eyJqb2JJZCI6IlJFU09VUkNFR1JPVVBERUxFVElPTkpPQi1QU1RFU1RSRzUzMTEtV0VTVFVTIiwiam9iTG9jYXRpb24iOiJ3ZXN0dXMifQ?api-version=2014-04-01-preview"
+          "https://management.azure.com/subscriptions/a0d901ba-9956-4f7d-830c-2d7974c36666/operationresults/eyJqb2JJZCI6IlJFU09VUkNFR1JPVVBERUxFVElPTkpPQi1QU1RFU1RSRzc5NDEtV0VTVFVTIiwiam9iTG9jYXRpb24iOiJ3ZXN0dXMifQ?api-version=2014-04-01-preview"
         ]
       },
       "StatusCode": 202
     },
     {
-      "RequestUri": "/subscriptions/a0d901ba-9956-4f7d-830c-2d7974c36666/operationresults/eyJqb2JJZCI6IlJFU09VUkNFR1JPVVBERUxFVElPTkpPQi1QU1RFU1RSRzUzMTEtV0VTVFVTIiwiam9iTG9jYXRpb24iOiJ3ZXN0dXMifQ?api-version=2014-04-01-preview",
-      "EncodedRequestUri": "L3N1YnNjcmlwdGlvbnMvYTBkOTAxYmEtOTk1Ni00ZjdkLTgzMGMtMmQ3OTc0YzM2NjY2L29wZXJhdGlvbnJlc3VsdHMvZXlKcWIySkpaQ0k2SWxKRlUwOVZVa05GUjFKUFZWQkVSVXhGVkVsUFRrcFBRaTFRVTFSRlUxUlNSelV6TVRFdFYwVlRWRlZUSWl3aWFtOWlURzlqWVhScGIyNGlPaUozWlhOMGRYTWlmUT9hcGktdmVyc2lvbj0yMDE0LTA0LTAxLXByZXZpZXc=",
+      "RequestUri": "/subscriptions/a0d901ba-9956-4f7d-830c-2d7974c36666/operationresults/eyJqb2JJZCI6IlJFU09VUkNFR1JPVVBERUxFVElPTkpPQi1QU1RFU1RSRzc5NDEtV0VTVFVTIiwiam9iTG9jYXRpb24iOiJ3ZXN0dXMifQ?api-version=2014-04-01-preview",
+      "EncodedRequestUri": "L3N1YnNjcmlwdGlvbnMvYTBkOTAxYmEtOTk1Ni00ZjdkLTgzMGMtMmQ3OTc0YzM2NjY2L29wZXJhdGlvbnJlc3VsdHMvZXlKcWIySkpaQ0k2SWxKRlUwOVZVa05GUjFKUFZWQkVSVXhGVkVsUFRrcFBRaTFRVTFSRlUxUlNSemM1TkRFdFYwVlRWRlZUSWl3aWFtOWlURzlqWVhScGIyNGlPaUozWlhOMGRYTWlmUT9hcGktdmVyc2lvbj0yMDE0LTA0LTAxLXByZXZpZXc=",
       "RequestMethod": "GET",
       "RequestBody": "",
       "RequestHeaders": {
@@ -1122,35 +1126,35 @@
           "15"
         ],
         "x-ms-ratelimit-remaining-subscription-reads": [
-          "31984"
-        ],
-        "x-ms-request-id": [
-          "be581e81-ffbf-491b-8054-15a83f105a2f"
-        ],
-        "x-ms-correlation-request-id": [
-          "be581e81-ffbf-491b-8054-15a83f105a2f"
-        ],
-        "x-ms-routing-request-id": [
-          "JAPANEAST:20150415T090523Z:be581e81-ffbf-491b-8054-15a83f105a2f"
-        ],
-        "Strict-Transport-Security": [
-          "max-age=31536000; includeSubDomains"
-        ],
-        "Cache-Control": [
-          "no-cache"
-        ],
-        "Date": [
-          "Wed, 15 Apr 2015 09:05:23 GMT"
+          "31995"
+        ],
+        "x-ms-request-id": [
+          "a04ae940-d524-417d-be51-508c4898fc9a"
+        ],
+        "x-ms-correlation-request-id": [
+          "a04ae940-d524-417d-be51-508c4898fc9a"
+        ],
+        "x-ms-routing-request-id": [
+          "JAPANEAST:20150421T022652Z:a04ae940-d524-417d-be51-508c4898fc9a"
+        ],
+        "Strict-Transport-Security": [
+          "max-age=31536000; includeSubDomains"
+        ],
+        "Cache-Control": [
+          "no-cache"
+        ],
+        "Date": [
+          "Tue, 21 Apr 2015 02:26:51 GMT"
         ],
         "Location": [
-          "https://management.azure.com/subscriptions/a0d901ba-9956-4f7d-830c-2d7974c36666/operationresults/eyJqb2JJZCI6IlJFU09VUkNFR1JPVVBERUxFVElPTkpPQi1QU1RFU1RSRzUzMTEtV0VTVFVTIiwiam9iTG9jYXRpb24iOiJ3ZXN0dXMifQ?api-version=2014-04-01-preview"
+          "https://management.azure.com/subscriptions/a0d901ba-9956-4f7d-830c-2d7974c36666/operationresults/eyJqb2JJZCI6IlJFU09VUkNFR1JPVVBERUxFVElPTkpPQi1QU1RFU1RSRzc5NDEtV0VTVFVTIiwiam9iTG9jYXRpb24iOiJ3ZXN0dXMifQ?api-version=2014-04-01-preview"
         ]
       },
       "StatusCode": 202
     },
     {
-      "RequestUri": "/subscriptions/a0d901ba-9956-4f7d-830c-2d7974c36666/operationresults/eyJqb2JJZCI6IlJFU09VUkNFR1JPVVBERUxFVElPTkpPQi1QU1RFU1RSRzUzMTEtV0VTVFVTIiwiam9iTG9jYXRpb24iOiJ3ZXN0dXMifQ?api-version=2014-04-01-preview",
-      "EncodedRequestUri": "L3N1YnNjcmlwdGlvbnMvYTBkOTAxYmEtOTk1Ni00ZjdkLTgzMGMtMmQ3OTc0YzM2NjY2L29wZXJhdGlvbnJlc3VsdHMvZXlKcWIySkpaQ0k2SWxKRlUwOVZVa05GUjFKUFZWQkVSVXhGVkVsUFRrcFBRaTFRVTFSRlUxUlNSelV6TVRFdFYwVlRWRlZUSWl3aWFtOWlURzlqWVhScGIyNGlPaUozWlhOMGRYTWlmUT9hcGktdmVyc2lvbj0yMDE0LTA0LTAxLXByZXZpZXc=",
+      "RequestUri": "/subscriptions/a0d901ba-9956-4f7d-830c-2d7974c36666/operationresults/eyJqb2JJZCI6IlJFU09VUkNFR1JPVVBERUxFVElPTkpPQi1QU1RFU1RSRzc5NDEtV0VTVFVTIiwiam9iTG9jYXRpb24iOiJ3ZXN0dXMifQ?api-version=2014-04-01-preview",
+      "EncodedRequestUri": "L3N1YnNjcmlwdGlvbnMvYTBkOTAxYmEtOTk1Ni00ZjdkLTgzMGMtMmQ3OTc0YzM2NjY2L29wZXJhdGlvbnJlc3VsdHMvZXlKcWIySkpaQ0k2SWxKRlUwOVZVa05GUjFKUFZWQkVSVXhGVkVsUFRrcFBRaTFRVTFSRlUxUlNSemM1TkRFdFYwVlRWRlZUSWl3aWFtOWlURzlqWVhScGIyNGlPaUozWlhOMGRYTWlmUT9hcGktdmVyc2lvbj0yMDE0LTA0LTAxLXByZXZpZXc=",
       "RequestMethod": "GET",
       "RequestBody": "",
       "RequestHeaders": {
@@ -1176,35 +1180,35 @@
           "15"
         ],
         "x-ms-ratelimit-remaining-subscription-reads": [
-          "31983"
-        ],
-        "x-ms-request-id": [
-          "73174fcf-dcfa-4c33-aaf2-7e532b68be9e"
-        ],
-        "x-ms-correlation-request-id": [
-          "73174fcf-dcfa-4c33-aaf2-7e532b68be9e"
-        ],
-        "x-ms-routing-request-id": [
-          "JAPANEAST:20150415T090538Z:73174fcf-dcfa-4c33-aaf2-7e532b68be9e"
-        ],
-        "Strict-Transport-Security": [
-          "max-age=31536000; includeSubDomains"
-        ],
-        "Cache-Control": [
-          "no-cache"
-        ],
-        "Date": [
-          "Wed, 15 Apr 2015 09:05:38 GMT"
+          "31994"
+        ],
+        "x-ms-request-id": [
+          "0945b6e4-e0c3-41f8-84ef-a94028b2e031"
+        ],
+        "x-ms-correlation-request-id": [
+          "0945b6e4-e0c3-41f8-84ef-a94028b2e031"
+        ],
+        "x-ms-routing-request-id": [
+          "JAPANEAST:20150421T022707Z:0945b6e4-e0c3-41f8-84ef-a94028b2e031"
+        ],
+        "Strict-Transport-Security": [
+          "max-age=31536000; includeSubDomains"
+        ],
+        "Cache-Control": [
+          "no-cache"
+        ],
+        "Date": [
+          "Tue, 21 Apr 2015 02:27:07 GMT"
         ],
         "Location": [
-          "https://management.azure.com/subscriptions/a0d901ba-9956-4f7d-830c-2d7974c36666/operationresults/eyJqb2JJZCI6IlJFU09VUkNFR1JPVVBERUxFVElPTkpPQi1QU1RFU1RSRzUzMTEtV0VTVFVTIiwiam9iTG9jYXRpb24iOiJ3ZXN0dXMifQ?api-version=2014-04-01-preview"
+          "https://management.azure.com/subscriptions/a0d901ba-9956-4f7d-830c-2d7974c36666/operationresults/eyJqb2JJZCI6IlJFU09VUkNFR1JPVVBERUxFVElPTkpPQi1QU1RFU1RSRzc5NDEtV0VTVFVTIiwiam9iTG9jYXRpb24iOiJ3ZXN0dXMifQ?api-version=2014-04-01-preview"
         ]
       },
       "StatusCode": 202
     },
     {
-      "RequestUri": "/subscriptions/a0d901ba-9956-4f7d-830c-2d7974c36666/operationresults/eyJqb2JJZCI6IlJFU09VUkNFR1JPVVBERUxFVElPTkpPQi1QU1RFU1RSRzUzMTEtV0VTVFVTIiwiam9iTG9jYXRpb24iOiJ3ZXN0dXMifQ?api-version=2014-04-01-preview",
-      "EncodedRequestUri": "L3N1YnNjcmlwdGlvbnMvYTBkOTAxYmEtOTk1Ni00ZjdkLTgzMGMtMmQ3OTc0YzM2NjY2L29wZXJhdGlvbnJlc3VsdHMvZXlKcWIySkpaQ0k2SWxKRlUwOVZVa05GUjFKUFZWQkVSVXhGVkVsUFRrcFBRaTFRVTFSRlUxUlNSelV6TVRFdFYwVlRWRlZUSWl3aWFtOWlURzlqWVhScGIyNGlPaUozWlhOMGRYTWlmUT9hcGktdmVyc2lvbj0yMDE0LTA0LTAxLXByZXZpZXc=",
+      "RequestUri": "/subscriptions/a0d901ba-9956-4f7d-830c-2d7974c36666/operationresults/eyJqb2JJZCI6IlJFU09VUkNFR1JPVVBERUxFVElPTkpPQi1QU1RFU1RSRzc5NDEtV0VTVFVTIiwiam9iTG9jYXRpb24iOiJ3ZXN0dXMifQ?api-version=2014-04-01-preview",
+      "EncodedRequestUri": "L3N1YnNjcmlwdGlvbnMvYTBkOTAxYmEtOTk1Ni00ZjdkLTgzMGMtMmQ3OTc0YzM2NjY2L29wZXJhdGlvbnJlc3VsdHMvZXlKcWIySkpaQ0k2SWxKRlUwOVZVa05GUjFKUFZWQkVSVXhGVkVsUFRrcFBRaTFRVTFSRlUxUlNSemM1TkRFdFYwVlRWRlZUSWl3aWFtOWlURzlqWVhScGIyNGlPaUozWlhOMGRYTWlmUT9hcGktdmVyc2lvbj0yMDE0LTA0LTAxLXByZXZpZXc=",
       "RequestMethod": "GET",
       "RequestBody": "",
       "RequestHeaders": {
@@ -1227,25 +1231,25 @@
           "no-cache"
         ],
         "x-ms-ratelimit-remaining-subscription-reads": [
-          "31982"
-        ],
-        "x-ms-request-id": [
-          "c05ec106-86d8-472b-b61e-e540e8685190"
-        ],
-        "x-ms-correlation-request-id": [
-          "c05ec106-86d8-472b-b61e-e540e8685190"
-        ],
-        "x-ms-routing-request-id": [
-          "JAPANEAST:20150415T090553Z:c05ec106-86d8-472b-b61e-e540e8685190"
-        ],
-        "Strict-Transport-Security": [
-          "max-age=31536000; includeSubDomains"
-        ],
-        "Cache-Control": [
-          "no-cache"
-        ],
-        "Date": [
-          "Wed, 15 Apr 2015 09:05:53 GMT"
+          "31993"
+        ],
+        "x-ms-request-id": [
+          "a6f540bd-2a20-47a4-899e-3f6564d37358"
+        ],
+        "x-ms-correlation-request-id": [
+          "a6f540bd-2a20-47a4-899e-3f6564d37358"
+        ],
+        "x-ms-routing-request-id": [
+          "JAPANEAST:20150421T022722Z:a6f540bd-2a20-47a4-899e-3f6564d37358"
+        ],
+        "Strict-Transport-Security": [
+          "max-age=31536000; includeSubDomains"
+        ],
+        "Cache-Control": [
+          "no-cache"
+        ],
+        "Date": [
+          "Tue, 21 Apr 2015 02:27:22 GMT"
         ]
       },
       "StatusCode": 200
@@ -1253,7 +1257,7 @@
   ],
   "Names": {
     "Test-SetAzureStorageAccount": [
-      "pstestrg5311"
+      "pstestrg7941"
     ]
   },
   "Variables": {
