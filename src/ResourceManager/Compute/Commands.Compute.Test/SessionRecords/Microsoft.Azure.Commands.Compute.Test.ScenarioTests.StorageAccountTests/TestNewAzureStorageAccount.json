--- conflicted
+++ resolved
@@ -1,8 +1,8 @@
 {
   "Entries": [
     {
-      "RequestUri": "/subscriptions/a0d901ba-9956-4f7d-830c-2d7974c36666/resourcegroups/pstestrg7042?api-version=2014-04-01-preview",
-      "EncodedRequestUri": "L3N1YnNjcmlwdGlvbnMvYTBkOTAxYmEtOTk1Ni00ZjdkLTgzMGMtMmQ3OTc0YzM2NjY2L3Jlc291cmNlZ3JvdXBzL3BzdGVzdHJnNzA0Mj9hcGktdmVyc2lvbj0yMDE0LTA0LTAxLXByZXZpZXc=",
+      "RequestUri": "/subscriptions/a0d901ba-9956-4f7d-830c-2d7974c36666/resourcegroups/pstestrg6852?api-version=2014-04-01-preview",
+      "EncodedRequestUri": "L3N1YnNjcmlwdGlvbnMvYTBkOTAxYmEtOTk1Ni00ZjdkLTgzMGMtMmQ3OTc0YzM2NjY2L3Jlc291cmNlZ3JvdXBzL3BzdGVzdHJnNjg1Mj9hcGktdmVyc2lvbj0yMDE0LTA0LTAxLXByZXZpZXc=",
       "RequestMethod": "HEAD",
       "RequestBody": "",
       "RequestHeaders": {
@@ -28,32 +28,32 @@
           "gateway"
         ],
         "x-ms-ratelimit-remaining-subscription-reads": [
-          "31981"
-        ],
-        "x-ms-request-id": [
-          "a6e2b628-0088-4a94-ac5a-8aa9cb60e40b"
-        ],
-        "x-ms-correlation-request-id": [
-          "a6e2b628-0088-4a94-ac5a-8aa9cb60e40b"
-        ],
-        "x-ms-routing-request-id": [
-          "JAPANEAST:20150415T090903Z:a6e2b628-0088-4a94-ac5a-8aa9cb60e40b"
-        ],
-        "Strict-Transport-Security": [
-          "max-age=31536000; includeSubDomains"
-        ],
-        "Cache-Control": [
-          "no-cache"
-        ],
-        "Date": [
-          "Wed, 15 Apr 2015 09:09:03 GMT"
+          "31995"
+        ],
+        "x-ms-request-id": [
+          "7c83bd04-c315-457d-b23c-35317499dc80"
+        ],
+        "x-ms-correlation-request-id": [
+          "7c83bd04-c315-457d-b23c-35317499dc80"
+        ],
+        "x-ms-routing-request-id": [
+          "JAPANEAST:20150421T024044Z:7c83bd04-c315-457d-b23c-35317499dc80"
+        ],
+        "Strict-Transport-Security": [
+          "max-age=31536000; includeSubDomains"
+        ],
+        "Cache-Control": [
+          "no-cache"
+        ],
+        "Date": [
+          "Tue, 21 Apr 2015 02:40:44 GMT"
         ]
       },
       "StatusCode": 404
     },
     {
-      "RequestUri": "/subscriptions/a0d901ba-9956-4f7d-830c-2d7974c36666/resourcegroups/pstestrg7042?api-version=2014-04-01-preview",
-      "EncodedRequestUri": "L3N1YnNjcmlwdGlvbnMvYTBkOTAxYmEtOTk1Ni00ZjdkLTgzMGMtMmQ3OTc0YzM2NjY2L3Jlc291cmNlZ3JvdXBzL3BzdGVzdHJnNzA0Mj9hcGktdmVyc2lvbj0yMDE0LTA0LTAxLXByZXZpZXc=",
+      "RequestUri": "/subscriptions/a0d901ba-9956-4f7d-830c-2d7974c36666/resourcegroups/pstestrg6852?api-version=2014-04-01-preview",
+      "EncodedRequestUri": "L3N1YnNjcmlwdGlvbnMvYTBkOTAxYmEtOTk1Ni00ZjdkLTgzMGMtMmQ3OTc0YzM2NjY2L3Jlc291cmNlZ3JvdXBzL3BzdGVzdHJnNjg1Mj9hcGktdmVyc2lvbj0yMDE0LTA0LTAxLXByZXZpZXc=",
       "RequestMethod": "HEAD",
       "RequestBody": "",
       "RequestHeaders": {
@@ -73,32 +73,32 @@
           "no-cache"
         ],
         "x-ms-ratelimit-remaining-subscription-reads": [
-          "31979"
-        ],
-        "x-ms-request-id": [
-          "b5dabb1a-f53c-4510-ab3f-18374481d8f5"
-        ],
-        "x-ms-correlation-request-id": [
-          "b5dabb1a-f53c-4510-ab3f-18374481d8f5"
-        ],
-        "x-ms-routing-request-id": [
-          "JAPANEAST:20150415T090942Z:b5dabb1a-f53c-4510-ab3f-18374481d8f5"
-        ],
-        "Strict-Transport-Security": [
-          "max-age=31536000; includeSubDomains"
-        ],
-        "Cache-Control": [
-          "no-cache"
-        ],
-        "Date": [
-          "Wed, 15 Apr 2015 09:09:42 GMT"
+          "31993"
+        ],
+        "x-ms-request-id": [
+          "feac38ab-a7b1-4bee-aee6-6ac70535c679"
+        ],
+        "x-ms-correlation-request-id": [
+          "feac38ab-a7b1-4bee-aee6-6ac70535c679"
+        ],
+        "x-ms-routing-request-id": [
+          "JAPANEAST:20150421T024124Z:feac38ab-a7b1-4bee-aee6-6ac70535c679"
+        ],
+        "Strict-Transport-Security": [
+          "max-age=31536000; includeSubDomains"
+        ],
+        "Cache-Control": [
+          "no-cache"
+        ],
+        "Date": [
+          "Tue, 21 Apr 2015 02:41:24 GMT"
         ]
       },
       "StatusCode": 204
     },
     {
-      "RequestUri": "/subscriptions/a0d901ba-9956-4f7d-830c-2d7974c36666/resourcegroups/pstestrg7042?api-version=2014-04-01-preview",
-      "EncodedRequestUri": "L3N1YnNjcmlwdGlvbnMvYTBkOTAxYmEtOTk1Ni00ZjdkLTgzMGMtMmQ3OTc0YzM2NjY2L3Jlc291cmNlZ3JvdXBzL3BzdGVzdHJnNzA0Mj9hcGktdmVyc2lvbj0yMDE0LTA0LTAxLXByZXZpZXc=",
+      "RequestUri": "/subscriptions/a0d901ba-9956-4f7d-830c-2d7974c36666/resourcegroups/pstestrg6852?api-version=2014-04-01-preview",
+      "EncodedRequestUri": "L3N1YnNjcmlwdGlvbnMvYTBkOTAxYmEtOTk1Ni00ZjdkLTgzMGMtMmQ3OTc0YzM2NjY2L3Jlc291cmNlZ3JvdXBzL3BzdGVzdHJnNjg1Mj9hcGktdmVyc2lvbj0yMDE0LTA0LTAxLXByZXZpZXc=",
       "RequestMethod": "PUT",
       "RequestBody": "{\r\n  \"location\": \"West US\"\r\n}",
       "RequestHeaders": {
@@ -112,7 +112,7 @@
           "Microsoft.Azure.Management.Resources.ResourceManagementClient/2.0.0.0"
         ]
       },
-      "ResponseBody": "{\r\n  \"id\": \"/subscriptions/a0d901ba-9956-4f7d-830c-2d7974c36666/resourceGroups/pstestrg7042\",\r\n  \"name\": \"pstestrg7042\",\r\n  \"location\": \"westus\",\r\n  \"properties\": {\r\n    \"provisioningState\": \"Succeeded\"\r\n  }\r\n}",
+      "ResponseBody": "{\r\n  \"id\": \"/subscriptions/a0d901ba-9956-4f7d-830c-2d7974c36666/resourceGroups/pstestrg6852\",\r\n  \"name\": \"pstestrg6852\",\r\n  \"location\": \"westus\",\r\n  \"properties\": {\r\n    \"provisioningState\": \"Succeeded\"\r\n  }\r\n}",
       "ResponseHeaders": {
         "Content-Length": [
           "177"
@@ -127,32 +127,32 @@
           "no-cache"
         ],
         "x-ms-ratelimit-remaining-subscription-writes": [
-          "1189"
-        ],
-        "x-ms-request-id": [
-          "615908a1-4c53-40c4-8e89-f788b42b143e"
-        ],
-        "x-ms-correlation-request-id": [
-          "615908a1-4c53-40c4-8e89-f788b42b143e"
-        ],
-        "x-ms-routing-request-id": [
-          "JAPANEAST:20150415T090905Z:615908a1-4c53-40c4-8e89-f788b42b143e"
-        ],
-        "Strict-Transport-Security": [
-          "max-age=31536000; includeSubDomains"
-        ],
-        "Cache-Control": [
-          "no-cache"
-        ],
-        "Date": [
-          "Wed, 15 Apr 2015 09:09:05 GMT"
+          "1193"
+        ],
+        "x-ms-request-id": [
+          "cf02795e-d923-45da-bc2e-bc6d30e36e49"
+        ],
+        "x-ms-correlation-request-id": [
+          "cf02795e-d923-45da-bc2e-bc6d30e36e49"
+        ],
+        "x-ms-routing-request-id": [
+          "JAPANEAST:20150421T024045Z:cf02795e-d923-45da-bc2e-bc6d30e36e49"
+        ],
+        "Strict-Transport-Security": [
+          "max-age=31536000; includeSubDomains"
+        ],
+        "Cache-Control": [
+          "no-cache"
+        ],
+        "Date": [
+          "Tue, 21 Apr 2015 02:40:45 GMT"
         ]
       },
       "StatusCode": 201
     },
     {
-      "RequestUri": "/subscriptions/a0d901ba-9956-4f7d-830c-2d7974c36666/resourceGroups/pstestrg7042/resources?api-version=2014-04-01-preview",
-      "EncodedRequestUri": "L3N1YnNjcmlwdGlvbnMvYTBkOTAxYmEtOTk1Ni00ZjdkLTgzMGMtMmQ3OTc0YzM2NjY2L3Jlc291cmNlR3JvdXBzL3BzdGVzdHJnNzA0Mi9yZXNvdXJjZXM/YXBpLXZlcnNpb249MjAxNC0wNC0wMS1wcmV2aWV3",
+      "RequestUri": "/subscriptions/a0d901ba-9956-4f7d-830c-2d7974c36666/resourceGroups/pstestrg6852/resources?api-version=2014-04-01-preview",
+      "EncodedRequestUri": "L3N1YnNjcmlwdGlvbnMvYTBkOTAxYmEtOTk1Ni00ZjdkLTgzMGMtMmQ3OTc0YzM2NjY2L3Jlc291cmNlR3JvdXBzL3BzdGVzdHJnNjg1Mi9yZXNvdXJjZXM/YXBpLXZlcnNpb249MjAxNC0wNC0wMS1wcmV2aWV3",
       "RequestMethod": "GET",
       "RequestBody": "",
       "RequestHeaders": {
@@ -175,32 +175,32 @@
           "no-cache"
         ],
         "x-ms-ratelimit-remaining-subscription-reads": [
-          "31980"
-        ],
-        "x-ms-request-id": [
-          "626d02a9-ef60-42f2-8e2f-6ed891494c99"
-        ],
-        "x-ms-correlation-request-id": [
-          "626d02a9-ef60-42f2-8e2f-6ed891494c99"
-        ],
-        "x-ms-routing-request-id": [
-          "JAPANEAST:20150415T090905Z:626d02a9-ef60-42f2-8e2f-6ed891494c99"
-        ],
-        "Strict-Transport-Security": [
-          "max-age=31536000; includeSubDomains"
-        ],
-        "Cache-Control": [
-          "no-cache"
-        ],
-        "Date": [
-          "Wed, 15 Apr 2015 09:09:05 GMT"
+          "31994"
+        ],
+        "x-ms-request-id": [
+          "c7ba255d-e2c7-42d2-876d-46edf0006f28"
+        ],
+        "x-ms-correlation-request-id": [
+          "c7ba255d-e2c7-42d2-876d-46edf0006f28"
+        ],
+        "x-ms-routing-request-id": [
+          "JAPANEAST:20150421T024045Z:c7ba255d-e2c7-42d2-876d-46edf0006f28"
+        ],
+        "Strict-Transport-Security": [
+          "max-age=31536000; includeSubDomains"
+        ],
+        "Cache-Control": [
+          "no-cache"
+        ],
+        "Date": [
+          "Tue, 21 Apr 2015 02:40:45 GMT"
         ]
       },
       "StatusCode": 200
     },
     {
-      "RequestUri": "/subscriptions/a0d901ba-9956-4f7d-830c-2d7974c36666/resourcegroups/pstestrg7042/providers/Microsoft.Authorization/permissions?api-version=2014-07-01-preview",
-      "EncodedRequestUri": "L3N1YnNjcmlwdGlvbnMvYTBkOTAxYmEtOTk1Ni00ZjdkLTgzMGMtMmQ3OTc0YzM2NjY2L3Jlc291cmNlZ3JvdXBzL3BzdGVzdHJnNzA0Mi9wcm92aWRlcnMvTWljcm9zb2Z0LkF1dGhvcml6YXRpb24vcGVybWlzc2lvbnM/YXBpLXZlcnNpb249MjAxNC0wNy0wMS1wcmV2aWV3",
+      "RequestUri": "/subscriptions/a0d901ba-9956-4f7d-830c-2d7974c36666/resourcegroups/pstestrg6852/providers/Microsoft.Authorization/permissions?api-version=2014-07-01-preview",
+      "EncodedRequestUri": "L3N1YnNjcmlwdGlvbnMvYTBkOTAxYmEtOTk1Ni00ZjdkLTgzMGMtMmQ3OTc0YzM2NjY2L3Jlc291cmNlZ3JvdXBzL3BzdGVzdHJnNjg1Mi9wcm92aWRlcnMvTWljcm9zb2Z0LkF1dGhvcml6YXRpb24vcGVybWlzc2lvbnM/YXBpLXZlcnNpb249MjAxNC0wNy0wMS1wcmV2aWV3",
       "RequestMethod": "GET",
       "RequestBody": "",
       "RequestHeaders": {
@@ -226,37 +226,32 @@
           "Accept-Encoding"
         ],
         "x-ms-request-id": [
-          "japaneast:22fae2fb-3298-4a75-84e6-e76446ce41cf"
-        ],
-        "x-ms-ratelimit-remaining-subscription-reads": [
-          "31979"
-        ],
-        "x-ms-correlation-request-id": [
-          "0660baba-323c-4e89-bdca-03c74e3321b2"
-        ],
-        "x-ms-routing-request-id": [
-          "JAPANEAST:20150415T090905Z:0660baba-323c-4e89-bdca-03c74e3321b2"
-        ],
-        "Strict-Transport-Security": [
-          "max-age=31536000; includeSubDomains"
-        ],
-        "Cache-Control": [
-          "no-cache"
-        ],
-        "Date": [
-          "Wed, 15 Apr 2015 09:09:05 GMT"
+          "japaneast:eaeac74a-de8c-4cf1-b872-8d68e12e4593"
+        ],
+        "x-ms-ratelimit-remaining-subscription-reads": [
+          "31999"
+        ],
+        "x-ms-correlation-request-id": [
+          "ba8ea9f5-0859-404a-9368-cec8385c11b2"
+        ],
+        "x-ms-routing-request-id": [
+          "JAPANEAST:20150421T024048Z:ba8ea9f5-0859-404a-9368-cec8385c11b2"
+        ],
+        "Strict-Transport-Security": [
+          "max-age=31536000; includeSubDomains"
+        ],
+        "Cache-Control": [
+          "no-cache"
+        ],
+        "Date": [
+          "Tue, 21 Apr 2015 02:40:48 GMT"
         ]
       },
       "StatusCode": 200
     },
     {
-<<<<<<< HEAD
-      "RequestUri": "/subscriptions/a0d901ba-9956-4f7d-830c-2d7974c36666/resourceGroups/pstestrg7042/providers/Microsoft.Storage/storageAccounts/stopstestrg7042?api-version=2014-12-01-preview",
-      "EncodedRequestUri": "L3N1YnNjcmlwdGlvbnMvYTBkOTAxYmEtOTk1Ni00ZjdkLTgzMGMtMmQ3OTc0YzM2NjY2L3Jlc291cmNlR3JvdXBzL3BzdGVzdHJnNzA0Mi9wcm92aWRlcnMvTWljcm9zb2Z0LlN0b3JhZ2Uvc3RvcmFnZUFjY291bnRzL3N0b3BzdGVzdHJnNzA0Mj9hcGktdmVyc2lvbj0yMDE0LTEyLTAxLXByZXZpZXc=",
-=======
-      "RequestUri": "/subscriptions/a0d901ba-9956-4f7d-830c-2d7974c36666/resourceGroups/pstestrg3675/providers/Microsoft.Storage/storageAccounts/stopstestrg3675?api-version=2015-05-01-preview",
-      "EncodedRequestUri": "L3N1YnNjcmlwdGlvbnMvYTBkOTAxYmEtOTk1Ni00ZjdkLTgzMGMtMmQ3OTc0YzM2NjY2L3Jlc291cmNlR3JvdXBzL3BzdGVzdHJnMzY3NS9wcm92aWRlcnMvTWljcm9zb2Z0LlN0b3JhZ2Uvc3RvcmFnZUFjY291bnRzL3N0b3BzdGVzdHJnMzY3NT9hcGktdmVyc2lvbj0yMDE1LTA1LTAxLXByZXZpZXc=",
->>>>>>> e04b01d2
+      "RequestUri": "/subscriptions/a0d901ba-9956-4f7d-830c-2d7974c36666/resourceGroups/pstestrg6852/providers/Microsoft.Storage/storageAccounts/stopstestrg6852?api-version=2015-05-01-preview",
+      "EncodedRequestUri": "L3N1YnNjcmlwdGlvbnMvYTBkOTAxYmEtOTk1Ni00ZjdkLTgzMGMtMmQ3OTc0YzM2NjY2L3Jlc291cmNlR3JvdXBzL3BzdGVzdHJnNjg1Mi9wcm92aWRlcnMvTWljcm9zb2Z0LlN0b3JhZ2Uvc3RvcmFnZUFjY291bnRzL3N0b3BzdGVzdHJnNjg1Mj9hcGktdmVyc2lvbj0yMDE1LTA1LTAxLXByZXZpZXc=",
       "RequestMethod": "PUT",
       "RequestBody": "{\r\n  \"location\": \"West US\",\r\n  \"properties\": {\r\n    \"accountType\": \"Standard_GRS\"\r\n  }\r\n}",
       "RequestHeaders": {
@@ -267,7 +262,7 @@
           "89"
         ],
         "x-ms-client-request-id": [
-          "d7a09c53-93d8-4b9c-9c68-20122e019407"
+          "8dca142c-8246-4ffd-a39f-dbcc9a953ded"
         ],
         "User-Agent": [
           "Microsoft.Azure.Management.Storage.StorageManagementClient/2.0.0.0"
@@ -291,53 +286,44 @@
           "25"
         ],
         "x-ms-request-id": [
-          "522235ba-4574-4a77-a4be-f9a9b1242259"
+          "33dd5ee2-f503-479c-9569-783f0e7352ef"
         ],
         "Cache-Control": [
           "no-cache"
         ],
         "Location": [
-<<<<<<< HEAD
-          "https://management.azure.com/subscriptions/a0d901ba-9956-4f7d-830c-2d7974c36666/providers/Microsoft.Storage/operations/522235ba-4574-4a77-a4be-f9a9b1242259?monitor=true&api-version=2014-12-01-preview"
-=======
-          "https://management.azure.com/subscriptions/a0d901ba-9956-4f7d-830c-2d7974c36666/providers/Microsoft.Storage/operations/80093f7f-7df2-4152-9fb7-8f78db967675?monitor=true&api-version=2015-05-01-preview"
->>>>>>> e04b01d2
+          "https://management.azure.com/subscriptions/a0d901ba-9956-4f7d-830c-2d7974c36666/providers/Microsoft.Storage/operations/33dd5ee2-f503-479c-9569-783f0e7352ef?monitor=true&api-version=2015-05-01-preview"
         ],
         "Server": [
           "Microsoft-HTTPAPI/2.0",
           "Microsoft-HTTPAPI/2.0"
         ],
         "x-ms-ratelimit-remaining-subscription-writes": [
-          "1193"
-        ],
-        "x-ms-correlation-request-id": [
-          "1648c865-6162-4e58-9a6d-1b0e2410686b"
-        ],
-        "x-ms-routing-request-id": [
-          "JAPANEAST:20150415T090913Z:1648c865-6162-4e58-9a6d-1b0e2410686b"
-        ],
-        "Strict-Transport-Security": [
-          "max-age=31536000; includeSubDomains"
-        ],
-        "Date": [
-          "Wed, 15 Apr 2015 09:09:13 GMT"
+          "1194"
+        ],
+        "x-ms-correlation-request-id": [
+          "de8a91f9-770a-4b61-8f37-c2c97bf26bfe"
+        ],
+        "x-ms-routing-request-id": [
+          "JAPANEAST:20150421T024054Z:de8a91f9-770a-4b61-8f37-c2c97bf26bfe"
+        ],
+        "Strict-Transport-Security": [
+          "max-age=31536000; includeSubDomains"
+        ],
+        "Date": [
+          "Tue, 21 Apr 2015 02:40:54 GMT"
         ]
       },
       "StatusCode": 202
     },
     {
-<<<<<<< HEAD
-      "RequestUri": "/subscriptions/a0d901ba-9956-4f7d-830c-2d7974c36666/providers/Microsoft.Storage/operations/522235ba-4574-4a77-a4be-f9a9b1242259?monitor=true&api-version=2014-12-01-preview",
-      "EncodedRequestUri": "L3N1YnNjcmlwdGlvbnMvYTBkOTAxYmEtOTk1Ni00ZjdkLTgzMGMtMmQ3OTc0YzM2NjY2L3Byb3ZpZGVycy9NaWNyb3NvZnQuU3RvcmFnZS9vcGVyYXRpb25zLzUyMjIzNWJhLTQ1NzQtNGE3Ny1hNGJlLWY5YTliMTI0MjI1OT9tb25pdG9yPXRydWUmYXBpLXZlcnNpb249MjAxNC0xMi0wMS1wcmV2aWV3",
-=======
-      "RequestUri": "/subscriptions/a0d901ba-9956-4f7d-830c-2d7974c36666/providers/Microsoft.Storage/operations/80093f7f-7df2-4152-9fb7-8f78db967675?monitor=true&api-version=2015-05-01-preview",
-      "EncodedRequestUri": "L3N1YnNjcmlwdGlvbnMvYTBkOTAxYmEtOTk1Ni00ZjdkLTgzMGMtMmQ3OTc0YzM2NjY2L3Byb3ZpZGVycy9NaWNyb3NvZnQuU3RvcmFnZS9vcGVyYXRpb25zLzgwMDkzZjdmLTdkZjItNDE1Mi05ZmI3LThmNzhkYjk2NzY3NT9tb25pdG9yPXRydWUmYXBpLXZlcnNpb249MjAxNS0wNS0wMS1wcmV2aWV3",
->>>>>>> e04b01d2
+      "RequestUri": "/subscriptions/a0d901ba-9956-4f7d-830c-2d7974c36666/providers/Microsoft.Storage/operations/33dd5ee2-f503-479c-9569-783f0e7352ef?monitor=true&api-version=2015-05-01-preview",
+      "EncodedRequestUri": "L3N1YnNjcmlwdGlvbnMvYTBkOTAxYmEtOTk1Ni00ZjdkLTgzMGMtMmQ3OTc0YzM2NjY2L3Byb3ZpZGVycy9NaWNyb3NvZnQuU3RvcmFnZS9vcGVyYXRpb25zLzMzZGQ1ZWUyLWY1MDMtNDc5Yy05NTY5LTc4M2YwZTczNTJlZj9tb25pdG9yPXRydWUmYXBpLXZlcnNpb249MjAxNS0wNS0wMS1wcmV2aWV3",
       "RequestMethod": "GET",
       "RequestBody": "",
       "RequestHeaders": {
         "x-ms-client-request-id": [
-          "2fd3ac2b-fcb4-4374-bc8f-985e3fce8269"
+          "68094a68-db47-4645-a1c1-d0611a0bafc0"
         ],
         "User-Agent": [
           "Microsoft.Azure.Management.Storage.StorageManagementClient/2.0.0.0"
@@ -361,53 +347,44 @@
           "25"
         ],
         "x-ms-request-id": [
-          "9b9181c1-77ac-4c43-b206-b58c3e0cc467"
+          "de855403-86ca-4573-80e2-d22f11428e80"
         ],
         "Cache-Control": [
           "no-cache"
         ],
         "Location": [
-<<<<<<< HEAD
-          "https://management.azure.com/subscriptions/a0d901ba-9956-4f7d-830c-2d7974c36666/providers/Microsoft.Storage/operations/522235ba-4574-4a77-a4be-f9a9b1242259?monitor=true&api-version=2014-12-01-preview"
-=======
-          "https://management.azure.com/subscriptions/a0d901ba-9956-4f7d-830c-2d7974c36666/providers/Microsoft.Storage/operations/80093f7f-7df2-4152-9fb7-8f78db967675?monitor=true&api-version=2015-05-01-preview"
->>>>>>> e04b01d2
+          "https://management.azure.com/subscriptions/a0d901ba-9956-4f7d-830c-2d7974c36666/providers/Microsoft.Storage/operations/33dd5ee2-f503-479c-9569-783f0e7352ef?monitor=true&api-version=2015-05-01-preview"
         ],
         "Server": [
           "Microsoft-HTTPAPI/2.0",
           "Microsoft-HTTPAPI/2.0"
         ],
         "x-ms-ratelimit-remaining-subscription-reads": [
-          "31980"
-        ],
-        "x-ms-correlation-request-id": [
-          "a8334e53-140a-42b5-81a6-49cc523bb369"
-        ],
-        "x-ms-routing-request-id": [
-          "JAPANEAST:20150415T090914Z:a8334e53-140a-42b5-81a6-49cc523bb369"
-        ],
-        "Strict-Transport-Security": [
-          "max-age=31536000; includeSubDomains"
-        ],
-        "Date": [
-          "Wed, 15 Apr 2015 09:09:14 GMT"
+          "31990"
+        ],
+        "x-ms-correlation-request-id": [
+          "bba59953-55b3-4928-ab78-7170b975966c"
+        ],
+        "x-ms-routing-request-id": [
+          "JAPANEAST:20150421T024056Z:bba59953-55b3-4928-ab78-7170b975966c"
+        ],
+        "Strict-Transport-Security": [
+          "max-age=31536000; includeSubDomains"
+        ],
+        "Date": [
+          "Tue, 21 Apr 2015 02:40:55 GMT"
         ]
       },
       "StatusCode": 202
     },
     {
-<<<<<<< HEAD
-      "RequestUri": "/subscriptions/a0d901ba-9956-4f7d-830c-2d7974c36666/providers/Microsoft.Storage/operations/522235ba-4574-4a77-a4be-f9a9b1242259?monitor=true&api-version=2014-12-01-preview",
-      "EncodedRequestUri": "L3N1YnNjcmlwdGlvbnMvYTBkOTAxYmEtOTk1Ni00ZjdkLTgzMGMtMmQ3OTc0YzM2NjY2L3Byb3ZpZGVycy9NaWNyb3NvZnQuU3RvcmFnZS9vcGVyYXRpb25zLzUyMjIzNWJhLTQ1NzQtNGE3Ny1hNGJlLWY5YTliMTI0MjI1OT9tb25pdG9yPXRydWUmYXBpLXZlcnNpb249MjAxNC0xMi0wMS1wcmV2aWV3",
-=======
-      "RequestUri": "/subscriptions/a0d901ba-9956-4f7d-830c-2d7974c36666/providers/Microsoft.Storage/operations/80093f7f-7df2-4152-9fb7-8f78db967675?monitor=true&api-version=2015-05-01-preview",
-      "EncodedRequestUri": "L3N1YnNjcmlwdGlvbnMvYTBkOTAxYmEtOTk1Ni00ZjdkLTgzMGMtMmQ3OTc0YzM2NjY2L3Byb3ZpZGVycy9NaWNyb3NvZnQuU3RvcmFnZS9vcGVyYXRpb25zLzgwMDkzZjdmLTdkZjItNDE1Mi05ZmI3LThmNzhkYjk2NzY3NT9tb25pdG9yPXRydWUmYXBpLXZlcnNpb249MjAxNS0wNS0wMS1wcmV2aWV3",
->>>>>>> e04b01d2
+      "RequestUri": "/subscriptions/a0d901ba-9956-4f7d-830c-2d7974c36666/providers/Microsoft.Storage/operations/33dd5ee2-f503-479c-9569-783f0e7352ef?monitor=true&api-version=2015-05-01-preview",
+      "EncodedRequestUri": "L3N1YnNjcmlwdGlvbnMvYTBkOTAxYmEtOTk1Ni00ZjdkLTgzMGMtMmQ3OTc0YzM2NjY2L3Byb3ZpZGVycy9NaWNyb3NvZnQuU3RvcmFnZS9vcGVyYXRpb25zLzMzZGQ1ZWUyLWY1MDMtNDc5Yy05NTY5LTc4M2YwZTczNTJlZj9tb25pdG9yPXRydWUmYXBpLXZlcnNpb249MjAxNS0wNS0wMS1wcmV2aWV3",
       "RequestMethod": "GET",
       "RequestBody": "",
       "RequestHeaders": {
         "x-ms-client-request-id": [
-          "a19420f5-b0fb-4f6e-8158-356a290da7eb"
+          "545631d8-2671-4722-9b36-c264e5e76b55"
         ],
         "User-Agent": [
           "Microsoft.Azure.Management.Storage.StorageManagementClient/2.0.0.0"
@@ -428,7 +405,7 @@
           "no-cache"
         ],
         "x-ms-request-id": [
-          "68f7c5d5-f910-488b-9cd5-24eeaf541591"
+          "086f663a-f4c5-45b2-9d21-c0c998f75d16"
         ],
         "Cache-Control": [
           "no-cache"
@@ -438,37 +415,37 @@
           "Microsoft-HTTPAPI/2.0"
         ],
         "x-ms-ratelimit-remaining-subscription-reads": [
-          "31979"
-        ],
-        "x-ms-correlation-request-id": [
-          "670207b3-c484-4e26-ba46-ce465147f93c"
-        ],
-        "x-ms-routing-request-id": [
-          "JAPANEAST:20150415T090939Z:670207b3-c484-4e26-ba46-ce465147f93c"
-        ],
-        "Strict-Transport-Security": [
-          "max-age=31536000; includeSubDomains"
-        ],
-        "Date": [
-          "Wed, 15 Apr 2015 09:09:39 GMT"
+          "31989"
+        ],
+        "x-ms-correlation-request-id": [
+          "8a5deed1-bbc9-42c4-9b7e-8297a282cd70"
+        ],
+        "x-ms-routing-request-id": [
+          "JAPANEAST:20150421T024121Z:8a5deed1-bbc9-42c4-9b7e-8297a282cd70"
+        ],
+        "Strict-Transport-Security": [
+          "max-age=31536000; includeSubDomains"
+        ],
+        "Date": [
+          "Tue, 21 Apr 2015 02:41:21 GMT"
         ]
       },
       "StatusCode": 200
     },
     {
-      "RequestUri": "/subscriptions/a0d901ba-9956-4f7d-830c-2d7974c36666/resourceGroups/pstestrg7042/providers/Microsoft.Storage/storageAccounts/stopstestrg7042?api-version=2014-12-01-preview",
-      "EncodedRequestUri": "L3N1YnNjcmlwdGlvbnMvYTBkOTAxYmEtOTk1Ni00ZjdkLTgzMGMtMmQ3OTc0YzM2NjY2L3Jlc291cmNlR3JvdXBzL3BzdGVzdHJnNzA0Mi9wcm92aWRlcnMvTWljcm9zb2Z0LlN0b3JhZ2Uvc3RvcmFnZUFjY291bnRzL3N0b3BzdGVzdHJnNzA0Mj9hcGktdmVyc2lvbj0yMDE0LTEyLTAxLXByZXZpZXc=",
+      "RequestUri": "/subscriptions/a0d901ba-9956-4f7d-830c-2d7974c36666/resourceGroups/pstestrg6852/providers/Microsoft.Storage/storageAccounts/stopstestrg6852?api-version=2015-05-01-preview",
+      "EncodedRequestUri": "L3N1YnNjcmlwdGlvbnMvYTBkOTAxYmEtOTk1Ni00ZjdkLTgzMGMtMmQ3OTc0YzM2NjY2L3Jlc291cmNlR3JvdXBzL3BzdGVzdHJnNjg1Mi9wcm92aWRlcnMvTWljcm9zb2Z0LlN0b3JhZ2Uvc3RvcmFnZUFjY291bnRzL3N0b3BzdGVzdHJnNjg1Mj9hcGktdmVyc2lvbj0yMDE1LTA1LTAxLXByZXZpZXc=",
       "RequestMethod": "GET",
       "RequestBody": "",
       "RequestHeaders": {
         "x-ms-client-request-id": [
-          "4e250fb9-cc64-4d56-b966-dc2408a7c5a7"
+          "f3153256-23ec-4729-a959-fc2a360437c1"
         ],
         "User-Agent": [
           "Microsoft.Azure.Management.Storage.StorageManagementClient/2.0.0.0"
         ]
       },
-      "ResponseBody": "{\r\n  \"id\": \"/subscriptions/a0d901ba-9956-4f7d-830c-2d7974c36666/resourceGroups/pstestrg7042/providers/Microsoft.Storage/storageAccounts/stopstestrg7042\",\r\n  \"name\": \"stopstestrg7042\",\r\n  \"location\": \"West US\",\r\n  \"type\": \"Microsoft.Storage/storageAccounts\",\r\n  \"properties\": {\r\n    \"provisioningState\": \"Succeeded\",\r\n    \"accountType\": \"Standard_GRS\",\r\n    \"primaryEndpoints\": {\r\n      \"blob\": \"https://stopstestrg7042.blob.core.windows.net/\",\r\n      \"queue\": \"https://stopstestrg7042.queue.core.windows.net/\",\r\n      \"table\": \"https://stopstestrg7042.table.core.windows.net/\"\r\n    },\r\n    \"primaryLocation\": \"West US\",\r\n    \"statusOfPrimary\": \"Available\",\r\n    \"secondaryLocation\": \"East US\",\r\n    \"statusOfSecondary\": \"Available\",\r\n    \"creationTime\": \"2015-04-15T09:09:11.5208829Z\"\r\n  }\r\n}",
+      "ResponseBody": "{\r\n  \"id\": \"/subscriptions/a0d901ba-9956-4f7d-830c-2d7974c36666/resourceGroups/pstestrg6852/providers/Microsoft.Storage/storageAccounts/stopstestrg6852\",\r\n  \"name\": \"stopstestrg6852\",\r\n  \"location\": \"West US\",\r\n  \"type\": \"Microsoft.Storage/storageAccounts\",\r\n  \"properties\": {\r\n    \"provisioningState\": \"Succeeded\",\r\n    \"accountType\": \"Standard_GRS\",\r\n    \"primaryEndpoints\": {\r\n      \"blob\": \"https://stopstestrg6852.blob.core.windows.net/\",\r\n      \"queue\": \"https://stopstestrg6852.queue.core.windows.net/\",\r\n      \"table\": \"https://stopstestrg6852.table.core.windows.net/\"\r\n    },\r\n    \"primaryLocation\": \"West US\",\r\n    \"statusOfPrimary\": \"Available\",\r\n    \"secondaryLocation\": \"East US\",\r\n    \"statusOfSecondary\": \"Available\",\r\n    \"creationTime\": \"2015-04-21T02:40:53.5285368Z\"\r\n  }\r\n}",
       "ResponseHeaders": {
         "Content-Length": [
           "672"
@@ -483,7 +460,7 @@
           "no-cache"
         ],
         "x-ms-request-id": [
-          "17e45f7e-515d-48da-9cb7-a8d3bb3632c8"
+          "1266d328-2df5-41e1-b865-3780dca1a50a"
         ],
         "Cache-Control": [
           "no-cache"
@@ -493,36 +470,31 @@
           "Microsoft-HTTPAPI/2.0"
         ],
         "x-ms-ratelimit-remaining-subscription-reads": [
-          "31978"
-        ],
-        "x-ms-correlation-request-id": [
-          "19d728d5-816a-4cac-80a8-904f22544b55"
-        ],
-        "x-ms-routing-request-id": [
-          "JAPANEAST:20150415T090940Z:19d728d5-816a-4cac-80a8-904f22544b55"
-        ],
-        "Strict-Transport-Security": [
-          "max-age=31536000; includeSubDomains"
-        ],
-        "Date": [
-          "Wed, 15 Apr 2015 09:09:39 GMT"
+          "31988"
+        ],
+        "x-ms-correlation-request-id": [
+          "2a06909b-a0ab-4974-99bb-e8fc46cc3876"
+        ],
+        "x-ms-routing-request-id": [
+          "JAPANEAST:20150421T024121Z:2a06909b-a0ab-4974-99bb-e8fc46cc3876"
+        ],
+        "Strict-Transport-Security": [
+          "max-age=31536000; includeSubDomains"
+        ],
+        "Date": [
+          "Tue, 21 Apr 2015 02:41:21 GMT"
         ]
       },
       "StatusCode": 200
     },
     {
-<<<<<<< HEAD
-      "RequestUri": "/subscriptions/a0d901ba-9956-4f7d-830c-2d7974c36666/resourceGroups/pstestrg7042/providers/Microsoft.Storage/storageAccounts/stopstestrg7042?api-version=2014-12-01-preview",
-      "EncodedRequestUri": "L3N1YnNjcmlwdGlvbnMvYTBkOTAxYmEtOTk1Ni00ZjdkLTgzMGMtMmQ3OTc0YzM2NjY2L3Jlc291cmNlR3JvdXBzL3BzdGVzdHJnNzA0Mi9wcm92aWRlcnMvTWljcm9zb2Z0LlN0b3JhZ2Uvc3RvcmFnZUFjY291bnRzL3N0b3BzdGVzdHJnNzA0Mj9hcGktdmVyc2lvbj0yMDE0LTEyLTAxLXByZXZpZXc=",
-=======
-      "RequestUri": "/subscriptions/a0d901ba-9956-4f7d-830c-2d7974c36666/resourceGroups/pstestrg3675/providers/Microsoft.Storage/storageAccounts/stopstestrg3675?api-version=2015-05-01-preview",
-      "EncodedRequestUri": "L3N1YnNjcmlwdGlvbnMvYTBkOTAxYmEtOTk1Ni00ZjdkLTgzMGMtMmQ3OTc0YzM2NjY2L3Jlc291cmNlR3JvdXBzL3BzdGVzdHJnMzY3NS9wcm92aWRlcnMvTWljcm9zb2Z0LlN0b3JhZ2Uvc3RvcmFnZUFjY291bnRzL3N0b3BzdGVzdHJnMzY3NT9hcGktdmVyc2lvbj0yMDE1LTA1LTAxLXByZXZpZXc=",
->>>>>>> e04b01d2
+      "RequestUri": "/subscriptions/a0d901ba-9956-4f7d-830c-2d7974c36666/resourceGroups/pstestrg6852/providers/Microsoft.Storage/storageAccounts/stopstestrg6852?api-version=2015-05-01-preview",
+      "EncodedRequestUri": "L3N1YnNjcmlwdGlvbnMvYTBkOTAxYmEtOTk1Ni00ZjdkLTgzMGMtMmQ3OTc0YzM2NjY2L3Jlc291cmNlR3JvdXBzL3BzdGVzdHJnNjg1Mi9wcm92aWRlcnMvTWljcm9zb2Z0LlN0b3JhZ2Uvc3RvcmFnZUFjY291bnRzL3N0b3BzdGVzdHJnNjg1Mj9hcGktdmVyc2lvbj0yMDE1LTA1LTAxLXByZXZpZXc=",
       "RequestMethod": "DELETE",
       "RequestBody": "",
       "RequestHeaders": {
         "x-ms-client-request-id": [
-          "e1036836-23ed-4809-9987-98c4366fdb4d"
+          "92853d47-deb1-43c4-ad8e-6050545d69cd"
         ],
         "User-Agent": [
           "Microsoft.Azure.Management.Storage.StorageManagementClient/2.0.0.0"
@@ -540,7 +512,7 @@
           "no-cache"
         ],
         "x-ms-request-id": [
-          "1758e537-9db2-4afa-9f24-250d5e4f2e58"
+          "ad79cae5-7bfc-4f7b-a551-c7d7fbc71b72"
         ],
         "Cache-Control": [
           "no-cache"
@@ -550,26 +522,26 @@
           "Microsoft-HTTPAPI/2.0"
         ],
         "x-ms-ratelimit-remaining-subscription-writes": [
-          "1192"
-        ],
-        "x-ms-correlation-request-id": [
-          "0ddb19dc-b502-415a-ad73-4e9e4e041144"
-        ],
-        "x-ms-routing-request-id": [
-          "JAPANEAST:20150415T090942Z:0ddb19dc-b502-415a-ad73-4e9e4e041144"
-        ],
-        "Strict-Transport-Security": [
-          "max-age=31536000; includeSubDomains"
-        ],
-        "Date": [
-          "Wed, 15 Apr 2015 09:09:42 GMT"
+          "1193"
+        ],
+        "x-ms-correlation-request-id": [
+          "194abe2c-297a-4ab3-8108-44f7602017c9"
+        ],
+        "x-ms-routing-request-id": [
+          "JAPANEAST:20150421T024124Z:194abe2c-297a-4ab3-8108-44f7602017c9"
+        ],
+        "Strict-Transport-Security": [
+          "max-age=31536000; includeSubDomains"
+        ],
+        "Date": [
+          "Tue, 21 Apr 2015 02:41:24 GMT"
         ]
       },
       "StatusCode": 200
     },
     {
-      "RequestUri": "/subscriptions/a0d901ba-9956-4f7d-830c-2d7974c36666/resourcegroups/pstestrg7042?api-version=2014-04-01-preview",
-      "EncodedRequestUri": "L3N1YnNjcmlwdGlvbnMvYTBkOTAxYmEtOTk1Ni00ZjdkLTgzMGMtMmQ3OTc0YzM2NjY2L3Jlc291cmNlZ3JvdXBzL3BzdGVzdHJnNzA0Mj9hcGktdmVyc2lvbj0yMDE0LTA0LTAxLXByZXZpZXc=",
+      "RequestUri": "/subscriptions/a0d901ba-9956-4f7d-830c-2d7974c36666/resourcegroups/pstestrg6852?api-version=2014-04-01-preview",
+      "EncodedRequestUri": "L3N1YnNjcmlwdGlvbnMvYTBkOTAxYmEtOTk1Ni00ZjdkLTgzMGMtMmQ3OTc0YzM2NjY2L3Jlc291cmNlZ3JvdXBzL3BzdGVzdHJnNjg1Mj9hcGktdmVyc2lvbj0yMDE0LTA0LTAxLXByZXZpZXc=",
       "RequestMethod": "DELETE",
       "RequestBody": "",
       "RequestHeaders": {
@@ -592,35 +564,35 @@
           "15"
         ],
         "x-ms-ratelimit-remaining-subscription-writes": [
-          "1188"
-        ],
-        "x-ms-request-id": [
-          "25860f42-5ef7-407c-9f3b-bafc7406bf0b"
-        ],
-        "x-ms-correlation-request-id": [
-          "25860f42-5ef7-407c-9f3b-bafc7406bf0b"
-        ],
-        "x-ms-routing-request-id": [
-          "JAPANEAST:20150415T090944Z:25860f42-5ef7-407c-9f3b-bafc7406bf0b"
-        ],
-        "Strict-Transport-Security": [
-          "max-age=31536000; includeSubDomains"
-        ],
-        "Cache-Control": [
-          "no-cache"
-        ],
-        "Date": [
-          "Wed, 15 Apr 2015 09:09:44 GMT"
+          "1192"
+        ],
+        "x-ms-request-id": [
+          "c6ea1e70-6eaa-4d64-816a-23fe403345d4"
+        ],
+        "x-ms-correlation-request-id": [
+          "c6ea1e70-6eaa-4d64-816a-23fe403345d4"
+        ],
+        "x-ms-routing-request-id": [
+          "JAPANEAST:20150421T024126Z:c6ea1e70-6eaa-4d64-816a-23fe403345d4"
+        ],
+        "Strict-Transport-Security": [
+          "max-age=31536000; includeSubDomains"
+        ],
+        "Cache-Control": [
+          "no-cache"
+        ],
+        "Date": [
+          "Tue, 21 Apr 2015 02:41:25 GMT"
         ],
         "Location": [
-          "https://management.azure.com/subscriptions/a0d901ba-9956-4f7d-830c-2d7974c36666/operationresults/eyJqb2JJZCI6IlJFU09VUkNFR1JPVVBERUxFVElPTkpPQi1QU1RFU1RSRzcwNDItV0VTVFVTIiwiam9iTG9jYXRpb24iOiJ3ZXN0dXMifQ?api-version=2014-04-01-preview"
+          "https://management.azure.com/subscriptions/a0d901ba-9956-4f7d-830c-2d7974c36666/operationresults/eyJqb2JJZCI6IlJFU09VUkNFR1JPVVBERUxFVElPTkpPQi1QU1RFU1RSRzY4NTItV0VTVFVTIiwiam9iTG9jYXRpb24iOiJ3ZXN0dXMifQ?api-version=2014-04-01-preview"
         ]
       },
       "StatusCode": 202
     },
     {
-      "RequestUri": "/subscriptions/a0d901ba-9956-4f7d-830c-2d7974c36666/operationresults/eyJqb2JJZCI6IlJFU09VUkNFR1JPVVBERUxFVElPTkpPQi1QU1RFU1RSRzcwNDItV0VTVFVTIiwiam9iTG9jYXRpb24iOiJ3ZXN0dXMifQ?api-version=2014-04-01-preview",
-      "EncodedRequestUri": "L3N1YnNjcmlwdGlvbnMvYTBkOTAxYmEtOTk1Ni00ZjdkLTgzMGMtMmQ3OTc0YzM2NjY2L29wZXJhdGlvbnJlc3VsdHMvZXlKcWIySkpaQ0k2SWxKRlUwOVZVa05GUjFKUFZWQkVSVXhGVkVsUFRrcFBRaTFRVTFSRlUxUlNSemN3TkRJdFYwVlRWRlZUSWl3aWFtOWlURzlqWVhScGIyNGlPaUozWlhOMGRYTWlmUT9hcGktdmVyc2lvbj0yMDE0LTA0LTAxLXByZXZpZXc=",
+      "RequestUri": "/subscriptions/a0d901ba-9956-4f7d-830c-2d7974c36666/operationresults/eyJqb2JJZCI6IlJFU09VUkNFR1JPVVBERUxFVElPTkpPQi1QU1RFU1RSRzY4NTItV0VTVFVTIiwiam9iTG9jYXRpb24iOiJ3ZXN0dXMifQ?api-version=2014-04-01-preview",
+      "EncodedRequestUri": "L3N1YnNjcmlwdGlvbnMvYTBkOTAxYmEtOTk1Ni00ZjdkLTgzMGMtMmQ3OTc0YzM2NjY2L29wZXJhdGlvbnJlc3VsdHMvZXlKcWIySkpaQ0k2SWxKRlUwOVZVa05GUjFKUFZWQkVSVXhGVkVsUFRrcFBRaTFRVTFSRlUxUlNSelk0TlRJdFYwVlRWRlZUSWl3aWFtOWlURzlqWVhScGIyNGlPaUozWlhOMGRYTWlmUT9hcGktdmVyc2lvbj0yMDE0LTA0LTAxLXByZXZpZXc=",
       "RequestMethod": "GET",
       "RequestBody": "",
       "RequestHeaders": {
@@ -646,35 +618,35 @@
           "15"
         ],
         "x-ms-ratelimit-remaining-subscription-reads": [
-          "31978"
-        ],
-        "x-ms-request-id": [
-          "887030c3-8726-4b34-926e-e23529850c0e"
-        ],
-        "x-ms-correlation-request-id": [
-          "887030c3-8726-4b34-926e-e23529850c0e"
-        ],
-        "x-ms-routing-request-id": [
-          "JAPANEAST:20150415T090944Z:887030c3-8726-4b34-926e-e23529850c0e"
-        ],
-        "Strict-Transport-Security": [
-          "max-age=31536000; includeSubDomains"
-        ],
-        "Cache-Control": [
-          "no-cache"
-        ],
-        "Date": [
-          "Wed, 15 Apr 2015 09:09:44 GMT"
+          "31992"
+        ],
+        "x-ms-request-id": [
+          "4df65b9c-217a-4b82-acb6-3badaf3a8edd"
+        ],
+        "x-ms-correlation-request-id": [
+          "4df65b9c-217a-4b82-acb6-3badaf3a8edd"
+        ],
+        "x-ms-routing-request-id": [
+          "JAPANEAST:20150421T024126Z:4df65b9c-217a-4b82-acb6-3badaf3a8edd"
+        ],
+        "Strict-Transport-Security": [
+          "max-age=31536000; includeSubDomains"
+        ],
+        "Cache-Control": [
+          "no-cache"
+        ],
+        "Date": [
+          "Tue, 21 Apr 2015 02:41:25 GMT"
         ],
         "Location": [
-          "https://management.azure.com/subscriptions/a0d901ba-9956-4f7d-830c-2d7974c36666/operationresults/eyJqb2JJZCI6IlJFU09VUkNFR1JPVVBERUxFVElPTkpPQi1QU1RFU1RSRzcwNDItV0VTVFVTIiwiam9iTG9jYXRpb24iOiJ3ZXN0dXMifQ?api-version=2014-04-01-preview"
+          "https://management.azure.com/subscriptions/a0d901ba-9956-4f7d-830c-2d7974c36666/operationresults/eyJqb2JJZCI6IlJFU09VUkNFR1JPVVBERUxFVElPTkpPQi1QU1RFU1RSRzY4NTItV0VTVFVTIiwiam9iTG9jYXRpb24iOiJ3ZXN0dXMifQ?api-version=2014-04-01-preview"
         ]
       },
       "StatusCode": 202
     },
     {
-      "RequestUri": "/subscriptions/a0d901ba-9956-4f7d-830c-2d7974c36666/operationresults/eyJqb2JJZCI6IlJFU09VUkNFR1JPVVBERUxFVElPTkpPQi1QU1RFU1RSRzcwNDItV0VTVFVTIiwiam9iTG9jYXRpb24iOiJ3ZXN0dXMifQ?api-version=2014-04-01-preview",
-      "EncodedRequestUri": "L3N1YnNjcmlwdGlvbnMvYTBkOTAxYmEtOTk1Ni00ZjdkLTgzMGMtMmQ3OTc0YzM2NjY2L29wZXJhdGlvbnJlc3VsdHMvZXlKcWIySkpaQ0k2SWxKRlUwOVZVa05GUjFKUFZWQkVSVXhGVkVsUFRrcFBRaTFRVTFSRlUxUlNSemN3TkRJdFYwVlRWRlZUSWl3aWFtOWlURzlqWVhScGIyNGlPaUozWlhOMGRYTWlmUT9hcGktdmVyc2lvbj0yMDE0LTA0LTAxLXByZXZpZXc=",
+      "RequestUri": "/subscriptions/a0d901ba-9956-4f7d-830c-2d7974c36666/operationresults/eyJqb2JJZCI6IlJFU09VUkNFR1JPVVBERUxFVElPTkpPQi1QU1RFU1RSRzY4NTItV0VTVFVTIiwiam9iTG9jYXRpb24iOiJ3ZXN0dXMifQ?api-version=2014-04-01-preview",
+      "EncodedRequestUri": "L3N1YnNjcmlwdGlvbnMvYTBkOTAxYmEtOTk1Ni00ZjdkLTgzMGMtMmQ3OTc0YzM2NjY2L29wZXJhdGlvbnJlc3VsdHMvZXlKcWIySkpaQ0k2SWxKRlUwOVZVa05GUjFKUFZWQkVSVXhGVkVsUFRrcFBRaTFRVTFSRlUxUlNSelk0TlRJdFYwVlRWRlZUSWl3aWFtOWlURzlqWVhScGIyNGlPaUozWlhOMGRYTWlmUT9hcGktdmVyc2lvbj0yMDE0LTA0LTAxLXByZXZpZXc=",
       "RequestMethod": "GET",
       "RequestBody": "",
       "RequestHeaders": {
@@ -700,35 +672,35 @@
           "15"
         ],
         "x-ms-ratelimit-remaining-subscription-reads": [
-          "31977"
-        ],
-        "x-ms-request-id": [
-          "246c84ea-105a-4b69-9178-c4f654458d71"
-        ],
-        "x-ms-correlation-request-id": [
-          "246c84ea-105a-4b69-9178-c4f654458d71"
-        ],
-        "x-ms-routing-request-id": [
-          "JAPANEAST:20150415T091000Z:246c84ea-105a-4b69-9178-c4f654458d71"
-        ],
-        "Strict-Transport-Security": [
-          "max-age=31536000; includeSubDomains"
-        ],
-        "Cache-Control": [
-          "no-cache"
-        ],
-        "Date": [
-          "Wed, 15 Apr 2015 09:10:00 GMT"
+          "31991"
+        ],
+        "x-ms-request-id": [
+          "babe8a5b-12ef-4a09-aff4-9aa4f100fe47"
+        ],
+        "x-ms-correlation-request-id": [
+          "babe8a5b-12ef-4a09-aff4-9aa4f100fe47"
+        ],
+        "x-ms-routing-request-id": [
+          "JAPANEAST:20150421T024142Z:babe8a5b-12ef-4a09-aff4-9aa4f100fe47"
+        ],
+        "Strict-Transport-Security": [
+          "max-age=31536000; includeSubDomains"
+        ],
+        "Cache-Control": [
+          "no-cache"
+        ],
+        "Date": [
+          "Tue, 21 Apr 2015 02:41:42 GMT"
         ],
         "Location": [
-          "https://management.azure.com/subscriptions/a0d901ba-9956-4f7d-830c-2d7974c36666/operationresults/eyJqb2JJZCI6IlJFU09VUkNFR1JPVVBERUxFVElPTkpPQi1QU1RFU1RSRzcwNDItV0VTVFVTIiwiam9iTG9jYXRpb24iOiJ3ZXN0dXMifQ?api-version=2014-04-01-preview"
+          "https://management.azure.com/subscriptions/a0d901ba-9956-4f7d-830c-2d7974c36666/operationresults/eyJqb2JJZCI6IlJFU09VUkNFR1JPVVBERUxFVElPTkpPQi1QU1RFU1RSRzY4NTItV0VTVFVTIiwiam9iTG9jYXRpb24iOiJ3ZXN0dXMifQ?api-version=2014-04-01-preview"
         ]
       },
       "StatusCode": 202
     },
     {
-      "RequestUri": "/subscriptions/a0d901ba-9956-4f7d-830c-2d7974c36666/operationresults/eyJqb2JJZCI6IlJFU09VUkNFR1JPVVBERUxFVElPTkpPQi1QU1RFU1RSRzcwNDItV0VTVFVTIiwiam9iTG9jYXRpb24iOiJ3ZXN0dXMifQ?api-version=2014-04-01-preview",
-      "EncodedRequestUri": "L3N1YnNjcmlwdGlvbnMvYTBkOTAxYmEtOTk1Ni00ZjdkLTgzMGMtMmQ3OTc0YzM2NjY2L29wZXJhdGlvbnJlc3VsdHMvZXlKcWIySkpaQ0k2SWxKRlUwOVZVa05GUjFKUFZWQkVSVXhGVkVsUFRrcFBRaTFRVTFSRlUxUlNSemN3TkRJdFYwVlRWRlZUSWl3aWFtOWlURzlqWVhScGIyNGlPaUozWlhOMGRYTWlmUT9hcGktdmVyc2lvbj0yMDE0LTA0LTAxLXByZXZpZXc=",
+      "RequestUri": "/subscriptions/a0d901ba-9956-4f7d-830c-2d7974c36666/operationresults/eyJqb2JJZCI6IlJFU09VUkNFR1JPVVBERUxFVElPTkpPQi1QU1RFU1RSRzY4NTItV0VTVFVTIiwiam9iTG9jYXRpb24iOiJ3ZXN0dXMifQ?api-version=2014-04-01-preview",
+      "EncodedRequestUri": "L3N1YnNjcmlwdGlvbnMvYTBkOTAxYmEtOTk1Ni00ZjdkLTgzMGMtMmQ3OTc0YzM2NjY2L29wZXJhdGlvbnJlc3VsdHMvZXlKcWIySkpaQ0k2SWxKRlUwOVZVa05GUjFKUFZWQkVSVXhGVkVsUFRrcFBRaTFRVTFSRlUxUlNSelk0TlRJdFYwVlRWRlZUSWl3aWFtOWlURzlqWVhScGIyNGlPaUozWlhOMGRYTWlmUT9hcGktdmVyc2lvbj0yMDE0LTA0LTAxLXByZXZpZXc=",
       "RequestMethod": "GET",
       "RequestBody": "",
       "RequestHeaders": {
@@ -754,35 +726,35 @@
           "15"
         ],
         "x-ms-ratelimit-remaining-subscription-reads": [
-          "31980"
-        ],
-        "x-ms-request-id": [
-          "fd1ff1e7-7f13-4e5e-8943-4a8fb4f2b640"
-        ],
-        "x-ms-correlation-request-id": [
-          "fd1ff1e7-7f13-4e5e-8943-4a8fb4f2b640"
-        ],
-        "x-ms-routing-request-id": [
-          "JAPANEAST:20150415T091015Z:fd1ff1e7-7f13-4e5e-8943-4a8fb4f2b640"
-        ],
-        "Strict-Transport-Security": [
-          "max-age=31536000; includeSubDomains"
-        ],
-        "Cache-Control": [
-          "no-cache"
-        ],
-        "Date": [
-          "Wed, 15 Apr 2015 09:10:15 GMT"
+          "31990"
+        ],
+        "x-ms-request-id": [
+          "36324f16-5771-4e41-ac14-138b5ecc88e7"
+        ],
+        "x-ms-correlation-request-id": [
+          "36324f16-5771-4e41-ac14-138b5ecc88e7"
+        ],
+        "x-ms-routing-request-id": [
+          "JAPANEAST:20150421T024157Z:36324f16-5771-4e41-ac14-138b5ecc88e7"
+        ],
+        "Strict-Transport-Security": [
+          "max-age=31536000; includeSubDomains"
+        ],
+        "Cache-Control": [
+          "no-cache"
+        ],
+        "Date": [
+          "Tue, 21 Apr 2015 02:41:57 GMT"
         ],
         "Location": [
-          "https://management.azure.com/subscriptions/a0d901ba-9956-4f7d-830c-2d7974c36666/operationresults/eyJqb2JJZCI6IlJFU09VUkNFR1JPVVBERUxFVElPTkpPQi1QU1RFU1RSRzcwNDItV0VTVFVTIiwiam9iTG9jYXRpb24iOiJ3ZXN0dXMifQ?api-version=2014-04-01-preview"
+          "https://management.azure.com/subscriptions/a0d901ba-9956-4f7d-830c-2d7974c36666/operationresults/eyJqb2JJZCI6IlJFU09VUkNFR1JPVVBERUxFVElPTkpPQi1QU1RFU1RSRzY4NTItV0VTVFVTIiwiam9iTG9jYXRpb24iOiJ3ZXN0dXMifQ?api-version=2014-04-01-preview"
         ]
       },
       "StatusCode": 202
     },
     {
-      "RequestUri": "/subscriptions/a0d901ba-9956-4f7d-830c-2d7974c36666/operationresults/eyJqb2JJZCI6IlJFU09VUkNFR1JPVVBERUxFVElPTkpPQi1QU1RFU1RSRzcwNDItV0VTVFVTIiwiam9iTG9jYXRpb24iOiJ3ZXN0dXMifQ?api-version=2014-04-01-preview",
-      "EncodedRequestUri": "L3N1YnNjcmlwdGlvbnMvYTBkOTAxYmEtOTk1Ni00ZjdkLTgzMGMtMmQ3OTc0YzM2NjY2L29wZXJhdGlvbnJlc3VsdHMvZXlKcWIySkpaQ0k2SWxKRlUwOVZVa05GUjFKUFZWQkVSVXhGVkVsUFRrcFBRaTFRVTFSRlUxUlNSemN3TkRJdFYwVlRWRlZUSWl3aWFtOWlURzlqWVhScGIyNGlPaUozWlhOMGRYTWlmUT9hcGktdmVyc2lvbj0yMDE0LTA0LTAxLXByZXZpZXc=",
+      "RequestUri": "/subscriptions/a0d901ba-9956-4f7d-830c-2d7974c36666/operationresults/eyJqb2JJZCI6IlJFU09VUkNFR1JPVVBERUxFVElPTkpPQi1QU1RFU1RSRzY4NTItV0VTVFVTIiwiam9iTG9jYXRpb24iOiJ3ZXN0dXMifQ?api-version=2014-04-01-preview",
+      "EncodedRequestUri": "L3N1YnNjcmlwdGlvbnMvYTBkOTAxYmEtOTk1Ni00ZjdkLTgzMGMtMmQ3OTc0YzM2NjY2L29wZXJhdGlvbnJlc3VsdHMvZXlKcWIySkpaQ0k2SWxKRlUwOVZVa05GUjFKUFZWQkVSVXhGVkVsUFRrcFBRaTFRVTFSRlUxUlNSelk0TlRJdFYwVlRWRlZUSWl3aWFtOWlURzlqWVhScGIyNGlPaUozWlhOMGRYTWlmUT9hcGktdmVyc2lvbj0yMDE0LTA0LTAxLXByZXZpZXc=",
       "RequestMethod": "GET",
       "RequestBody": "",
       "RequestHeaders": {
@@ -805,25 +777,25 @@
           "no-cache"
         ],
         "x-ms-ratelimit-remaining-subscription-reads": [
-          "31979"
-        ],
-        "x-ms-request-id": [
-          "131175e5-d450-40be-88d3-19d9464c18ad"
-        ],
-        "x-ms-correlation-request-id": [
-          "131175e5-d450-40be-88d3-19d9464c18ad"
-        ],
-        "x-ms-routing-request-id": [
-          "JAPANEAST:20150415T091031Z:131175e5-d450-40be-88d3-19d9464c18ad"
-        ],
-        "Strict-Transport-Security": [
-          "max-age=31536000; includeSubDomains"
-        ],
-        "Cache-Control": [
-          "no-cache"
-        ],
-        "Date": [
-          "Wed, 15 Apr 2015 09:10:30 GMT"
+          "31989"
+        ],
+        "x-ms-request-id": [
+          "2871152c-295e-44c5-a534-c8e41139f939"
+        ],
+        "x-ms-correlation-request-id": [
+          "2871152c-295e-44c5-a534-c8e41139f939"
+        ],
+        "x-ms-routing-request-id": [
+          "JAPANEAST:20150421T024212Z:2871152c-295e-44c5-a534-c8e41139f939"
+        ],
+        "Strict-Transport-Security": [
+          "max-age=31536000; includeSubDomains"
+        ],
+        "Cache-Control": [
+          "no-cache"
+        ],
+        "Date": [
+          "Tue, 21 Apr 2015 02:42:12 GMT"
         ]
       },
       "StatusCode": 200
@@ -831,7 +803,7 @@
   ],
   "Names": {
     "Test-NewAzureStorageAccount": [
-      "pstestrg7042"
+      "pstestrg6852"
     ]
   },
   "Variables": {
