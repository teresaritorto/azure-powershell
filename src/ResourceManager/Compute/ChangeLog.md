<!--
    Please leave this section at the top of the change log.

    Changes for the current release should go under the section titled "Current Release", and should adhere to the following format:

    ## Current Release
    * Overview of change #1
        - Additional information about change #1
    * Overview of change #2
        - Additional information about change #2
        - Additional information about change #2
    * Overview of change #3
    * Overview of change #4
        - Additional information about change #4

    ## YYYY.MM.DD - Version X.Y.Z (Previous Release)
    * Overview of change #1
        - Additional information about change #1
-->
## Current Release

<<<<<<< HEAD
* Remove duplicated DataDiskNames and NetworkInterfaceIDs properties from PS VM object.
  - Make DataDiskNames and NetworkInterfaceIDs parameters optional in Remove-AzureRmVMDataDisk and Remove-AzureRmVMNetworkInterface, respectively.
* Fix the piping issue of Get cmdlets when the Get cmdlets return a list object.
=======
* Backup encryption settings for IaaS VMs and restore on failure
>>>>>>> e3f17b04

## Version 2.9.0

* Fix bug in Get-* cmdlets, to allow retrieving multiple pages of data (more than 120 items)

## Version 2.8.0
* Updated Set-AzureRmVMAEMExtension and Test-AzureRmVMAEMExtension cmdlets to support managed disks

## Version 2.7.0
* Updated Set-AzureRmVMDscExtension cmdlet WmfVersion parameter to support "5.1"
* Updated Set-AzureRmVMChefExtension cmdlet to add following new options :
  - Daemon: Configures the chef-client service for unattended execution. e.g. -Daemon 'none' or e.g. -Daemon 'service'."
  - Secret: The encryption key used to encrypt and decrypt the data bag item values.
  - SecretFile: The path to the file that contains the encryption key used to encrypt and decrypt the data bag item values.
* Fix for Get-AzureRmVM: Get-AzureRmVM did not display anything when the output includes availability set property.
* New cmdlets:
    - Update-AzureRmAvailabilitySet: can update an unmanaged availability set to a managed availability set.
    - Add-AzureRmVmssDataDisk, Remove-AzureRmVmssDataDisk
* New parameter, SkipVmBackup, for cmdlet Set-AzureRmVMDiskEncryptionExtension to allow user to skip backup creation for Linux VMs

## Version 2.6.0
* New cmdlets for Managed disk
    - Disk cmdlets: New-AzureRmDisk, Update-AzureRmDisk, Get-AzureRmDisk, Remove-AzureRmDisk,
                    Grant-AzureRmDiskAccess, Revoke-AzureRmDiskAccess,
                    New-AzureRmDiskConfig, Set-AzureRmDiskDiskEncryptionKey, Set-AzureRmDiskImageReference, Set-AzureRmDiskKeyEncryptionKey,
                    New-AzureRmDiskUpdateConfig, Set-AzureRmDiskUpdateDiskEncryptionKey, Set-AzureRmDiskUpdateImageReference, Set-AzureRmDiskUpdateKeyEncryptionKey
    - Snapshot cmdlets: New-AzureRmSnapshot, Update-AzureRmSnapshot, Get-AzureRmSnapshot, Remove-AzureRmSnapshot,
                        Grant-AzureRmSnapshotAccess, Revoke-AzureRmSnapshotAccess,
                        New-AzureRmSnapshotConfig, Set-AzureRmSnapshotDiskEncryptionKey, Set-AzureRmSnapshotImageReference, Set-AzureRmSnapshotKeyEncryptionKey,
                        New-AzureRmSnapshotUpdateConfig, Set-AzureRmSnapshotUpdateDiskEncryptionKey, Set-AzureRmSnapshotUpdateImageReference, Set-AzureRmSnapshotUpdateKeyEncryptionKey
    - Image cmdlets: New-AzureRmImage, Get-AzureRmImage, Remove-AzureRmImage,
                     New-AzureRmImageConfig, Set-AzureRmImageOsDisk, Add-AzureRmImageDataDisk, Remove-AzureRmImageDataDisk
    - VM cmdlet: ConvertTo-AzureRmVMManagedDisk

## Version 2.5.0
* Fix Get-AzureRmVM with -Status issue: Get-AzureRmVM throws an exception when Get-AzureRmVM lists multiple VMs and some of the VMs are deleted during Get-AzureRmVM is performed.
* New parameters in New-AzureRmVMSqlServerAutoBackupConfig cmdlet to support Auto Backup for SQL Server 2016 VMs.
    - BackupSystemDbs : Specifies if system databases should be added to Sql Server Managed Backup.
    - BackupScheduleType : Specifies the type of managed backup schedule, manual or automated. If it's manual, schedule settings need to be specified.
    - FullBackupFrequency : Specifies the frequency of Full Backup, daily or weekly.
    - FullBackupStartHour : Specifies the hour of the day when the Sql Server Full Backup should start.
    - FullBackupWindowInHours : Specifies the window (in hours) when Sql Server Full Backup should occur.
    - LogBackupFrequencyInMinutes : Specifies the frequency of Sql Server Log Backup.
* New-AzureVMSqlServer* cmdlets are renamed to New-AzureRmVMSqlServer* now. Old ones will continue to work however.

## Version 2.4.0
* Add Remove-AzureRmVMSecret cmdlet.
* Based on user feedback (https://github.com/Azure/azure-powershell/issues/1384), we've added a DisplayHint property to VM object to enable Compact and Expand display modes. This is similar to `Get -Date - DisplayHint Date` cmdlet. By default, the return of `Get-AzureRmVm -ResourceGroupName <rg-name> -Name <vm-name>` will be compact. You can expand the output using `-DisplayHint Expand` parameter.
* UPCOMING BREAKING CHANGE Notification: We've added a warning about removing ` DataDiskNames` and ` NetworkInterfaceIDs` properties from the returned VM object from `Get-AzureRmVm -ResourceGroupName <rg-name> -Name <vm-name` cmdlet. Please update your scripts to access these properties in the following way:
    - `$vm.StorageProfile.DataDisks`
    - `$vm.NetworkProfile.NetworkInterfaces`
* Updated Set-AzureRmVMChefExtension cmdlet to add following new options :
    - JsonAttribute : A JSON string to be added to the first run of chef-client. e.g. -JsonAttribute '{"container_service": {"chef-init-test": {"command": "C:\\opscode\\chef\\bin"}}}'
    - ChefServiceInterval : Specifies the frequency (in minutes) at which the chef-service runs. If in case you don't want the chef-service to be installed on the Azure VM then set value as 0 in this field. e.g. -ChefServiceInterval 45

## Version 2.3.0
* Update formats for list of VMs, VMScaleSets and ContainerService
    - The default format of Get-AzureRmVM, Get-AzureRmVmss and Get-AzureRmContainerService is not table format when these cmdlets call List Operation
* Fix overprovision issue for VMScaleSet
    - Because of the bug in Compute client library (and Swagger spec) regarding overprovision property of VMScaleSet, this property did not show up correctly.
* Better piping scenario for VMScaleSets and ContainerService cmdlets
    - VMScaleSet and ContainerService now have "ResourceGroupName" property, so when piping Get command to Delete/Update command, -ResourceGroupName is not required.
* Separate paremater sets for Set-AzureRmVM with Generalized and Redeploy parameter
* Reduce time taken by Get-AzureRmVMDiskEncryptionStatus cmdlet from two minutes to under five seconds
* Allow Set-AzureRmVMDiskEncryptionStatus to be used with VHDs residing in multiple resource groups<|MERGE_RESOLUTION|>--- conflicted
+++ resolved
@@ -19,13 +19,10 @@
 -->
 ## Current Release
 
-<<<<<<< HEAD
+* Backup encryption settings for IaaS VMs and restore on failure
 * Remove duplicated DataDiskNames and NetworkInterfaceIDs properties from PS VM object.
   - Make DataDiskNames and NetworkInterfaceIDs parameters optional in Remove-AzureRmVMDataDisk and Remove-AzureRmVMNetworkInterface, respectively.
 * Fix the piping issue of Get cmdlets when the Get cmdlets return a list object.
-=======
-* Backup encryption settings for IaaS VMs and restore on failure
->>>>>>> e3f17b04
 
 ## Version 2.9.0
 
