--- conflicted
+++ resolved
@@ -18,13 +18,10 @@
         - Additional information about change #1
 -->
 ## Current Release
-<<<<<<< HEAD
 * Fixed formatting of OutputType in help files
-=======
 
 ## Version 5.1.1
 * ResourceId tab completer applied to the cmdelts top level resource id parameters if any.
->>>>>>> b3048d7a
 * `Get-AzureRmVmDiskEncryptionStatus` fixes an issue observed for VMs with no data disks 
 * Update Compute client library version to fix following cmdlets
     - Grant-AzureRmDiskAccess
