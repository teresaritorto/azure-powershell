--- conflicted
+++ resolved
@@ -19,11 +19,8 @@
 -->
 ## Current Release
 
-<<<<<<< HEAD
-=======
 ## Version 2.6.0
 
->>>>>>> fc290446
 ## Version 2.5.0
 * Get-AzureRmOperationalInsightsSearchResults no longer requires the Top parameter to retrieve results
 
