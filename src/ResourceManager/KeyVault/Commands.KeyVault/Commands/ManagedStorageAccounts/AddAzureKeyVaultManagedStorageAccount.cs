﻿// ----------------------------------------------------------------------------------
//
// Copyright Microsoft Corporation
// Licensed under the Apache License, Version 2.0 (the "License");
// you may not use this file except in compliance with the License.
// You may obtain a copy of the License at
// http://www.apache.org/licenses/LICENSE-2.0
// Unless required by applicable law or agreed to in writing, software
// distributed under the License is distributed on an "AS IS" BASIS,
// WITHOUT WARRANTIES OR CONDITIONS OF ANY KIND, either express or implied.
// See the License for the specific language governing permissions and
// limitations under the License.
// ----------------------------------------------------------------------------------

using Microsoft.Azure.Commands.KeyVault.Models;
using System;
using System.Collections;
using System.Management.Automation;

namespace Microsoft.Azure.Commands.KeyVault
{
    [Cmdlet( VerbsCommon.Add, CmdletNoun.AzureKeyVaultManagedStorageAccount,
        SupportsShouldProcess = true)]
<<<<<<< HEAD
    [OutputType(typeof(ManagedStorageAccount))]
=======
    [OutputType(typeof(PSKeyVaultManagedStorageAccount))]
>>>>>>> da7db389
    public class AddAzureKeyVaultManagedStorageAccount : KeyVaultCmdletBase
    {
        #region Input Parameter Definitions
        [Parameter(Mandatory = true,
            Position = 0,
            ValueFromPipelineByPropertyName = true,
            HelpMessage = "Vault name. Cmdlet constructs the FQDN of a vault based on the name and currently selected environment.")]
        [ValidateNotNullOrEmpty]
        public string VaultName { get; set; }

        [Parameter( Mandatory = true,
            Position = 1,
            ValueFromPipelineByPropertyName = true,
            HelpMessage = "Key Vault managed storage account name. Cmdlet constructs the FQDN of a managed storage account name from vault name, currently " +
                          "selected environment and manged storage account name." )]
        [ValidateNotNullOrEmpty]
        [Alias( Constants.StorageAccountName, Constants.Name )]
        public string AccountName { get; set; }

        [Parameter( Mandatory = true,
            Position = 2,
            ValueFromPipelineByPropertyName = true,
            HelpMessage = "Azure resource id of the storage account." )]
        [ValidateNotNullOrEmpty]
        [Alias( Constants.StorageAccountResourceId )]
        public string AccountResourceId { get; set; }

        [Parameter( Mandatory = true,
            Position = 3,
            ValueFromPipelineByPropertyName = true,
            HelpMessage = "Name of the storage account key that must be used for generating sas tokens." )]
        [ValidateNotNullOrEmpty]
        public string ActiveKeyName { get; set; }

        [Parameter( Mandatory = false,
            HelpMessage = "Auto regenerate key. If true, then the managed storage account's inactive key gets auto regenerated and becomes the new active key " +
                          "after the regeneration period. If false, then the keys of managed storage account are not auto regenerated." )]
        public SwitchParameter DisableAutoRegenerateKey { get; set; }

        [Parameter( Mandatory = false,
            ValueFromPipelineByPropertyName = true,
            HelpMessage = "Regeneration period. If auto regenerate key is enabled, this value specifies the timespan after which managed storage account's inactive key" +
                          "gets auto regenerated and becomes the new active key." )]
        [ValidateNotNull]
        public TimeSpan? RegenerationPeriod { get; set; }

        [Parameter( Mandatory = false, 
            HelpMessage = "Disables the use of managed storage account's key for generation of sas tokens." )]
        public SwitchParameter Disable { get; set; }

        [Parameter( Mandatory = false,
            ValueFromPipelineByPropertyName = true,
            HelpMessage = "A hashtable representing tags of managed storage account." )]
        [Alias( Constants.TagsAlias )]
        public Hashtable Tag { get; set; }
        #endregion

        public override void ExecuteCmdlet()
        {
            if ( ShouldProcess( AccountName, Properties.Resources.AddManagedStorageAccount ) )
            {
                var managedStorageAccount = DataServiceClient.SetManagedStorageAccount(
                    VaultName,
                    AccountName,
                    AccountResourceId,
                    ActiveKeyName,
                    !DisableAutoRegenerateKey.IsPresent,
                    RegenerationPeriod,
                    new PSKeyVaultManagedStorageAccountAttributes( !Disable.IsPresent ),
                    Tag );

                WriteObject( managedStorageAccount );
            }
        }
    }
}<|MERGE_RESOLUTION|>--- conflicted
+++ resolved
@@ -21,11 +21,7 @@
 {
     [Cmdlet( VerbsCommon.Add, CmdletNoun.AzureKeyVaultManagedStorageAccount,
         SupportsShouldProcess = true)]
-<<<<<<< HEAD
-    [OutputType(typeof(ManagedStorageAccount))]
-=======
     [OutputType(typeof(PSKeyVaultManagedStorageAccount))]
->>>>>>> da7db389
     public class AddAzureKeyVaultManagedStorageAccount : KeyVaultCmdletBase
     {
         #region Input Parameter Definitions
