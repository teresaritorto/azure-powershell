--- conflicted
+++ resolved
@@ -67,10 +67,7 @@
         [Parameter(Mandatory = true,
             Position = 2,
             ValueFromPipeline = true,
-<<<<<<< HEAD
-=======
             ValueFromPipelineByPropertyName = true,
->>>>>>> 0fb4795d
             ParameterSetName = ByValueParameterSet,
             HelpMessage = "Specifies the certificate policy.")]
         [ValidateNotNull]
