﻿<?xml version="1.0" encoding="utf-8"?>
<Project ToolsVersion="12.0" DefaultTargets="Build" xmlns="http://schemas.microsoft.com/developer/msbuild/2003">
  <Import Project="..\..\..\..\tools\Common.Dependencies.targets" />
  <Import Project="$(MSBuildExtensionsPath)\$(MSBuildToolsVersion)\Microsoft.Common.props" Condition="Exists('$(MSBuildExtensionsPath)\$(MSBuildToolsVersion)\Microsoft.Common.props')" />
  <PropertyGroup>
    <Configuration Condition=" '$(Configuration)' == '' ">Debug</Configuration>
    <Platform Condition=" '$(Platform)' == '' ">AnyCPU</Platform>
    <ProjectGuid>{8AAB43E6-E8F6-4F91-AF8A-6A63CD78EF1E}</ProjectGuid>
    <OutputType>Library</OutputType>
    <AppDesignerFolder>Properties</AppDesignerFolder>
    <RootNamespace>Microsoft.Azure.Commands.DataLakeStore</RootNamespace>
    <AssemblyName>Microsoft.Azure.Commands.DataLakeStore</AssemblyName>
    <TargetFrameworkVersion>v4.5.2</TargetFrameworkVersion>
    <FileAlignment>512</FileAlignment>
    <SolutionDir Condition="$(SolutionDir) == '' Or $(SolutionDir) == '*Undefined*'">..\..\..\</SolutionDir>
    <RestorePackages>true</RestorePackages>
    <TargetFrameworkProfile />
  </PropertyGroup>
  <PropertyGroup Condition=" '$(Configuration)|$(Platform)' == 'Debug|AnyCPU' ">
    <DebugSymbols>true</DebugSymbols>
    <DebugType>full</DebugType>
    <Optimize>false</Optimize>
    <OutputPath>..\..\..\Package\Debug\ResourceManager\AzureResourceManager\AzureRM.DataLakeStore\</OutputPath>
    <DefineConstants>DEBUG;TRACE</DefineConstants>
    <ErrorReport>prompt</ErrorReport>
    <WarningLevel>4</WarningLevel>
  </PropertyGroup>
  <PropertyGroup Condition=" '$(Configuration)|$(Platform)' == 'Release|AnyCPU' ">
    <SignAssembly>true</SignAssembly>
    <AssemblyOriginatorKeyFile>MSSharedLibKey.snk</AssemblyOriginatorKeyFile>
    <DelaySign>true</DelaySign>
    <DebugType>pdbonly</DebugType>
    <Optimize>true</Optimize>
    <OutputPath>..\..\..\Package\Release\ResourceManager\AzureResourceManager\AzureRM.DataLakeStore\</OutputPath>
    <DefineConstants>TRACE</DefineConstants>
    <ErrorReport>prompt</ErrorReport>
    <WarningLevel>4</WarningLevel>
  </PropertyGroup>
  <ItemGroup>
    <Reference Include="Microsoft.Azure.DataLake.Store, Version=1.0.0.0, Culture=neutral, PublicKeyToken=31bf3856ad364e35, processorArchitecture=MSIL">
      <SpecificVersion>False</SpecificVersion>
      <HintPath>..\..\..\packages\Microsoft.Azure.DataLake.Store.1.1.10\lib\net452\Microsoft.Azure.DataLake.Store.dll</HintPath>
      <Private>True</Private>
    </Reference>
    <Reference Include="Microsoft.Azure.Management.DataLake.Store, Version=2.0.0.0, Culture=neutral, PublicKeyToken=31bf3856ad364e35, processorArchitecture=MSIL">
      <HintPath>..\..\..\packages\Microsoft.Azure.Management.DataLake.Store.2.4.2-preview\lib\net452\Microsoft.Azure.Management.DataLake.Store.dll</HintPath>
    </Reference>
    <Reference Include="NLog, Version=4.0.0.0, Culture=neutral, PublicKeyToken=5120e14c03d0593c, processorArchitecture=MSIL">
      <HintPath>..\..\..\packages\NLog.4.4.12\lib\net45\NLog.dll</HintPath>
    </Reference>
    <Reference Include="System.Management" />
  </ItemGroup>
  <ItemGroup>
    <Compile Include="Commands\AddAzureRmDataLakeStoreVirtualNetworkRule.cs" />
    <Compile Include="Commands\EnableAzureRmDataLakeStoreKeyVault.cs" />
    <Compile Include="Commands\GetAzureRmDataLakeStoreVirtualNetworkRule.cs" />
    <Compile Include="Commands\GetAzureRmDataLakeStoreTrustedIdProvider.cs" />
    <Compile Include="Commands\RemoveAzureRmDataLakeStoreVirtualNetworkRule.cs" />
    <Compile Include="Commands\RemoveAzureRmDataLakeStoreTrustedIdProvider.cs" />
    <Compile Include="Commands\RemoveAzureRmDataLakeStoreFirewallRule.cs" />
    <Compile Include="Commands\SetAzureRmDataLakeStoreVirtualNetworkRule.cs" />
    <Compile Include="DataPlaneCommands\ExportAzureRmDataLakeStoreChildItemProperties.cs" />
    <Compile Include="DataPlaneCommands\GetAzureRmDataLakeStoreChildItemSummary.cs" />
    <Compile Include="DataPlaneCommands\SetAzureRmDataLakeStoreItemExpiry.cs" />
    <Compile Include="Commands\SetAzureRmDataLakeStoreTrustedIdProvider.cs" />
    <Compile Include="Commands\AddAzureRmDataLakeStoreTrustedIdProvider.cs" />
    <Compile Include="Commands\GetAzureRmDataLakeStoreFirewallRule.cs" />
    <Compile Include="Commands\SetAzureRmDataLakeStoreFirewallRule.cs" />
    <Compile Include="Commands\AddAzureRmDataLakeStoreFirewallRule.cs" />
    <Compile Include="DataPlaneCommands\AddAzureRmDataLakeStoreItemContent.cs" />
    <Compile Include="DataPlaneCommands\ExportAzureRmDataLakeStoreItem.cs" />
    <Compile Include="DataPlaneCommands\GetAzureRmDataLakeStoreChildItem.cs" />
    <Compile Include="DataPlaneCommands\GetAzureRmDataLakeStoreItem.cs" />
    <Compile Include="DataPlaneCommands\GetAzureRmDataLakeStoreItemAclEntry.cs" />
    <Compile Include="DataPlaneCommands\GetAzureRmDataLakeStoreItemContent.cs" />
    <Compile Include="DataPlaneCommands\GetAzureRmDataLakeStoreItemOwner.cs" />
    <Compile Include="DataPlaneCommands\GetAzureRmDataLakeStoreItemPermission.cs" />
    <Compile Include="DataPlaneCommands\ImportAzureRmDataLakeStoreItem.cs" />
    <Compile Include="Commands\GetAzureRmDataLakeStoreAccount.cs" />
    <Compile Include="DataPlaneCommands\JoinAzureRmDataLakeStoreItem.cs" />
    <Compile Include="DataPlaneCommands\MoveAzureRmDataLakeStoreItem.cs" />
    <Compile Include="Commands\NewAzureRmDataLakeStoreAccount.cs" />
    <Compile Include="DataPlaneCommands\NewAzureRmDataLakeStoreItem.cs" />
    <Compile Include="Commands\RemoveAzureRmDataLakeStoreAccount.cs" />
    <Compile Include="DataPlaneCommands\RemoveAzureRmDataLakeStoreItem.cs" />
    <Compile Include="DataPlaneCommands\RemoveAzureRmDataLakeStoreItemAcl.cs" />
    <Compile Include="DataPlaneCommands\RemoveAzureRmDataLakeStoreItemAclEntry.cs" />
    <Compile Include="DataPlaneCommands\SetAzureRmDataLakeStoreItemAclEntry.cs" />
    <Compile Include="Commands\SetAzureRmDataLakeStoreAccount.cs" />
    <Compile Include="DataPlaneCommands\SetAzureRmDataLakeStoreItemAcl.cs" />
    <Compile Include="DataPlaneCommands\SetAzureRmDataLakeStoreItemOwner.cs" />
    <Compile Include="DataPlaneCommands\SetAzureRmDataLakeStoreItemPermission.cs" />
    <Compile Include="Commands\TestAzureRmDataLakeStoreAccount.cs" />
    <Compile Include="DataPlaneCommands\TestAzureRmDataLakeStoreItem.cs" />
    <Compile Include="DataPlaneModels\AdlsClientFactory.cs" />
    <Compile Include="DataPlaneModels\AdlsLoggerTarget.cs" />
    <Compile Include="DataPlaneModels\DataLakeStoreChildItemSummary.cs" />
    <Compile Include="DataPlaneModels\EncodingUtils.cs" />
    <Compile Include="Models\DataLakeStoreClient.cs" />
    <Compile Include="Models\DataLakeStoreCmdletBase.cs" />
    <Compile Include="DataPlaneModels\DataLakeStoreEnums.cs" />
    <Compile Include="DataPlaneModels\DataLakeStoreFileSystemClient.cs" />
    <Compile Include="DataPlaneModels\DataLakeStoreFileSystemCmdletBase.cs" />
    <Compile Include="Models\DataLakeStoreTracingInterceptor.cs" />
    <Compile Include="Models\DataLakeStoreTraceLogger.cs" />
<<<<<<< HEAD
=======
    <Compile Include="Models\DataLakeStoreVirtualNetworkRule.cs" />
    <Compile Include="Models\FileSystemCmdletProviderEncoding.cs" />
>>>>>>> 2a1cafab
    <Compile Include="Models\PSDataLakeStoreAccountBasic.cs" />
    <Compile Include="Models\PSDataLakeStoreAccount.cs" />
    <Compile Include="Models\DataLakeStoreTrustedIdProvider.cs" />
    <Compile Include="Models\DataLakeStoreFirewallRule.cs" />
    <Compile Include="DataPlaneModels\DataLakeStoreItem.cs" />
    <Compile Include="DataPlaneModels\DataLakeStoreItemAce.cs" />
    <Compile Include="DataPlaneModels\DataLakeStoreItemPermissionInstance.cs" />
    <Compile Include="DataPlaneModels\DataLakeStorePathInstance.cs" />
    <Compile Include="Models\GlobalMembers.cs" />
    <Compile Include="Models\StringOrByteArrayInstance.cs" />
    <Compile Include="Properties\AssemblyInfo.cs" />
    <Compile Include="Properties\Resources.Designer.cs">
      <DependentUpon>Resources.resx</DependentUpon>
      <AutoGen>True</AutoGen>
      <DesignTime>True</DesignTime>
    </Compile>
  </ItemGroup>
  <ItemGroup>
    <None Include="AzureRM.DataLakeStore.psd1">
      <CopyToOutputDirectory>PreserveNewest</CopyToOutputDirectory>
    </None>
    <Content Include="Microsoft.Azure.Commands.DataLakeStoreFileSystem.format.ps1xml">
      <SubType>Designer</SubType>
      <CopyToOutputDirectory>Always</CopyToOutputDirectory>
    </Content>
    <None Include="MSSharedLibKey.snk" />
    <None Include="packages.config" />
    <None Include="StartupScripts\*.ps1" />
  </ItemGroup>
  <ItemGroup>
    <EmbeddedResource Include="Properties\Resources.resx">
      <Generator>ResXFileCodeGenerator</Generator>
      <LastGenOutput>Resources.Designer.cs</LastGenOutput>
      <SubType>Designer</SubType>
    </EmbeddedResource>
  </ItemGroup>
  <ItemGroup>
    <ProjectReference Include="..\..\Profile\Commands.Profile\Commands.Profile.csproj">
      <Project>{142d7b0b-388a-4ceb-a228-7f6d423c5c2e}</Project>
      <Name>Commands.Profile</Name>
    </ProjectReference>
  </ItemGroup>
  <Import Project="$(MSBuildToolsPath)\Microsoft.CSharp.targets" />
  <Target Name="AfterBuild">
    <ItemGroup>
      <MarkdownFiles Include="$(ProjectDir)help\*.*" />
    </ItemGroup>
    <Copy SourceFiles="@(MarkdownFiles)" DestinationFolder="$(OutputPath)\help\" ContinueOnError="false" />
  </Target>
  <Import Project="$(SolutionDir)\.nuget\NuGet.targets" Condition="Exists('$(SolutionDir)\.nuget\NuGet.targets')" />
</Project><|MERGE_RESOLUTION|>--- conflicted
+++ resolved
@@ -103,11 +103,8 @@
     <Compile Include="DataPlaneModels\DataLakeStoreFileSystemCmdletBase.cs" />
     <Compile Include="Models\DataLakeStoreTracingInterceptor.cs" />
     <Compile Include="Models\DataLakeStoreTraceLogger.cs" />
-<<<<<<< HEAD
-=======
     <Compile Include="Models\DataLakeStoreVirtualNetworkRule.cs" />
     <Compile Include="Models\FileSystemCmdletProviderEncoding.cs" />
->>>>>>> 2a1cafab
     <Compile Include="Models\PSDataLakeStoreAccountBasic.cs" />
     <Compile Include="Models\PSDataLakeStoreAccount.cs" />
     <Compile Include="Models\DataLakeStoreTrustedIdProvider.cs" />
