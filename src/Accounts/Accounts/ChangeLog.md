<!--
    Please leave this section at the top of the change log.

    Changes for the upcoming release should go under the section titled "Upcoming Release", and should adhere to the following format:

    ## Upcoming Release
    * Overview of change #1
        - Additional information about change #1
    * Overview of change #2
        - Additional information about change #2
        - Additional information about change #2
    * Overview of change #3
    * Overview of change #4
        - Additional information about change #4

    ## YYYY.MM.DD - Version X.Y.Z (Previous Release)
    * Overview of change #1
        - Additional information about change #1
-->
## Upcoming Release
<<<<<<< HEAD
* Fix Get-AzTenant/Get-AzDefault/Set-AzDefault throw NullReferenceException when not login
=======

## Version 1.7.0
* Updated Add-AzEnvironment and Set-AzEnvironment to accept parameters AzureAttestationServiceEndpointResourceId and AzureAttestationServiceEndpointSuffix

## Version 1.6.6
* Add client-side telemetry info for Az 4.0 preview

## Version 1.6.5
* Update references in .psd1 to use relative path
* Set correct UserAgent for client-side telemetry for Az 4.0 preview
* Display user friendly error message when context is null in Az 4.0
* Add endpoints for attestation service

## Version 1.6.4
>>>>>>> f6f2e056
* Add a deprecation message for `Resolve-Error` alias.

## Version 1.6.3
* Update telemetry and url rewriting for generated modules, fix windows unit tests.

## Version 1.6.2
* Fixed miscellaneous typos across module
* Support user-assigned MSI in Azure Functions Authentication (#9479)

## Version 1.6.1
* Update common code to use latest version of ClientRuntime

## Version 1.6.0
* Add support for profile cmdlets
* Add support for environments and data planes in generated cmdlets
* Update common packages to include new PolicyInsights library * Fix bug where incorrect endpoint was being used in some cases for data plane cmdlets in Windows PowerShell

## Version 1.5.3
* Fix bug with incorrect URL being used in some cases for Functions calls
    - More information here: https://github.com/Azure/azure-powershell/issues/8983
* Fix Issue with aliases from AzureRM to Az cmdlets
  - Set-AzureRmVMBootDiagnostics -> Set-AzVMBootDiagnostic
  - Export-AzureRMLogAnalyticThrottledRequests -> Export-AzLogAnalyticThrottledRequest

## Version 1.5.2
* Update Authentication Library to fix ADFS issues with username/password auth

## Version 1.5.1
* Update Uninstall-AzureRm to correctly delete modules in Mac

## Version 1.5.0
* Updated Add-AzEnvironment and Set-AzEnvironment to accept parameter AzureAnalysisServicesEndpointResourceId

## Version 1.4.0
* Add 'Register-AzModule' command to support AutoRest generated cmdlets
* Update examples for Connect-AzAccount

## Version 1.3.1
* Add additional framework extensions for .Net Framework execution
* Update common packages to include new wildcard support functions

## Version 1.3.0
* Update to latest version of ClientRuntime

## Version 1.2.1
* Release with correct version of Authentication
* Enable MSI Authentication in Azure Functions and WebApps

## Version 1.2.0
* Add interactive and username/password authentication for Windows PowerShell 5.1 only
* Update incorrect online help URLs
* Add warning message in PS Core for Uninstall-AzureRm

## Version 1.1.0
* Add 'Local' Scope to Enable-AzureRmAlias
* Bug fix for missing path in Uninstall-AzureRm

## Version 1.0.0
* General availability of `Az.Accounts` module<|MERGE_RESOLUTION|>--- conflicted
+++ resolved
@@ -18,9 +18,7 @@
         - Additional information about change #1
 -->
 ## Upcoming Release
-<<<<<<< HEAD
 * Fix Get-AzTenant/Get-AzDefault/Set-AzDefault throw NullReferenceException when not login
-=======
 
 ## Version 1.7.0
 * Updated Add-AzEnvironment and Set-AzEnvironment to accept parameters AzureAttestationServiceEndpointResourceId and AzureAttestationServiceEndpointSuffix
@@ -35,7 +33,6 @@
 * Add endpoints for attestation service
 
 ## Version 1.6.4
->>>>>>> f6f2e056
 * Add a deprecation message for `Resolve-Error` alias.
 
 ## Version 1.6.3
