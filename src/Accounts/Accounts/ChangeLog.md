--- conflicted
+++ resolved
@@ -19,13 +19,10 @@
 -->
 
 ## Upcoming Release
-<<<<<<< HEAD
-
-## Version 3.0.1
-=======
 * Added a warning message in `Connect-AzAccount` to discourage the use of the username/password (a.k.a ROPC) login flow.
 * Preannounced a breaking change in `Get-AzAccessToken` to change `Token` property from `String` to `SecureString`.
->>>>>>> 256ab9d4
+
+## Version 3.0.1
 * Disable WAM when the customers login with device code flow or username password (ROPC) flow to prevent a potential issue with token cache.
 * Fixed [CVE-2024-35255](https://github.com/advisories/GHSA-m5vv-6r4h-3vj9)
 * Updated `Microsoft.Identity.Client.NativeInterop` to fix the WAM pop window issue in elevated mode [#24967]
