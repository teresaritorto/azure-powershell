--- conflicted
+++ resolved
@@ -19,11 +19,8 @@
 -->
 ## Upcoming Release
 * Fixed example typo in reference documentation for `Register-AzAutomationDscNode`
-<<<<<<< HEAD
+* Added clarification on OS restriction to Register-AzAutomationDSCNode
 * Fixed Start-AzAutomationRunbook cmdlet Null reference exception for -Wait option.
-=======
-* Added clarification on OS restriction to Register-AzAutomationDSCNode
->>>>>>> 29300e29
 
 ## Version 1.3.2
 * Fixed miscellaneous typos across module
