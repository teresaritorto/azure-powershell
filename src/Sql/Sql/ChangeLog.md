--- conflicted
+++ resolved
@@ -18,12 +18,9 @@
         - Additional information about change #1
 -->
 ## Upcoming Release
-<<<<<<< HEAD
 * Added HighAvailabilityReplicaCount to `New-AzSqlDatabaseSecondary`
-=======
 
 ## Version 3.1.0
->>>>>>> f1f2ed4e
 * Updated `Set-AzSqlDatabaseVulnerabilityAssessmentRuleBaseline` documentation to include example of define array of array with one inner array.
 * Added cmdlet `Copy-AzSqlDatabaseLongTermRetentionBackup`
     - Copy LTR backups to different servers
