<!--
    Please leave this section at the top of the change log.

    Changes for the upcoming release should go under the section titled "Upcoming Release", and should adhere to the following format:

    ## Upcoming Release
    * Overview of change #1
        - Additional information about change #1
    * Overview of change #2
        - Additional information about change #4
        - Additional information about change #2
    * Overview of change #3
    * Overview of change #4
        - Additional information about change #4

    ## YYYY.MM.DD - Version X.Y.Z (Previous Release)
    * Overview of change #1
        - Additional information about change #1
-->
## Upcoming Release
<<<<<<< HEAD
* Fixed issues where Set-AzSqlDatabaseAudit were not support Hyperscale database and database edition cannot be determined
=======

## Version 2.11.1
>>>>>>> d1521b24
* Added DiffBackupIntervalInHours to `Set-AzSqlDatabaseBackupShortTermRetentionPolicy` 
* Fixed issue where New-AzSqlDatabaseExport fails if networkIsolation not specified [#13097]
* Fixed issue where New-AzSqlDatabaseExport and New-AzSqlDatabaseImport were not returning OperationStatusLink in the result object [#13097]
* Update Azure Paired Regions URL in Backup Storage Redundancy Warnings

## Version 2.11.0
* Added BackupStorageRedundancy to the following: 
    - `Restore-AzureRmSqlDatabase`
    - `New-AzSqlDatabaseCopy`
    - `New-AzSqlDatabaseSecondary`
* Removed case sensitivity for BackupStorageRedundancy parameter for all SQL DB references 
* Updated BackupStorageRedundancy warning message names
* Added support for Managed HSM Uris for SQL DB and Managed Instance

## Version 2.10.1
* Added warning for BackupStorageRedundancy configuration in select regions in `New-AzSqlDatabase` (Ignore Case for BackupStorageRedundancy configuration input)
* Fixed for bug in `New-AzSqlDatabaseExport`
* Removed case sensitivity for BackupStorageRedundancy parameter for `New-AzSqlInstance` 

## Version 2.10.0
* Added BackupStorageRedundancy to `New-AzSqlInstance` and `Get-AzSqlInstance`
* Added cmdlet `Get-AzSqlServerActiveDirectoryOnlyAuthentication`
* Added cmdlet `Enable-AzSqlServerActiveDirectoryOnlyAuthentication`
* Added Force parameter to `New-AzSqlInstance`
* Added cmdlets for Managed Database Log Replay service
	- `Start-AzSqlInstanceDatabaseLogReplay`
	- `Get-AzSqlInstanceDatabaseLogReplay`
	- `Complete-AzSqlInstanceDatabaseLogReplay`
	- `Stop-AzSqlInstanceDatabaseLogReplay`
* Added cmdlet `Get-AzSqlInstanceActiveDirectoryOnlyAuthentication`
* Added cmdlet `Enable-AzSqlInstanceActiveDirectoryOnlyAuthentication`
* Added cmdlet `Disable-AzSqlInstanceActiveDirectoryOnlyAuthentication`
* Updated cmdlets `New-AzSqlDatabaseImport` and `New-AzSqlDatabaseExport` to support network isolation functionality
* Added cmdlet `New-AzSqlDatabaseImportExisting`
* Updated Databases cmdlets to support backup storage type specification
* Added Force parameter to `New-AzSqlDatabase`
* Updated ActiveDirectoryOnlyAuthentication cmdlets for server and instance to include ResourceId and InputObject
* Added support for Managed HSM Uris for SQL DB and Managed Instance

## Version 2.9.1
* Fixed potential server name case insensitive error in `New-AzSqlServer` and `Set-AzSqlServer`
* Fixed wrong database name returned on existing database error in `New-AzSqlDatabaseSecondary`
* Added operation parameters and steps in `Get-AzSqlInstanceOperation`

## Version 2.9.0
* Added support for Service principal and guest users in Set-AzSqlInstanceActiveDirectoryAdministrator cmdlet`
* Fixed a bug in Data Classification cmdlets.`
* Added support for Azure SQL Managed Instance failover: `Invoke-AzSqlInstanceFailover`

## Version 2.8.0
* Added support for service principal for Set SQL Server Azure Active Directory Admin cmdlet
* Fixed sync issue in Data Classification cmdlets.
* Supported searching user by mail on `Set-AzSqlServerActiveDirectoryAdministrator` [#12192]

## Version 2.7.0
* Added UsePrivateLinkConnection to `New-AzSqlSyncGroup`, `Update-AzSqlSyncGroup`, `New-AzSqlSyncMember` and `Update-AzSqlSyncMember`
* Added SyncMemberAzureDatabaseResourceId to `New-AzSqlSyncMember` and `Update-AzSqlSyncMember`
* Added Guest user lookup support to Set SQL Server Azure Active Directory Admin cmdlet
* Remove IsAzureADOnlyAuthentication parameter from Set-AzSqlServerActiveDirectoryAdministrator as it is not usable. 

## Version 2.6.1
* Enhance performance of:
    - `Set-AzSqlDatabaseSensitivityClassification`
    - `Set-AzSqlInstanceDatabaseSensitivityClassification`
    - `Remove-AzSqlDatabaseSensitivityClassification`
    - `Remove-AzSqlInstanceDatabaseSensitivityClassification`
    - `Enable-AzSqlDatabaseSensitivityRecommendation`
    - `Enable-AzSqlInstanceDatabaseSensitivityRecommendation`
    - `Disable-AzSqlDatabaseSensitivityRecommendation`
    - `Disable-AzSqlInstanceDatabaseSensitivityRecommendation`
* Removed client-side validation of 'RetentionDays' parameter from cmdlet `Set-AzSqlDatabaseBackupShortTermRetentionPolicy`
* Auditing to a storage account in Vnet, fixing a bug when creating a Storage Blob Data Contributor role.
* Allow Azure Active Directory applications to be set as SQL Server Azure Active Directory admin.

## Version 2.6.0
* Added cmdlets `Get-AzSqlInstanceOperation` and `Stop-AzSqlInstanceOperation`
* Supported auditing to a storage account in VNet.
* Assign 'None' value as StorageKeyKind when a storage account under VNet is a target for the audit records. 

## Version 2.5.0
* Added readable secondary parameter to `Invoke-AzSqlDatabaseFailover`
* Added cmdlet `Disable-AzSqlServerActiveDirectoryOnlyAuthentication`
* Saved sensitivity rank when classifying columns in the database.

## Version 2.4.0
* Added PublicNetworkAccess to `New-AzSqlServer` and `Set-AzSqlServer`
* Added support for Long Term Retention backup configuration for Managed Databases
    - Get/Set LTR policy on a managed database 
    - Get LTR backup(s) by managed database, managed instance, or by location 
    - Remove an LTR backup 
    - Restore an LTR backup to create a new managed database
* Added MinimalTlsVersion to `New-AzSqlServer` and `Set-AzSqlServer`
* Added MinimalTlsVersion to `New-AzSqlInstance` and `Set-AzSqlInstance`
* Bumped SQL SDK version for Az.Network

## Version 2.3.0
* Added support for cross subscription point in time restore on Managed Instances.
* Added support for changing existing Sql Managed Instance hardware generation
* Fixed `Update-AzSqlServerVulnerabilityAssessmentSetting` help examples: parameter/property output - EmailAdmins
* Updating Azure SQL Server Active Azure administrator API to use 2019-06-01-preview api version.

## Version 2.2.0
Fix New-AzSqlDatabaseSecondary cmdlet to check for PartnerDatabaseName existence instead of DatabaseName existence.

## Version 2.1.2
* Fix vulnerability assessment set baseline cmdlets functionality to work on master db for azure database and limit it on managed instance system databases.
* Fix an error when creating SQL instance failover group
* Added PartnerDatabaseName parameter to New-AzSqlDatabaseSecondary cmdlet.

## Version 2.1.1
* Update references in .psd1 to use relative path
* Upgraded storage creation in Vulnerability Assessment auto enablement to StorageV2

## Version 2.1.0
* Added support for database ReadReplicaCount.
* Fixed Set-AzSqlDatabase when zone redundancy not set

## Version 2.0.0
* Added support for restore of dropped databases on Managed Instances.
* Deprecated from code old auditing cmdlets.
* Removed deprecated aliases:
* Get-AzSqlDatabaseIndexRecommendations (use Get-AzSqlDatabaseIndexRecommendation instead)
* Get-AzSqlDatabaseRestorePoints (use Get-AzSqlDatabaseRestorePoint instead)
* Remove Get-AzSqlDatabaseSecureConnectionPolicy cmdlet
* Remove aliases for deprecated Vulnerability Assessment Settings cmdlets
* Deprecate Advanced Threat Detection Settings cmdlets
* Adding cmdlets to Disable and enable sensitivity recommendations on columns in a database.
* Fix a small bug when reading auditing settings of a server or a database.

## Version 1.15.0
* Add support for setting Active Directory Administrator on Managed Instance

## Version 1.14.2
* Update example in reference documentation for `Get-AzSqlElasticPool`
* Added vCore example to creating an elastic pool (New-AzSqlElasticPool).
* Remove the validation of EmailAddresses and the check that EmailAdmins is not false in case EmailAddresses is empty in Set-AzSqlServerAdvancedThreatProtectionPolicy and Set-AzSqlDatabaseAdvancedThreatProtectionPolicy
* Enabled removal of server/database auditing settings when multiple diagnostic settings that enable audit category exist.
* Fix email addresses validation in multiple Sql Vulnerability Assessment cmdlets (Update-AzSqlDatabaseVulnerabilityAssessmentSetting, Update-AzSqlServerVulnerabilityAssessmentSetting, Update-AzSqlInstanceDatabaseVulnerabilityAssessmentSetting and Update-AzSqlInstanceVulnerabilityAssessmentSetting).

## Version 1.14.1
* Update documentation of old Auditing cmdlets.

## Version 1.14.0
* Add Azure Sql Instance pools cmdlets
* Add Azure Sql Instance pool usages cmdlets
* Update Azure Sql Managed instance cmdlets to support instance pools
* Fixed miscellaneous typos across module
* Add failover database and elastic pool new cmdlets.
* Add optional resource group parameter to Get-DatabaseLongTermRetentionBackup and Remove-DatabaseLongTermRetentionBackup cmdlets
* Add Azure Sql Elastic Jobs cmdlets

## Version 1.13.1
* Fix missing examples for Set-AzSqlDatabaseSecondary cmdlet
* Fix set Vulnerability Assessment recurring scans without providing any email addresses
* Fix a small typo in a warining message.

## Version 1.13.0
* Add Instance Failover Group cmdlets from preview release to public release
* Support Azure SQL Server\Database Auditing with new cmdlets.
    - Set-AzSqlServerAudit
    - Get-AzSqlServerAudit
    - Remove-AzSqlServerAudit
    - Set-AzSqlDatabaseAudit
    - Get-AzSqlDatabaseAudit
    - Remove-AzSqlDatabaseAudit
* Remove email constraints from Vulnerability Assessment settings

## Version 1.12.0
* Fix Advanced Threat Protection storage endpoint suffix
* Fix Advanced Data Security enable overrides Advanced Threat Protection policy
* New Cmdlets for Management.Sql to allow customers to add TDE keys and set TDE protector for managed instances
   - Add-AzSqlInstanceKeyVaultKey
   - Get-AzSqlInstanceKeyVaultKey
   - Remove-AzSqlInstanceKeyVaultKey
   - Get-AzSqlInstanceTransparentDataEncryptionProtector
   - Set-AzSqlInstanceTransparentDataEncryptionProtector

## Version 1.11.0
* Add DnsZonePartner Parameter for New-AzureSqlInstance cmdlet to support AutoDr for Managed Instance.
* Deprecating Get-AzSqlDatabaseSecureConnectionPolicy cmdlet
* Rename Threat Detection cmdlets to Advanced Threat Protection
* New-AzSqlInstance -StorageSizeInGB and -LicenseType parameters are now optional.
* Fix issue in reference documentation for `Enable-AzSqlServerAdvancedDataSecurity`

## Version 1.10.0
* Rename Advanced Threat Protection cmdlets to Advanced Data Security and enable Vulnerability Assessment by default

## Version 1.9.0
* Replace dependency on Monitor SDK with common code
* Updated cmdlets with plural nouns to singular, and deprecated plural names.
* Enhanced process of multiple columns classification.
* Include sku properties (sku name, family, capacity) in response from Get-AzSqlServerServiceObjective and format as table by default.
* Ability to Get-AzSqlServerServiceObjective by location without needing a preexisting server in the region.
* Support for time zone parameter in Managed Instance create.
* Fix documentation for wildcards
* Support of Serverless specific parameters in New-AzSqlDatabase and Set-AzSqlDatabase

## Version 1.8.0
* Support Database Data Classification.
* Add Get/Remove AzSqlVirtualCluster cmdlets.

## Version 1.7.0
* Add Vulnerability Assessment cmdlets on Server and Managed Instance

## Version 1.6.0
* changed Threat Detection's cmdlets param (ExcludeDetectionType) from DetectionType to string[] to make it future proof when new DetectionTypes are added and to support autocomplete as well.

## Version 1.5.0
* Updating AuditingEndpointsCommunicator.
    - Fixing the behavior of an edge case while creating new diagnostic settings.

## Version 1.4.0
* Add support for restore an instance database from geo-redundant backups
* Add support for backup short term retention on Managed Instance

## Version 1.3.0
* Add support for SQL DB Hyperscale tier
* Fixed bug where restore could fail due to setting unnecessary properties in restore request


## Version 1.2.0
* Add Get/Set AzSqlDatabaseBackupShortTermRetentionPolicy
* Fix issue where not being logged into Azure account would result in nullref exception when executing SQL cmdlets
* Fixed null ref exception in Get-AzSqlCapability
* Support Database/Server auditing to event hub and log analytics.

## Version 1.1.0
* Update incorrect online help URLs
* Updated parameter description for LicenseType parameter with possible values
* Fix for updating managed instance identity not working when it is the only updated property
* Support for custom collation on managed instance

## Version 1.0.1
* Converted the Storage management client dependency to the common SDK implementation.

## Version 1.0.0
* General availability of `Az.Sql` module
* Added new Data_Exfiltration and Unsafe_Action detection types to Threat Detection's cmdlets
* Removed -State and -ResourceId parameters from Set-AzSqlDatabaseBackupLongTermRetentionPolicy
* Removed deprecated cmdlets: Get/Set-AzSqlServerBackupLongTermRetentionVault, Get/Start/Stop-AzSqlServerUpgrade, Get/Set-AzSqlDatabaseAuditingPolicy, Get/Set-AzSqlServerAuditingPolicy, Remove-AzSqlDatabaseAuditing, Remove-AzSqlServerAuditing
* Removed deprecated parameter "Current" from Get-AzSqlDatabaseBackupLongTermRetentionPolicy
* Removed deprecated parameter "DatabaseName" from Get-AzSqlServerServiceObjective
* Removed deprecated parameter "PrivilegedLogin" from Set-AzSqlDatabaseDataMaskingPolicy
* Modified documentation of examples related to SQL Auditing cmdlets.<|MERGE_RESOLUTION|>--- conflicted
+++ resolved
@@ -18,12 +18,9 @@
         - Additional information about change #1
 -->
 ## Upcoming Release
-<<<<<<< HEAD
 * Fixed issues where Set-AzSqlDatabaseAudit were not support Hyperscale database and database edition cannot be determined
-=======
 
 ## Version 2.11.1
->>>>>>> d1521b24
 * Added DiffBackupIntervalInHours to `Set-AzSqlDatabaseBackupShortTermRetentionPolicy` 
 * Fixed issue where New-AzSqlDatabaseExport fails if networkIsolation not specified [#13097]
 * Fixed issue where New-AzSqlDatabaseExport and New-AzSqlDatabaseImport were not returning OperationStatusLink in the result object [#13097]
