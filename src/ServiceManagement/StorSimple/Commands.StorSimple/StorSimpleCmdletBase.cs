﻿using System;
using System.Linq;
using System.Collections.Generic;
using System.Threading;
using Microsoft.WindowsAzure.Commands.StorSimple.Encryption;
using System.Xml.Linq;
using Microsoft.WindowsAzure.Management.StorSimple.Models;
using Microsoft.WindowsAzure.Commands.Utilities.Common;
using System.Net;
using System.Management.Automation;
using Microsoft.WindowsAzure;

namespace Microsoft.WindowsAzure.Commands.StorSimple
{
    using Properties;
    using Microsoft.WindowsAzure.Commands.StorSimple.Exceptions;
    using Microsoft.WindowsAzure.Commands.StorSimple.Models;

    public class StorSimpleCmdletBase : AzurePSCmdlet
    {
        private PSStorSimpleClient storSimpleClient;

        internal PSStorSimpleClient StorSimpleClient
        {
            get
            {
                if (this.storSimpleClient == null)
                {
                    this.storSimpleClient = new PSStorSimpleClient(CurrentContext.Subscription);
                }
                storSimpleClient.ClientRequestId = Guid.NewGuid().ToString("D") + "_PS";
                WriteVerbose(String.Format(Resources.ClientRequestIdMessage, storSimpleClient.ClientRequestId));
                return this.storSimpleClient;
            }
        }

        internal virtual void HandleAsyncTaskResponse(OperationResponse opResponse, string operationName)
        {
            string msg = string.Empty;

            if (opResponse.StatusCode != HttpStatusCode.Accepted && opResponse.StatusCode != HttpStatusCode.OK)
            {
                msg = string.Format(Resources.FailureMessageSubmitJob, operationName);
            }

            else
            {
                if (opResponse.GetType().Equals(typeof(TaskResponse)))
                {
                    var taskResponse = opResponse as TaskResponse;
                    msg = string.Format(Resources.SuccessMessageSubmitJob, operationName, taskResponse.TaskId);
                    WriteObject(taskResponse.TaskId);
                }

                else if (opResponse.GetType().Equals(typeof(GuidTaskResponse)))
                {
                    var guidTaskResponse = opResponse as GuidTaskResponse;
                    msg = string.Format(Resources.SuccessMessageSubmitJob, operationName, guidTaskResponse.TaskId);
                    WriteObject(guidTaskResponse.TaskId);
                }
            }

            WriteVerbose(msg);
        }

        internal virtual void HandleSyncTaskResponse(TaskStatusInfo jobStatus, string operationName)
        {
            string msg = string.Empty;
            JobReport jobReport = new JobReport(jobStatus);

<<<<<<< HEAD
            if (jobStatus.AsyncTaskAggregatedResult != AsyncTaskAggregatedResult.Succeeded)
=======
            if (jobStatus.TaskResult !=TaskResult.Succeeded)
>>>>>>> 5df876b3
            {
                msg = string.Format(Resources.FailureMessageCompleteJob, operationName);
                WriteObject(jobReport);
            }

            else
            {
                msg = string.Format(Resources.SuccessMessageCompleteJob, operationName);
                WriteObject(jobReport);
            }

            WriteVerbose(msg);
        }

        private static void StripNamespaces(XDocument doc)
        {
            var elements = doc.Descendants();
            elements.Attributes().Where(attr => attr.IsNamespaceDeclaration).Remove();
            foreach (var element in elements)
            {
                element.Name = element.Name.LocalName;
            }
        }

        internal virtual void HandleException(Exception exception)
        {
            ErrorRecord errorRecord = null;
            var ex = exception;
            do
            {
                Type exType = ex.GetType();
                if(exType == typeof(CloudException))
                {
                    var cloudEx = ex as CloudException;
                    if (cloudEx == null)
                        break;
                    var response = cloudEx.Response;
                    try
                    {
                        XDocument xDoc = XDocument.Parse(response.Content);
                        StripNamespaces(xDoc);
                        string cloudErrorCode = xDoc.Descendants("ErrorCode").FirstOrDefault().Value;
                        WriteVerbose(String.Format(Resources.CloudExceptionMessage, cloudErrorCode));
                    }
                    catch (Exception)
                    {
                        
                    } 
                    
                    errorRecord = new ErrorRecord(cloudEx, string.Empty, ErrorCategory.InvalidOperation, null);
                    break;
                }
                else if(exType == typeof(WebException))
                {
                    var webEx = ex as WebException;
                    if (webEx == null)
                        break;
                    try
                    {
                        HttpWebResponse response = webEx.Response as HttpWebResponse;
                        WriteVerbose(String.Format(Resources.WebExceptionMessage, response.StatusCode));
                    }
                    catch (Exception)
                    {
                        
                    }
                    errorRecord = new ErrorRecord(webEx, string.Empty, ErrorCategory.ConnectionError, null);
                    break;
                }
                else if (exType == typeof (FormatException))
                {
                    var formEx = ex as FormatException;
                    if (formEx == null)
                        break;
                    WriteVerbose(string.Format(Resources.InvalidInputMessage, ex.Message));
                    errorRecord = new ErrorRecord(formEx, string.Empty, ErrorCategory.InvalidData, null);
                }
                else if (exType == typeof(NullReferenceException))
                {
                    var nullEx = ex as NullReferenceException;
                    if (nullEx == null)
                        break;
                    WriteVerbose(string.Format(Resources.InvalidInputMessage, ex.Message));
                    errorRecord = new ErrorRecord(nullEx, string.Empty, ErrorCategory.InvalidData, null);
                    break;
                }
                else if (exType == typeof(ArgumentNullException))
                {
                    var argEx = ex as ArgumentNullException;
                    if (argEx == null)
                        break;
                    WriteVerbose(string.Format(Resources.InvalidInputMessage, ex.Message));
                    errorRecord = new ErrorRecord(argEx, string.Empty, ErrorCategory.InvalidData, null);
                    break;
                }
                else if (exType == typeof(StorSimpleSecretManagementException))
                {
                    var keyManagerEx = ex as StorSimpleSecretManagementException;
                    if (keyManagerEx == null)
                        break;
                    errorRecord = new ErrorRecord(keyManagerEx, string.Empty, ErrorCategory.SecurityError, null);
                    break;
                }

                ex = ex.InnerException;
            } while (ex != null);

            if(errorRecord == null)
            {
                errorRecord = new ErrorRecord(exception, string.Empty, ErrorCategory.NotSpecified, null);
            }

            WriteError(errorRecord);
        }

        protected override void BeginProcessing()
        {
            base.BeginProcessing();
            VerifyResourceContext();
        }
        /// <summary>
        /// this method verifies that a resource has been selected before this commandlet is executed
        /// </summary>
        private void VerifyResourceContext()
        {
            if (!CheckResourceContextPresent())
            {
                throw new ResourceContextNotFoundException();
            }
        }

        private bool CheckResourceContextPresent()
        {
            var resourceContext = StorSimpleClient.GetResourceContext();
            if (resourceContext == null
                || String.IsNullOrEmpty(resourceContext.ResourceId)
                || String.IsNullOrEmpty(resourceContext.ResourceName))
            {
                return false;
            }
            return true;
        }

        internal bool ValidStorageAccountCred(string storageAccountName, string storageAccountKey)
        {
            using (System.Management.Automation.PowerShell ps = System.Management.Automation.PowerShell.Create())
            {
                bool valid = true;
                Random rnd = new Random();
                string testContainerName = String.Format("storsimplesdkvalidation{0}", rnd.Next());
                //create a storage container and then delete it
                string validateScript = String.Format(
                                  @"$context = New-AzureStorageContext -StorageAccountName {0} -StorageAccountKey {1};"
                                + @"New-AzureStorageContainer -Name {2} -Context $context;"
                                + @"Remove-AzureStorageContainer -Name {2} -Context $context -Force;",
                                storageAccountName, storageAccountKey, testContainerName);
                ps.AddScript(validateScript);
                ps.Invoke();
                if (ps.HadErrors)
                {
                    var exception = ps.Streams.Error[0].Exception;
                    string getScript = String.Format(
                                  @"$context = New-AzureStorageContext -StorageAccountName {0} -StorageAccountKey {1};"
                                + @"Get-AzureStorageContainer -Name {2} -Context $context;",
                                storageAccountName, storageAccountKey, testContainerName);
                    ps.AddScript(getScript);
                    var result = ps.Invoke();
                    if (result != null && result.Count > 0)
                    {
                        //storage container successfully created and still exists, retry deleting it
                        int retryCount = 1;
                        string removeScript = String.Format(
                                  @"$context = New-AzureStorageContext -StorageAccountName {0} -StorageAccountKey {1};"
                                + @"Remove-AzureStorageContainer -Name {2} -Context $context -Force;",
                                storageAccountName, storageAccountKey, testContainerName);
                        do
                        {
                            WriteVerbose(string.Format(Resources.StorageAccountCleanupRetryMessage, retryCount));
                            ps.AddScript(removeScript);
                            ps.Invoke();
                            Thread.Sleep(retryCount * 1000);
                            ps.AddScript(getScript);
                            result = ps.Invoke();
                        } while (result != null && result.Count > 0 && ++retryCount <= 5);
                    }
                    else
                    {
                        valid = false;
                        HandleException(exception);
                    }
                }
                return valid;
            }
        }


        internal String GetStorageAccountLocation(string storageAccountName, out bool exist)
        {
            using (System.Management.Automation.PowerShell ps = System.Management.Automation.PowerShell.Create())
            {
                String location = null;
                exist = false;

                string script = String.Format(@"Get-AzureStorageAccount -StorageAccountName {0}", storageAccountName);
                ps.AddScript(script);
                var result = ps.Invoke();
                
                if (ps.HadErrors)
                {
                    HandleException(ps.Streams.Error[0].Exception);
                    WriteVerbose(String.Format(Resources.StorageAccountNotFoundMessage, storageAccountName));
                }
                
                if (result != null && result.Count > 0)
                {
                    exist = true;
                    WriteVerbose(string.Format(Resources.StorageAccountFoundMessage, storageAccountName));
                    script = String.Format(@"Get-AzureStorageAccount -StorageAccountName {0}"
                                           + @"| Select-Object -ExpandProperty Location", storageAccountName);
                    ps.AddScript(script);
                    result = ps.Invoke();
                    if (ps.HadErrors)
                    {
                        HandleException(ps.Streams.Error[0].Exception);
                    }
                    if (result.Count > 0)
                    {
                        location = result[0].ToString();
                    }
                }
                return location;
            }
        }
	
        /// <summary>
        /// this method verifies that the devicename parameter specified is completely configured
        /// no operation should be allowed to perform on a non-configured device
        /// </summary>
        public void VerifyDeviceConfigurationCompleteForDevice(String deviceId)
        {
            DeviceDetails details = storSimpleClient.GetDeviceDetails(deviceId);
            bool data0Configured = false;

            if(details.NetInterfaceList!=null)
            {
                NetInterface data0 = details.NetInterfaceList.Where(x => x.InterfaceId == NetInterfaceId.Data0).ToList<NetInterface>().First<NetInterface>();
                if (data0 != null
                    && data0.IsEnabled
                    && data0.NicIPv4Settings != null
                    && !String.IsNullOrEmpty(data0.NicIPv4Settings.Controller0IPv4Address))
                    data0Configured = true;
            }
            if (!data0Configured)
                throw new DeviceNotYetConfiguredException();
        }
    }
}<|MERGE_RESOLUTION|>--- conflicted
+++ resolved
@@ -68,11 +68,7 @@
             string msg = string.Empty;
             JobReport jobReport = new JobReport(jobStatus);
 
-<<<<<<< HEAD
             if (jobStatus.AsyncTaskAggregatedResult != AsyncTaskAggregatedResult.Succeeded)
-=======
-            if (jobStatus.TaskResult !=TaskResult.Succeeded)
->>>>>>> 5df876b3
             {
                 msg = string.Format(Resources.FailureMessageCompleteJob, operationName);
                 WriteObject(jobReport);
