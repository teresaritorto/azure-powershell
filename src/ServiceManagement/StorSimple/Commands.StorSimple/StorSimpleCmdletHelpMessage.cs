--- conflicted
+++ resolved
@@ -79,17 +79,14 @@
         public const string HelpMessageBackupScheduleBaseObjsToDelete = "List of Instance Id of BackupSchedule objects to be deleted";
         public const string HelpMessageVolumeObjsToUpdate = "List of VolumeIds to be updated";
         public const string HelpMessageResourceName = "Name of the resource which needs to be retrieved";
-<<<<<<< HEAD
 
         public const string VirtualDeviceName = "Name of the Virtual Device to be created.";
         public const string VirtualNetworkName = "Name of the Virtual Network to be used by the Virtual Device.";
         public const string SubNetName = "Name of the Subnet in the Virtual Network which should be used by the Virtual Device.";
         public const string StorageAccountNameForVirtualDevice = "Name of the Storage Account to be used to create the Virtual Device.";
         public const string CreateNewStorageAccount = "Switch which decides whether to create a new storage account.";
-=======
         public const string HelpMessageVolumeContainerGroups = "List of Volme Container Groups to be failed over";
         public const string HelpMessageFailoverTargetDeviceName = "Name of the StorSimple failover target device";
         public const string HelpMessageFailoverTargetDeviceId = "The device identifier of the StorSimple failover target device";
->>>>>>> e4dd767d
     }
 }