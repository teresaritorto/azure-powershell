--- conflicted
+++ resolved
@@ -243,6 +243,10 @@
             this.LastHeartbeat = server.LastHeartbeat;
             this.ProviderVersion = server.ProviderVersion;
             this.ServerVersion = server.ServerVersion;
+            this.Connected = server.Connected;
+            this.FabricObjectID = server.FabricObjectID;
+            this.FabricType = server.FabricType;
+            this.Type = server.Type;
         }
 
         #region Properties
@@ -255,6 +259,30 @@
         /// Gets or sets Server ID.
         /// </summary>
         public string ID { get; set; }
+
+        /// <summary>
+        /// Gets or sets the Type of Management entity – VMM, V-Center.
+        /// </summary>
+        [DataMember]
+        public string Type { get; set; }
+
+        /// <summary>
+        /// Gets or sets the type of Fabric - VMM.
+        /// </summary>
+        [DataMember]
+        public string FabricType { get; set; }
+
+        /// <summary>
+        /// Gets or sets the ID of the on premise fabric.
+        /// </summary>
+        [DataMember]
+        public string FabricObjectID { get; set; }
+
+        /// <summary>
+        /// Gets or sets a value indicating whether server is connected or not.
+        /// </summary>
+        [DataMember]
+        public bool Connected { get; set; }
 
         /// <summary>
         /// Gets or sets Last communicated time.
@@ -341,37 +369,22 @@
                         asrProtectionProfile.HyperVReplicaAzureProviderSettingsObject.AllowReplicaDeletion = false;
                         asrProtectionProfile.HyperVReplicaAzureProviderSettingsObject.ReplicationPort = 0;
 
-<<<<<<< HEAD
-                        asrProtectionProfile.ApplicationConsistentSnapshotFrequencyInHours = 
+                        asrProtectionProfile.HyperVReplicaAzureProviderSettingsObject.ApplicationConsistentSnapshotFrequencyInHours = 
                             details.ApplicationConsistentSnapshotFrequencyInHours;
-                        asrProtectionProfile.RecoveryAzureStorageAccount = 
-=======
-                        asrProtectionProfile.HyperVReplicaAzureProviderSettingsObject.ApplicationConsistentSnapshotFrequencyInHours = 
-                            details.AppConsistencyFreq;
                         asrProtectionProfile.HyperVReplicaAzureProviderSettingsObject.RecoveryAzureStorageAccountName = 
->>>>>>> 0e0cb60d
                             details.ActiveStorageAccount.StorageAccountName;
                         asrProtectionProfile.HyperVReplicaAzureProviderSettingsObject.RecoveryAzureSubscription = 
                             details.ActiveStorageAccount.SubscriptionId;
-<<<<<<< HEAD
-                        asrProtectionProfile.ReplicationFrequencySecond = details.ReplicationInterval;
-                        asrProtectionProfile.ReplicationMethod = details.OnlineReplicationStartTime.HasValue ?
-                            Constants.OnlineReplicationMethod : 
-                            Constants.OfflineReplicationMethod;
-                        asrProtectionProfile.ReplicationStartTime = details.OnlineReplicationStartTime;
-
-                        // TODO
-                        asrProtectionProfile.CompressionEnabled = details.EncryptionEnabled; 
-                        asrProtectionProfile.RecoveryPoints 
-=======
-                        asrProtectionProfile.HyperVReplicaAzureProviderSettingsObject.ReplicationFrequencyInSeconds = (ushort)details.ReplicationInterval;
-                        asrProtectionProfile.HyperVReplicaAzureProviderSettingsObject.ReplicationMethod = details.OnlineIrStartTime.HasValue ?
-                            Constants.OnlineReplicationMethod : 
-                            Constants.OfflineReplicationMethod;
-                        asrProtectionProfile.HyperVReplicaAzureProviderSettingsObject.ReplicationStartTime = details.OnlineIrStartTime;
-                        asrProtectionProfile.HyperVReplicaAzureProviderSettingsObject.CompressionEnabled = details.IsEncryptionEnabled;
+
+                        asrProtectionProfile.HyperVReplicaAzureProviderSettingsObject.ReplicationFrequencyInSeconds = 
+                            (ushort)details.ReplicationInterval;
+                        asrProtectionProfile.HyperVReplicaAzureProviderSettingsObject.ReplicationMethod = 
+                            details.OnlineReplicationStartTime.HasValue ?
+                                Constants.OnlineReplicationMethod : 
+                                Constants.OfflineReplicationMethod;
+                        asrProtectionProfile.HyperVReplicaAzureProviderSettingsObject.ReplicationStartTime = details.OnlineReplicationStartTime;
+
                         asrProtectionProfile.HyperVReplicaAzureProviderSettingsObject.RecoveryPoints 
->>>>>>> 0e0cb60d
                             = details.RecoveryPointHistoryDuration;
 
                         asrProtectionProfile.HyperVReplicaAzureProviderSettingsObject.CanDissociate = profile.CanDissociate;
@@ -381,41 +394,22 @@
                         var details = DataContractUtils<HyperVReplicaProtectionProfileDetails>.Deserialize(
                             profile.ReplicationProviderSetting);
 
-<<<<<<< HEAD
-                        asrProtectionProfile.AllowReplicaDeletion =
+                        asrProtectionProfile.HyperVReplicaProviderSettingsObject.AllowReplicaDeletion = 
                             details.ReplicaDeletionOption == "OnRecoveryCloud";
-                        asrProtectionProfile.ApplicationConsistentSnapshotFrequencyInHours = 
+                        asrProtectionProfile.HyperVReplicaProviderSettingsObject.ApplicationConsistentSnapshotFrequencyInHours = 
                             details.ApplicationConsistentSnapshotFrequencyInHours;
 
-                        asrProtectionProfile.CompressionEnabled = details.CompressionEnabled;
-
-                        asrProtectionProfile.RecoveryAzureStorageAccount = null;
-                        asrProtectionProfile.RecoveryAzureSubscription = null;
-                        asrProtectionProfile.ReplicationFrequencySecond = 0;
-
-                        asrProtectionProfile.RecoveryPoints = details.RecoveryPoints;
-                        asrProtectionProfile.ReplicationMethod = details.OnlineReplicationMethod ? 
+                        asrProtectionProfile.HyperVReplicaProviderSettingsObject.CompressionEnabled = 
+                            details.CompressionEnabled;
+                        asrProtectionProfile.HyperVReplicaProviderSettingsObject.ReplicationFrequencyInSeconds = 0;
+
+                        asrProtectionProfile.HyperVReplicaProviderSettingsObject.RecoveryPoints = details.RecoveryPoints;
+                        asrProtectionProfile.HyperVReplicaProviderSettingsObject.ReplicationMethod = details.OnlineReplicationMethod ? 
                             Constants.OnlineReplicationMethod : 
                             Constants.OfflineReplicationMethod;
-                        asrProtectionProfile.ReplicationPort = details.ReplicationPort;
-                        asrProtectionProfile.ReplicationStartTime = details.OnlineReplicationStartTime;
-=======
-                        asrProtectionProfile.HyperVReplicaProviderSettingsObject.AllowReplicaDeletion = 
-                            details.VmAutoDeleteOption == "OnRecoveryCloud";
-                        asrProtectionProfile.HyperVReplicaProviderSettingsObject.ApplicationConsistentSnapshotFrequencyInHours = 
-                            details.AppConsistencyFreq;
-
-                        asrProtectionProfile.HyperVReplicaProviderSettingsObject.CompressionEnabled = details.IsCompressionEnabled;
-                        asrProtectionProfile.HyperVReplicaProviderSettingsObject.ReplicationFrequencyInSeconds = 0;
-
-                        asrProtectionProfile.HyperVReplicaProviderSettingsObject.RecoveryPoints = details.NosOfRps;
-                        asrProtectionProfile.HyperVReplicaProviderSettingsObject.ReplicationMethod = details.IsOnlineIr ? 
-                            Constants.OnlineReplicationMethod : 
-                            Constants.OfflineReplicationMethod;
-                        asrProtectionProfile.HyperVReplicaProviderSettingsObject.ReplicationPort = details.RecoveryHttpsPort;
-                        asrProtectionProfile.HyperVReplicaProviderSettingsObject.ReplicationStartTime = details.OnlineIrStartTime;
+                        asrProtectionProfile.HyperVReplicaProviderSettingsObject.ReplicationPort = details.ReplicationPort;
+                        asrProtectionProfile.HyperVReplicaProviderSettingsObject.ReplicationStartTime = details.OnlineReplicationStartTime;
                         asrProtectionProfile.HyperVReplicaProviderSettingsObject.CanDissociate = profile.CanDissociate;
->>>>>>> 0e0cb60d
                     }
 
                     asrProtectionProfile.ID = profile.ID;
@@ -802,7 +796,7 @@
             this.ActiveLocation = pe.ActiveLocation;
             this.ReplicationHealth = pe.ReplicationHealth;
             this.TestFailoverStateDescription = pe.TestFailoverStateDescription;
-            this.ProtectionProfileId = pe.ProtectionProfileId;
+            this.ProtectionProfile = pe.ProtectionProfile;
 
             if (!string.IsNullOrWhiteSpace(pe.ReplicationProviderSettings))
             {
@@ -957,9 +951,9 @@
         public string TestFailoverStateDescription { get; set; }
 
         /// <summary>
-        /// Gets or sets ProtectionProfileId.
-        /// </summary>
-        public string ProtectionProfileId { get; set; }
+        /// Gets or sets ProtectionProfile.
+        /// </summary>
+        public ProtectionProfile ProtectionProfile { get; set; }
 
         /// <summary>
         /// Gets or sets OSDiskVHDId.
