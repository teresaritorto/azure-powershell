﻿// ----------------------------------------------------------------------------------
//
// Copyright Microsoft Corporation
// Licensed under the Apache License, Version 2.0 (the "License");
// you may not use this file except in compliance with the License.
// You may obtain a copy of the License at
// http://www.apache.org/licenses/LICENSE-2.0
// Unless required by applicable law or agreed to in writing, software
// distributed under the License is distributed on an "AS IS" BASIS,
// WITHOUT WARRANTIES OR CONDITIONS OF ANY KIND, either express or implied.
// See the License for the specific language governing permissions and
// limitations under the License.
// ----------------------------------------------------------------------------------

using System;
using System.Collections.Generic;
using System.Diagnostics.CodeAnalysis;
using System.IO;
using System.Runtime.Serialization;
using System.Xml;
using Microsoft.WindowsAzure;
using Microsoft.WindowsAzure.Commands.Common;
using Microsoft.WindowsAzure.Commands.Common.Models;
using Microsoft.WindowsAzure.Management.SiteRecovery;
using Microsoft.WindowsAzure.Management.SiteRecovery.Models;

namespace Microsoft.Azure.Commands.RecoveryServices
{
    /// <summary>
    /// Target network type.
    /// </summary>
    public enum NetworkTargetType
    {
        /// <summary>
        /// Target type of the network is Server.
        /// </summary>
        Server = 0,

        /// <summary>
        /// Target type of the network is Azure.
        /// </summary>
        Azure,
    }

    /// <summary>
    /// Helper around serialization/deserialization of objects. This one is a thin wrapper around
    /// DataContractUtils template class which is the one doing the heavy lifting.
    /// </summary>
    [SuppressMessage(
        "Microsoft.StyleCop.CSharp.MaintainabilityRules",
        "SA1402:FileMayOnlyContainASingleClass",
        Justification = "Keeping all contracts together.")]
    public static class DataContractUtils
    {
        /// <summary>
        /// Serializes the supplied object to the string.
        /// </summary>
        /// <typeparam name="T">The object type.</typeparam>
        /// <param name="obj">Object to serialize</param>
        /// <returns>Serialized string.</returns>
        public static string Serialize<T>(T obj)
        {
            return DataContractUtils<T>.Serialize(obj);
        }

        /// <summary>
        /// Deserialize the string to the expected object type.
        /// </summary>
        /// <typeparam name="T">The object type</typeparam>
        /// <param name="xmlString">Serialized string</param>
        /// <param name="result">Deserialized object</param>
        public static void Deserialize<T>(string xmlString, out T result)
        {
            result = DataContractUtils<T>.Deserialize(xmlString);
        }
    }

    /// <summary>
    /// Template class for DataContractUtils.
    /// </summary>
    /// <typeparam name="T">The object type</typeparam>
    [SuppressMessage(
        "Microsoft.StyleCop.CSharp.MaintainabilityRules",
        "SA1402:FileMayOnlyContainASingleClass",
        Justification = "Keeping all contracts together.")]
    public static class DataContractUtils<T>
    {
        /// <summary>
        /// Serializes the propertyBagContainer to the string. 
        /// </summary>
        /// <param name="propertyBagContainer">Property bag</param>
        /// <returns>Serialized string </returns>
        public static string Serialize(T propertyBagContainer)
        {
            var serializer = new DataContractSerializer(typeof(T));
            string xmlString;
            StringWriter sw = null;
            try
            {
                sw = new StringWriter();
                using (var writer = new XmlTextWriter(sw))
                {
                    // Indent the XML so it's human readable.
                    writer.Formatting = Formatting.Indented;
                    serializer.WriteObject(writer, propertyBagContainer);
                    writer.Flush();
                    xmlString = sw.ToString();
                }
            }
            finally
            {
                if (sw != null)
                {
                    sw.Close();
                }
            }

            return xmlString;
        }

        /// <summary>
        /// Deserialize the string to the propertyBagContainer.
        /// </summary>
        /// <param name="xmlString">Serialized string</param>
        /// <returns>Deserialized object</returns>
        public static T Deserialize(string xmlString)
        {
            T propertyBagContainer;
            using (Stream stream = new MemoryStream())
            {
                byte[] data = System.Text.Encoding.UTF8.GetBytes(xmlString);
                stream.Write(data, 0, data.Length);
                stream.Position = 0;
                DataContractSerializer deserializer = new DataContractSerializer(typeof(T));
                propertyBagContainer = (T)deserializer.ReadObject(stream);
            }

            return propertyBagContainer;
        }
    }

    /// <summary>
    /// Create network mapping input.
    /// </summary>
    [SuppressMessage(
        "Microsoft.StyleCop.CSharp.MaintainabilityRules",
        "SA1402:FileMayOnlyContainASingleClass",
        Justification = "Keeping all contracts together.")]
    [DataContract(Namespace = "http://schemas.microsoft.com/windowsazure")]
    public class CreateNetworkMappingInput
    {
        /// <summary>
        /// Gets or sets Primary Server Id.
        /// </summary>
        [DataMember(Order = 1)]
        public string PrimaryServerId { get; set; }

        /// <summary>
        /// Gets or sets Primary Network Id.
        /// </summary>
        [DataMember(Order = 2)]
        public string PrimaryNetworkId { get; set; }

        /// <summary>
        /// Gets or sets Recovery Server Id.
        /// </summary>
        [DataMember(Order = 3)]
        public string RecoveryServerId { get; set; }

        /// <summary>
        /// Gets or sets Recovery Network Id.
        /// </summary>
        [DataMember(Order = 4)]
        public string RecoveryNetworkId { get; set; }
    }

    /// <summary>
    /// Create Azure network mapping input.
    /// </summary>
    [SuppressMessage(
       "Microsoft.StyleCop.CSharp.MaintainabilityRules",
       "SA1402:FileMayOnlyContainASingleClass",
       Justification = "Keeping all contracts together.")]
    [DataContract(Namespace = "http://schemas.microsoft.com/windowsazure")]
    public class CreateAzureNetworkMappingInput
    {
        /// <summary>
        /// Gets or sets Primary Server Id.
        /// </summary>
        [DataMember(Order = 1)]
        public string PrimaryServerId { get; set; }

        /// <summary>
        /// Gets or sets Primary Network Id.
        /// </summary>
        [DataMember(Order = 2)]
        public string PrimaryNetworkId { get; set; }

        /// <summary>
        /// Gets or sets Azure VM Network Id.
        /// </summary>
        [DataMember(Order = 3)]
        public string AzureVMNetworkId { get; set; }

        /// <summary>
        /// Gets or sets Azure VM Network name.
        /// </summary>
        [DataMember(Order = 4)]
        public string AzureVMNetworkName { get; set; }
    }

    /// <summary>
    /// Recovery services convenience client.
    /// </summary>
    [SuppressMessage(
        "Microsoft.StyleCop.CSharp.MaintainabilityRules",
        "SA1402:FileMayOnlyContainASingleClass",
        Justification = "Keeping all contracts together.")]
    public partial class PSRecoveryServicesClient
    {
        /// <summary>
        /// Gets Azure Site Recovery Network mappings.
        /// </summary>
        /// <param name="primaryServerId">Primary server ID</param>
        /// <param name="recoveryServerId">Recovery server ID</param>
        /// <returns>Network mapping list response</returns>
        public NetworkMappingListResponse GetAzureSiteRecoveryNetworkMappings(
            string primaryServerId, 
            string recoveryServerId)
        {
            return this.GetSiteRecoveryClient()
                .NetworkMappings
                .List(primaryServerId, recoveryServerId, this.GetRequestHeaders());
        }

        /// <summary>
        /// Create Azure Site Recovery Network Mapping.
        /// </summary>
        /// <param name="primaryServerId">Primary server Id</param>
        /// <param name="primaryNetworkId">Primary network Id</param>
        /// <param name="recoveryServerId">Recovery server Id</param>
        /// <param name="recoveryNetworkId">Recovery network Id</param>
        /// <returns>Job response</returns>
        public JobResponse NewAzureSiteRecoveryNetworkMapping(
            string primaryServerId,
            string primaryNetworkId,
            string recoveryServerId,
            string recoveryNetworkId)
        {
            CreateNetworkMappingInput createNetworkMappingInput =
                new CreateNetworkMappingInput();
            createNetworkMappingInput.PrimaryServerId = primaryServerId;
            createNetworkMappingInput.PrimaryNetworkId = primaryNetworkId;
            createNetworkMappingInput.RecoveryServerId = recoveryServerId;
            createNetworkMappingInput.RecoveryNetworkId = recoveryNetworkId;

            NetworkMappingInput networkMappingInput = new NetworkMappingInput();
<<<<<<< HEAD
            networkMappingInput.NetworkTargetType = TargetNetworkType.Server.ToString();
=======
            networkMappingInput.NetworkTargetType = NetworkTargetType.Server.ToString();
>>>>>>> 261207e9
            networkMappingInput.CreateNetworkMappingInput =
                DataContractUtils.Serialize<CreateNetworkMappingInput>(createNetworkMappingInput);
            return this.GetSiteRecoveryClient()
                .NetworkMappings
                .Create(networkMappingInput, this.GetRequestHeaders());
        }

        /// <summary>
        /// Create Azure Site Recovery Azure Network Mapping.
        /// </summary>
        /// <param name="primaryServerId">Primary server Id</param>
        /// <param name="primaryNetworkId">Primary network Id</param>
        /// <param name="recoveryNetworkName">Recovery server Id</param>
        /// <param name="recoveryNetworkId">Recovery network Id</param>
        /// <returns>Job response</returns>
        public JobResponse NewAzureSiteRecoveryAzureNetworkMapping(
            string primaryServerId,
            string primaryNetworkId,
            string recoveryNetworkName,
            string recoveryNetworkId)
        {
            CreateAzureNetworkMappingInput createAzureNetworkMappingInput =
                new CreateAzureNetworkMappingInput();
            createAzureNetworkMappingInput.PrimaryServerId = primaryServerId;
            createAzureNetworkMappingInput.PrimaryNetworkId = primaryNetworkId;
            createAzureNetworkMappingInput.AzureVMNetworkName = recoveryNetworkName;
            createAzureNetworkMappingInput.AzureVMNetworkId = recoveryNetworkId;

            NetworkMappingInput networkMappingInput = new NetworkMappingInput();
<<<<<<< HEAD
            networkMappingInput.NetworkTargetType = TargetNetworkType.Azure.ToString();
=======
            networkMappingInput.NetworkTargetType = NetworkTargetType.Azure.ToString();
>>>>>>> 261207e9
            networkMappingInput.CreateNetworkMappingInput =
                DataContractUtils.Serialize<CreateAzureNetworkMappingInput>(createAzureNetworkMappingInput);
            return this.GetSiteRecoveryClient()
                .NetworkMappings
                .Create(networkMappingInput, this.GetRequestHeaders());
        }

        /// <summary>
        /// Validates whether the subscription belongs to the currently logged account or not.
        /// </summary>
        /// <param name="azureSubscriptionId">Azure Subscription ID</param>
        public void ValidateSubscriptionAccountAssociation(string azureSubscriptionId)
        {
            bool associatedSubscription = false;
            ProfileClient pc = new ProfileClient();
            List<AzureSubscription> subscriptions =
                pc.RefreshSubscriptions(AzureSession.CurrentContext.Environment);

            foreach (AzureSubscription sub in subscriptions)
            {
                if (azureSubscriptionId.Equals(sub.Id.ToString(), StringComparison.OrdinalIgnoreCase))
                {
                    associatedSubscription = true;
                    break;
                }
            }

            if (!associatedSubscription)
            {
                throw new InvalidOperationException(
                    string.Format(
                    Properties.Resources.SubscriptionIsNotAssociatedWithTheAccount,
                    azureSubscriptionId));
            }
        }

        /// <summary>
        /// Validates whether the Azure VM Network is associated with the subscription or not.
        /// </summary>
        /// <param name="subscriptionId">Subscription Id</param>
        /// <param name="azureNetworkId">Azure Network Id</param>
        public void ValidateVMNetworkSubscriptionAssociation(string subscriptionId, string azureNetworkId)
        {
            /*
            NetworkManagementClient networkClient =
                AzureSession.ClientFactory.CreateClient<NetworkManagementClient>(AzureSession.CurrentContext.Subscription, AzureEnvironment.Endpoint.ServiceManagement);
            var response = this.networkClient.Networks.List();
            var sites = response.VirtualNetworkSites;
            */
        }

        /// <summary>
        /// Delete Azure Site Recovery Network Mapping.
        /// </summary>
        /// <param name="primaryServerId">Primary server Id</param>
        /// <param name="primaryNetworkId">Primary network Id</param>
        /// <param name="recoveryServerId">Recovery server Id</param>
        /// <returns>Job response</returns>
        public JobResponse RemoveAzureSiteRecoveryNetworkMapping(
            string primaryServerId,
            string primaryNetworkId,
            string recoveryServerId)
        {
            NetworkUnMappingInput networkUnMappingInput = new NetworkUnMappingInput();
            networkUnMappingInput.PrimaryServerId = primaryServerId;
            networkUnMappingInput.PrimaryNetworkId = primaryNetworkId;
            networkUnMappingInput.RecoveryServerId = recoveryServerId;

            return this.GetSiteRecoveryClient()
                .NetworkMappings
                .Delete(networkUnMappingInput, this.GetRequestHeaders());
        }
    }
}<|MERGE_RESOLUTION|>--- conflicted
+++ resolved
@@ -255,11 +255,7 @@
             createNetworkMappingInput.RecoveryNetworkId = recoveryNetworkId;
 
             NetworkMappingInput networkMappingInput = new NetworkMappingInput();
-<<<<<<< HEAD
-            networkMappingInput.NetworkTargetType = TargetNetworkType.Server.ToString();
-=======
             networkMappingInput.NetworkTargetType = NetworkTargetType.Server.ToString();
->>>>>>> 261207e9
             networkMappingInput.CreateNetworkMappingInput =
                 DataContractUtils.Serialize<CreateNetworkMappingInput>(createNetworkMappingInput);
             return this.GetSiteRecoveryClient()
@@ -289,11 +285,7 @@
             createAzureNetworkMappingInput.AzureVMNetworkId = recoveryNetworkId;
 
             NetworkMappingInput networkMappingInput = new NetworkMappingInput();
-<<<<<<< HEAD
-            networkMappingInput.NetworkTargetType = TargetNetworkType.Azure.ToString();
-=======
             networkMappingInput.NetworkTargetType = NetworkTargetType.Azure.ToString();
->>>>>>> 261207e9
             networkMappingInput.CreateNetworkMappingInput =
                 DataContractUtils.Serialize<CreateAzureNetworkMappingInput>(createAzureNetworkMappingInput);
             return this.GetSiteRecoveryClient()
