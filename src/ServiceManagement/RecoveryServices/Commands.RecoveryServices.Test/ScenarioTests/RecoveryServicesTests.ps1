--- conflicted
+++ resolved
@@ -247,7 +247,7 @@
 
 	# Enumerate Servers
 	$servers = Get-AzureSiteRecoveryServer
-	Assert-True { $servers.Count -gt 1 }
+	Assert-True { $servers.Count -gt 0 }
 	Assert-NotNull($servers)
 	foreach($server in $servers)
 	{
@@ -256,52 +256,25 @@
 	}
 
 	# Enumerate Storages
-<<<<<<< HEAD
-	$storagesPri = Get-AzureSiteRecoveryStorage -Server $servers[0]
-	$storagesSec = Get-AzureSiteRecoveryStorage -Server $servers[1]
-	Assert-NotNull($storagesPri)
-	Assert-NotNull($storagesSec)
-	Assert-True { $storagesPri.Count -gt 0 }
-	Assert-True { $storagesSec.Count -gt 0 }
-	foreach($storage in $storagesPri)
-=======
-	$storagesOnPrimary = Get-AzureSiteRecoveryStorage -Server $servers[0]
-	Assert-NotNull($storagesOnPrimary)
-	Assert-True { $storagesOnPrimary.Count -gt 0 }
-	foreach($storage in $storagesOnPrimary)
->>>>>>> 42c61999
+	$storages = Get-AzureSiteRecoveryStorage -Server $servers[0]
+	Assert-NotNull($storages)
+	Assert-True { $storages.Count -gt 0 }
+	foreach($storage in $storages)
 	{
 		Assert-NotNull($storage.Name)
 		Assert-NotNull($storage.ID)
 	}
-<<<<<<< HEAD
-	foreach($storage in $storagesSec)
-=======
-
-	$storagesOnRecovery = Get-AzureSiteRecoveryStorage -Server $servers[1]
-	Assert-NotNull($storagesOnRecovery)
-	Assert-True { $storagesOnRecovery.Count -gt 0 }
-	foreach($storage in $storagesOnRecovery)
->>>>>>> 42c61999
-	{
-		Assert-NotNull($storage.Name)
-		Assert-NotNull($storage.ID)
-	}
 
 	# Enumerate StorageMappings
-	$storageMappings = Get-AzureSiteRecoveryStorageMapping -PrimaryServer $servers[0] -RecoveryServer $servers[1]
+	$storageMappings = Get-AzureSiteRecoveryStorageMapping -PrimaryServer $servers[0] -RecoveryServer $servers[0]
 	Assert-True { $storageMappings.Count -eq 0 }
 
 	# Create StorageMapping
-<<<<<<< HEAD
-	$job = New-AzureSiteRecoveryStorageMapping -PrimaryStorage $storagesPri[0] -RecoveryStorage $storagesSec[0]
-=======
-	$job = New-AzureSiteRecoveryStorageMapping -PrimaryStorage $storagesOnPrimary[0] -RecoveryStorage $storagesOnRecovery[0]
->>>>>>> 42c61999
+	$job = New-AzureSiteRecoveryStorageMapping -PrimaryStorage $storages[0] -RecoveryStorage $storages[1]
 	WaitForJobCompletion -JobId $job.ID
 
 	# Enumerate StorageMappings
-	$storageMappings = Get-AzureSiteRecoveryStorageMapping -PrimaryServer $servers[0] -RecoveryServer $servers[1]
+	$storageMappings = Get-AzureSiteRecoveryStorageMapping -PrimaryServer $servers[0] -RecoveryServer $servers[0]
 	Assert-NotNull($storageMappings)
 	Assert-True { $storageMappings.Count -eq 1 }
 	Assert-NotNull($storageMappings[0].PrimaryServerId)
@@ -323,7 +296,7 @@
 
 	# Enumerate Servers
 	$servers = Get-AzureSiteRecoveryServer
-	Assert-True { $servers.Count -gt 1 }
+	Assert-True { $servers.Count -gt 0 }
 	Assert-NotNull($servers)
 	foreach($server in $servers)
 	{
@@ -332,7 +305,7 @@
 	}
 
 	# Enumerate StorageMappings
-	$storageMappings = Get-AzureSiteRecoveryStorageMapping -PrimaryServer $servers[0] -RecoveryServer $servers[1]
+	$storageMappings = Get-AzureSiteRecoveryStorageMapping -PrimaryServer $servers[0] -RecoveryServer $servers[0]
 	Assert-NotNull($storageMappings)
 	Assert-True { $storageMappings.Count -eq 1 }
 	Assert-NotNull($storageMappings[0].PrimaryServerId)
@@ -345,7 +318,7 @@
 	WaitForJobCompletion -JobId $job.ID
 
 	# Enumerate StorageMappings
-	$storageMappings = Get-AzureSiteRecoveryStorageMapping -PrimaryServer $servers[0] -RecoveryServer $servers[1]
+	$storageMappings = Get-AzureSiteRecoveryStorageMapping -PrimaryServer $servers[0] -RecoveryServer $servers[0]
 	Assert-True { $storageMappings.Count -eq 0 }
 }
 
@@ -362,7 +335,7 @@
 
 	# Enumerate Servers
 	$servers = Get-AzureSiteRecoveryServer
-	Assert-True { $servers.Count -gt 1 }
+	Assert-True { $servers.Count -gt 0 }
 	Assert-NotNull($servers)
 	foreach($server in $servers)
 	{
@@ -371,34 +344,25 @@
 	}
 
 	# Enumerate Networks
-	$networksOnPrimary = Get-AzureSiteRecoveryNetwork -Server $servers[0]
-	Assert-NotNull($networksOnPrimary)
-	Assert-True { $networksOnPrimary.Count -gt 0 }
-	foreach($network in $networksOnPrimary)
+	$networks = Get-AzureSiteRecoveryNetwork -Server $servers[0]
+	Assert-NotNull($networks)
+	Assert-True { $networks.Count -gt 0 }
+	foreach($network in $networks)
 	{
 		Assert-NotNull($network.Name)
 		Assert-NotNull($network.ID)
 	}
 
-	$networksOnRecovery = Get-AzureSiteRecoveryNetwork -Server $servers[1]
-	Assert-NotNull($networksOnRecovery)
-	Assert-True { $networksOnRecovery.Count -gt 0 }
-	foreach($network in $networksOnRecovery)
-	{
-		Assert-NotNull($network.Name)
-		Assert-NotNull($network.ID)
-	}
-
 	# Enumerate NetworkMappings
-	$networkMappings = Get-AzureSiteRecoveryNetworkMapping -PrimaryServer $servers[0] -RecoveryServer $servers[1]
+	$networkMappings = Get-AzureSiteRecoveryNetworkMapping -PrimaryServer $servers[0] -RecoveryServer $servers[0]
 	Assert-True { $networkMappings.Count -eq 0 }
 
 	# Create NetworkMapping
-	$job = New-AzureSiteRecoveryNetworkMapping -PrimaryNetwork $networksOnPrimary[0] -RecoveryNetwork $networksOnRecovery[0]
+	$job = New-AzureSiteRecoveryNetworkMapping -PrimaryNetwork $networks[0] -RecoveryNetwork $networks[1]
 	WaitForJobCompletion -JobId $job.ID
 
 	# Enumerate NetworkMappings
-	$networkMappings = Get-AzureSiteRecoveryNetworkMapping -PrimaryServer $servers[0] -RecoveryServer $servers[1]
+	$networkMappings = Get-AzureSiteRecoveryNetworkMapping -PrimaryServer $servers[0] -RecoveryServer $servers[0]
 	Assert-NotNull($networkMappings)
 	Assert-True { $networkMappings.Count -eq 1 }
 	Assert-NotNull($networkMappings[0].PrimaryServerId)
@@ -486,7 +450,7 @@
 
 	# Enumerate Servers
 	$servers = Get-AzureSiteRecoveryServer
-	Assert-True { $servers.Count -gt 1 }
+	Assert-True { $servers.Count -gt 0 }
 	Assert-NotNull($servers)
 	foreach($server in $servers)
 	{
@@ -495,7 +459,7 @@
 	}
 
 	# Enumerate NetworkMappings
-	$networkMappings = Get-AzureSiteRecoveryNetworkMapping -PrimaryServer $servers[0] -RecoveryServer $servers[1]
+	$networkMappings = Get-AzureSiteRecoveryNetworkMapping -PrimaryServer $servers[0] -RecoveryServer $servers[0]
 	Assert-NotNull($networkMappings)
 	Assert-True { $networkMappings.Count -eq 1 }
 	Assert-NotNull($networkMappings[0].PrimaryServerId)
@@ -510,7 +474,7 @@
 	WaitForJobCompletion -JobId $job.ID
 
 	# Enumerate NetworkMappings
-	$networkMappings = Get-AzureSiteRecoveryNetworkMapping -PrimaryServer $servers[0] -RecoveryServer $servers[1]
+	$networkMappings = Get-AzureSiteRecoveryNetworkMapping -PrimaryServer $servers[0] -RecoveryServer $servers[0]
 	Assert-True { $networkMappings.Count -eq 0 }
 }
 
@@ -1178,7 +1142,7 @@
                     # Validate_EnableProtection_WaitForCanFailover
                     if ($Validate_EnableProtection_WaitForCanFailover -eq $true)
                     {
-                        WaitForCanFailover $protectionEntity.ProtectionContainerId $protectionEntity.ID 600
+                        WaitForCanFailover $protectionEntity.ProtectionContainerId $protectionEntity.ID 
                     }
 
                     return;
@@ -1244,24 +1208,21 @@
 
 <#
 .SYNOPSIS
-Wait for CanFailover state
-Usage:
-	WaitForCanFailover pcId peId
-	WaitForCanFailover pcId peId secondsToWait
+Recovery Services Enable Protection Tests
 #>
 function WaitForCanFailover
 {
-    param([string] $pcId, [string] $peId, [Int] $NumOfSecondsToWait = 120)
-
-	$timeElapse = 0;
-	$interval = 5;
+    param([string] $pcId, [string] $peId)
+    $count = 20
 	do
 	{
-		Start-Sleep $interval
-		$timeElapse = $timeElapse + $interval
+		Start-Sleep 5
 		$pes = Get-AzureSiteRecoveryProtectionEntity -ProtectionContainerId $pcId;
 
-		Assert-True { $timeElapse -lt $NumOfSecondsToWait } "Job did not reached desired state within $NumOfSecondsToWait seconds."
+        $count = $count -1;
+
+    	Assert-True { $count -gt 0 } "Job did not reached desired state within 5*$count seconds."
+
 	} while(-not ($pes[0].CanFailover -eq $true))
 }
 
