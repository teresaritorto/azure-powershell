--- conflicted
+++ resolved
@@ -226,10 +226,10 @@
     <value>Are you sure you want to disassociate the Azure Automation runbook and schedule?</value>
     <comment>Automation</comment>
   </data>
-<<<<<<< HEAD
   <data name="VariableEncryptionCannotBeChanged" xml:space="preserve">
     <value>Cannot change encryption property of the variable. Variable name {0}. Encryption - {1}.</value>
-=======
+    <comment>Automation</comment>
+  </data>
   <data name="AutomationAccountAlreadyExists" xml:space="preserve">
     <value>The Automation account already exists</value>
     <comment>Automation</comment>
@@ -240,6 +240,6 @@
   </data>
   <data name="CertificateAlreadyExists" xml:space="preserve">
     <value>The certificate already exists. Certificate name: {0}.</value>
->>>>>>> b5625c39
+    <comment>Automation</comment>
   </data>
 </root>