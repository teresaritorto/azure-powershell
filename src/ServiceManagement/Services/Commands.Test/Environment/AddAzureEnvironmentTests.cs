﻿// ----------------------------------------------------------------------------------
//
// Copyright Microsoft Corporation
// Licensed under the Apache License, Version 2.0 (the "License");
// you may not use this file except in compliance with the License.
// You may obtain a copy of the License at
// http://www.apache.org/licenses/LICENSE-2.0
// Unless required by applicable law or agreed to in writing, software
// distributed under the License is distributed on an "AS IS" BASIS,
// WITHOUT WARRANTIES OR CONDITIONS OF ANY KIND, either express or implied.
// See the License for the specific language governing permissions and
// limitations under the License.
// ----------------------------------------------------------------------------------

using System;
using System.Management.Automation;
using System.Reflection;
using Microsoft.WindowsAzure.Commands.Common;
using Microsoft.Azure.Common.Authentication.Models;
using Microsoft.WindowsAzure.Commands.Common.Test.Mocks;
using Microsoft.WindowsAzure.Commands.Profile;
using Microsoft.WindowsAzure.Commands.Test.Utilities.Common;
using Microsoft.WindowsAzure.Commands.Utilities.Common;
using Moq;
using Microsoft.WindowsAzure.Commands.ScenarioTest;
using Xunit;
using Microsoft.Azure.Common.Authentication;
using System.IO;

namespace Microsoft.WindowsAzure.Commands.Test.Environment
{
    public class AddAzureEnvironmentTests : TestBase, IDisposable
    {
        private MemoryDataStore dataStore;

        public AddAzureEnvironmentTests()
        {
            dataStore = new MemoryDataStore();
            AzureSession.DataStore = dataStore;
        }

        public void Cleanup()
        {
            currentProfile = null;
        }

        [Fact]
        [Trait(Category.AcceptanceType, Category.CheckIn)]
        public void AddsAzureEnvironment()
        {
            var profile = new AzureProfile();
            Mock<ICommandRuntime> commandRuntimeMock = new Mock<ICommandRuntime>();
            AddAzureEnvironmentCommand cmdlet = new AddAzureEnvironmentCommand()
            {
                CommandRuntime = commandRuntimeMock.Object,
                Name = "Katal",
                PublishSettingsFileUrl = "http://microsoft.com",
                ServiceEndpoint = "endpoint.net",
                ManagementPortalUrl = "management portal url",
                StorageEndpoint = "endpoint.net",
                GalleryEndpoint = "http://galleryendpoint.com",
                Profile = profile
            };
            cmdlet.InvokeBeginProcessing();
            cmdlet.ExecuteCmdlet();
            cmdlet.InvokeEndProcessing();

            commandRuntimeMock.Verify(f => f.WriteObject(It.IsAny<PSObject>()), Times.Once());
            ProfileClient client = new ProfileClient(profile);
            AzureEnvironment env = client.GetEnvironmentOrDefault("KaTaL");
            Assert.Equal(env.Name, cmdlet.Name);
            Assert.Equal(env.Endpoints[AzureEnvironment.Endpoint.PublishSettingsFileUrl], cmdlet.PublishSettingsFileUrl);
            Assert.Equal(env.Endpoints[AzureEnvironment.Endpoint.ServiceManagement], cmdlet.ServiceEndpoint);
            Assert.Equal(env.Endpoints[AzureEnvironment.Endpoint.ManagementPortalUrl], cmdlet.ManagementPortalUrl);
            Assert.Equal(env.Endpoints[AzureEnvironment.Endpoint.Gallery], "http://galleryendpoint.com");
        }

<<<<<<< HEAD
        [Fact(Skip = "Failed @ Assert.True(env.OnPremise);")]
=======
        [Fact]
        [Trait(Category.AcceptanceType, Category.CheckIn)]
>>>>>>> f62827b2
        public void AddsEnvironmentWithMinimumInformation()
        {
            var profile = new AzureProfile();
            Mock<ICommandRuntime> commandRuntimeMock = new Mock<ICommandRuntime>();
            AddAzureEnvironmentCommand cmdlet = new AddAzureEnvironmentCommand()
            {
                CommandRuntime = commandRuntimeMock.Object,
                Name = "Katal",
                PublishSettingsFileUrl = "http://microsoft.com",
                EnableADFSAuthentication = true,
                Profile = profile
            };

            cmdlet.InvokeBeginProcessing();
            cmdlet.ExecuteCmdlet();
            cmdlet.InvokeEndProcessing();

            commandRuntimeMock.Verify(f => f.WriteObject(It.IsAny<PSObject>()), Times.Once());
            ProfileClient client = new ProfileClient(profile);
            AzureEnvironment env = client.Profile.Environments["KaTaL"];
            Assert.Equal(env.Name, cmdlet.Name);
            Assert.True(env.OnPremise);
            Assert.Equal(env.Endpoints[AzureEnvironment.Endpoint.PublishSettingsFileUrl], cmdlet.PublishSettingsFileUrl);
        }

        [Fact]
        [Trait(Category.AcceptanceType, Category.CheckIn)]
        public void IgnoresAddingDuplicatedEnvironment()
        {
            var profile = new AzureProfile();
            Mock<ICommandRuntime> commandRuntimeMock = new Mock<ICommandRuntime>();
            AddAzureEnvironmentCommand cmdlet = new AddAzureEnvironmentCommand()
            {
                CommandRuntime = commandRuntimeMock.Object,
                Name = "Katal",
                PublishSettingsFileUrl = "http://microsoft.com",
                ServiceEndpoint = "endpoint.net",
                ManagementPortalUrl = "management portal url",
                StorageEndpoint = "endpoint.net"
            };
            cmdlet.InvokeBeginProcessing();
            cmdlet.ExecuteCmdlet();
            cmdlet.InvokeEndProcessing();
            ProfileClient client = new ProfileClient(profile);
            int count = client.Profile.Environments.Count;

            // Add again
            cmdlet.Name = "kAtAl";
            Testing.AssertThrows<Exception>(() => cmdlet.ExecuteCmdlet());
        }

        [Fact]
        [Trait(Category.AcceptanceType, Category.CheckIn)]
        public void IgnoresAddingPublicEnvironment()
        {
            Mock<ICommandRuntime> commandRuntimeMock = new Mock<ICommandRuntime>();
            AddAzureEnvironmentCommand cmdlet = new AddAzureEnvironmentCommand()
            {
                CommandRuntime = commandRuntimeMock.Object,
                Name = EnvironmentName.AzureCloud,
                PublishSettingsFileUrl = "http://microsoft.com"
            };

            Testing.AssertThrows<Exception>(() => cmdlet.ExecuteCmdlet());
        }

        [Fact]
        [Trait(Category.AcceptanceType, Category.CheckIn)]
        public void AddsEnvironmentWithStorageEndpoint()
        {
            var profile = new AzureProfile();
            Mock<ICommandRuntime> commandRuntimeMock = new Mock<ICommandRuntime>();
            PSObject actual = null;
            commandRuntimeMock.Setup(f => f.WriteObject(It.IsAny<object>()))
                .Callback((object output) => actual = (PSObject)output);
            AddAzureEnvironmentCommand cmdlet = new AddAzureEnvironmentCommand()
            {
                CommandRuntime = commandRuntimeMock.Object,
                Name = "Katal",
                PublishSettingsFileUrl = "http://microsoft.com",
                StorageEndpoint = "core.windows.net",
                Profile = profile
            };

            cmdlet.InvokeBeginProcessing();
            cmdlet.ExecuteCmdlet();
            cmdlet.InvokeEndProcessing();

            commandRuntimeMock.Verify(f => f.WriteObject(It.IsAny<PSObject>()), Times.Once());
            ProfileClient client = new ProfileClient(profile);
            AzureEnvironment env = client.Profile.Environments["KaTaL"];
            Assert.Equal(env.Name, cmdlet.Name);
            Assert.Equal(env.Endpoints[AzureEnvironment.Endpoint.PublishSettingsFileUrl], actual.GetVariableValue<string>(AzureEnvironment.Endpoint.PublishSettingsFileUrl.ToString()));
        }
        public void Dispose()
        {
            Cleanup();
        }
    }
}<|MERGE_RESOLUTION|>--- conflicted
+++ resolved
@@ -75,12 +75,8 @@
             Assert.Equal(env.Endpoints[AzureEnvironment.Endpoint.Gallery], "http://galleryendpoint.com");
         }
 
-<<<<<<< HEAD
         [Fact(Skip = "Failed @ Assert.True(env.OnPremise);")]
-=======
-        [Fact]
         [Trait(Category.AcceptanceType, Category.CheckIn)]
->>>>>>> f62827b2
         public void AddsEnvironmentWithMinimumInformation()
         {
             var profile = new AzureProfile();
