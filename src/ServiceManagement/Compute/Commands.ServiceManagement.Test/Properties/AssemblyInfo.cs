﻿using System.Reflection;
using System.Runtime.CompilerServices;
using System.Runtime.InteropServices;
using Xunit;

// General Information about an assembly is controlled through the following 
// set of attributes. Change these attribute values to modify the information
// associated with an assembly.
[assembly: AssemblyTitle("Management.ServiceManagement.Test")]
[assembly: AssemblyDescription("")]
[assembly: AssemblyConfiguration("")]
[assembly: AssemblyCompany(Microsoft.WindowsAzure.Commands.Common.AzurePowerShell.AssemblyCompany)]
[assembly: AssemblyProduct("Management.ServiceManagement.Test")]
[assembly: AssemblyCopyright(Microsoft.WindowsAzure.Commands.Common.AzurePowerShell.AssemblyCopyright)]
[assembly: AssemblyTrademark("")]
[assembly: AssemblyCulture("")]

// Setting ComVisible to false makes the types in this assembly not visible 
// to COM components.  If you need to access a type in this assembly from 
// COM, set the ComVisible attribute to true on that type.
[assembly: ComVisible(false)]

// The following GUID is for the ID of the typelib if this project is exposed to COM
[assembly: Guid("66799e11-440a-48ff-b158-c351e2efa845")]

// Version information for an assembly consists of the following four values:
//
//      Major Version
//      Minor Version 
//      Build Number
//      Revision
//
// You can specify all the values or you can default the Build and Revision Numbers 
// by using the '*' as shown below:
// [assembly: AssemblyVersion("1.0.*")]
<<<<<<< HEAD
[assembly: AssemblyVersion("1.5.1")]
[assembly: AssemblyFileVersion("1.5.1")]
=======
[assembly: AssemblyVersion("1.5.2")]
[assembly: AssemblyFileVersion("1.5.2")]
>>>>>>> 8c9c6943
[assembly: CollectionBehavior(DisableTestParallelization = true)]

#if SIGN
[assembly: InternalsVisibleTo("Microsoft.WindowsAzure.Commands.ScenarioTest, PublicKey=0024000004800000940000000602000000240000525341310004000001000100b5fc90e7027f67871e773a8fde8938c81dd402ba65b9201d60593e96c492651e889cc13f1415ebb53fac1131ae0bd333c5ee6021672d9718ea31a8aebd0da0072f25d87dba6fc90ffd598ed4da35e44c398c454307e8e33b8426143daec9f596836f97c8f74750e5975c64e2189f45def46b2a2b1247adc3652bf5c308055da9")]
#else
[assembly: InternalsVisibleTo("Microsoft.WindowsAzure.Commands.ScenarioTest")]
#endif<|MERGE_RESOLUTION|>--- conflicted
+++ resolved
@@ -33,13 +33,8 @@
 // You can specify all the values or you can default the Build and Revision Numbers 
 // by using the '*' as shown below:
 // [assembly: AssemblyVersion("1.0.*")]
-<<<<<<< HEAD
-[assembly: AssemblyVersion("1.5.1")]
-[assembly: AssemblyFileVersion("1.5.1")]
-=======
 [assembly: AssemblyVersion("1.5.2")]
 [assembly: AssemblyFileVersion("1.5.2")]
->>>>>>> 8c9c6943
 [assembly: CollectionBehavior(DisableTestParallelization = true)]
 
 #if SIGN
